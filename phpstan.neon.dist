includes:
	- tests/phpstan/configs/gc-hacks.neon
	- tests/phpstan/configs/optional-com-dotnet.neon
	- tests/phpstan/configs/phpstan-bugs.neon
	- tests/phpstan/configs/pthreads-bugs.neon

parameters:
	level: 3
	autoload_files:
		- tests/phpstan/bootstrap.php
		- src/PocketMine.php
	paths:
		- src
	reportUnmatchedIgnoredErrors: false #no other way to silence platform-specific non-warnings
	ignoreErrors:
		-
			message: "#^Function parallel\\\\bootstrap not found\\.$#"
			count: 1
			path: src/PocketMine.php

		-
			message: "#^Call to an undefined method pocketmine\\\\command\\\\CommandSender\\:\\:teleport\\(\\)\\.$#"
			count: 1
			path: src/command/defaults/TeleportCommand.php
#			comment: "not actually possible, but high cost to fix warning"

		-
<<<<<<< HEAD
			message: "#^Used constant pocketmine\\\\RESOURCE_PATH not found\\.$#"
=======
			message: "#^Array \\(array\\<string\\>\\) does not accept pocketmine\\\\entity\\\\Entity\\.$#"
			count: 2
			path: src/pocketmine/entity/Entity.php

		-
			message: "#^Invalid array key type pocketmine\\\\entity\\\\Entity\\.$#"
			count: 1
			path: src/pocketmine/entity/Entity.php

		-
			message: "#^Method pocketmine\\\\event\\\\entity\\\\EntityDeathEvent\\:\\:getEntity\\(\\) should return pocketmine\\\\entity\\\\Living but returns pocketmine\\\\entity\\\\Entity\\.$#"
			count: 1
			path: src/pocketmine/event/entity/EntityDeathEvent.php

		-
			message: "#^Method pocketmine\\\\event\\\\entity\\\\EntityShootBowEvent\\:\\:getEntity\\(\\) should return pocketmine\\\\entity\\\\Living but returns pocketmine\\\\entity\\\\Entity\\.$#"
			count: 1
			path: src/pocketmine/event/entity/EntityShootBowEvent.php

		-
			message: "#^Property pocketmine\\\\event\\\\entity\\\\EntityShootBowEvent\\:\\:\\$projectile \\(pocketmine\\\\entity\\\\projectile\\\\Projectile\\) does not accept pocketmine\\\\entity\\\\Entity\\.$#"
			count: 1
			path: src/pocketmine/event/entity/EntityShootBowEvent.php

		-
			message: "#^Method pocketmine\\\\event\\\\entity\\\\ItemDespawnEvent\\:\\:getEntity\\(\\) should return pocketmine\\\\entity\\\\object\\\\ItemEntity but returns pocketmine\\\\entity\\\\Entity\\.$#"
			count: 1
			path: src/pocketmine/event/entity/ItemDespawnEvent.php

		-
			message: "#^Method pocketmine\\\\event\\\\entity\\\\ItemSpawnEvent\\:\\:getEntity\\(\\) should return pocketmine\\\\entity\\\\object\\\\ItemEntity but returns pocketmine\\\\entity\\\\Entity\\.$#"
			count: 1
			path: src/pocketmine/event/entity/ItemSpawnEvent.php

		-
			message: "#^Method pocketmine\\\\event\\\\entity\\\\ProjectileHitEvent\\:\\:getEntity\\(\\) should return pocketmine\\\\entity\\\\projectile\\\\Projectile but returns pocketmine\\\\entity\\\\Entity\\.$#"
			count: 1
			path: src/pocketmine/event/entity/ProjectileHitEvent.php

		-
			message: "#^Method pocketmine\\\\event\\\\entity\\\\ProjectileLaunchEvent\\:\\:getEntity\\(\\) should return pocketmine\\\\entity\\\\projectile\\\\Projectile but returns pocketmine\\\\entity\\\\Entity\\.$#"
			count: 1
			path: src/pocketmine/event/entity/ProjectileLaunchEvent.php

		-
			message: "#^Constructor of class pocketmine\\\\level\\\\generator\\\\hell\\\\Nether has an unused parameter \\$options\\.$#"
>>>>>>> 09961b5c
			count: 1
			path: src/network/mcpe/protocol/StartGamePacket.php

		-
			message: "#^Cannot instantiate interface pocketmine\\\\world\\\\format\\\\io\\\\WorldProvider\\.$#"
			count: 1
			path: src/world/WorldManager.php

		-
			message: "#^Cannot instantiate interface pocketmine\\\\world\\\\format\\\\io\\\\WritableWorldProvider\\.$#"
			count: 1
			path: src/world/WorldManager.php

		-
			message: "#^Cannot instantiate interface pocketmine\\\\world\\\\format\\\\io\\\\WritableWorldProvider\\.$#"
			count: 2
			path: src/world/format/io/FormatConverter.php

		-
			message: "#^Constant pocketmine\\\\COMPOSER_AUTOLOADER_PATH not found\\.$#"
			path: src

		-
			message: "#^Constant pocketmine\\\\GIT_COMMIT not found\\.$#"
			path: src

		-
			message: "#^Constant pocketmine\\\\PATH not found\\.$#"
			path: src

		-
			message: "#^Constant pocketmine\\\\PLUGIN_PATH not found\\.$#"
			path: src

		-
			message: "#^Constant pocketmine\\\\RESOURCE_PATH not found\\.$#"
			path: src

		-
			message: "#^Constant pocketmine\\\\VERSION not found\\.$#"
			path: src
<|MERGE_RESOLUTION|>--- conflicted
+++ resolved
@@ -25,9 +25,6 @@
 #			comment: "not actually possible, but high cost to fix warning"
 
 		-
-<<<<<<< HEAD
-			message: "#^Used constant pocketmine\\\\RESOURCE_PATH not found\\.$#"
-=======
 			message: "#^Array \\(array\\<string\\>\\) does not accept pocketmine\\\\entity\\\\Entity\\.$#"
 			count: 2
 			path: src/pocketmine/entity/Entity.php
@@ -73,8 +70,7 @@
 			path: src/pocketmine/event/entity/ProjectileLaunchEvent.php
 
 		-
-			message: "#^Constructor of class pocketmine\\\\level\\\\generator\\\\hell\\\\Nether has an unused parameter \\$options\\.$#"
->>>>>>> 09961b5c
+			message: "#^Used constant pocketmine\\\\RESOURCE_PATH not found\\.$#"
 			count: 1
 			path: src/network/mcpe/protocol/StartGamePacket.php
 
