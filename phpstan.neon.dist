includes:
	- tests/phpstan/configs/actual-problems.neon
	- tests/phpstan/configs/check-explicit-mixed-baseline.neon
	- tests/phpstan/configs/gc-hacks.neon
	- tests/phpstan/configs/impossible-generics.neon
	- tests/phpstan/configs/l7-baseline.neon
	- tests/phpstan/configs/l8-baseline.neon
	- tests/phpstan/configs/php-bugs.neon
	- tests/phpstan/configs/phpstan-bugs.neon
	- tests/phpstan/configs/pthreads-bugs.neon
	- tests/phpstan/configs/runtime-type-checks.neon
	- tests/phpstan/configs/spl-fixed-array-sucks.neon
	- vendor/phpstan/phpstan-phpunit/extension.neon
	- vendor/phpstan/phpstan-phpunit/rules.neon
	- vendor/phpstan/phpstan-strict-rules/rules.neon

rules:
	- pocketmine\phpstan\rules\DisallowEnumComparisonRule
#	- pocketmine\phpstan\rules\ThreadedSupportedTypesRule

parameters:
	level: 8
	checkExplicitMixed: true
	checkMissingCallableSignature: true
	treatPhpDocTypesAsCertain: false
	bootstrapFiles:
		- tests/phpstan/bootstrap.php
	scanDirectories:
		- build
		- tests/plugins/TesterPlugin
		- tools
	scanFiles:
		- src/PocketMine.php
	paths:
		- build
		- src
		- tests/phpstan/rules
		- tests/phpunit
		- tests/plugins/TesterPlugin
<<<<<<< HEAD
		- tools
=======
	excludePaths:
		analyseAndScan:
			- build/php
			- build/preprocessor
>>>>>>> a27c14c0
	dynamicConstantNames:
		- pocketmine\VersionInfo::IS_DEVELOPMENT_BUILD
		- pocketmine\DEBUG
		- pocketmine\IS_DEVELOPMENT_BUILD
	stubFiles:
		- tests/phpstan/stubs/JsonMapper.stub
		- tests/phpstan/stubs/leveldb.stub
		- tests/phpstan/stubs/phpasn1.stub
		- tests/phpstan/stubs/pthreads.stub
	reportUnmatchedIgnoredErrors: false #no other way to silence platform-specific non-warnings
	staticReflectionClassNamePatterns:
		- "#^COM$#"
	typeAliases:
		#variadics don't work for this - mixed probably shouldn't work either, but for now it does
		#what we actually need is something that accepts an infinite number of parameters, but in the absence of that,
		#we'll just fill it with 10 - it's very unlikely to encounter a callable with 10 parameters anyway.
		anyCallable: 'callable(mixed, mixed, mixed, mixed, mixed, mixed, mixed, mixed, mixed, mixed) : mixed'
		anyClosure: '\Closure(mixed, mixed, mixed, mixed, mixed, mixed, mixed, mixed, mixed, mixed) : mixed'<|MERGE_RESOLUTION|>--- conflicted
+++ resolved
@@ -37,14 +37,10 @@
 		- tests/phpstan/rules
 		- tests/phpunit
 		- tests/plugins/TesterPlugin
-<<<<<<< HEAD
 		- tools
-=======
 	excludePaths:
 		analyseAndScan:
 			- build/php
-			- build/preprocessor
->>>>>>> a27c14c0
 	dynamicConstantNames:
 		- pocketmine\VersionInfo::IS_DEVELOPMENT_BUILD
 		- pocketmine\DEBUG
