includes:
	- tests/phpstan/configs/com-dotnet-magic.neon
	- tests/phpstan/configs/custom-leveldb.neon
	- tests/phpstan/configs/ds-bugs.neon
	- tests/phpstan/configs/gc-hacks.neon
	- tests/phpstan/configs/gradual-level6.neon
	- tests/phpstan/configs/phpstan-bugs.neon
	- tests/phpstan/configs/pthreads-bugs.neon
	- tests/phpstan/configs/runtime-type-checks.neon

rules:
	- pocketmine\phpstan\rules\DisallowEnumComparisonRule

parameters:
	level: 5
	autoload_files:
		- tests/phpstan/bootstrap.php
		- src/PocketMine.php
		- build/server-phar.php
	paths:
		- src
		- tests/phpstan/rules
		- build/server-phar.php
	dynamicConstantNames:
		- pocketmine\IS_DEVELOPMENT_BUILD
		- pocketmine\DEBUG
	reportUnmatchedIgnoredErrors: false #no other way to silence platform-specific non-warnings
	ignoreErrors:
		-
			message: "#^Function parallel\\\\bootstrap not found\\.$#"
			count: 1
			path: src/PocketMine.php

		-
			message: "#^Call to an undefined method pocketmine\\\\command\\\\CommandSender\\:\\:teleport\\(\\)\\.$#"
			count: 1
			path: src/command/defaults/TeleportCommand.php
#			comment: "not actually possible, but high cost to fix warning"

		-
			message: "#^Method pocketmine\\\\event\\\\entity\\\\EntityDeathEvent\\:\\:getEntity\\(\\) should return pocketmine\\\\entity\\\\Living but returns pocketmine\\\\entity\\\\Entity\\.$#"
			count: 1
			path: src/event/entity/EntityDeathEvent.php

		-
			message: "#^Method pocketmine\\\\event\\\\entity\\\\EntityShootBowEvent\\:\\:getEntity\\(\\) should return pocketmine\\\\entity\\\\Living but returns pocketmine\\\\entity\\\\Entity\\.$#"
			count: 1
			path: src/event/entity/EntityShootBowEvent.php

		-
			message: "#^Property pocketmine\\\\event\\\\entity\\\\EntityShootBowEvent\\:\\:\\$projectile \\(pocketmine\\\\entity\\\\projectile\\\\Projectile\\) does not accept pocketmine\\\\entity\\\\Entity\\.$#"
			count: 1
			path: src/event/entity/EntityShootBowEvent.php

		-
			message: "#^Method pocketmine\\\\event\\\\entity\\\\ItemDespawnEvent\\:\\:getEntity\\(\\) should return pocketmine\\\\entity\\\\object\\\\ItemEntity but returns pocketmine\\\\entity\\\\Entity\\.$#"
			count: 1
			path: src/event/entity/ItemDespawnEvent.php

		-
			message: "#^Method pocketmine\\\\event\\\\entity\\\\ItemSpawnEvent\\:\\:getEntity\\(\\) should return pocketmine\\\\entity\\\\object\\\\ItemEntity but returns pocketmine\\\\entity\\\\Entity\\.$#"
			count: 1
			path: src/event/entity/ItemSpawnEvent.php

		-
			message: "#^Method pocketmine\\\\event\\\\entity\\\\ProjectileHitEvent\\:\\:getEntity\\(\\) should return pocketmine\\\\entity\\\\projectile\\\\Projectile but returns pocketmine\\\\entity\\\\Entity\\.$#"
			count: 1
			path: src/event/entity/ProjectileHitEvent.php

		-
			message: "#^Method pocketmine\\\\event\\\\entity\\\\ProjectileLaunchEvent\\:\\:getEntity\\(\\) should return pocketmine\\\\entity\\\\projectile\\\\Projectile but returns pocketmine\\\\entity\\\\Entity\\.$#"
			count: 1
			path: src/event/entity/ProjectileLaunchEvent.php

		-
			message: "#^Used constant pocketmine\\\\RESOURCE_PATH not found\\.$#"
			count: 1
			path: src/network/mcpe/protocol/StartGamePacket.php

		-
			message: "#^Cannot instantiate interface pocketmine\\\\world\\\\format\\\\io\\\\WorldProvider\\.$#"
			count: 1
			path: src/world/WorldManager.php

		-
<<<<<<< HEAD
			message: "#^Cannot instantiate interface pocketmine\\\\world\\\\format\\\\io\\\\WritableWorldProvider\\.$#"
			count: 1
			path: src/world/WorldManager.php

		-
			message: "#^Cannot instantiate interface pocketmine\\\\world\\\\format\\\\io\\\\WritableWorldProvider\\.$#"
			count: 2
			path: src/world/format/io/FormatConverter.php
=======
			message: "#^Constructor of class pocketmine\\\\scheduler\\\\TaskScheduler has an unused parameter \\$logger\\.$#"
			count: 1
			path: src/pocketmine/scheduler/TaskScheduler.php
>>>>>>> 651ef500

		-
			message: "#^Constant pocketmine\\\\COMPOSER_AUTOLOADER_PATH not found\\.$#"
			path: src

		-
			message: "#^Constant pocketmine\\\\GIT_COMMIT not found\\.$#"
			path: src

		-
			message: "#^Constant pocketmine\\\\PLUGIN_PATH not found\\.$#"
			path: src

		-
<<<<<<< HEAD
			message: "#^Constant pocketmine\\\\RESOURCE_PATH not found\\.$#"
=======
			message: "#^Constant pocketmine\\\\START_TIME not found\\.$#"
>>>>>>> 651ef500
			path: src

		-
			message: "#^Constant pocketmine\\\\VERSION not found\\.$#"
			path: src
<|MERGE_RESOLUTION|>--- conflicted
+++ resolved
@@ -73,17 +73,11 @@
 			path: src/event/entity/ProjectileLaunchEvent.php
 
 		-
-			message: "#^Used constant pocketmine\\\\RESOURCE_PATH not found\\.$#"
-			count: 1
-			path: src/network/mcpe/protocol/StartGamePacket.php
-
-		-
 			message: "#^Cannot instantiate interface pocketmine\\\\world\\\\format\\\\io\\\\WorldProvider\\.$#"
 			count: 1
 			path: src/world/WorldManager.php
 
 		-
-<<<<<<< HEAD
 			message: "#^Cannot instantiate interface pocketmine\\\\world\\\\format\\\\io\\\\WritableWorldProvider\\.$#"
 			count: 1
 			path: src/world/WorldManager.php
@@ -92,11 +86,6 @@
 			message: "#^Cannot instantiate interface pocketmine\\\\world\\\\format\\\\io\\\\WritableWorldProvider\\.$#"
 			count: 2
 			path: src/world/format/io/FormatConverter.php
-=======
-			message: "#^Constructor of class pocketmine\\\\scheduler\\\\TaskScheduler has an unused parameter \\$logger\\.$#"
-			count: 1
-			path: src/pocketmine/scheduler/TaskScheduler.php
->>>>>>> 651ef500
 
 		-
 			message: "#^Constant pocketmine\\\\COMPOSER_AUTOLOADER_PATH not found\\.$#"
@@ -111,13 +100,5 @@
 			path: src
 
 		-
-<<<<<<< HEAD
-			message: "#^Constant pocketmine\\\\RESOURCE_PATH not found\\.$#"
-=======
-			message: "#^Constant pocketmine\\\\START_TIME not found\\.$#"
->>>>>>> 651ef500
-			path: src
-
-		-
 			message: "#^Constant pocketmine\\\\VERSION not found\\.$#"
 			path: src
