**For Minecraft: Bedrock Edition 1.14.60**

### Note about API versions
Plugins which don't touch the protocol and compatible with any previous 3.x.y version will also run on these releases and do not need API bumps.
Plugin developers should **only** update their required API to this version if you need the changes in this build.

**WARNING: If your plugin uses the protocol, you're not shielded by API change constraints.** You should consider using the `mcpe-protocol` directive in `plugin.yml` as a constraint if you do.

# 3.12.0
- Added support for Minecraft: Bedrock Edition 1.14.60
- Removed compatibility with 1.14.0-1.14.30

# 3.12.1
- Fixed parsing of single-line doc comments for event handlers, e.g. `/** @ignoreCancelled */` should now work correctly.
- The server will no longer crash on failure to load `level.dat` contents, but will gracefully shutdown instead without producing a crashdump.
- Fixed some bugs in login verification that could cause undefined behaviour.
- Fixed item-use behaviour when sneaking - sneaking and clicking a block with an empty hand, and sneaking and using an item, both now follow vanilla behaviour.
- `start.sh` will now work on platforms where `/bin/bash` is not available, as long as `/usr/bin/env` knows where bash is.

# 3.12.2
- Fixed permission default timings not being reported in timings reports (they were never stopped, only started).
- Resource packs with a directory tree like `pack.zip/MyPack/manifest.json` are now supported. Note that the manifest closest to the root will be used.
- Fixed `SkinImage` height and width being inverted at the protocol layer.
- Fixed blocks being able to be placed inside the spawn protection radius by clicking the side of a block outside the radius.
- Fixed server crash when `network.compression-level` is overridden by a CLI parameter.
- Fixed moving entities spawning themselves to players registered on chunks when the players haven't received the chunk yet.
<<<<<<< HEAD
- Cocoa pods now drop cocoa beans when broken instead of the block itself.
=======
- Cocoa pods now drop cocoa beans when broken instead of the block itself.

# 3.12.3
- Core code is now analyzed using PHPStan level 8 (using baselines). While not all the code is level 8 compliant, this does mean that new code will be held to a higher standard, ensuring quality going forwards.
- Players no longer burn when melee-attacked by other players. (vanilla parity)
- Arrows shot by burning players are no longer on fire. (vanilla parity)
- Fixed a crash that could occur with plugins on Unix filesystems that had backslashes in their names.
- Cleaned up a whole bunch of unknowns in the protocol layer. Many new constants have been added.
- Fixed player walking sounds.
- Default generation queue size has been raised to 32 (previously 8). The previous default was selected in a time when PHP was much less performant than it is today, and in today's world it just needlessly slows things down.
- Double plants are now burned away by fire.
- Snow layers can now be stacked. (vanilla parity)
- Resource pack sending chunk size has been reduced to 128 KB (previously 1 MB). This change was made after analyzing the effects that larger pack chunk sizes have on RakNet. Given the technical evidence, a smaller size, while slightly less bandwidth-efficient, should be more manageable for RakNet due to lower split reassembly overhead and reduced memory pressure.
- Fixed "switching" (an exploit often complained about by PvP players). Now, the previous damage is subtracted from current damage when an entity is attacked while on cooldown. This means that attacking with a wooden sword and then diamond sword while attack cooldown is active will only deal as much damage as the diamond sword would have, instead of the combined total. This can be controlled using the `EntityDamageEvent::MODIFIER_PREVIOUS_DAMAGE_COOLDOWN` modifier. (vanilla parity)
- Fixed projectiles knocking mobs back in unexpected directions on collision.
- Fixed inventories not being synchronized on failed inventory transactions.
- Vector3s decoded from packets are no longer rounded directly. Instead, the player movement handler takes responsibility for rounding the coordinates to prevent anti cheat doing something it's not supposed to.
- `mobflame` particle can now be spawned using the `/particle` command.
- Fixed several internal errors that could occur while modifying writable books.
- Fixed swapping writable book pages not working in some cases.
- `WritableBook->getPageText()` no longer throws an exception when the page doesn't exist, but returns null (as it was originally intended to).

# 3.12.4
- Fixed absorption hearts not being consumed.

# 3.12.5
- Fixed broken attack cooldowns.
>>>>>>> c864647c
<|MERGE_RESOLUTION|>--- conflicted
+++ resolved
@@ -24,9 +24,6 @@
 - Fixed blocks being able to be placed inside the spawn protection radius by clicking the side of a block outside the radius.
 - Fixed server crash when `network.compression-level` is overridden by a CLI parameter.
 - Fixed moving entities spawning themselves to players registered on chunks when the players haven't received the chunk yet.
-<<<<<<< HEAD
-- Cocoa pods now drop cocoa beans when broken instead of the block itself.
-=======
 - Cocoa pods now drop cocoa beans when broken instead of the block itself.
 
 # 3.12.3
@@ -53,5 +50,4 @@
 - Fixed absorption hearts not being consumed.
 
 # 3.12.5
-- Fixed broken attack cooldowns.
->>>>>>> c864647c
+- Fixed broken attack cooldowns.