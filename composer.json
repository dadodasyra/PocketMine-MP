{
   "name": "pocketmine/pocketmine-mp",
   "description": "A server software for Minecraft: Bedrock Edition written in PHP",
   "type": "project",
   "homepage": "https://pmmp.io",
   "license": "LGPL-3.0",
   "require": {
      "php": "^8.0",
      "php-64bit": "*",
      "ext-chunkutils2": "^0.3.1",
      "ext-crypto": "^0.3.1",
      "ext-ctype": "*",
      "ext-curl": "*",
      "ext-date": "*",
      "ext-gmp": "*",
      "ext-hash": "*",
      "ext-igbinary": "^3.0.1",
      "ext-json": "*",
      "ext-leveldb": "^0.2.1 || ^0.3.0",
      "ext-mbstring": "*",
      "ext-morton": "^0.1.0",
      "ext-openssl": "*",
      "ext-pcre": "*",
      "ext-phar": "*",
      "ext-pthreads": "^4.0",
      "ext-reflection": "*",
      "ext-simplexml": "*",
      "ext-sockets": "*",
      "ext-spl": "*",
      "ext-yaml": ">=2.0.0",
      "ext-zip": "*",
      "ext-zlib": ">=1.2.11",
      "composer-runtime-api": "^2.0",
      "adhocore/json-comment": "^1.1",
      "fgrosse/phpasn1": "^2.3",
      "netresearch/jsonmapper": "^4.0",
<<<<<<< HEAD
      "pocketmine/bedrock-block-upgrade-schema": "dev-master@dev",
      "pocketmine/bedrock-data": "dev-modern-world-support@dev",
      "pocketmine/bedrock-item-upgrade-schema": "dev-master",
      "pocketmine/bedrock-protocol": "~14.0.0+bedrock-1.19.40",
=======
      "pocketmine/bedrock-data": "~1.12.0+bedrock-1.19.40",
      "pocketmine/bedrock-protocol": "~16.0.0+bedrock-1.19.40",
>>>>>>> d79e6354
      "pocketmine/binaryutils": "^0.2.1",
      "pocketmine/callback-validator": "^1.0.2",
      "pocketmine/classloader": "^0.2.0",
      "pocketmine/color": "^0.2.0",
      "pocketmine/errorhandler": "^0.6.0",
      "pocketmine/locale-data": "~2.10.0",
      "pocketmine/log": "^0.4.0",
      "pocketmine/log-pthreads": "^0.4.0",
      "pocketmine/math": "^0.4.0",
      "pocketmine/nbt": "^0.3.2",
      "pocketmine/raklib": "^0.14.2",
      "pocketmine/raklib-ipc": "^0.1.0",
      "pocketmine/snooze": "^0.3.0",
      "ramsey/uuid": "^4.1",
      "symfony/filesystem": "^5.4"
   },
   "require-dev": {
      "phpstan/phpstan": "1.9.2",
      "phpstan/phpstan-phpunit": "^1.1.0",
      "phpstan/phpstan-strict-rules": "^1.2.0",
      "phpunit/phpunit": "^9.2"
   },
   "autoload": {
      "psr-4": {
         "pocketmine\\": "src/"
      },
      "files": [
         "src/CoreConstants.php"
      ]
   },
   "autoload-dev": {
      "psr-4": {
         "pocketmine\\": "tests/phpunit/",
         "pocketmine\\phpstan\\rules\\": "tests/phpstan/rules"
      }
   },
   "config": {
      "platform": {
         "php": "8.0.0"
      },
      "sort-packages": true
   },
   "scripts": {
      "make-devtools": "@php -dphar.readonly=0 tests/plugins/DevTools/src/ConsoleScript.php --make ./ --relative tests/plugins/DevTools --out plugins/DevTools.phar",
      "make-server": [
         "@composer install --no-dev --classmap-authoritative --ignore-platform-reqs",
         "@php -dphar.readonly=0 build/server-phar.php"
      ],
      "update-registry-annotations": [
         "@php build/generate-registry-annotations.php src"
      ],
      "update-translation-apis": [
         "@php build/generate-known-translation-apis.php"
      ]
   }
}<|MERGE_RESOLUTION|>--- conflicted
+++ resolved
@@ -34,15 +34,10 @@
       "adhocore/json-comment": "^1.1",
       "fgrosse/phpasn1": "^2.3",
       "netresearch/jsonmapper": "^4.0",
-<<<<<<< HEAD
       "pocketmine/bedrock-block-upgrade-schema": "dev-master@dev",
       "pocketmine/bedrock-data": "dev-modern-world-support@dev",
       "pocketmine/bedrock-item-upgrade-schema": "dev-master",
-      "pocketmine/bedrock-protocol": "~14.0.0+bedrock-1.19.40",
-=======
-      "pocketmine/bedrock-data": "~1.12.0+bedrock-1.19.40",
       "pocketmine/bedrock-protocol": "~16.0.0+bedrock-1.19.40",
->>>>>>> d79e6354
       "pocketmine/binaryutils": "^0.2.1",
       "pocketmine/callback-validator": "^1.0.2",
       "pocketmine/classloader": "^0.2.0",
