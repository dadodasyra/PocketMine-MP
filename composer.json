--- conflicted
+++ resolved
@@ -34,25 +34,16 @@
       "adhocore/json-comment": "^1.1",
       "fgrosse/phpasn1": "^2.3",
       "netresearch/jsonmapper": "^4.0",
-<<<<<<< HEAD
       "pocketmine/bedrock-block-upgrade-schema": "dev-master@dev",
       "pocketmine/bedrock-data": "dev-modern-world-support@dev",
       "pocketmine/bedrock-item-upgrade-schema": "dev-master",
-      "pocketmine/bedrock-protocol": "~17.1.0+bedrock-1.19.50",
-=======
-      "pocketmine/bedrock-data": "~1.13.0+bedrock-1.19.50",
       "pocketmine/bedrock-protocol": "~18.0.0+bedrock-1.19.50",
->>>>>>> 91ac47ec
       "pocketmine/binaryutils": "^0.2.1",
       "pocketmine/callback-validator": "^1.0.2",
       "pocketmine/classloader": "^0.2.0",
       "pocketmine/color": "^0.3.0",
       "pocketmine/errorhandler": "^0.6.0",
-<<<<<<< HEAD
-      "pocketmine/locale-data": "~2.15.0",
-=======
       "pocketmine/locale-data": "~2.16.0",
->>>>>>> 91ac47ec
       "pocketmine/log": "^0.4.0",
       "pocketmine/log-pthreads": "^0.4.0",
       "pocketmine/math": "^0.4.0",
