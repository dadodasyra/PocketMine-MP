--- conflicted
+++ resolved
@@ -35,11 +35,7 @@
       "fgrosse/phpasn1": "^2.3",
       "netresearch/jsonmapper": "^4.0",
       "pocketmine/bedrock-block-upgrade-schema": "^1.0.0",
-<<<<<<< HEAD
-      "pocketmine/bedrock-data": "dev-modern-world-support@dev",
-=======
       "pocketmine/bedrock-data": "~2.0.0+bedrock-1.19.60",
->>>>>>> f704bfb6
       "pocketmine/bedrock-item-upgrade-schema": "^1.0.0",
       "pocketmine/bedrock-protocol": "~19.3.0+bedrock-1.19.62",
       "pocketmine/binaryutils": "^0.2.1",
