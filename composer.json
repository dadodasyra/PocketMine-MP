--- conflicted
+++ resolved
@@ -40,13 +40,8 @@
       "pocketmine/callback-validator": "^1.0.2",
       "pocketmine/classloader": "^0.2.0",
       "pocketmine/color": "^0.2.0",
-<<<<<<< HEAD
       "pocketmine/errorhandler": "^0.4.0",
-      "pocketmine/locale-data": "^2.2.0",
-=======
-      "pocketmine/errorhandler": "^0.3.0",
       "pocketmine/locale-data": "~2.3.0",
->>>>>>> 7bee72ef
       "pocketmine/log": "^0.4.0",
       "pocketmine/log-pthreads": "^0.4.0",
       "pocketmine/math": "^0.4.0",
