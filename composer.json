--- conflicted
+++ resolved
@@ -36,12 +36,8 @@
       "netresearch/jsonmapper": "^4.0",
       "pocketmine/bedrock-block-upgrade-schema": "^1.0.0",
       "pocketmine/bedrock-data": "~1.14.0+bedrock-1.19.60",
-<<<<<<< HEAD
       "pocketmine/bedrock-item-upgrade-schema": "^1.0.0",
-      "pocketmine/bedrock-protocol": "~19.0.0+bedrock-1.19.60",
-=======
       "pocketmine/bedrock-protocol": "~19.2.0+bedrock-1.19.62",
->>>>>>> 71aad310
       "pocketmine/binaryutils": "^0.2.1",
       "pocketmine/callback-validator": "^1.0.2",
       "pocketmine/classloader": "^0.2.0",
