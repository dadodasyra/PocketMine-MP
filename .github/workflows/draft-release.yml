--- conflicted
+++ resolved
@@ -40,11 +40,7 @@
         run: |
           BUILD_NUMBER=2000+$GITHUB_RUN_NUMBER #to stay above jenkins
           echo "Build number: $BUILD_NUMBER"
-<<<<<<< HEAD
-          sed -i "s/const BUILD_NUMBER = 0/const BUILD_NUMBER = ${BUILD_NUMBER}/" src/VersionInfo.php
-=======
           echo ::set-output name=BUILD_NUMBER::$BUILD_NUMBER
->>>>>>> 52a891ba
 
       - name: Minify BedrockData JSON files
         run: php vendor/pocketmine/bedrock-data/.minify_json.php
