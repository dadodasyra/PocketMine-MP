name: CI

on:
  push:
  pull_request:
  workflow_dispatch:

jobs:
  build-php:
    name: Prepare PHP
    runs-on: ${{ matrix.image }}
    concurrency: php-build-${{ matrix.php }}

    strategy:
      matrix:
        image: [ubuntu-20.04]
        php: [8.0.27, 8.1.14, 8.2.1]

    steps:
      - name: Build and prepare PHP cache
        uses: pmmp/setup-php-action@6dd74c145250109942b08fc63cd5118edd2fd256
        with:
          php-version: ${{ matrix.php }}
          install-path: "./bin"
          pm-version-major: "5"

  phpstan:
    name: PHPStan analysis
    needs: build-php
    runs-on: ${{ matrix.image }}

    strategy:
      fail-fast: false
      matrix:
        image: [ubuntu-20.04]
        php: [8.0.27, 8.1.14, 8.2.1]

    steps:
      - uses: actions/checkout@v3

      - name: Setup PHP
        uses: pmmp/setup-php-action@6dd74c145250109942b08fc63cd5118edd2fd256
        with:
          php-version: ${{ matrix.php }}
          install-path: "./bin"
          pm-version-major: "5"

      - name: Install Composer
        run: curl -sS https://getcomposer.org/installer | php

      - name: Restore Composer package cache
        uses: actions/cache@v3
        with:
          path: |
            ~/.cache/composer/files
            ~/.cache/composer/vcs
          key: "composer-v2-cache-${{ matrix.php }}-${{ hashFiles('./composer.lock') }}"
          restore-keys: |
            composer-v2-cache-

      - name: Install Composer dependencies
        run: php composer.phar install --prefer-dist --no-interaction

      - name: Run PHPStan
        run: ./vendor/bin/phpstan analyze --no-progress --memory-limit=2G

  phpunit:
    name: PHPUnit tests
    needs: build-php
    runs-on: ${{ matrix.image }}
    strategy:
      fail-fast: false
      matrix:
        image: [ubuntu-20.04]
        php: [8.0.27, 8.1.14, 8.2.1]

    steps:
      - uses: actions/checkout@v3

      - name: Setup PHP
        uses: pmmp/setup-php-action@6dd74c145250109942b08fc63cd5118edd2fd256
        with:
          php-version: ${{ matrix.php }}
          install-path: "./bin"
          pm-version-major: "5"

      - name: Install Composer
        run: curl -sS https://getcomposer.org/installer | php

      - name: Restore Composer package cache
        uses: actions/cache@v3
        with:
          path: |
            ~/.cache/composer/files
            ~/.cache/composer/vcs
          key: "composer-v2-cache-${{ matrix.php }}-${{ hashFiles('./composer.lock') }}"
          restore-keys: |
            composer-v2-cache-

      - name: Install Composer dependencies
        run: php composer.phar install --prefer-dist --no-interaction

      - name: Run PHPUnit tests
        run: ./vendor/bin/phpunit --bootstrap vendor/autoload.php --fail-on-warning tests/phpunit

  integration:
    name: Integration tests
    needs: build-php
    runs-on: ${{ matrix.image }}
    strategy:
      fail-fast: false
      matrix:
        image: [ubuntu-20.04]
        php: [8.0.27, 8.1.14, 8.2.1]

    steps:
      - uses: actions/checkout@v3
        with:
          submodules: true

      - name: Setup PHP
        uses: pmmp/setup-php-action@6dd74c145250109942b08fc63cd5118edd2fd256
        with:
          php-version: ${{ matrix.php }}
          install-path: "./bin"
          pm-version-major: "5"

      - name: Install Composer
        run: curl -sS https://getcomposer.org/installer | php

      - name: Restore Composer package cache
        uses: actions/cache@v3
        with:
          path: |
            ~/.cache/composer/files
            ~/.cache/composer/vcs
          key: "composer-v2-cache-${{ matrix.php }}-${{ hashFiles('./composer.lock') }}"
          restore-keys: |
            composer-v2-cache-

      - name: Install Composer dependencies
        run: php composer.phar install --no-dev --prefer-dist --no-interaction

      - name: Run integration tests
        run: ./tests/travis.sh -t4

  codegen:
    name: Generated Code consistency checks
    needs: build-php
    runs-on: ${{ matrix.image }}
    strategy:
      fail-fast: false
      matrix:
        image: [ubuntu-20.04]
        php: [8.0.27, 8.1.14, 8.2.1]

    steps:
      - uses: actions/checkout@v3

      - name: Setup PHP
        uses: pmmp/setup-php-action@6dd74c145250109942b08fc63cd5118edd2fd256
        with:
          php-version: ${{ matrix.php }}
          install-path: "./bin"
          pm-version-major: "5"

      - name: Install Composer
        run: curl -sS https://getcomposer.org/installer | php

      - name: Restore Composer package cache
        uses: actions/cache@v3
        with:
          path: |
            ~/.cache/composer/files
            ~/.cache/composer/vcs
          key: "composer-v2-cache-${{ matrix.php }}-${{ hashFiles('./composer.lock') }}"
          restore-keys: |
            composer-v2-cache-

      - name: Install Composer dependencies
        run: php composer.phar install --no-dev --prefer-dist --no-interaction

      - name: Regenerate registry annotations
        run: php build/generate-registry-annotations.php src

      - name: Regenerate KnownTranslation APIs
        run: php build/generate-known-translation-apis.php

<<<<<<< HEAD
      - name: Regenerate RuntimeEnum(De)serializer
        run: php build/generate-runtime-enum-serializers.php
=======
      - name: Regenerate BedrockData available files constants
        run: php build/generate-bedrockdata-path-consts.php
>>>>>>> f704bfb6

      - name: Verify code is unchanged
        run: |
          git diff
          git diff --quiet

  codestyle:
    name: Code Style checks
    runs-on: ubuntu-20.04
    strategy:
      fail-fast: false

    steps:
      - uses: actions/checkout@v3

      - name: Setup PHP and tools
        uses: shivammathur/setup-php@2.24.0
        with:
          php-version: 8.0
          tools: php-cs-fixer:3.11
        env:
          GITHUB_TOKEN: ${{ secrets.GITHUB_TOKEN }}

      - name: Run PHP-CS-Fixer
        run: php-cs-fixer fix --dry-run --diff --ansi<|MERGE_RESOLUTION|>--- conflicted
+++ resolved
@@ -186,13 +186,11 @@
       - name: Regenerate KnownTranslation APIs
         run: php build/generate-known-translation-apis.php
 
-<<<<<<< HEAD
       - name: Regenerate RuntimeEnum(De)serializer
         run: php build/generate-runtime-enum-serializers.php
-=======
+
       - name: Regenerate BedrockData available files constants
         run: php build/generate-bedrockdata-path-consts.php
->>>>>>> f704bfb6
 
       - name: Verify code is unchanged
         run: |
