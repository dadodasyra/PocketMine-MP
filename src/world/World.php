--- conflicted
+++ resolved
@@ -172,13 +172,9 @@
 	private array $entitiesByChunk = [];
 
 	/** @var Entity[] */
-<<<<<<< HEAD
 	public array $updateEntities = [];
-=======
-	public $updateEntities = [];
 
 	private bool $inDynamicStateRecalculation = false;
->>>>>>> 441b06f6
 	/** @var Block[][] */
 	private array $blockCache = [];
 
@@ -1571,19 +1567,13 @@
 			//this ensures that it's impossible for dynamic state properties to recursively depend on each other.
 			$addToCache = false;
 		}else{
-<<<<<<< HEAD
-			$dynamicStateRead = true;
+			$this->inDynamicStateRecalculation = true;
 			$replacement = $block->readStateFromWorld();
 			if($replacement !== $block){
 				$replacement->position($this, $x, $y, $z);
 				$block = $replacement;
 			}
-			$dynamicStateRead = false;
-=======
-			$this->inDynamicStateRecalculation = true;
-			$block->readStateFromWorld();
 			$this->inDynamicStateRecalculation = false;
->>>>>>> 441b06f6
 		}
 
 		if($addToCache && $relativeBlockHash !== null){
