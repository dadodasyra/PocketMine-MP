<?php

/*
 *
 *  ____            _        _   __  __ _                  __  __ ____
 * |  _ \ ___   ___| | _____| |_|  \/  (_)_ __   ___      |  \/  |  _ \
 * | |_) / _ \ / __| |/ / _ \ __| |\/| | | '_ \ / _ \_____| |\/| | |_) |
 * |  __/ (_) | (__|   <  __/ |_| |  | | | | | |  __/_____| |  | |  __/
 * |_|   \___/ \___|_|\_\___|\__|_|  |_|_|_| |_|\___|     |_|  |_|_|
 *
 * This program is free software: you can redistribute it and/or modify
 * it under the terms of the GNU Lesser General Public License as published by
 * the Free Software Foundation, either version 3 of the License, or
 * (at your option) any later version.
 *
 * @author PocketMine Team
 * @link http://www.pocketmine.net/
 *
 *
 */

declare(strict_types=1);

/**
 * All World related classes are here, like Generators, Populators, Noise, ...
 */
namespace pocketmine\world;

use pocketmine\block\Air;
use pocketmine\block\Block;
use pocketmine\block\BlockFactory;
use pocketmine\block\BlockTypeIds;
use pocketmine\block\tile\Spawnable;
use pocketmine\block\tile\Tile;
use pocketmine\block\tile\TileFactory;
use pocketmine\block\UnknownBlock;
use pocketmine\block\VanillaBlocks;
use pocketmine\data\bedrock\BiomeIds;
use pocketmine\data\bedrock\block\BlockStateData;
use pocketmine\data\SavedDataLoadingException;
use pocketmine\entity\Entity;
use pocketmine\entity\EntityFactory;
use pocketmine\entity\Location;
use pocketmine\entity\object\ExperienceOrb;
use pocketmine\entity\object\ItemEntity;
use pocketmine\event\block\BlockBreakEvent;
use pocketmine\event\block\BlockPlaceEvent;
use pocketmine\event\block\BlockUpdateEvent;
use pocketmine\event\player\PlayerInteractEvent;
use pocketmine\event\world\ChunkLoadEvent;
use pocketmine\event\world\ChunkPopulateEvent;
use pocketmine\event\world\ChunkUnloadEvent;
use pocketmine\event\world\SpawnChangeEvent;
use pocketmine\event\world\WorldSaveEvent;
use pocketmine\item\Item;
use pocketmine\item\ItemUseResult;
use pocketmine\item\LegacyStringToItemParser;
use pocketmine\item\StringToItemParser;
use pocketmine\item\VanillaItems;
use pocketmine\lang\KnownTranslationFactory;
use pocketmine\math\AxisAlignedBB;
use pocketmine\math\Vector3;
use pocketmine\nbt\tag\IntTag;
use pocketmine\nbt\tag\StringTag;
use pocketmine\network\mcpe\convert\RuntimeBlockMapping;
use pocketmine\network\mcpe\protocol\BlockActorDataPacket;
use pocketmine\network\mcpe\protocol\ClientboundPacket;
use pocketmine\network\mcpe\protocol\types\BlockPosition;
use pocketmine\network\mcpe\protocol\UpdateBlockPacket;
use pocketmine\player\Player;
use pocketmine\promise\Promise;
use pocketmine\promise\PromiseResolver;
use pocketmine\scheduler\AsyncPool;
use pocketmine\Server;
use pocketmine\ServerConfigGroup;
use pocketmine\timings\Timings;
use pocketmine\utils\AssumptionFailedError;
use pocketmine\utils\Limits;
use pocketmine\utils\ReversePriorityQueue;
use pocketmine\world\biome\Biome;
use pocketmine\world\biome\BiomeRegistry;
use pocketmine\world\format\Chunk;
use pocketmine\world\format\io\ChunkData;
use pocketmine\world\format\io\exception\CorruptedChunkException;
use pocketmine\world\format\io\GlobalBlockStateHandlers;
use pocketmine\world\format\io\WritableWorldProvider;
use pocketmine\world\format\LightArray;
use pocketmine\world\format\SubChunk;
use pocketmine\world\generator\GeneratorManager;
use pocketmine\world\generator\GeneratorRegisterTask;
use pocketmine\world\generator\GeneratorUnregisterTask;
use pocketmine\world\generator\PopulationTask;
use pocketmine\world\light\BlockLightUpdate;
use pocketmine\world\light\LightPopulationTask;
use pocketmine\world\light\SkyLightUpdate;
use pocketmine\world\particle\BlockBreakParticle;
use pocketmine\world\particle\Particle;
use pocketmine\world\sound\BlockPlaceSound;
use pocketmine\world\sound\Sound;
use pocketmine\world\utils\SubChunkExplorer;
use function abs;
use function array_filter;
use function array_key_exists;
use function array_map;
use function array_merge;
use function array_sum;
use function assert;
use function cos;
use function count;
use function floor;
use function get_class;
use function gettype;
use function is_a;
use function is_object;
use function lcg_value;
use function max;
use function microtime;
use function min;
use function morton2d_decode;
use function morton2d_encode;
use function morton3d_decode;
use function morton3d_encode;
use function mt_rand;
use function preg_match;
use function spl_object_id;
use function strtolower;
use function trim;
use const M_PI;
use const PHP_INT_MAX;
use const PHP_INT_MIN;

#include <rules/World.h>

/**
 * @phpstan-type ChunkPosHash int
 * @phpstan-type BlockPosHash int
 * @phpstan-type ChunkBlockPosHash int
 */
class World implements ChunkManager{

	private static int $worldIdCounter = 1;

	public const Y_MAX = 320;
	public const Y_MIN = -64;

	public const TIME_DAY = 1000;
	public const TIME_NOON = 6000;
	public const TIME_SUNSET = 12000;
	public const TIME_NIGHT = 13000;
	public const TIME_MIDNIGHT = 18000;
	public const TIME_SUNRISE = 23000;

	public const TIME_FULL = 24000;

	public const DIFFICULTY_PEACEFUL = 0;
	public const DIFFICULTY_EASY = 1;
	public const DIFFICULTY_NORMAL = 2;
	public const DIFFICULTY_HARD = 3;

	public const DEFAULT_TICKED_BLOCKS_PER_SUBCHUNK_PER_TICK = 3;

	/**
	 * @var Player[] entity runtime ID => Player
	 * @phpstan-var array<int, Player>
	 */
	private array $players = [];

	/**
	 * @var Entity[] entity runtime ID => Entity
	 * @phpstan-var array<int, Entity>
	 */
	private array $entities = [];
	/**
	 * @var Vector3[] entity runtime ID => Vector3
	 * @phpstan-var array<int, Vector3>
	 */
	private array $entityLastKnownPositions = [];

	/**
	 * @var Entity[][] chunkHash => [entity runtime ID => Entity]
	 * @phpstan-var array<ChunkPosHash, array<int, Entity>>
	 */
	private array $entitiesByChunk = [];

<<<<<<< HEAD
	/** @var Entity[] */
	public array $updateEntities = [];
=======
	/**
	 * @var Entity[] entity runtime ID => Entity
	 * @phpstan-var array<int, Entity>
	 */
	public $updateEntities = [];
>>>>>>> 78642943

	private bool $inDynamicStateRecalculation = false;
	/**
	 * @var Block[][] chunkHash => [relativeBlockHash => Block]
	 * @phpstan-var array<ChunkPosHash, array<ChunkBlockPosHash, Block>>
	 */
	private array $blockCache = [];

	private int $sendTimeTicker = 0;

	private int $worldId;

	private int $providerGarbageCollectionTicker = 0;

	private int $minY;
	private int $maxY;

	/**
	 * @var TickingChunkLoader[] spl_object_id => TickingChunkLoader
	 * @phpstan-var array<int, TickingChunkLoader>
	 */
	private array $tickingLoaders = [];
	/**
	 * @var int[] spl_object_id => number of chunks
	 * @phpstan-var array<int, int>
	 */
	private array $tickingLoaderCounter = [];
	/**
	 * @var ChunkLoader[][] chunkHash => [spl_object_id => ChunkLoader]
	 * @phpstan-var array<ChunkPosHash, array<int, ChunkLoader>>
	 */
	private array $chunkLoaders = [];

	/**
	 * @var ChunkListener[][] chunkHash => [spl_object_id => ChunkListener]
	 * @phpstan-var array<ChunkPosHash, array<int, ChunkListener>>
	 */
	private array $chunkListeners = [];
	/**
	 * @var Player[][] chunkHash => [spl_object_id => Player]
	 * @phpstan-var array<ChunkPosHash, array<int, Player>>
	 */
	private array $playerChunkListeners = [];

	/**
	 * @var ClientboundPacket[][]
	 * @phpstan-var array<ChunkPosHash, list<ClientboundPacket>>
	 */
	private array $packetBuffersByChunk = [];

	/**
	 * @var float[] chunkHash => timestamp of request
	 * @phpstan-var array<ChunkPosHash, float>
	 */
	private array $unloadQueue = [];

	private int $time;
	public bool $stopTime = false;

	private float $sunAnglePercentage = 0.0;
	private int $skyLightReduction = 0;

	private string $folderName;
	private string $displayName;

	/**
	 * @var Chunk[]
	 * @phpstan-var array<ChunkPosHash, Chunk>
	 */
	private array $chunks = [];

	/**
	 * @var Vector3[][] chunkHash => [relativeBlockHash => Vector3]
	 * @phpstan-var array<ChunkPosHash, array<ChunkBlockPosHash, Vector3>>
	 */
	private array $changedBlocks = [];

	/** @phpstan-var ReversePriorityQueue<int, Vector3> */
	private ReversePriorityQueue $scheduledBlockUpdateQueue;
	/**
	 * @var int[] blockHash => tick delay
	 * @phpstan-var array<BlockPosHash, int>
	 */
	private array $scheduledBlockUpdateQueueIndex = [];

	/** @phpstan-var \SplQueue<int> */
	private \SplQueue $neighbourBlockUpdateQueue;
	/**
	 * @var true[] blockhash => dummy
	 * @phpstan-var array<BlockPosHash, true>
	 */
	private array $neighbourBlockUpdateQueueIndex = [];

	/**
	 * @var bool[] chunkHash => isValid
	 * @phpstan-var array<ChunkPosHash, bool>
	 */
	private array $activeChunkPopulationTasks = [];
	/**
	 * @var ChunkLockId[]
	 * @phpstan-var array<ChunkPosHash, ChunkLockId>
	 */
	private array $chunkLock = [];
	private int $maxConcurrentChunkPopulationTasks = 2;
	/**
	 * @var PromiseResolver[] chunkHash => promise
	 * @phpstan-var array<ChunkPosHash, PromiseResolver<Chunk>>
	 */
	private array $chunkPopulationRequestMap = [];
	/**
	 * @var \SplQueue (queue of chunkHashes)
	 * @phpstan-var \SplQueue<ChunkPosHash>
	 */
	private \SplQueue $chunkPopulationRequestQueue;
	/**
	 * @var true[] chunkHash => dummy
	 * @phpstan-var array<ChunkPosHash, true>
	 */
	private array $chunkPopulationRequestQueueIndex = [];

	/**
	 * @var true[]
	 * @phpstan-var array<int, true>
	 */
	private array $generatorRegisteredWorkers = [];

	private bool $autoSave = true;

	private int $sleepTicks = 0;

	private int $chunkTickRadius;
	private int $chunksPerTick;
	private int $tickedBlocksPerSubchunkPerTick = self::DEFAULT_TICKED_BLOCKS_PER_SUBCHUNK_PER_TICK;
	/**
	 * @var true[]
	 * @phpstan-var array<int, true>
	 */
	private array $randomTickBlocks = [];

	public WorldTimings $timings;

	public float $tickRateTime = 0;

	private bool $doingTick = false;

	/** @phpstan-var class-string<\pocketmine\world\generator\Generator> */
	private string $generator;

	private bool $unloaded = false;
	/**
	 * @var \Closure[]
	 * @phpstan-var array<int, \Closure() : void>
	 */
	private array $unloadCallbacks = [];

	private ?BlockLightUpdate $blockLightUpdate = null;
	private ?SkyLightUpdate $skyLightUpdate = null;

	private \Logger $logger;

	/**
	 * @phpstan-return ChunkPosHash
	 */
	public static function chunkHash(int $x, int $z) : int{
		return morton2d_encode($x, $z);
	}

	private const MORTON3D_BIT_SIZE = 21;
	private const BLOCKHASH_Y_BITS = 9;
	private const BLOCKHASH_Y_PADDING = 64; //size (in blocks) of padding after both boundaries of the Y axis
	private const BLOCKHASH_Y_OFFSET = self::BLOCKHASH_Y_PADDING - self::Y_MIN;
	private const BLOCKHASH_Y_MASK = (1 << self::BLOCKHASH_Y_BITS) - 1;
	private const BLOCKHASH_XZ_MASK = (1 << self::MORTON3D_BIT_SIZE) - 1;
	private const BLOCKHASH_XZ_EXTRA_BITS = (self::MORTON3D_BIT_SIZE - self::BLOCKHASH_Y_BITS) >> 1;
	private const BLOCKHASH_XZ_EXTRA_MASK = (1 << self::BLOCKHASH_XZ_EXTRA_BITS) - 1;
	private const BLOCKHASH_XZ_SIGN_SHIFT = 64 - self::MORTON3D_BIT_SIZE - self::BLOCKHASH_XZ_EXTRA_BITS;
	private const BLOCKHASH_X_SHIFT = self::BLOCKHASH_Y_BITS;
	private const BLOCKHASH_Z_SHIFT = self::BLOCKHASH_X_SHIFT + self::BLOCKHASH_XZ_EXTRA_BITS;

	/**
	 * @phpstan-return BlockPosHash
	 */
	public static function blockHash(int $x, int $y, int $z) : int{
		$shiftedY = $y + self::BLOCKHASH_Y_OFFSET;
		if(($shiftedY & (~0 << self::BLOCKHASH_Y_BITS)) !== 0){
			throw new \InvalidArgumentException("Y coordinate $y is out of range!");
		}
		//morton3d gives us 21 bits on each axis, but the Y axis only requires 9
		//so we use the extra space on Y (12 bits) and add 6 extra bits from X and Z instead.
		//if we ever need more space for Y (e.g. due to expansion), take bits from X/Z to compensate.
		return morton3d_encode(
			$x & self::BLOCKHASH_XZ_MASK,
			($shiftedY /* & self::BLOCKHASH_Y_MASK */) |
				((($x >> self::MORTON3D_BIT_SIZE) & self::BLOCKHASH_XZ_EXTRA_MASK) << self::BLOCKHASH_X_SHIFT) |
				((($z >> self::MORTON3D_BIT_SIZE) & self::BLOCKHASH_XZ_EXTRA_MASK) << self::BLOCKHASH_Z_SHIFT),
			$z & self::BLOCKHASH_XZ_MASK
		);
	}

	/**
	 * Computes a small index relative to chunk base from the given coordinates.
	 */
	public static function chunkBlockHash(int $x, int $y, int $z) : int{
		return morton3d_encode($x, $y, $z);
	}

	/**
	 * @phpstan-param BlockPosHash $hash
	 */
	public static function getBlockXYZ(int $hash, ?int &$x, ?int &$y, ?int &$z) : void{
		[$baseX, $baseY, $baseZ] = morton3d_decode($hash);

		$extraX = ((($baseY >> self::BLOCKHASH_X_SHIFT) & self::BLOCKHASH_XZ_EXTRA_MASK) << self::MORTON3D_BIT_SIZE);
		$extraZ = ((($baseY >> self::BLOCKHASH_Z_SHIFT) & self::BLOCKHASH_XZ_EXTRA_MASK) << self::MORTON3D_BIT_SIZE);

		$x = (($baseX & self::BLOCKHASH_XZ_MASK) | $extraX) << self::BLOCKHASH_XZ_SIGN_SHIFT >> self::BLOCKHASH_XZ_SIGN_SHIFT;
		$y = ($baseY & self::BLOCKHASH_Y_MASK) - self::BLOCKHASH_Y_OFFSET;
		$z = (($baseZ & self::BLOCKHASH_XZ_MASK) | $extraZ) << self::BLOCKHASH_XZ_SIGN_SHIFT >> self::BLOCKHASH_XZ_SIGN_SHIFT;
	}

	/**
	 * @phpstan-param ChunkPosHash $hash
	 */
	public static function getXZ(int $hash, ?int &$x, ?int &$z) : void{
		[$x, $z] = morton2d_decode($hash);
	}

	public static function getDifficultyFromString(string $str) : int{
		switch(strtolower(trim($str))){
			case "0":
			case "peaceful":
			case "p":
				return World::DIFFICULTY_PEACEFUL;

			case "1":
			case "easy":
			case "e":
				return World::DIFFICULTY_EASY;

			case "2":
			case "normal":
			case "n":
				return World::DIFFICULTY_NORMAL;

			case "3":
			case "hard":
			case "h":
				return World::DIFFICULTY_HARD;
		}

		return -1;
	}

	/**
	 * Init the default world data
	 */
	public function __construct(
		private Server $server,
		string $name, //TODO: this should be folderName (named arguments BC break)
		private WritableWorldProvider $provider,
		private AsyncPool $workerPool
	){
		$this->folderName = $name;
		$this->worldId = self::$worldIdCounter++;

		$this->displayName = $this->provider->getWorldData()->getName();
		$this->logger = new \PrefixedLogger($server->getLogger(), "World: $this->displayName");

		$this->minY = $this->provider->getWorldMinY();
		$this->maxY = $this->provider->getWorldMaxY();

		$this->server->getLogger()->info($this->server->getLanguage()->translate(KnownTranslationFactory::pocketmine_level_preparing($this->displayName)));
		$generator = GeneratorManager::getInstance()->getGenerator($this->provider->getWorldData()->getGenerator()) ??
			throw new AssumptionFailedError("WorldManager should already have checked that the generator exists");
		$generator->validateGeneratorOptions($this->provider->getWorldData()->getGeneratorOptions());
		$this->generator = $generator->getGeneratorClass();
		$this->chunkPopulationRequestQueue = new \SplQueue();
		$this->addOnUnloadCallback(function() : void{
			$this->logger->debug("Cancelling unfulfilled generation requests");

			foreach($this->chunkPopulationRequestMap as $chunkHash => $promise){
				$promise->reject();
				unset($this->chunkPopulationRequestMap[$chunkHash]);
			}
			if(count($this->chunkPopulationRequestMap) !== 0){
				//TODO: this might actually get hit because generation rejection callbacks might try to schedule new
				//requests, and we can't prevent that right now because there's no way to detect "unloading" state
				throw new AssumptionFailedError("New generation requests scheduled during unload");
			}
		});

		$this->scheduledBlockUpdateQueue = new ReversePriorityQueue();
		$this->scheduledBlockUpdateQueue->setExtractFlags(\SplPriorityQueue::EXTR_BOTH);

		$this->neighbourBlockUpdateQueue = new \SplQueue();

		$this->time = $this->provider->getWorldData()->getTime();

		$cfg = $this->server->getConfigGroup();
		$this->chunkTickRadius = min($this->server->getViewDistance(), max(1, $cfg->getPropertyInt("chunk-ticking.tick-radius", 4)));
		$this->chunksPerTick = $cfg->getPropertyInt("chunk-ticking.per-tick", 40);
		$this->tickedBlocksPerSubchunkPerTick = $cfg->getPropertyInt("chunk-ticking.blocks-per-subchunk-per-tick", self::DEFAULT_TICKED_BLOCKS_PER_SUBCHUNK_PER_TICK);
		$this->maxConcurrentChunkPopulationTasks = $cfg->getPropertyInt("chunk-generation.population-queue-size", 2);

		$this->initRandomTickBlocksFromConfig($cfg);

		$this->timings = new WorldTimings($this);

		$this->workerPool->addWorkerStartHook($workerStartHook = function(int $workerId) : void{
			if(array_key_exists($workerId, $this->generatorRegisteredWorkers)){
				$this->logger->debug("Worker $workerId with previously registered generator restarted, flagging as unregistered");
				unset($this->generatorRegisteredWorkers[$workerId]);
			}
		});
		$workerPool = $this->workerPool;
		$this->addOnUnloadCallback(static function() use ($workerPool, $workerStartHook) : void{
			$workerPool->removeWorkerStartHook($workerStartHook);
		});
	}

	private function initRandomTickBlocksFromConfig(ServerConfigGroup $cfg) : void{
		$dontTickBlocks = [];
		$parser = StringToItemParser::getInstance();
		foreach($cfg->getProperty("chunk-ticking.disable-block-ticking", []) as $name){
			$name = (string) $name;
			$item = $parser->parse($name);
			if($item !== null){
				$block = $item->getBlock();
			}elseif(preg_match("/^-?\d+$/", $name) === 1){
				//TODO: this may throw if the ID/meta was invalid
				$blockStateData = GlobalBlockStateHandlers::getUpgrader()->upgradeIntIdMeta((int) $name, 0);
				if($blockStateData === null){
					continue;
				}
				$block = BlockFactory::getInstance()->fromStateId(GlobalBlockStateHandlers::getDeserializer()->deserialize($blockStateData));
			}else{
				//TODO: we probably ought to log an error here
				continue;
			}

			if($block->getTypeId() !== BlockTypeIds::AIR){
				$dontTickBlocks[$block->getTypeId()] = $name;
			}
		}

		foreach(BlockFactory::getInstance()->getAllKnownStates() as $state){
			$dontTickName = $dontTickBlocks[$state->getTypeId()] ?? null;
			if($dontTickName === null && $state->ticksRandomly()){
				$this->randomTickBlocks[$state->getStateId()] = true;
			}
		}
	}

	public function getTickRateTime() : float{
		return $this->tickRateTime;
	}

	public function registerGeneratorToWorker(int $worker) : void{
		$this->logger->debug("Registering generator on worker $worker");
		$this->workerPool->submitTaskToWorker(new GeneratorRegisterTask($this, $this->generator, $this->provider->getWorldData()->getGeneratorOptions()), $worker);
		$this->generatorRegisteredWorkers[$worker] = true;
	}

	public function unregisterGenerator() : void{
		foreach($this->workerPool->getRunningWorkers() as $i){
			if(isset($this->generatorRegisteredWorkers[$i])){
				$this->workerPool->submitTaskToWorker(new GeneratorUnregisterTask($this), $i);
			}
		}
		$this->generatorRegisteredWorkers = [];
	}

	public function getServer() : Server{
		return $this->server;
	}

	public function getLogger() : \Logger{
		return $this->logger;
	}

	final public function getProvider() : WritableWorldProvider{
		return $this->provider;
	}

	/**
	 * Returns the unique world identifier
	 */
	final public function getId() : int{
		return $this->worldId;
	}

	public function isLoaded() : bool{
		return !$this->unloaded;
	}

	/**
	 * @internal
	 */
	public function onUnload() : void{
		if($this->unloaded){
			throw new \LogicException("Tried to close a world which is already closed");
		}

		foreach($this->unloadCallbacks as $callback){
			$callback();
		}
		$this->unloadCallbacks = [];

		foreach($this->chunks as $chunkHash => $chunk){
			self::getXZ($chunkHash, $chunkX, $chunkZ);
			$this->unloadChunk($chunkX, $chunkZ, false);
		}
		foreach($this->entitiesByChunk as $chunkHash => $entities){
			self::getXZ($chunkHash, $chunkX, $chunkZ);

			$leakedEntities = 0;
			foreach($entities as $entity){
				if(!$entity->isFlaggedForDespawn()){
					$leakedEntities++;
				}
				$entity->close();
			}
			if($leakedEntities !== 0){
				$this->logger->warning("$leakedEntities leaked entities found in ungenerated chunk $chunkX $chunkZ during unload, they won't be saved!");
			}
		}

		$this->save();

		$this->unregisterGenerator();

		$this->provider->close();
		$this->blockCache = [];

		$this->unloaded = true;
	}

	/** @phpstan-param \Closure() : void $callback */
	public function addOnUnloadCallback(\Closure $callback) : void{
		$this->unloadCallbacks[spl_object_id($callback)] = $callback;
	}

	/** @phpstan-param \Closure() : void $callback */
	public function removeOnUnloadCallback(\Closure $callback) : void{
		unset($this->unloadCallbacks[spl_object_id($callback)]);
	}

	/**
	 * Returns a list of players who are in the given filter and also using the chunk containing the target position.
	 * Used for broadcasting sounds and particles with specific targets.
	 *
	 * @param Player[]             $allowed
	 * @phpstan-param list<Player> $allowed
	 *
	 * @return array<int, Player>
	 */
	private function filterViewersForPosition(Vector3 $pos, array $allowed) : array{
		$candidates = $this->getViewersForPosition($pos);
		$filtered = [];
		foreach($allowed as $player){
			$k = spl_object_id($player);
			if(isset($candidates[$k])){
				$filtered[$k] = $candidates[$k];
			}
		}

		return $filtered;
	}

	/**
	 * @param Player[]|null $players
	 */
	public function addSound(Vector3 $pos, Sound $sound, ?array $players = null) : void{
		$pk = $sound->encode($pos);
		if(count($pk) > 0){
			if($players === null){
				foreach($pk as $e){
					$this->broadcastPacketToViewers($pos, $e);
				}
			}else{
				$this->server->broadcastPackets($this->filterViewersForPosition($pos, $players), $pk);
			}
		}
	}

	/**
	 * @param Player[]|null $players
	 */
	public function addParticle(Vector3 $pos, Particle $particle, ?array $players = null) : void{
		$pk = $particle->encode($pos);
		if(count($pk) > 0){
			if($players === null){
				foreach($pk as $e){
					$this->broadcastPacketToViewers($pos, $e);
				}
			}else{
				$this->server->broadcastPackets($this->filterViewersForPosition($pos, $players), $pk);
			}
		}
	}

	public function getAutoSave() : bool{
		return $this->autoSave;
	}

	public function setAutoSave(bool $value) : void{
		$this->autoSave = $value;
	}

	/**
	 * @deprecated WARNING: This function has a misleading name. Contrary to what the name might imply, this function
	 * DOES NOT return players who are IN a chunk, rather, it returns players who can SEE the chunk.
	 *
	 * Returns a list of players who have the target chunk within their view distance.
	 *
	 * @return Player[] spl_object_id => Player
	 * @phpstan-return array<int, Player>
	 */
	public function getChunkPlayers(int $chunkX, int $chunkZ) : array{
		return $this->playerChunkListeners[World::chunkHash($chunkX, $chunkZ)] ?? [];
	}

	/**
	 * Gets the chunk loaders being used in a specific chunk
	 *
	 * @return ChunkLoader[]
	 * @phpstan-return array<int, ChunkLoader>
	 */
	public function getChunkLoaders(int $chunkX, int $chunkZ) : array{
		return $this->chunkLoaders[World::chunkHash($chunkX, $chunkZ)] ?? [];
	}

	/**
	 * Returns an array of players who have the target position within their view distance.
	 *
	 * @return Player[] spl_object_id => Player
	 * @phpstan-return array<int, Player>
	 */
	public function getViewersForPosition(Vector3 $pos) : array{
		return $this->getChunkPlayers($pos->getFloorX() >> Chunk::COORD_BIT_SIZE, $pos->getFloorZ() >> Chunk::COORD_BIT_SIZE);
	}

	/**
	 * Broadcasts a packet to every player who has the target position within their view distance.
	 */
	public function broadcastPacketToViewers(Vector3 $pos, ClientboundPacket $packet) : void{
		$this->broadcastPacketToPlayersUsingChunk($pos->getFloorX() >> Chunk::COORD_BIT_SIZE, $pos->getFloorZ() >> Chunk::COORD_BIT_SIZE, $packet);
	}

	private function broadcastPacketToPlayersUsingChunk(int $chunkX, int $chunkZ, ClientboundPacket $packet) : void{
		if(!isset($this->packetBuffersByChunk[$index = World::chunkHash($chunkX, $chunkZ)])){
			$this->packetBuffersByChunk[$index] = [$packet];
		}else{
			$this->packetBuffersByChunk[$index][] = $packet;
		}
	}

	public function registerChunkLoader(ChunkLoader $loader, int $chunkX, int $chunkZ, bool $autoLoad = true) : void{
		$loaderId = spl_object_id($loader);

		if(!isset($this->chunkLoaders[$chunkHash = World::chunkHash($chunkX, $chunkZ)])){
			$this->chunkLoaders[$chunkHash] = [];
		}elseif(isset($this->chunkLoaders[$chunkHash][$loaderId])){
			return;
		}

		$this->chunkLoaders[$chunkHash][$loaderId] = $loader;

		if($loader instanceof TickingChunkLoader){
			if(!isset($this->tickingLoaders[$loaderId])){
				$this->tickingLoaderCounter[$loaderId] = 1;
				$this->tickingLoaders[$loaderId] = $loader;
			}else{
				++$this->tickingLoaderCounter[$loaderId];
			}
		}

		$this->cancelUnloadChunkRequest($chunkX, $chunkZ);

		if($autoLoad){
			$this->loadChunk($chunkX, $chunkZ);
		}
	}

	public function unregisterChunkLoader(ChunkLoader $loader, int $chunkX, int $chunkZ) : void{
		$chunkHash = World::chunkHash($chunkX, $chunkZ);
		$loaderId = spl_object_id($loader);
		if(isset($this->chunkLoaders[$chunkHash][$loaderId])){
			unset($this->chunkLoaders[$chunkHash][$loaderId]);
			if(count($this->chunkLoaders[$chunkHash]) === 0){
				unset($this->chunkLoaders[$chunkHash]);
				$this->unloadChunkRequest($chunkX, $chunkZ, true);
				if(isset($this->chunkPopulationRequestMap[$chunkHash]) && !isset($this->activeChunkPopulationTasks[$chunkHash])){
					$this->chunkPopulationRequestMap[$chunkHash]->reject();
					unset($this->chunkPopulationRequestMap[$chunkHash]);
				}
			}

			if(isset($this->tickingLoaderCounter[$loaderId]) && --$this->tickingLoaderCounter[$loaderId] === 0){
				unset($this->tickingLoaderCounter[$loaderId]);
				unset($this->tickingLoaders[$loaderId]);
			}
		}
	}

	/**
	 * Registers a listener to receive events on a chunk.
	 */
	public function registerChunkListener(ChunkListener $listener, int $chunkX, int $chunkZ) : void{
		$hash = World::chunkHash($chunkX, $chunkZ);
		if(isset($this->chunkListeners[$hash])){
			$this->chunkListeners[$hash][spl_object_id($listener)] = $listener;
		}else{
			$this->chunkListeners[$hash] = [spl_object_id($listener) => $listener];
		}
		if($listener instanceof Player){
			$this->playerChunkListeners[$hash][spl_object_id($listener)] = $listener;
		}
	}

	/**
	 * Unregisters a chunk listener previously registered.
	 *
	 * @see World::registerChunkListener()
	 */
	public function unregisterChunkListener(ChunkListener $listener, int $chunkX, int $chunkZ) : void{
		$hash = World::chunkHash($chunkX, $chunkZ);
		if(isset($this->chunkListeners[$hash])){
			unset($this->chunkListeners[$hash][spl_object_id($listener)]);
			unset($this->playerChunkListeners[$hash][spl_object_id($listener)]);
			if(count($this->chunkListeners[$hash]) === 0){
				unset($this->chunkListeners[$hash]);
				unset($this->playerChunkListeners[$hash]);
			}
		}
	}

	/**
	 * Unregisters a chunk listener from all chunks it is listening on in this World.
	 */
	public function unregisterChunkListenerFromAll(ChunkListener $listener) : void{
		foreach($this->chunkListeners as $hash => $listeners){
			World::getXZ($hash, $chunkX, $chunkZ);
			$this->unregisterChunkListener($listener, $chunkX, $chunkZ);
		}
	}

	/**
	 * Returns all the listeners attached to this chunk.
	 *
	 * @return ChunkListener[]
	 * @phpstan-return array<int, ChunkListener>
	 */
	public function getChunkListeners(int $chunkX, int $chunkZ) : array{
		return $this->chunkListeners[World::chunkHash($chunkX, $chunkZ)] ?? [];
	}

	/**
	 * @internal
	 */
	public function sendTime(Player ...$targets) : void{
		if(count($targets) === 0){
			$targets = $this->players;
		}
		foreach($targets as $player){
			$player->getNetworkSession()->syncWorldTime($this->time);
		}
	}

	public function isDoingTick() : bool{
		return $this->doingTick;
	}

	/**
	 * @internal
	 */
	public function doTick(int $currentTick) : void{
		if($this->unloaded){
			throw new \LogicException("Attempted to tick a world which has been closed");
		}

		$this->timings->doTick->startTiming();
		$this->doingTick = true;
		try{
			$this->actuallyDoTick($currentTick);
		}finally{
			$this->doingTick = false;
			$this->timings->doTick->stopTiming();
		}
	}

	protected function actuallyDoTick(int $currentTick) : void{
		if(!$this->stopTime){
			//this simulates an overflow, as would happen in any language which doesn't do stupid things to var types
			if($this->time === PHP_INT_MAX){
				$this->time = PHP_INT_MIN;
			}else{
				$this->time++;
			}
		}

		$this->sunAnglePercentage = $this->computeSunAnglePercentage(); //Sun angle depends on the current time
		$this->skyLightReduction = $this->computeSkyLightReduction(); //Sky light reduction depends on the sun angle

		if(++$this->sendTimeTicker === 200){
			$this->sendTime();
			$this->sendTimeTicker = 0;
		}

		$this->unloadChunks();
		if(++$this->providerGarbageCollectionTicker >= 6000){
			$this->provider->doGarbageCollection();
			$this->providerGarbageCollectionTicker = 0;
		}

		//Do block updates
		$this->timings->scheduledBlockUpdates->startTiming();

		//Delayed updates
		while($this->scheduledBlockUpdateQueue->count() > 0 && $this->scheduledBlockUpdateQueue->current()["priority"] <= $currentTick){
			/** @var Vector3 $vec */
			$vec = $this->scheduledBlockUpdateQueue->extract()["data"];
			unset($this->scheduledBlockUpdateQueueIndex[World::blockHash($vec->x, $vec->y, $vec->z)]);
			if(!$this->isInLoadedTerrain($vec)){
				continue;
			}
			$block = $this->getBlock($vec);
			$block->onScheduledUpdate();
		}

		//Normal updates
		while($this->neighbourBlockUpdateQueue->count() > 0){
			$index = $this->neighbourBlockUpdateQueue->dequeue();
			unset($this->neighbourBlockUpdateQueueIndex[$index]);
			World::getBlockXYZ($index, $x, $y, $z);
			if(!$this->isChunkLoaded($x >> Chunk::COORD_BIT_SIZE, $z >> Chunk::COORD_BIT_SIZE)){
				continue;
			}

			$block = $this->getBlockAt($x, $y, $z);
			$replacement = $block->readStateFromWorld(); //for blocks like fences, force recalculation of connected AABBs
			if($replacement !== $block){
				$replacement->position($this, $x, $y, $z);
				$block = $replacement;
			}

			$ev = new BlockUpdateEvent($block);
			$ev->call();
			if(!$ev->isCancelled()){
				foreach($this->getNearbyEntities(AxisAlignedBB::one()->offset($x, $y, $z)) as $entity){
					$entity->onNearbyBlockChange();
				}
				$block->onNearbyBlockChange();
			}
		}

		$this->timings->scheduledBlockUpdates->stopTiming();

		$this->timings->entityTick->startTiming();
		//Update entities that need update
		Timings::$tickEntity->startTiming();
		foreach($this->updateEntities as $id => $entity){
			if($entity->isClosed() || $entity->isFlaggedForDespawn() || !$entity->onUpdate($currentTick)){
				unset($this->updateEntities[$id]);
			}
			if($entity->isFlaggedForDespawn()){
				$entity->close();
			}
		}
		Timings::$tickEntity->stopTiming();
		$this->timings->entityTick->stopTiming();

		$this->timings->randomChunkUpdates->startTiming();
		$this->tickChunks();
		$this->timings->randomChunkUpdates->stopTiming();

		$this->executeQueuedLightUpdates();

		if(count($this->changedBlocks) > 0){
			if(count($this->players) > 0){
				foreach($this->changedBlocks as $index => $blocks){
					if(count($blocks) === 0){ //blocks can be set normally and then later re-set with direct send
						continue;
					}
					World::getXZ($index, $chunkX, $chunkZ);
					if(count($blocks) > 512){
						$chunk = $this->getChunk($chunkX, $chunkZ);
						foreach($this->getChunkPlayers($chunkX, $chunkZ) as $p){
							$p->onChunkChanged($chunkX, $chunkZ, $chunk);
						}
					}else{
						foreach($this->createBlockUpdatePackets($blocks) as $packet){
							$this->broadcastPacketToPlayersUsingChunk($chunkX, $chunkZ, $packet);
						}
					}
				}
			}

			$this->changedBlocks = [];

		}

		if($this->sleepTicks > 0 && --$this->sleepTicks <= 0){
			$this->checkSleep();
		}

		foreach($this->packetBuffersByChunk as $index => $entries){
			World::getXZ($index, $chunkX, $chunkZ);
			$chunkPlayers = $this->getChunkPlayers($chunkX, $chunkZ);
			if(count($chunkPlayers) > 0){
				$this->server->broadcastPackets($chunkPlayers, $entries);
			}
		}

		$this->packetBuffersByChunk = [];
	}

	public function checkSleep() : void{
		if(count($this->players) === 0){
			return;
		}

		$resetTime = true;
		foreach($this->getPlayers() as $p){
			if(!$p->isSleeping()){
				$resetTime = false;
				break;
			}
		}

		if($resetTime){
			$time = $this->getTimeOfDay();

			if($time >= World::TIME_NIGHT && $time < World::TIME_SUNRISE){
				$this->setTime($this->getTime() + World::TIME_FULL - $time);

				foreach($this->getPlayers() as $p){
					$p->stopSleep();
				}
			}
		}
	}

	public function setSleepTicks(int $ticks) : void{
		$this->sleepTicks = $ticks;
	}

	/**
	 * @param Vector3[] $blocks
	 * @phpstan-param list<Vector3> $blocks
	 *
	 * @return ClientboundPacket[]
	 * @phpstan-return list<ClientboundPacket>
	 */
	public function createBlockUpdatePackets(array $blocks) : array{
		$packets = [];

		$blockMapping = RuntimeBlockMapping::getInstance();

		foreach($blocks as $b){
			if(!($b instanceof Vector3)){
				throw new \TypeError("Expected Vector3 in blocks array, got " . (is_object($b) ? get_class($b) : gettype($b)));
			}

			$fullBlock = $this->getBlockAt($b->x, $b->y, $b->z);
			$blockPosition = BlockPosition::fromVector3($b);

			$tile = $this->getTileAt($b->x, $b->y, $b->z);
			if($tile instanceof Spawnable && count($fakeStateProperties = $tile->getRenderUpdateBugWorkaroundStateProperties($fullBlock)) > 0){
				$originalStateData = $blockMapping->toStateData($fullBlock->getStateId());
				$fakeStateData = new BlockStateData(
					$originalStateData->getName(),
					array_merge($originalStateData->getStates(), $fakeStateProperties),
					$originalStateData->getVersion()
				);
				$packets[] = UpdateBlockPacket::create(
					$blockPosition,
					$blockMapping->getBlockStateDictionary()->lookupStateIdFromData($fakeStateData) ?? throw new AssumptionFailedError("Unmapped fake blockstate data: " . $fakeStateData->toNbt()),
					UpdateBlockPacket::FLAG_NETWORK,
					UpdateBlockPacket::DATA_LAYER_NORMAL
				);
			}
			$packets[] = UpdateBlockPacket::create(
				$blockPosition,
				$blockMapping->toRuntimeId($fullBlock->getStateId()),
				UpdateBlockPacket::FLAG_NETWORK,
				UpdateBlockPacket::DATA_LAYER_NORMAL
			);

			if($tile instanceof Spawnable){
				$packets[] = BlockActorDataPacket::create($blockPosition, $tile->getSerializedSpawnCompound());
			}
		}

		return $packets;
	}

	public function clearCache(bool $force = false) : void{
		if($force){
			$this->blockCache = [];
		}else{
			$count = 0;
			foreach($this->blockCache as $list){
				$count += count($list);
				if($count > 2048){
					$this->blockCache = [];
					break;
				}
			}
		}
	}

	/**
	 * @return true[] fullID => dummy
	 * @phpstan-return array<int, true>
	 */
	public function getRandomTickedBlocks() : array{
		return $this->randomTickBlocks;
	}

	public function addRandomTickedBlock(Block $block) : void{
		if($block instanceof UnknownBlock){
			throw new \InvalidArgumentException("Cannot do random-tick on unknown block");
		}
		$this->randomTickBlocks[$block->getStateId()] = true;
	}

	public function removeRandomTickedBlock(Block $block) : void{
		unset($this->randomTickBlocks[$block->getStateId()]);
	}

	private function tickChunks() : void{
		if($this->chunksPerTick <= 0 || count($this->tickingLoaders) === 0){
			return;
		}

		$this->timings->randomChunkUpdatesChunkSelection->startTiming();

		/** @var bool[] $chunkTickList chunkhash => dummy */
		$chunkTickList = [];

		$chunksPerLoader = min(200, max(1, (int) ((($this->chunksPerTick - count($this->tickingLoaders)) / count($this->tickingLoaders)) + 0.5)));
		$randRange = 3 + $chunksPerLoader / 30;
		$randRange = (int) ($randRange > $this->chunkTickRadius ? $this->chunkTickRadius : $randRange);

		foreach($this->tickingLoaders as $loader){
			$chunkX = (int) floor($loader->getX()) >> Chunk::COORD_BIT_SIZE;
			$chunkZ = (int) floor($loader->getZ()) >> Chunk::COORD_BIT_SIZE;

			for($chunk = 0; $chunk < $chunksPerLoader; ++$chunk){
				$dx = mt_rand(-$randRange, $randRange);
				$dz = mt_rand(-$randRange, $randRange);
				$hash = World::chunkHash($dx + $chunkX, $dz + $chunkZ);
				if(!isset($chunkTickList[$hash]) && isset($this->chunks[$hash]) && $this->isChunkTickable($dx + $chunkX, $dz + $chunkZ)){
					$chunkTickList[$hash] = true;
				}
			}
		}

		$this->timings->randomChunkUpdatesChunkSelection->stopTiming();

		foreach($chunkTickList as $index => $_){
			World::getXZ($index, $chunkX, $chunkZ);

			$this->tickChunk($chunkX, $chunkZ);
		}
	}

	private function isChunkTickable(int $chunkX, int $chunkZ) : bool{
		for($cx = -1; $cx <= 1; ++$cx){
			for($cz = -1; $cz <= 1; ++$cz){
				if($this->isChunkLocked($chunkX + $cx, $chunkZ + $cz)){
					return false;
				}
				$adjacentChunk = $this->getChunk($chunkX + $cx, $chunkZ + $cz);
				if($adjacentChunk === null || !$adjacentChunk->isPopulated()){
					return false;
				}
				$lightPopulatedState = $adjacentChunk->isLightPopulated();
				if($lightPopulatedState !== true){
					if($lightPopulatedState === false){
						$this->orderLightPopulation($chunkX + $cx, $chunkZ + $cz);
					}
					return false;
				}
			}
		}

		return true;
	}

	private function orderLightPopulation(int $chunkX, int $chunkZ) : void{
		$chunkHash = World::chunkHash($chunkX, $chunkZ);
		$lightPopulatedState = $this->chunks[$chunkHash]->isLightPopulated();
		if($lightPopulatedState === false){
			$this->chunks[$chunkHash]->setLightPopulated(null);

			$this->workerPool->submitTask(new LightPopulationTask(
				$this->chunks[$chunkHash],
				function(array $blockLight, array $skyLight, array $heightMap) use ($chunkX, $chunkZ) : void{
					/**
					 * TODO: phpstan can't infer these types yet :(
					 * @phpstan-var array<int, LightArray> $blockLight
					 * @phpstan-var array<int, LightArray> $skyLight
					 * @phpstan-var array<int, int>        $heightMap
					 */
					if($this->unloaded || ($chunk = $this->getChunk($chunkX, $chunkZ)) === null || $chunk->isLightPopulated() === true){
						return;
					}
					//TODO: calculated light information might not be valid if the terrain changed during light calculation

					$chunk->setHeightMapArray($heightMap);
					foreach($blockLight as $y => $lightArray){
						$chunk->getSubChunk($y)->setBlockLightArray($lightArray);
					}
					foreach($skyLight as $y => $lightArray){
						$chunk->getSubChunk($y)->setBlockSkyLightArray($lightArray);
					}
					$chunk->setLightPopulated(true);
				}
			));
		}
	}

	private function tickChunk(int $chunkX, int $chunkZ) : void{
		$chunk = $this->getChunk($chunkX, $chunkZ);
		if($chunk === null){
			throw new \InvalidArgumentException("Chunk is not loaded");
		}
		foreach($this->getChunkEntities($chunkX, $chunkZ) as $entity){
			$entity->onRandomUpdate();
		}

		$blockFactory = BlockFactory::getInstance();
		foreach($chunk->getSubChunks() as $Y => $subChunk){
			if(!$subChunk->isEmptyFast()){
				$k = 0;
				for($i = 0; $i < $this->tickedBlocksPerSubchunkPerTick; ++$i){
					if(($i % 5) === 0){
						//60 bits will be used by 5 blocks (12 bits each)
						$k = mt_rand(0, (1 << 60) - 1);
					}
					$x = $k & SubChunk::COORD_MASK;
					$y = ($k >> SubChunk::COORD_BIT_SIZE) & SubChunk::COORD_MASK;
					$z = ($k >> (SubChunk::COORD_BIT_SIZE * 2)) & SubChunk::COORD_MASK;
					$k >>= (SubChunk::COORD_BIT_SIZE * 3);

					$state = $subChunk->getFullBlock($x, $y, $z);

					if(isset($this->randomTickBlocks[$state])){
						$block = $blockFactory->fromStateId($state);
						$block->position($this, $chunkX * Chunk::EDGE_LENGTH + $x, ($Y << SubChunk::COORD_BIT_SIZE) + $y, $chunkZ * Chunk::EDGE_LENGTH + $z);
						$block->onRandomTick();
					}
				}
			}
		}
	}

	/**
	 * @return mixed[]
	 */
	public function __debugInfo() : array{
		return [];
	}

	public function save(bool $force = false) : bool{

		if(!$this->getAutoSave() && !$force){
			return false;
		}

		(new WorldSaveEvent($this))->call();

		$this->provider->getWorldData()->setTime($this->time);
		$this->saveChunks();
		$this->provider->getWorldData()->save();

		return true;
	}

	public function saveChunks() : void{
		$this->timings->syncChunkSave->startTiming();
		try{
			foreach($this->chunks as $chunkHash => $chunk){
				self::getXZ($chunkHash, $chunkX, $chunkZ);
				$this->provider->saveChunk($chunkX, $chunkZ, new ChunkData(
					$chunk,
					array_map(fn(Entity $e) => $e->saveNBT(), array_filter($this->getChunkEntities($chunkX, $chunkZ), fn(Entity $e) => $e->canSaveWithChunk())),
					array_map(fn(Tile $t) => $t->saveNBT(), $chunk->getTiles()),
				));
				$chunk->clearTerrainDirtyFlags();
			}
		}finally{
			$this->timings->syncChunkSave->stopTiming();
		}
	}

	/**
	 * Schedules a block update to be executed after the specified number of ticks.
	 * Blocks will be updated with the scheduled update type.
	 */
	public function scheduleDelayedBlockUpdate(Vector3 $pos, int $delay) : void{
		if(
			!$this->isInWorld($pos->x, $pos->y, $pos->z) ||
			(isset($this->scheduledBlockUpdateQueueIndex[$index = World::blockHash($pos->x, $pos->y, $pos->z)]) && $this->scheduledBlockUpdateQueueIndex[$index] <= $delay)
		){
			return;
		}
		$this->scheduledBlockUpdateQueueIndex[$index] = $delay;
		$this->scheduledBlockUpdateQueue->insert(new Vector3((int) $pos->x, (int) $pos->y, (int) $pos->z), $delay + $this->server->getTick());
	}

	private function tryAddToNeighbourUpdateQueue(Vector3 $pos) : void{
		if($this->isInWorld($pos->x, $pos->y, $pos->z)){
			$hash = World::blockHash($pos->x, $pos->y, $pos->z);
			if(!isset($this->neighbourBlockUpdateQueueIndex[$hash])){
				$this->neighbourBlockUpdateQueue->enqueue($hash);
				$this->neighbourBlockUpdateQueueIndex[$hash] = true;
			}
		}
	}

	/**
	 * Notify the blocks at and around the position that the block at the position may have changed.
	 * This will cause onNeighbourBlockUpdate() to be called for these blocks.
	 */
	public function notifyNeighbourBlockUpdate(Vector3 $pos) : void{
		$this->tryAddToNeighbourUpdateQueue($pos);
		foreach($pos->sides() as $side){
			$this->tryAddToNeighbourUpdateQueue($side);
		}
	}

	/**
	 * @return Block[]
	 * @phpstan-return list<Block>
	 */
	public function getCollisionBlocks(AxisAlignedBB $bb, bool $targetFirst = false) : array{
		$minX = (int) floor($bb->minX - 1);
		$minY = (int) floor($bb->minY - 1);
		$minZ = (int) floor($bb->minZ - 1);
		$maxX = (int) floor($bb->maxX + 1);
		$maxY = (int) floor($bb->maxY + 1);
		$maxZ = (int) floor($bb->maxZ + 1);

		$collides = [];

		if($targetFirst){
			for($z = $minZ; $z <= $maxZ; ++$z){
				for($x = $minX; $x <= $maxX; ++$x){
					for($y = $minY; $y <= $maxY; ++$y){
						$block = $this->getBlockAt($x, $y, $z);
						if($block->collidesWithBB($bb)){
							return [$block];
						}
					}
				}
			}
		}else{
			for($z = $minZ; $z <= $maxZ; ++$z){
				for($x = $minX; $x <= $maxX; ++$x){
					for($y = $minY; $y <= $maxY; ++$y){
						$block = $this->getBlockAt($x, $y, $z);
						if($block->collidesWithBB($bb)){
							$collides[] = $block;
						}
					}
				}
			}
		}

		return $collides;
	}

	/**
	 * @return AxisAlignedBB[]
	 * @phpstan-return list<AxisAlignedBB>
	 */
	public function getCollisionBoxes(Entity $entity, AxisAlignedBB $bb, bool $entities = true) : array{
		$minX = (int) floor($bb->minX - 1);
		$minY = (int) floor($bb->minY - 1);
		$minZ = (int) floor($bb->minZ - 1);
		$maxX = (int) floor($bb->maxX + 1);
		$maxY = (int) floor($bb->maxY + 1);
		$maxZ = (int) floor($bb->maxZ + 1);

		$collides = [];

		for($z = $minZ; $z <= $maxZ; ++$z){
			for($x = $minX; $x <= $maxX; ++$x){
				for($y = $minY; $y <= $maxY; ++$y){
					$block = $this->getBlockAt($x, $y, $z);
					foreach($block->getCollisionBoxes() as $blockBB){
						if($blockBB->intersectsWith($bb)){
							$collides[] = $blockBB;
						}
					}
				}
			}
		}

		if($entities){
			foreach($this->getCollidingEntities($bb->expandedCopy(0.25, 0.25, 0.25), $entity) as $ent){
				$collides[] = clone $ent->boundingBox;
			}
		}

		return $collides;
	}

	/**
	 * Computes the percentage of a circle away from noon the sun is currently at. This can be multiplied by 2 * M_PI to
	 * get an angle in radians, or by 360 to get an angle in degrees.
	 */
	public function computeSunAnglePercentage() : float{
		$timeProgress = ($this->time % self::TIME_FULL) / self::TIME_FULL;

		//0.0 needs to be high noon, not dusk
		$sunProgress = $timeProgress + ($timeProgress < 0.25 ? 0.75 : -0.25);

		//Offset the sun progress to be above the horizon longer at dusk and dawn
		//this is roughly an inverted sine curve, which pushes the sun progress back at dusk and forwards at dawn
		$diff = (((1 - ((cos($sunProgress * M_PI) + 1) / 2)) - $sunProgress) / 3);

		return $sunProgress + $diff;
	}

	/**
	 * Returns the percentage of a circle away from noon the sun is currently at.
	 */
	public function getSunAnglePercentage() : float{
		return $this->sunAnglePercentage;
	}

	/**
	 * Returns the current sun angle in radians.
	 */
	public function getSunAngleRadians() : float{
		return $this->sunAnglePercentage * 2 * M_PI;
	}

	/**
	 * Returns the current sun angle in degrees.
	 */
	public function getSunAngleDegrees() : float{
		return $this->sunAnglePercentage * 360.0;
	}

	/**
	 * Computes how many points of sky light is subtracted based on the current time. Used to offset raw chunk sky light
	 * to get a real light value.
	 */
	public function computeSkyLightReduction() : int{
		$percentage = max(0, min(1, -(cos($this->getSunAngleRadians()) * 2 - 0.5)));

		//TODO: check rain and thunder level

		return (int) ($percentage * 11);
	}

	/**
	 * Returns how many points of sky light is subtracted based on the current time.
	 */
	public function getSkyLightReduction() : int{
		return $this->skyLightReduction;
	}

	/**
	 * Returns the highest available level of any type of light at the given coordinates, adjusted for the current
	 * weather and time of day.
	 */
	public function getFullLight(Vector3 $pos) : int{
		return $this->getFullLightAt($pos->x, $pos->y, $pos->z);
	}

	/**
	 * Returns the highest available level of any type of light at the given coordinates, adjusted for the current
	 * weather and time of day.
	 */
	public function getFullLightAt(int $x, int $y, int $z) : int{
		$skyLight = $this->getRealBlockSkyLightAt($x, $y, $z);
		if($skyLight < 15){
			return max($skyLight, $this->getBlockLightAt($x, $y, $z));
		}else{
			return $skyLight;
		}
	}

	/**
	 * Returns the highest available level of any type of light at, or adjacent to, the given coordinates, adjusted for
	 * the current weather and time of day.
	 */
	public function getHighestAdjacentFullLightAt(int $x, int $y, int $z) : int{
		return $this->getHighestAdjacentLight($x, $y, $z, \Closure::fromCallable([$this, 'getFullLightAt']));
	}

	/**
	 * Returns the highest potential level of sky light at the target coordinates, regardless of the time of day or
	 * weather conditions.
	 * You usually don't want to use this for vanilla gameplay logic; prefer the real sky light instead.
	 * @see World::getRealBlockSkyLightAt()
	 *
	 * @return int 0-15
	 */
	public function getPotentialBlockSkyLightAt(int $x, int $y, int $z) : int{
		if(!$this->isInWorld($x, $y, $z)){
			return $y >= self::Y_MAX ? 15 : 0;
		}
		if(($chunk = $this->getChunk($x >> Chunk::COORD_BIT_SIZE, $z >> Chunk::COORD_BIT_SIZE)) !== null && $chunk->isLightPopulated() === true){
			return $chunk->getSubChunk($y >> Chunk::COORD_BIT_SIZE)->getBlockSkyLightArray()->get($x & SubChunk::COORD_MASK, $y & SubChunk::COORD_MASK, $z & SubChunk::COORD_MASK);
		}
		return 0; //TODO: this should probably throw instead (light not calculated yet)
	}

	/**
	 * Returns the sky light level at the specified coordinates, offset by the current time and weather.
	 *
	 * @return int 0-15
	 */
	public function getRealBlockSkyLightAt(int $x, int $y, int $z) : int{
		$light = $this->getPotentialBlockSkyLightAt($x, $y, $z) - $this->skyLightReduction;
		return $light < 0 ? 0 : $light;
	}

	/**
	 * Gets the raw block light level
	 *
	 * @return int 0-15
	 */
	public function getBlockLightAt(int $x, int $y, int $z) : int{
		if(!$this->isInWorld($x, $y, $z)){
			return 0;
		}
		if(($chunk = $this->getChunk($x >> Chunk::COORD_BIT_SIZE, $z >> Chunk::COORD_BIT_SIZE)) !== null && $chunk->isLightPopulated() === true){
			return $chunk->getSubChunk($y >> Chunk::COORD_BIT_SIZE)->getBlockLightArray()->get($x & SubChunk::COORD_MASK, $y & SubChunk::COORD_MASK, $z & SubChunk::COORD_MASK);
		}
		return 0; //TODO: this should probably throw instead (light not calculated yet)
	}

	public function updateAllLight(int $x, int $y, int $z) : void{
		if(($chunk = $this->getChunk($x >> Chunk::COORD_BIT_SIZE, $z >> Chunk::COORD_BIT_SIZE)) === null || $chunk->isLightPopulated() !== true){
			return;
		}

		$blockFactory = BlockFactory::getInstance();
		$this->timings->doBlockSkyLightUpdates->startTiming();
		if($this->skyLightUpdate === null){
			$this->skyLightUpdate = new SkyLightUpdate(new SubChunkExplorer($this), $blockFactory->lightFilter, $blockFactory->blocksDirectSkyLight);
		}
		$this->skyLightUpdate->recalculateNode($x, $y, $z);
		$this->timings->doBlockSkyLightUpdates->stopTiming();

		$this->timings->doBlockLightUpdates->startTiming();
		if($this->blockLightUpdate === null){
			$this->blockLightUpdate = new BlockLightUpdate(new SubChunkExplorer($this), $blockFactory->lightFilter, $blockFactory->light);
		}
		$this->blockLightUpdate->recalculateNode($x, $y, $z);
		$this->timings->doBlockLightUpdates->stopTiming();
	}

	/**
	 * @phpstan-param \Closure(int $x, int $y, int $z) : int $lightGetter
	 */
	private function getHighestAdjacentLight(int $x, int $y, int $z, \Closure $lightGetter) : int{
		$max = 0;
		foreach([
			[$x + 1, $y, $z],
			[$x - 1, $y, $z],
			[$x, $y + 1, $z],
			[$x, $y - 1, $z],
			[$x, $y, $z + 1],
			[$x, $y, $z - 1]
		] as [$x1, $y1, $z1]){
			if(
				!$this->isInWorld($x1, $y1, $z1) ||
				($chunk = $this->getChunk($x1 >> Chunk::COORD_BIT_SIZE, $z1 >> Chunk::COORD_BIT_SIZE)) === null ||
				$chunk->isLightPopulated() !== true
			){
				continue;
			}
			$max = max($max, $lightGetter($x1, $y1, $z1));
		}
		return $max;
	}

	/**
	 * Returns the highest potential level of sky light in the positions adjacent to the specified block coordinates.
	 */
	public function getHighestAdjacentPotentialBlockSkyLight(int $x, int $y, int $z) : int{
		return $this->getHighestAdjacentLight($x, $y, $z, \Closure::fromCallable([$this, 'getPotentialBlockSkyLightAt']));
	}

	/**
	 * Returns the highest block sky light available in the positions adjacent to the given coordinates, adjusted for
	 * the world's current time of day and weather conditions.
	 */
	public function getHighestAdjacentRealBlockSkyLight(int $x, int $y, int $z) : int{
		return $this->getHighestAdjacentPotentialBlockSkyLight($x, $y, $z) - $this->skyLightReduction;
	}

	/**
	 * Returns the highest block light level available in the positions adjacent to the specified block coordinates.
	 */
	public function getHighestAdjacentBlockLight(int $x, int $y, int $z) : int{
		return $this->getHighestAdjacentLight($x, $y, $z, \Closure::fromCallable([$this, 'getBlockLightAt']));
	}

	private function executeQueuedLightUpdates() : void{
		if($this->blockLightUpdate !== null){
			$this->timings->doBlockLightUpdates->startTiming();
			$this->blockLightUpdate->execute();
			$this->blockLightUpdate = null;
			$this->timings->doBlockLightUpdates->stopTiming();
		}

		if($this->skyLightUpdate !== null){
			$this->timings->doBlockSkyLightUpdates->startTiming();
			$this->skyLightUpdate->execute();
			$this->skyLightUpdate = null;
			$this->timings->doBlockSkyLightUpdates->stopTiming();
		}
	}

	public function isInWorld(int $x, int $y, int $z) : bool{
		return (
			$x <= Limits::INT32_MAX && $x >= Limits::INT32_MIN &&
			$y < $this->maxY && $y >= $this->minY &&
			$z <= Limits::INT32_MAX && $z >= Limits::INT32_MIN
		);
	}

	/**
	 * Gets the Block object at the Vector3 location. This method wraps around {@link getBlockAt}, converting the
	 * vector components to integers.
	 *
	 * Note: If you're using this for performance-sensitive code, and you're guaranteed to be supplying ints in the
	 * specified vector, consider using {@link getBlockAt} instead for better performance.
	 *
	 * @param bool    $cached Whether to use the block cache for getting the block (faster, but may be inaccurate)
	 * @param bool    $addToCache Whether to cache the block object created by this method call.
	 */
	public function getBlock(Vector3 $pos, bool $cached = true, bool $addToCache = true) : Block{
		return $this->getBlockAt((int) floor($pos->x), (int) floor($pos->y), (int) floor($pos->z), $cached, $addToCache);
	}

	/**
	 * Gets the Block object at the specified coordinates.
	 *
	 * Note for plugin developers: If you are using this method a lot (thousands of times for many positions for
	 * example), you may want to set addToCache to false to avoid using excessive amounts of memory.
	 *
	 * @param bool $cached Whether to use the block cache for getting the block (faster, but may be inaccurate)
	 * @param bool $addToCache Whether to cache the block object created by this method call.
	 */
	public function getBlockAt(int $x, int $y, int $z, bool $cached = true, bool $addToCache = true) : Block{
		$relativeBlockHash = null;
		$chunkHash = World::chunkHash($x >> Chunk::COORD_BIT_SIZE, $z >> Chunk::COORD_BIT_SIZE);

		if($this->isInWorld($x, $y, $z)){
			$relativeBlockHash = World::chunkBlockHash($x, $y, $z);

			if($cached && isset($this->blockCache[$chunkHash][$relativeBlockHash])){
				return $this->blockCache[$chunkHash][$relativeBlockHash];
			}

			$chunk = $this->chunks[$chunkHash] ?? null;
			if($chunk !== null){
				$block = BlockFactory::getInstance()->fromStateId($chunk->getFullBlock($x & Chunk::COORD_MASK, $y, $z & Chunk::COORD_MASK));
			}else{
				$addToCache = false;
				$block = VanillaBlocks::AIR();
			}
		}else{
			$block = VanillaBlocks::AIR();
		}

		$block->position($this, $x, $y, $z);

		if($this->inDynamicStateRecalculation){
			//this call was generated by a parent getBlock() call calculating dynamic stateinfo
			//don't calculate dynamic state and don't add to block cache (since it won't have dynamic state calculated).
			//this ensures that it's impossible for dynamic state properties to recursively depend on each other.
			$addToCache = false;
		}else{
			$this->inDynamicStateRecalculation = true;
			$replacement = $block->readStateFromWorld();
			if($replacement !== $block){
				$replacement->position($this, $x, $y, $z);
				$block = $replacement;
			}
			$this->inDynamicStateRecalculation = false;
		}

		if($addToCache && $relativeBlockHash !== null){
			$this->blockCache[$chunkHash][$relativeBlockHash] = $block;
		}

		return $block;
	}

	/**
	 * Sets the block at the given Vector3 coordinates.
	 *
	 * @throws \InvalidArgumentException if the position is out of the world bounds
	 */
	public function setBlock(Vector3 $pos, Block $block, bool $update = true) : void{
		$this->setBlockAt((int) floor($pos->x), (int) floor($pos->y), (int) floor($pos->z), $block, $update);
	}

	/**
	 * Sets the block at the given coordinates.
	 *
	 * If $update is true, it'll get the neighbour blocks (6 sides) and update them, and also update local lighting.
	 * If you are doing big changes, you might want to set this to false, then update manually.
	 *
	 * @throws \InvalidArgumentException if the position is out of the world bounds
	 */
	public function setBlockAt(int $x, int $y, int $z, Block $block, bool $update = true) : void{
		if(!$this->isInWorld($x, $y, $z)){
			throw new \InvalidArgumentException("Pos x=$x,y=$y,z=$z is outside of the world bounds");
		}
		$chunkX = $x >> Chunk::COORD_BIT_SIZE;
		$chunkZ = $z >> Chunk::COORD_BIT_SIZE;
		if($this->loadChunk($chunkX, $chunkZ) === null){ //current expected behaviour is to try to load the terrain synchronously
			throw new WorldException("Cannot set a block in un-generated terrain");
		}

		$this->timings->setBlock->startTiming();

		$this->unlockChunk($chunkX, $chunkZ, null);

		$block = clone $block;

		$block->position($this, $x, $y, $z);
		$block->writeStateToWorld();
		$pos = new Vector3($x, $y, $z);

		$chunkHash = World::chunkHash($chunkX, $chunkZ);
		$relativeBlockHash = World::chunkBlockHash($x, $y, $z);

		unset($this->blockCache[$chunkHash][$relativeBlockHash]);

		if(!isset($this->changedBlocks[$chunkHash])){
			$this->changedBlocks[$chunkHash] = [];
		}
		$this->changedBlocks[$chunkHash][$relativeBlockHash] = $pos;

		foreach($this->getChunkListeners($chunkX, $chunkZ) as $listener){
			$listener->onBlockChanged($pos);
		}

		if($update){
			$this->updateAllLight($x, $y, $z);
			$this->tryAddToNeighbourUpdateQueue($pos);
			foreach($pos->sides() as $side){
				$this->tryAddToNeighbourUpdateQueue($side);
			}
		}

		$this->timings->setBlock->stopTiming();
	}

	public function dropItem(Vector3 $source, Item $item, ?Vector3 $motion = null, int $delay = 10) : ?ItemEntity{
		if($item->isNull()){
			return null;
		}

		$itemEntity = new ItemEntity(Location::fromObject($source, $this, lcg_value() * 360, 0), $item);

		$itemEntity->setPickupDelay($delay);
		$itemEntity->setMotion($motion ?? new Vector3(lcg_value() * 0.2 - 0.1, 0.2, lcg_value() * 0.2 - 0.1));
		$itemEntity->spawnToAll();

		return $itemEntity;
	}

	/**
	 * Drops XP orbs into the world for the specified amount, splitting the amount into several orbs if necessary.
	 *
	 * @return ExperienceOrb[]
	 * @phpstan-return list<ExperienceOrb>
	 */
	public function dropExperience(Vector3 $pos, int $amount) : array{
		/** @var ExperienceOrb[] $orbs */
		$orbs = [];

		foreach(ExperienceOrb::splitIntoOrbSizes($amount) as $split){
			$orb = new ExperienceOrb(Location::fromObject($pos, $this, lcg_value() * 360, 0), $split);

			$orb->setMotion(new Vector3((lcg_value() * 0.2 - 0.1) * 2, lcg_value() * 0.4, (lcg_value() * 0.2 - 0.1) * 2));
			$orb->spawnToAll();

			$orbs[] = $orb;
		}

		return $orbs;
	}

	/**
	 * Tries to break a block using a item, including Player time checks if available
	 * It'll try to lower the durability if Item is a tool, and set it to Air if broken.
	 *
	 * @param Item   &$item reference parameter (if null, can break anything)
	 * @param Item[] &$returnedItems Items to be added to the target's inventory (or dropped, if the inventory is full)
	 */
	public function useBreakOn(Vector3 $vector, Item &$item = null, ?Player $player = null, bool $createParticles = false, array &$returnedItems = []) : bool{
		$vector = $vector->floor();

		$chunkX = $vector->getFloorX() >> Chunk::COORD_BIT_SIZE;
		$chunkZ = $vector->getFloorZ() >> Chunk::COORD_BIT_SIZE;
		if(!$this->isChunkLoaded($chunkX, $chunkZ) || $this->isChunkLocked($chunkX, $chunkZ)){
			return false;
		}

		$target = $this->getBlock($vector);
		$affectedBlocks = $target->getAffectedBlocks();

		if($item === null){
			$item = VanillaItems::AIR();
		}

		$drops = [];
		if($player === null || $player->hasFiniteResources()){
			$drops = array_merge(...array_map(fn(Block $block) => $block->getDrops($item), $affectedBlocks));
		}

		$xpDrop = 0;
		if($player !== null && $player->hasFiniteResources()){
			$xpDrop = array_sum(array_map(fn(Block $block) => $block->getXpDropForTool($item), $affectedBlocks));
		}

		if($player !== null){
			$ev = new BlockBreakEvent($player, $target, $item, $player->isCreative(), $drops, $xpDrop);

			if($target instanceof Air || ($player->isSurvival() && !$target->getBreakInfo()->isBreakable()) || $player->isSpectator()){
				$ev->cancel();
			}

			if($player->isAdventure(true) && !$ev->isCancelled()){
				$canBreak = false;
				$itemParser = LegacyStringToItemParser::getInstance();
				foreach($item->getCanDestroy() as $v){
					$entry = $itemParser->parse($v);
					if($entry->getBlock()->isSameType($target)){
						$canBreak = true;
						break;
					}
				}

				if(!$canBreak){
					$ev->cancel();
				}
			}

			$ev->call();
			if($ev->isCancelled()){
				return false;
			}

			$drops = $ev->getDrops();
			$xpDrop = $ev->getXpDropAmount();

		}elseif(!$target->getBreakInfo()->isBreakable()){
			return false;
		}

		foreach($affectedBlocks as $t){
			$this->destroyBlockInternal($t, $item, $player, $createParticles, $returnedItems);
		}

		$item->onDestroyBlock($target, $returnedItems);

		if(count($drops) > 0){
			$dropPos = $vector->add(0.5, 0.5, 0.5);
			foreach($drops as $drop){
				if(!$drop->isNull()){
					$this->dropItem($dropPos, $drop);
				}
			}
		}

		if($xpDrop > 0){
			$this->dropExperience($vector->add(0.5, 0.5, 0.5), $xpDrop);
		}

		return true;
	}

	/**
	 * @param Item[] &$returnedItems
	 */
	private function destroyBlockInternal(Block $target, Item $item, ?Player $player, bool $createParticles, array &$returnedItems) : void{
		if($createParticles){
			$this->addParticle($target->getPosition()->add(0.5, 0.5, 0.5), new BlockBreakParticle($target));
		}

		$target->onBreak($item, $player, $returnedItems);

		$tile = $this->getTile($target->getPosition());
		if($tile !== null){
			$tile->onBlockDestroyed();
		}
	}

	/**
	 * Uses a item on a position and face, placing it or activating the block
	 *
	 * @param Player|null $player default null
	 * @param bool        $playSound Whether to play a block-place sound if the block was placed successfully.
	 * @param Item[]      &$returnedItems Items to be added to the target's inventory (or dropped if the inventory is full)
	 */
	public function useItemOn(Vector3 $vector, Item &$item, int $face, ?Vector3 $clickVector = null, ?Player $player = null, bool $playSound = false, array &$returnedItems = []) : bool{
		$blockClicked = $this->getBlock($vector);
		$blockReplace = $blockClicked->getSide($face);

		if($clickVector === null){
			$clickVector = new Vector3(0.0, 0.0, 0.0);
		}

		if(!$this->isInWorld($blockReplace->getPosition()->x, $blockReplace->getPosition()->y, $blockReplace->getPosition()->z)){
			//TODO: build height limit messages for custom world heights and mcregion cap
			return false;
		}
		$chunkX = $blockReplace->getPosition()->getFloorX() >> Chunk::COORD_BIT_SIZE;
		$chunkZ = $blockReplace->getPosition()->getFloorZ() >> Chunk::COORD_BIT_SIZE;
		if(!$this->isChunkLoaded($chunkX, $chunkZ) || $this->isChunkLocked($chunkX, $chunkZ)){
			return false;
		}

		if($blockClicked->getTypeId() === BlockTypeIds::AIR){
			return false;
		}

		if($player !== null){
			$ev = new PlayerInteractEvent($player, $item, $blockClicked, $clickVector, $face, PlayerInteractEvent::RIGHT_CLICK_BLOCK);
			if($player->isSpectator()){
				$ev->cancel(); //set it to cancelled so plugins can bypass this
			}

			$ev->call();
			if(!$ev->isCancelled()){
				if((!$player->isSneaking() || $item->isNull()) && $blockClicked->onInteract($item, $face, $clickVector, $player, $returnedItems)){
					return true;
				}

				$result = $item->onInteractBlock($player, $blockReplace, $blockClicked, $face, $clickVector, $returnedItems);
				if(!$result->equals(ItemUseResult::NONE())){
					return $result->equals(ItemUseResult::SUCCESS());
				}
			}else{
				return false;
			}
		}elseif($blockClicked->onInteract($item, $face, $clickVector, $player, $returnedItems)){
			return true;
		}

		if($item->isNull() || !$item->canBePlaced()){
			return false;
		}
		$hand = $item->getBlock($face);
		$hand->position($this, $blockReplace->getPosition()->x, $blockReplace->getPosition()->y, $blockReplace->getPosition()->z);

		if($hand->canBePlacedAt($blockClicked, $clickVector, $face, true)){
			$blockReplace = $blockClicked;
			$hand->position($this, $blockReplace->getPosition()->x, $blockReplace->getPosition()->y, $blockReplace->getPosition()->z);
		}elseif(!$hand->canBePlacedAt($blockReplace, $clickVector, $face, false)){
			return false;
		}

		$tx = new BlockTransaction($this);
		if(!$hand->place($tx, $item, $blockReplace, $blockClicked, $face, $clickVector, $player)){
			return false;
		}

		foreach($tx->getBlocks() as [$x, $y, $z, $block]){
			$block->position($this, $x, $y, $z);
			foreach($block->getCollisionBoxes() as $collisionBox){
				if(count($this->getCollidingEntities($collisionBox)) > 0){
					return false;  //Entity in block
				}
			}
		}

		if($player !== null){
			$ev = new BlockPlaceEvent($player, $hand, $blockReplace, $blockClicked, $item);
			if($player->isSpectator()){
				$ev->cancel();
			}

			if($player->isAdventure(true) && !$ev->isCancelled()){
				$canPlace = false;
				$itemParser = LegacyStringToItemParser::getInstance();
				foreach($item->getCanPlaceOn() as $v){
					$entry = $itemParser->parse($v);
					if($entry->getBlock()->isSameType($blockClicked)){
						$canPlace = true;
						break;
					}
				}

				if(!$canPlace){
					$ev->cancel();
				}
			}

			$ev->call();
			if($ev->isCancelled()){
				return false;
			}
		}

		if(!$tx->apply()){
			return false;
		}
		foreach($tx->getBlocks() as [$x, $y, $z, $_]){
			$tile = $this->getTileAt($x, $y, $z);
			if($tile !== null){
				//TODO: seal this up inside block placement
				$tile->copyDataFromItem($item);
			}

			$this->getBlockAt($x, $y, $z)->onPostPlace();
		}

		if($playSound){
			$this->addSound($hand->getPosition(), new BlockPlaceSound($hand));
		}

		$item->pop();

		return true;
	}

	public function getEntity(int $entityId) : ?Entity{
		return $this->entities[$entityId] ?? null;
	}

	/**
	 * Returns a list of all the entities in this world, indexed by their entity runtime IDs
	 *
	 * @return Entity[]
	 * @phpstan-return array<int, Entity>
	 */
	public function getEntities() : array{
		return $this->entities;
	}

	/**
	 * Returns all collidable entities whose bounding boxes intersect the given bounding box.
	 * If an entity is given, it will be excluded from the result.
	 * If a non-collidable entity is given, the result will be empty.
	 *
	 * This function is the same as {@link World::getNearbyEntities()}, but with additional collidability filters.
	 *
	 * @return Entity[]
	 * @phpstan-return array<int, Entity>
	 */
	public function getCollidingEntities(AxisAlignedBB $bb, ?Entity $entity = null) : array{
		$nearby = [];

		foreach($this->getNearbyEntities($bb, $entity) as $ent){
			if($ent->canBeCollidedWith() && ($entity === null || $entity->canCollideWith($ent))){
				$nearby[] = $ent;
			}
		}

		return $nearby;
	}

	/**
	 * Returns all entities whose bounding boxes intersect the given bounding box, excluding the given entity.
	 *
	 * @return Entity[]
	 * @phpstan-return array<int, Entity>
	 */
	public function getNearbyEntities(AxisAlignedBB $bb, ?Entity $entity = null) : array{
		$nearby = [];

		$minX = ((int) floor($bb->minX - 2)) >> Chunk::COORD_BIT_SIZE;
		$maxX = ((int) floor($bb->maxX + 2)) >> Chunk::COORD_BIT_SIZE;
		$minZ = ((int) floor($bb->minZ - 2)) >> Chunk::COORD_BIT_SIZE;
		$maxZ = ((int) floor($bb->maxZ + 2)) >> Chunk::COORD_BIT_SIZE;

		for($x = $minX; $x <= $maxX; ++$x){
			for($z = $minZ; $z <= $maxZ; ++$z){
				if(!$this->isChunkLoaded($x, $z)){
					continue;
				}
				foreach($this->getChunkEntities($x, $z) as $ent){
					if($ent !== $entity && $ent->boundingBox->intersectsWith($bb)){
						$nearby[] = $ent;
					}
				}
			}
		}

		return $nearby;
	}

	/**
	 * Returns the closest Entity to the specified position, within the given radius.
	 *
	 * @param string  $entityType Class of entity to use for instanceof
	 * @param bool    $includeDead Whether to include entitites which are dead
	 * @phpstan-template TEntity of Entity
	 * @phpstan-param class-string<TEntity> $entityType
	 *
	 * @return Entity|null an entity of type $entityType, or null if not found
	 * @phpstan-return TEntity
	 */
	public function getNearestEntity(Vector3 $pos, float $maxDistance, string $entityType = Entity::class, bool $includeDead = false) : ?Entity{
		assert(is_a($entityType, Entity::class, true));

		$minX = ((int) floor($pos->x - $maxDistance)) >> Chunk::COORD_BIT_SIZE;
		$maxX = ((int) floor($pos->x + $maxDistance)) >> Chunk::COORD_BIT_SIZE;
		$minZ = ((int) floor($pos->z - $maxDistance)) >> Chunk::COORD_BIT_SIZE;
		$maxZ = ((int) floor($pos->z + $maxDistance)) >> Chunk::COORD_BIT_SIZE;

		$currentTargetDistSq = $maxDistance ** 2;

		/**
		 * @var Entity|null $currentTarget
		 * @phpstan-var TEntity|null $currentTarget
		 */
		$currentTarget = null;

		for($x = $minX; $x <= $maxX; ++$x){
			for($z = $minZ; $z <= $maxZ; ++$z){
				if(!$this->isChunkLoaded($x, $z)){
					continue;
				}
				foreach($this->getChunkEntities($x, $z) as $entity){
					if(!($entity instanceof $entityType) || $entity->isFlaggedForDespawn() || (!$includeDead && !$entity->isAlive())){
						continue;
					}
					$distSq = $entity->getPosition()->distanceSquared($pos);
					if($distSq < $currentTargetDistSq){
						$currentTargetDistSq = $distSq;
						$currentTarget = $entity;
					}
				}
			}
		}

		return $currentTarget;
	}

	/**
	 * Returns a list of the players in this world
	 *
	 * @return Player[] entity runtime ID => Player
	 * @phpstan-return array<int, Player>
	 */
	public function getPlayers() : array{
		return $this->players;
	}

	/**
	 * Returns the Tile in a position, or null if not found.
	 *
	 * Note: This method wraps getTileAt(). If you're guaranteed to be passing integers, and you're using this method
	 * in performance-sensitive code, consider using getTileAt() instead of this method for better performance.
	 */
	public function getTile(Vector3 $pos) : ?Tile{
		return $this->getTileAt((int) floor($pos->x), (int) floor($pos->y), (int) floor($pos->z));
	}

	/**
	 * Returns the tile at the specified x,y,z coordinates, or null if it does not exist.
	 */
	public function getTileAt(int $x, int $y, int $z) : ?Tile{
		return ($chunk = $this->loadChunk($x >> Chunk::COORD_BIT_SIZE, $z >> Chunk::COORD_BIT_SIZE)) !== null ? $chunk->getTile($x & Chunk::COORD_MASK, $y, $z & Chunk::COORD_MASK) : null;
	}

	public function getBiomeId(int $x, int $z) : int{
		if(($chunk = $this->loadChunk($x >> Chunk::COORD_BIT_SIZE, $z >> Chunk::COORD_BIT_SIZE)) !== null){
			return $chunk->getBiomeId($x & Chunk::COORD_MASK, $z & Chunk::COORD_MASK);
		}
		return BiomeIds::OCEAN; //TODO: this should probably throw instead (terrain not generated yet)
	}

	public function getBiome(int $x, int $z) : Biome{
		return BiomeRegistry::getInstance()->getBiome($this->getBiomeId($x, $z));
	}

	public function setBiomeId(int $x, int $z, int $biomeId) : void{
		$chunkX = $x >> Chunk::COORD_BIT_SIZE;
		$chunkZ = $z >> Chunk::COORD_BIT_SIZE;
		$this->unlockChunk($chunkX, $chunkZ, null);
		if(($chunk = $this->loadChunk($chunkX, $chunkZ)) !== null){
			$chunk->setBiomeId($x & Chunk::COORD_MASK, $z & Chunk::COORD_MASK, $biomeId);
		}else{
			//if we allowed this, the modifications would be lost when the chunk is created
			throw new WorldException("Cannot set biome in a non-generated chunk");
		}
	}

	/**
	 * @return Chunk[] chunkHash => Chunk
	 * @phpstan-return array<ChunkPosHash, Chunk>
	 */
	public function getLoadedChunks() : array{
		return $this->chunks;
	}

	public function getChunk(int $chunkX, int $chunkZ) : ?Chunk{
		return $this->chunks[World::chunkHash($chunkX, $chunkZ)] ?? null;
	}

	/**
	 * @return Entity[] entity runtime ID => Entity
	 * @phpstan-return array<int, Entity>
	 */
	public function getChunkEntities(int $chunkX, int $chunkZ) : array{
		return $this->entitiesByChunk[World::chunkHash($chunkX, $chunkZ)] ?? [];
	}

	/**
	 * Returns the chunk containing the given Vector3 position.
	 */
	public function getOrLoadChunkAtPosition(Vector3 $pos) : ?Chunk{
		return $this->loadChunk($pos->getFloorX() >> Chunk::COORD_BIT_SIZE, $pos->getFloorZ() >> Chunk::COORD_BIT_SIZE);
	}

	/**
	 * Returns the chunks adjacent to the specified chunk.
	 *
	 * @return Chunk[]|null[] chunkHash => Chunk|null
	 * @phpstan-return array<ChunkPosHash, Chunk|null>
	 */
	public function getAdjacentChunks(int $x, int $z) : array{
		$result = [];
		for($xx = -1; $xx <= 1; ++$xx){
			for($zz = -1; $zz <= 1; ++$zz){
				if($xx === 0 && $zz === 0){
					continue; //center chunk
				}
				$result[World::chunkHash($xx, $zz)] = $this->loadChunk($x + $xx, $z + $zz);
			}
		}

		return $result;
	}

	/**
	 * Flags a chunk as locked, usually for async modification.
	 *
	 * This is an **advisory lock**. This means that the lock does **not** prevent the chunk from being modified on the
	 * main thread, such as by setBlock() or setBiomeId(). However, you can use it to detect when such modifications
	 * have taken place - unlockChunk() with the same lockID will fail and return false if this happens.
	 *
	 * This is used internally by the generation system to ensure that two PopulationTasks don't try to modify the same
	 * chunk at the same time. Generation will respect these locks and won't try to do generation of chunks over which
	 * a lock is held.
	 *
	 * WARNING: Be sure to release all locks once you're done with them, or you WILL have problems with terrain not
	 * being generated.
	 */
	public function lockChunk(int $chunkX, int $chunkZ, ChunkLockId $lockId) : void{
		$chunkHash = World::chunkHash($chunkX, $chunkZ);
		if(isset($this->chunkLock[$chunkHash])){
			throw new \InvalidArgumentException("Chunk $chunkX $chunkZ is already locked");
		}
		$this->chunkLock[$chunkHash] = $lockId;
	}

	/**
	 * Unlocks a chunk previously locked by lockChunk().
	 *
	 * You must provide the same lockID as provided to lockChunk().
	 * If a null lockID is given, any existing lock will be removed from the chunk, regardless of who owns it.
	 *
	 * Returns true if unlocking was successful, false otherwise.
	 */
	public function unlockChunk(int $chunkX, int $chunkZ, ?ChunkLockId $lockId) : bool{
		$chunkHash = World::chunkHash($chunkX, $chunkZ);
		if(isset($this->chunkLock[$chunkHash]) && ($lockId === null || $this->chunkLock[$chunkHash] === $lockId)){
			unset($this->chunkLock[$chunkHash]);
			return true;
		}
		return false;
	}

	/**
	 * Returns whether anyone currently has a lock on the chunk at the given coordinates.
	 * You should check this to make sure that population tasks aren't currently modifying chunks that you want to use
	 * in async tasks.
	 */
	public function isChunkLocked(int $chunkX, int $chunkZ) : bool{
		return isset($this->chunkLock[World::chunkHash($chunkX, $chunkZ)]);
	}

	public function setChunk(int $chunkX, int $chunkZ, Chunk $chunk) : void{
		$chunkHash = World::chunkHash($chunkX, $chunkZ);
		$oldChunk = $this->loadChunk($chunkX, $chunkZ);
		if($oldChunk !== null && $oldChunk !== $chunk){
			$deletedTiles = 0;
			$transferredTiles = 0;
			foreach($oldChunk->getTiles() as $oldTile){
				$tilePosition = $oldTile->getPosition();
				$localX = $tilePosition->getFloorX() & Chunk::COORD_MASK;
				$localY = $tilePosition->getFloorY();
				$localZ = $tilePosition->getFloorZ() & Chunk::COORD_MASK;

				$newBlock = BlockFactory::getInstance()->fromStateId($chunk->getFullBlock($localX, $localY, $localZ));
				$expectedTileClass = $newBlock->getIdInfo()->getTileClass();
				if(
					$expectedTileClass === null || //new block doesn't expect a tile
					!($oldTile instanceof $expectedTileClass) || //new block expects a different tile
					(($newTile = $chunk->getTile($localX, $localY, $localZ)) !== null && $newTile !== $oldTile) //new chunk already has a different tile
				){
					$oldTile->close();
					$deletedTiles++;
				}else{
					$transferredTiles++;
					$chunk->addTile($oldTile);
					$oldChunk->removeTile($oldTile);
				}
			}
			if($deletedTiles > 0 || $transferredTiles > 0){
				$this->logger->debug("Replacement of chunk $chunkX $chunkZ caused deletion of $deletedTiles obsolete/conflicted tiles, and transfer of $transferredTiles");
			}
		}

		$this->chunks[$chunkHash] = $chunk;

		unset($this->blockCache[$chunkHash]);
		unset($this->changedBlocks[$chunkHash]);
		$chunk->setTerrainDirty();

		if(!$this->isChunkInUse($chunkX, $chunkZ)){
			$this->unloadChunkRequest($chunkX, $chunkZ);
		}

		if($oldChunk === null){
			(new ChunkLoadEvent($this, $chunkX, $chunkZ, $chunk, true))->call();

			foreach($this->getChunkListeners($chunkX, $chunkZ) as $listener){
				$listener->onChunkLoaded($chunkX, $chunkZ, $chunk);
			}
		}else{
			foreach($this->getChunkListeners($chunkX, $chunkZ) as $listener){
				$listener->onChunkChanged($chunkX, $chunkZ, $chunk);
			}
		}

		for($cX = -1; $cX <= 1; ++$cX){
			for($cZ = -1; $cZ <= 1; ++$cZ){
				foreach($this->getChunkEntities($chunkX + $cX, $chunkZ + $cZ) as $entity){
					$entity->onNearbyBlockChange();
				}
			}
		}
	}

	/**
	 * Gets the highest block Y value at a specific $x and $z
	 *
	 * @return int|null 0-255, or null if the column is empty
	 * @throws WorldException if the terrain is not generated
	 */
	public function getHighestBlockAt(int $x, int $z) : ?int{
		if(($chunk = $this->loadChunk($x >> Chunk::COORD_BIT_SIZE, $z >> Chunk::COORD_BIT_SIZE)) !== null){
			return $chunk->getHighestBlockAt($x & Chunk::COORD_MASK, $z & Chunk::COORD_MASK);
		}
		throw new WorldException("Cannot get highest block in an ungenerated chunk");
	}

	/**
	 * Returns whether the given position is in a loaded area of terrain.
	 */
	public function isInLoadedTerrain(Vector3 $pos) : bool{
		return $this->isChunkLoaded($pos->getFloorX() >> Chunk::COORD_BIT_SIZE, $pos->getFloorZ() >> Chunk::COORD_BIT_SIZE);
	}

	public function isChunkLoaded(int $x, int $z) : bool{
		return isset($this->chunks[World::chunkHash($x, $z)]);
	}

	public function isChunkGenerated(int $x, int $z) : bool{
		return $this->loadChunk($x, $z) !== null;
	}

	public function isChunkPopulated(int $x, int $z) : bool{
		$chunk = $this->loadChunk($x, $z);
		return $chunk !== null ? $chunk->isPopulated() : false;
	}

	/**
	 * Returns a Position pointing to the spawn
	 */
	public function getSpawnLocation() : Position{
		return Position::fromObject($this->provider->getWorldData()->getSpawn(), $this);
	}

	/**
	 * Sets the world spawn location
	 */
	public function setSpawnLocation(Vector3 $pos) : void{
		$previousSpawn = $this->getSpawnLocation();
		$this->provider->getWorldData()->setSpawn($pos);
		(new SpawnChangeEvent($this, $previousSpawn))->call();

		$location = Position::fromObject($pos, $this);
		foreach($this->players as $player){
			$player->getNetworkSession()->syncWorldSpawnPoint($location);
		}
	}

	/**
	 * @throws \InvalidArgumentException
	 */
	public function addEntity(Entity $entity) : void{
		if($entity->isClosed()){
			throw new \InvalidArgumentException("Attempted to add a garbage closed Entity to world");
		}
		if($entity->getWorld() !== $this){
			throw new \InvalidArgumentException("Invalid Entity world");
		}
		if(array_key_exists($entity->getId(), $this->entities)){
			if($this->entities[$entity->getId()] === $entity){
				throw new \InvalidArgumentException("Entity " . $entity->getId() . " has already been added to this world");
			}else{
				throw new AssumptionFailedError("Found two different entities sharing entity ID " . $entity->getId());
			}
		}
		$pos = $entity->getPosition()->asVector3();
		$this->entitiesByChunk[World::chunkHash($pos->getFloorX() >> Chunk::COORD_BIT_SIZE, $pos->getFloorZ() >> Chunk::COORD_BIT_SIZE)][$entity->getId()] = $entity;
		$this->entityLastKnownPositions[$entity->getId()] = $pos;

		if($entity instanceof Player){
			$this->players[$entity->getId()] = $entity;
		}
		$this->entities[$entity->getId()] = $entity;
	}

	/**
	 * Removes the entity from the world index
	 *
	 * @throws \InvalidArgumentException
	 */
	public function removeEntity(Entity $entity) : void{
		if($entity->getWorld() !== $this){
			throw new \InvalidArgumentException("Invalid Entity world");
		}
		if(!array_key_exists($entity->getId(), $this->entities)){
			throw new \InvalidArgumentException("Entity is not tracked by this world (possibly already removed?)");
		}
		$pos = $this->entityLastKnownPositions[$entity->getId()];
		$chunkHash = World::chunkHash($pos->getFloorX() >> Chunk::COORD_BIT_SIZE, $pos->getFloorZ() >> Chunk::COORD_BIT_SIZE);
		if(isset($this->entitiesByChunk[$chunkHash][$entity->getId()])){
			unset($this->entitiesByChunk[$chunkHash][$entity->getId()]);
			if(count($this->entitiesByChunk[$chunkHash]) === 0){
				unset($this->entitiesByChunk[$chunkHash]);
			}
		}
		unset($this->entityLastKnownPositions[$entity->getId()]);

		if($entity instanceof Player){
			unset($this->players[$entity->getId()]);
			$this->checkSleep();
		}

		unset($this->entities[$entity->getId()]);
		unset($this->updateEntities[$entity->getId()]);
	}

	/**
	 * @internal
	 */
	public function onEntityMoved(Entity $entity) : void{
		if(!array_key_exists($entity->getId(), $this->entityLastKnownPositions)){
			//this can happen if the entity was teleported before addEntity() was called
			return;
		}
		$oldPosition = $this->entityLastKnownPositions[$entity->getId()];
		$newPosition = $entity->getPosition();

		$oldChunkX = $oldPosition->getFloorX() >> Chunk::COORD_BIT_SIZE;
		$oldChunkZ = $oldPosition->getFloorZ() >> Chunk::COORD_BIT_SIZE;
		$newChunkX = $newPosition->getFloorX() >> Chunk::COORD_BIT_SIZE;
		$newChunkZ = $newPosition->getFloorZ() >> Chunk::COORD_BIT_SIZE;

		if($oldChunkX !== $newChunkX || $oldChunkZ !== $newChunkZ){
			$oldChunkHash = World::chunkHash($oldChunkX, $oldChunkZ);
			if(isset($this->entitiesByChunk[$oldChunkHash][$entity->getId()])){
				unset($this->entitiesByChunk[$oldChunkHash][$entity->getId()]);
				if(count($this->entitiesByChunk[$oldChunkHash]) === 0){
					unset($this->entitiesByChunk[$oldChunkHash]);
				}
			}

			$newViewers = $this->getViewersForPosition($newPosition);
			foreach($entity->getViewers() as $player){
				if(!isset($newViewers[spl_object_id($player)])){
					$entity->despawnFrom($player);
				}else{
					unset($newViewers[spl_object_id($player)]);
				}
			}
			foreach($newViewers as $player){
				$entity->spawnTo($player);
			}

			$newChunkHash = World::chunkHash($newChunkX, $newChunkZ);
			$this->entitiesByChunk[$newChunkHash][$entity->getId()] = $entity;
		}
		$this->entityLastKnownPositions[$entity->getId()] = $newPosition->asVector3();
	}

	/**
	 * @internal Tiles are now bound with blocks, and their creation is automatic. They should not be directly added.
	 * @throws \InvalidArgumentException
	 */
	public function addTile(Tile $tile) : void{
		if($tile->isClosed()){
			throw new \InvalidArgumentException("Attempted to add a garbage closed Tile to world");
		}
		$pos = $tile->getPosition();
		if(!$pos->isValid() || $pos->getWorld() !== $this){
			throw new \InvalidArgumentException("Invalid Tile world");
		}
		if(!$this->isInWorld($pos->getFloorX(), $pos->getFloorY(), $pos->getFloorZ())){
			throw new \InvalidArgumentException("Tile position is outside the world bounds");
		}

		$chunkX = $pos->getFloorX() >> Chunk::COORD_BIT_SIZE;
		$chunkZ = $pos->getFloorZ() >> Chunk::COORD_BIT_SIZE;

		if(isset($this->chunks[$hash = World::chunkHash($chunkX, $chunkZ)])){
			$this->chunks[$hash]->addTile($tile);
		}else{
			throw new \InvalidArgumentException("Attempted to create tile " . get_class($tile) . " in unloaded chunk $chunkX $chunkZ");
		}

		//delegate tile ticking to the corresponding block
		$this->scheduleDelayedBlockUpdate($pos->asVector3(), 1);
	}

	/**
	 * @internal Tiles are now bound with blocks, and their removal is automatic. They should not be directly removed.
	 * @throws \InvalidArgumentException
	 */
	public function removeTile(Tile $tile) : void{
		$pos = $tile->getPosition();
		if(!$pos->isValid() || $pos->getWorld() !== $this){
			throw new \InvalidArgumentException("Invalid Tile world");
		}

		$chunkX = $pos->getFloorX() >> Chunk::COORD_BIT_SIZE;
		$chunkZ = $pos->getFloorZ() >> Chunk::COORD_BIT_SIZE;

		if(isset($this->chunks[$hash = World::chunkHash($chunkX, $chunkZ)])){
			$this->chunks[$hash]->removeTile($tile);
		}
		foreach($this->getChunkListeners($chunkX, $chunkZ) as $listener){
			$listener->onBlockChanged($pos->asVector3());
		}
	}

	public function isChunkInUse(int $x, int $z) : bool{
		return isset($this->chunkLoaders[$index = World::chunkHash($x, $z)]) && count($this->chunkLoaders[$index]) > 0;
	}

	/**
	 * Attempts to load a chunk from the world provider (if not already loaded). If the chunk is already loaded, it is
	 * returned directly.
	 *
	 * @return Chunk|null the requested chunk, or null on failure.
	 */
	public function loadChunk(int $x, int $z) : ?Chunk{
		if(isset($this->chunks[$chunkHash = World::chunkHash($x, $z)])){
			return $this->chunks[$chunkHash];
		}

		$this->timings->syncChunkLoad->startTiming();

		$this->cancelUnloadChunkRequest($x, $z);

		$this->timings->syncChunkLoadData->startTiming();

		$chunk = null;

		try{
			$chunk = $this->provider->loadChunk($x, $z);
		}catch(CorruptedChunkException $e){
			$this->logger->critical("Failed to load chunk x=$x z=$z: " . $e->getMessage());
		}

		$this->timings->syncChunkLoadData->stopTiming();

		if($chunk === null){
			$this->timings->syncChunkLoad->stopTiming();
			return null;
		}

		$this->chunks[$chunkHash] = $chunk->getChunk();
		unset($this->blockCache[$chunkHash]);

		$this->initChunk($x, $z, $chunk);

		(new ChunkLoadEvent($this, $x, $z, $this->chunks[$chunkHash], false))->call();

		if(!$this->isChunkInUse($x, $z)){
			$this->logger->debug("Newly loaded chunk $x $z has no loaders registered, will be unloaded at next available opportunity");
			$this->unloadChunkRequest($x, $z);
		}
		foreach($this->getChunkListeners($x, $z) as $listener){
			$listener->onChunkLoaded($x, $z, $this->chunks[$chunkHash]);
		}

		$this->timings->syncChunkLoad->stopTiming();

		return $this->chunks[$chunkHash];
	}

	private function initChunk(int $chunkX, int $chunkZ, ChunkData $chunkData) : void{
		$logger = new \PrefixedLogger($this->logger, "Loading chunk $chunkX $chunkZ");

		if(count($chunkData->getEntityNBT()) !== 0){
			$this->timings->syncChunkLoadEntities->startTiming();
			$entityFactory = EntityFactory::getInstance();
			foreach($chunkData->getEntityNBT() as $k => $nbt){
				try{
					$entity = $entityFactory->createFromData($this, $nbt);
				}catch(SavedDataLoadingException $e){
					$logger->error("Bad entity data at list position $k: " . $e->getMessage());
					$logger->logException($e);
					continue;
				}
				if($entity === null){
					$saveIdTag = $nbt->getTag("identifier") ?? $nbt->getTag("id");
					$saveId = "<unknown>";
					if($saveIdTag instanceof StringTag){
						$saveId = $saveIdTag->getValue();
					}elseif($saveIdTag instanceof IntTag){ //legacy MCPE format
						$saveId = "legacy(" . $saveIdTag->getValue() . ")";
					}
					$logger->warning("Deleted unknown entity type $saveId");
				}
				//TODO: we can't prevent entities getting added to unloaded chunks if they were saved in the wrong place
				//here, because entities currently add themselves to the world
			}

			$this->timings->syncChunkLoadEntities->stopTiming();
		}

		if(count($chunkData->getTileNBT()) !== 0){
			$this->timings->syncChunkLoadTileEntities->startTiming();
			$tileFactory = TileFactory::getInstance();
			foreach($chunkData->getTileNBT() as $k => $nbt){
				try{
					$tile = $tileFactory->createFromData($this, $nbt);
				}catch(SavedDataLoadingException $e){
					$logger->error("Bad tile entity data at list position $k: " . $e->getMessage());
					$logger->logException($e);
					continue;
				}
				if($tile === null){
					$logger->warning("Deleted unknown tile entity type " . $nbt->getString("id", "<unknown>"));
					continue;
				}

				$tilePosition = $tile->getPosition();
				if(!$this->isChunkLoaded($tilePosition->getFloorX() >> Chunk::COORD_BIT_SIZE, $tilePosition->getFloorZ() >> Chunk::COORD_BIT_SIZE)){
					$logger->error("Found tile saved on wrong chunk - unable to fix due to correct chunk not loaded");
				}elseif(!$this->isInWorld($tilePosition->getFloorX(), $tilePosition->getFloorY(), $tilePosition->getFloorZ())){
					$logger->error("Cannot add tile with position outside the world bounds: x=$tilePosition->x,y=$tilePosition->y,z=$tilePosition->z");
				}elseif($this->getTile($tilePosition) !== null){
					$logger->error("Cannot add tile at x=$tilePosition->x,y=$tilePosition->y,z=$tilePosition->z: Another tile is already at that position");
				}else{
					$this->addTile($tile);
				}
			}

			$this->timings->syncChunkLoadTileEntities->stopTiming();
		}
	}

	private function queueUnloadChunk(int $x, int $z) : void{
		$this->unloadQueue[World::chunkHash($x, $z)] = microtime(true);
	}

	public function unloadChunkRequest(int $x, int $z, bool $safe = true) : bool{
		if(($safe && $this->isChunkInUse($x, $z)) || $this->isSpawnChunk($x, $z)){
			return false;
		}

		$this->queueUnloadChunk($x, $z);

		return true;
	}

	public function cancelUnloadChunkRequest(int $x, int $z) : void{
		unset($this->unloadQueue[World::chunkHash($x, $z)]);
	}

	public function unloadChunk(int $x, int $z, bool $safe = true, bool $trySave = true) : bool{
		if($safe && $this->isChunkInUse($x, $z)){
			return false;
		}

		if(!$this->isChunkLoaded($x, $z)){
			return true;
		}

		$this->timings->doChunkUnload->startTiming();

		$chunkHash = World::chunkHash($x, $z);

		$chunk = $this->chunks[$chunkHash] ?? null;

		if($chunk !== null){
			$ev = new ChunkUnloadEvent($this, $x, $z, $chunk);
			$ev->call();
			if($ev->isCancelled()){
				$this->timings->doChunkUnload->stopTiming();

				return false;
			}

			if($trySave && $this->getAutoSave()){
				$this->timings->syncChunkSave->startTiming();
				try{
					$this->provider->saveChunk($x, $z, new ChunkData(
						$chunk,
						array_map(fn(Entity $e) => $e->saveNBT(), array_filter($this->getChunkEntities($x, $z), fn(Entity $e) => $e->canSaveWithChunk())),
						array_map(fn(Tile $t) => $t->saveNBT(), $chunk->getTiles()),
					));
				}finally{
					$this->timings->syncChunkSave->stopTiming();
				}
			}

			foreach($this->getChunkListeners($x, $z) as $listener){
				$listener->onChunkUnloaded($x, $z, $chunk);
			}

			foreach($this->getChunkEntities($x, $z) as $entity){
				if($entity instanceof Player){
					continue;
				}
				$entity->close();
			}

			$chunk->onUnload();
		}

		unset($this->chunks[$chunkHash]);
		unset($this->blockCache[$chunkHash]);
		unset($this->changedBlocks[$chunkHash]);

		if(array_key_exists($chunkHash, $this->chunkPopulationRequestMap)){
			$this->logger->debug("Rejecting population promise for chunk $x $z");
			$this->chunkPopulationRequestMap[$chunkHash]->reject();
			unset($this->chunkPopulationRequestMap[$chunkHash]);
			if(isset($this->activeChunkPopulationTasks[$chunkHash])){
				$this->logger->debug("Marking population task for chunk $x $z as orphaned");
				$this->activeChunkPopulationTasks[$chunkHash] = false;
			}
		}

		$this->timings->doChunkUnload->stopTiming();

		return true;
	}

	/**
	 * Returns whether the chunk at the specified coordinates is a spawn chunk
	 */
	public function isSpawnChunk(int $X, int $Z) : bool{
		$spawn = $this->getSpawnLocation();
		$spawnX = $spawn->x >> Chunk::COORD_BIT_SIZE;
		$spawnZ = $spawn->z >> Chunk::COORD_BIT_SIZE;

		return abs($X - $spawnX) <= 1 && abs($Z - $spawnZ) <= 1;
	}

	/**
	 * @throws WorldException if the terrain is not generated
	 */
	public function getSafeSpawn(?Vector3 $spawn = null) : Position{
		if(!($spawn instanceof Vector3) || $spawn->y < 1){
			$spawn = $this->getSpawnLocation();
		}

		$max = $this->maxY;
		$v = $spawn->floor();
		$chunk = $this->getOrLoadChunkAtPosition($v);
		if($chunk === null){
			throw new WorldException("Cannot find a safe spawn point in non-generated terrain");
		}
		$x = (int) $v->x;
		$z = (int) $v->z;
		$y = (int) min($max - 2, $v->y);
		$wasAir = $this->getBlockAt($x, $y - 1, $z)->getTypeId() === BlockTypeIds::AIR; //TODO: bad hack, clean up
		for(; $y > $this->minY; --$y){
			if($this->getBlockAt($x, $y, $z)->isFullCube()){
				if($wasAir){
					$y++;
					break;
				}
			}else{
				$wasAir = true;
			}
		}

		for(; $y >= $this->minY && $y < $max; ++$y){
			if(!$this->getBlockAt($x, $y + 1, $z)->isFullCube()){
				if(!$this->getBlockAt($x, $y, $z)->isFullCube()){
					return new Position($spawn->x, $y === (int) $spawn->y ? $spawn->y : $y, $spawn->z, $this);
				}
			}else{
				++$y;
			}
		}

		return new Position($spawn->x, $y, $spawn->z, $this);
	}

	/**
	 * Gets the current time
	 */
	public function getTime() : int{
		return $this->time;
	}

	/**
	 * Returns the current time of day
	 */
	public function getTimeOfDay() : int{
		return $this->time % self::TIME_FULL;
	}

	/**
	 * Returns the World display name.
	 * WARNING: This is NOT guaranteed to be unique. Multiple worlds at runtime may share the same display name.
	 */
	public function getDisplayName() : string{
		return $this->displayName;
	}

	/**
	 * Returns the World folder name. This will not change at runtime and will be unique to a world per runtime.
	 */
	public function getFolderName() : string{
		return $this->folderName;
	}

	/**
	 * Sets the current time on the world
	 */
	public function setTime(int $time) : void{
		$this->time = $time;
		$this->sendTime();
	}

	/**
	 * Stops the time for the world, will not save the lock state to disk
	 */
	public function stopTime() : void{
		$this->stopTime = true;
		$this->sendTime();
	}

	/**
	 * Start the time again, if it was stopped
	 */
	public function startTime() : void{
		$this->stopTime = false;
		$this->sendTime();
	}

	/**
	 * Gets the world seed
	 */
	public function getSeed() : int{
		return $this->provider->getWorldData()->getSeed();
	}

	public function getMinY() : int{
		return $this->minY;
	}

	public function getMaxY() : int{
		return $this->maxY;
	}

	public function getDifficulty() : int{
		return $this->provider->getWorldData()->getDifficulty();
	}

	public function setDifficulty(int $difficulty) : void{
		if($difficulty < 0 || $difficulty > 3){
			throw new \InvalidArgumentException("Invalid difficulty level $difficulty");
		}
		$this->provider->getWorldData()->setDifficulty($difficulty);

		foreach($this->players as $player){
			$player->getNetworkSession()->syncWorldDifficulty($this->getDifficulty());
		}
	}

	private function addChunkHashToPopulationRequestQueue(int $chunkHash) : void{
		if(!isset($this->chunkPopulationRequestQueueIndex[$chunkHash])){
			$this->chunkPopulationRequestQueue->enqueue($chunkHash);
			$this->chunkPopulationRequestQueueIndex[$chunkHash] = true;
		}
	}

	/**
	 * @phpstan-return Promise<Chunk>
	 */
	private function enqueuePopulationRequest(int $chunkX, int $chunkZ, ?ChunkLoader $associatedChunkLoader) : Promise{
		$chunkHash = World::chunkHash($chunkX, $chunkZ);
		$this->addChunkHashToPopulationRequestQueue($chunkHash);
		$resolver = $this->chunkPopulationRequestMap[$chunkHash] = new PromiseResolver();
		if($associatedChunkLoader === null){
			$temporaryLoader = new class implements ChunkLoader{};
			$this->registerChunkLoader($temporaryLoader, $chunkX, $chunkZ);
			$resolver->getPromise()->onCompletion(
				fn() => $this->unregisterChunkLoader($temporaryLoader, $chunkX, $chunkZ),
				static function() : void{}
			);
		}
		return $resolver->getPromise();
	}

	private function drainPopulationRequestQueue() : void{
		$failed = [];
		while(count($this->activeChunkPopulationTasks) < $this->maxConcurrentChunkPopulationTasks && !$this->chunkPopulationRequestQueue->isEmpty()){
			$nextChunkHash = $this->chunkPopulationRequestQueue->dequeue();
			unset($this->chunkPopulationRequestQueueIndex[$nextChunkHash]);
			World::getXZ($nextChunkHash, $nextChunkX, $nextChunkZ);
			if(isset($this->chunkPopulationRequestMap[$nextChunkHash])){
				assert(!($this->activeChunkPopulationTasks[$nextChunkHash] ?? false), "Population for chunk $nextChunkX $nextChunkZ already running");
				if(
					!$this->orderChunkPopulation($nextChunkX, $nextChunkZ, null)->isResolved() &&
					!isset($this->activeChunkPopulationTasks[$nextChunkHash])
				){
					$failed[] = $nextChunkHash;
				}
			}
		}

		//these requests failed even though they weren't rate limited; we can't directly re-add them to the back of the
		//queue because it would result in an infinite loop
		foreach($failed as $hash){
			$this->addChunkHashToPopulationRequestQueue($hash);
		}
	}

	/**
	 * Checks if a chunk needs to be populated, and whether it's ready to do so.
	 * @return bool[]|PromiseResolver[]|null[]
	 * @phpstan-return array{?PromiseResolver<Chunk>, bool}
	 */
	private function checkChunkPopulationPreconditions(int $chunkX, int $chunkZ) : array{
		$chunkHash = World::chunkHash($chunkX, $chunkZ);
		$resolver = $this->chunkPopulationRequestMap[$chunkHash] ?? null;
		if($resolver !== null && isset($this->activeChunkPopulationTasks[$chunkHash])){
			//generation is already running
			return [$resolver, false];
		}

		$temporaryChunkLoader = new class implements ChunkLoader{};
		$this->registerChunkLoader($temporaryChunkLoader, $chunkX, $chunkZ);
		$chunk = $this->loadChunk($chunkX, $chunkZ);
		$this->unregisterChunkLoader($temporaryChunkLoader, $chunkX, $chunkZ);
		if($chunk !== null && $chunk->isPopulated()){
			//chunk is already populated; return a pre-resolved promise that will directly fire callbacks assigned
			$resolver ??= new PromiseResolver();
			unset($this->chunkPopulationRequestMap[$chunkHash]);
			$resolver->resolve($chunk);
			return [$resolver, false];
		}
		return [$resolver, true];
	}

	/**
	 * Attempts to initiate asynchronous generation/population of the target chunk, if it's currently reasonable to do
	 * so (and if it isn't already generated/populated).
	 * If the generator is busy, the request will be put into a queue and delayed until a better time.
	 *
	 * A ChunkLoader can be associated with the generation request to ensure that the generation request is cancelled if
	 * no loaders are attached to the target chunk. If no loader is provided, one will be assigned (and automatically
	 * removed when the generation request completes).
	 *
	 * @phpstan-return Promise<Chunk>
	 */
	public function requestChunkPopulation(int $chunkX, int $chunkZ, ?ChunkLoader $associatedChunkLoader) : Promise{
		[$resolver, $proceedWithPopulation] = $this->checkChunkPopulationPreconditions($chunkX, $chunkZ);
		if(!$proceedWithPopulation){
			return $resolver?->getPromise() ?? $this->enqueuePopulationRequest($chunkX, $chunkZ, $associatedChunkLoader);
		}

		if(count($this->activeChunkPopulationTasks) >= $this->maxConcurrentChunkPopulationTasks){
			//too many chunks are already generating; delay resolution of the request until later
			return $resolver?->getPromise() ?? $this->enqueuePopulationRequest($chunkX, $chunkZ, $associatedChunkLoader);
		}
		return $this->internalOrderChunkPopulation($chunkX, $chunkZ, $associatedChunkLoader, $resolver);
	}

	/**
	 * Initiates asynchronous generation/population of the target chunk, if it's not already generated/populated.
	 * If generation has already been requested for the target chunk, the promise for the already active request will be
	 * returned directly.
	 *
	 * If the chunk is currently locked (for example due to another chunk using it for async generation), the request
	 * will be queued and executed at the earliest opportunity.
	 *
	 * @phpstan-return Promise<Chunk>
	 */
	public function orderChunkPopulation(int $chunkX, int $chunkZ, ?ChunkLoader $associatedChunkLoader) : Promise{
		[$resolver, $proceedWithPopulation] = $this->checkChunkPopulationPreconditions($chunkX, $chunkZ);
		if(!$proceedWithPopulation){
			return $resolver?->getPromise() ?? $this->enqueuePopulationRequest($chunkX, $chunkZ, $associatedChunkLoader);
		}

		return $this->internalOrderChunkPopulation($chunkX, $chunkZ, $associatedChunkLoader, $resolver);
	}

	/**
	 * @phpstan-param PromiseResolver<Chunk>|null $resolver
	 * @phpstan-return Promise<Chunk>
	 */
	private function internalOrderChunkPopulation(int $chunkX, int $chunkZ, ?ChunkLoader $associatedChunkLoader, ?PromiseResolver $resolver) : Promise{
		$chunkHash = World::chunkHash($chunkX, $chunkZ);

		Timings::$population->startTiming();

		for($xx = -1; $xx <= 1; ++$xx){
			for($zz = -1; $zz <= 1; ++$zz){
				if($this->isChunkLocked($chunkX + $xx, $chunkZ + $zz)){
					//chunk is already in use by another generation request; queue the request for later
					return $resolver?->getPromise() ?? $this->enqueuePopulationRequest($chunkX, $chunkZ, $associatedChunkLoader);
				}
			}
		}

		$this->activeChunkPopulationTasks[$chunkHash] = true;
		if($resolver === null){
			$resolver = new PromiseResolver();
			$this->chunkPopulationRequestMap[$chunkHash] = $resolver;
		}

		$chunkPopulationLockId = new ChunkLockId();

		$temporaryChunkLoader = new class implements ChunkLoader{};
		for($xx = -1; $xx <= 1; ++$xx){
			for($zz = -1; $zz <= 1; ++$zz){
				$this->lockChunk($chunkX + $xx, $chunkZ + $zz, $chunkPopulationLockId);
				$this->registerChunkLoader($temporaryChunkLoader, $chunkX + $xx, $chunkZ + $zz);
			}
		}

		$centerChunk = $this->loadChunk($chunkX, $chunkZ);
		$adjacentChunks = $this->getAdjacentChunks($chunkX, $chunkZ);
		$task = new PopulationTask(
			$this->worldId,
			$chunkX,
			$chunkZ,
			$centerChunk,
			$adjacentChunks,
			function(Chunk $centerChunk, array $adjacentChunks) use ($chunkPopulationLockId, $chunkX, $chunkZ, $temporaryChunkLoader) : void{
				if(!$this->isLoaded()){
					return;
				}

				$this->generateChunkCallback($chunkPopulationLockId, $chunkX, $chunkZ, $centerChunk, $adjacentChunks, $temporaryChunkLoader);
			}
		);
		$workerId = $this->workerPool->selectWorker();
		if(!isset($this->workerPool->getRunningWorkers()[$workerId]) && isset($this->generatorRegisteredWorkers[$workerId])){
			$this->logger->debug("Selected worker $workerId previously had generator registered, but is now offline");
			unset($this->generatorRegisteredWorkers[$workerId]);
		}
		if(!isset($this->generatorRegisteredWorkers[$workerId])){
			$this->registerGeneratorToWorker($workerId);
		}
		$this->workerPool->submitTaskToWorker($task, $workerId);

		Timings::$population->stopTiming();
		return $resolver->getPromise();
	}

	/**
	 * @param Chunk[] $adjacentChunks chunkHash => chunk
	 * @phpstan-param array<int, Chunk> $adjacentChunks
	 */
	private function generateChunkCallback(ChunkLockId $chunkLockId, int $x, int $z, Chunk $chunk, array $adjacentChunks, ChunkLoader $temporaryChunkLoader) : void{
		Timings::$generationCallback->startTiming();

		$dirtyChunks = 0;
		for($xx = -1; $xx <= 1; ++$xx){
			for($zz = -1; $zz <= 1; ++$zz){
				$this->unregisterChunkLoader($temporaryChunkLoader, $x + $xx, $z + $zz);
				if(!$this->unlockChunk($x + $xx, $z + $zz, $chunkLockId)){
					$dirtyChunks++;
				}
			}
		}

		$index = World::chunkHash($x, $z);
		if(!isset($this->activeChunkPopulationTasks[$index])){
			throw new AssumptionFailedError("This should always be set, regardless of whether the task was orphaned or not");
		}
		if(!$this->activeChunkPopulationTasks[$index]){
			$this->logger->debug("Discarding orphaned population result for chunk x=$x,z=$z");
			unset($this->activeChunkPopulationTasks[$index]);
		}else{
			if($dirtyChunks === 0){
				$oldChunk = $this->loadChunk($x, $z);
				$this->setChunk($x, $z, $chunk);

				foreach($adjacentChunks as $relativeChunkHash => $adjacentChunk){
					World::getXZ($relativeChunkHash, $relativeX, $relativeZ);
					if($relativeX < -1 || $relativeX > 1 || $relativeZ < -1 || $relativeZ > 1){
						throw new AssumptionFailedError("Adjacent chunks should be in range -1 ... +1 coordinates");
					}
					$this->setChunk($x + $relativeX, $z + $relativeZ, $adjacentChunk);
				}

				if(($oldChunk === null || !$oldChunk->isPopulated()) && $chunk->isPopulated()){
					(new ChunkPopulateEvent($this, $x, $z, $chunk))->call();

					foreach($this->getChunkListeners($x, $z) as $listener){
						$listener->onChunkPopulated($x, $z, $chunk);
					}
				}
			}else{
				$this->logger->debug("Discarding population result for chunk x=$x,z=$z - terrain was modified on the main thread before async population completed");
			}

			//This needs to be in this specific spot because user code might call back to orderChunkPopulation().
			//If it does, and finds the promise, and doesn't find an active task associated with it, it will schedule
			//another PopulationTask. We don't want that because we're here processing the results.
			//We can't remove the promise from the array before setting the chunks in the world because that would lead
			//to the same problem. Therefore, it's necessary that this code be split into two if/else, with this in the
			//middle.
			unset($this->activeChunkPopulationTasks[$index]);

			if($dirtyChunks === 0){
				$promise = $this->chunkPopulationRequestMap[$index] ?? null;
				if($promise !== null){
					unset($this->chunkPopulationRequestMap[$index]);
					$promise->resolve($chunk);
				}else{
					//Handlers of ChunkPopulateEvent, ChunkLoadEvent, or just ChunkListeners can cause this
					$this->logger->debug("Unable to resolve population promise for chunk x=$x,z=$z - populated chunk was forcibly unloaded while setting modified chunks");
				}
			}else{
				//request failed, stick it back on the queue
				//we didn't resolve the promise or touch it in any way, so any fake chunk loaders are still valid and
				//don't need to be added a second time.
				$this->addChunkHashToPopulationRequestQueue($index);
			}

			$this->drainPopulationRequestQueue();
		}
		Timings::$generationCallback->stopTiming();
	}

	public function doChunkGarbageCollection() : void{
		$this->timings->doChunkGC->startTiming();

		foreach($this->chunks as $index => $chunk){
			if(!isset($this->unloadQueue[$index])){
				World::getXZ($index, $X, $Z);
				if(!$this->isSpawnChunk($X, $Z)){
					$this->unloadChunkRequest($X, $Z, true);
				}
			}
			$chunk->collectGarbage();
		}

		$this->provider->doGarbageCollection();

		$this->timings->doChunkGC->stopTiming();
	}

	public function unloadChunks(bool $force = false) : void{
		if(count($this->unloadQueue) > 0){
			$maxUnload = 96;
			$now = microtime(true);
			foreach($this->unloadQueue as $index => $time){
				World::getXZ($index, $X, $Z);

				if(!$force){
					if($maxUnload <= 0){
						break;
					}elseif($time > ($now - 30)){
						continue;
					}
				}

				//If the chunk can't be unloaded, it stays on the queue
				if($this->unloadChunk($X, $Z, true)){
					unset($this->unloadQueue[$index]);
					--$maxUnload;
				}
			}
		}
	}
}<|MERGE_RESOLUTION|>--- conflicted
+++ resolved
@@ -182,16 +182,11 @@
 	 */
 	private array $entitiesByChunk = [];
 
-<<<<<<< HEAD
-	/** @var Entity[] */
-	public array $updateEntities = [];
-=======
 	/**
 	 * @var Entity[] entity runtime ID => Entity
 	 * @phpstan-var array<int, Entity>
 	 */
-	public $updateEntities = [];
->>>>>>> 78642943
+	public array $updateEntities = [];
 
 	private bool $inDynamicStateRecalculation = false;
 	/**
