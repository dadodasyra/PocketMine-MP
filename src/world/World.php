<?php

/*
 *
 *  ____            _        _   __  __ _                  __  __ ____
 * |  _ \ ___   ___| | _____| |_|  \/  (_)_ __   ___      |  \/  |  _ \
 * | |_) / _ \ / __| |/ / _ \ __| |\/| | | '_ \ / _ \_____| |\/| | |_) |
 * |  __/ (_) | (__|   <  __/ |_| |  | | | | | |  __/_____| |  | |  __/
 * |_|   \___/ \___|_|\_\___|\__|_|  |_|_|_| |_|\___|     |_|  |_|_|
 *
 * This program is free software: you can redistribute it and/or modify
 * it under the terms of the GNU Lesser General Public License as published by
 * the Free Software Foundation, either version 3 of the License, or
 * (at your option) any later version.
 *
 * @author PocketMine Team
 * @link http://www.pocketmine.net/
 *
 *
 */

declare(strict_types=1);

/**
 * All World related classes are here, like Generators, Populators, Noise, ...
 */
namespace pocketmine\world;

use pocketmine\block\Air;
use pocketmine\block\Block;
use pocketmine\block\BlockFactory;
use pocketmine\block\BlockTypeIds;
use pocketmine\block\tile\Spawnable;
use pocketmine\block\tile\Tile;
use pocketmine\block\tile\TileFactory;
use pocketmine\block\UnknownBlock;
use pocketmine\block\VanillaBlocks;
use pocketmine\data\bedrock\BiomeIds;
use pocketmine\data\bedrock\block\BlockStateData;
use pocketmine\data\SavedDataLoadingException;
use pocketmine\entity\Entity;
use pocketmine\entity\EntityFactory;
use pocketmine\entity\Location;
use pocketmine\entity\object\ExperienceOrb;
use pocketmine\entity\object\ItemEntity;
use pocketmine\event\block\BlockBreakEvent;
use pocketmine\event\block\BlockPlaceEvent;
use pocketmine\event\block\BlockUpdateEvent;
use pocketmine\event\player\PlayerInteractEvent;
use pocketmine\event\world\ChunkLoadEvent;
use pocketmine\event\world\ChunkPopulateEvent;
use pocketmine\event\world\ChunkUnloadEvent;
use pocketmine\event\world\SpawnChangeEvent;
use pocketmine\event\world\WorldParticleEvent;
use pocketmine\event\world\WorldSaveEvent;
use pocketmine\event\world\WorldSoundEvent;
use pocketmine\item\Item;
use pocketmine\item\ItemUseResult;
use pocketmine\item\LegacyStringToItemParser;
use pocketmine\item\StringToItemParser;
use pocketmine\item\VanillaItems;
use pocketmine\lang\KnownTranslationFactory;
use pocketmine\math\AxisAlignedBB;
use pocketmine\math\Vector3;
use pocketmine\nbt\tag\IntTag;
use pocketmine\nbt\tag\StringTag;
use pocketmine\network\mcpe\convert\RuntimeBlockMapping;
use pocketmine\network\mcpe\protocol\BlockActorDataPacket;
use pocketmine\network\mcpe\protocol\ClientboundPacket;
use pocketmine\network\mcpe\protocol\types\BlockPosition;
use pocketmine\network\mcpe\protocol\UpdateBlockPacket;
use pocketmine\player\ChunkSelector;
use pocketmine\player\Player;
use pocketmine\promise\Promise;
use pocketmine\promise\PromiseResolver;
use pocketmine\scheduler\AsyncPool;
use pocketmine\Server;
use pocketmine\ServerConfigGroup;
use pocketmine\timings\Timings;
use pocketmine\utils\AssumptionFailedError;
use pocketmine\utils\Limits;
use pocketmine\utils\ReversePriorityQueue;
use pocketmine\world\biome\Biome;
use pocketmine\world\biome\BiomeRegistry;
use pocketmine\world\format\Chunk;
use pocketmine\world\format\io\ChunkData;
use pocketmine\world\format\io\exception\CorruptedChunkException;
use pocketmine\world\format\io\GlobalBlockStateHandlers;
use pocketmine\world\format\io\WritableWorldProvider;
use pocketmine\world\format\LightArray;
use pocketmine\world\format\SubChunk;
use pocketmine\world\generator\GeneratorManager;
use pocketmine\world\generator\GeneratorRegisterTask;
use pocketmine\world\generator\GeneratorUnregisterTask;
use pocketmine\world\generator\PopulationTask;
use pocketmine\world\light\BlockLightUpdate;
use pocketmine\world\light\LightPopulationTask;
use pocketmine\world\light\SkyLightUpdate;
use pocketmine\world\particle\BlockBreakParticle;
use pocketmine\world\particle\Particle;
use pocketmine\world\sound\BlockPlaceSound;
use pocketmine\world\sound\Sound;
use pocketmine\world\utils\SubChunkExplorer;
use function abs;
use function array_filter;
use function array_key_exists;
use function array_map;
use function array_merge;
use function array_sum;
use function assert;
use function cos;
use function count;
use function floor;
use function get_class;
use function gettype;
use function is_a;
use function is_object;
use function lcg_value;
use function max;
use function microtime;
use function min;
use function morton2d_decode;
use function morton2d_encode;
use function morton3d_decode;
use function morton3d_encode;
use function mt_rand;
use function preg_match;
use function spl_object_id;
use function strtolower;
use function trim;
use const M_PI;
use const PHP_INT_MAX;
use const PHP_INT_MIN;

#include <rules/World.h>

/**
 * @phpstan-type ChunkPosHash int
 * @phpstan-type BlockPosHash int
 * @phpstan-type ChunkBlockPosHash int
 */
class World implements ChunkManager{

	private static int $worldIdCounter = 1;

	public const Y_MAX = 320;
	public const Y_MIN = -64;

	public const TIME_DAY = 1000;
	public const TIME_NOON = 6000;
	public const TIME_SUNSET = 12000;
	public const TIME_NIGHT = 13000;
	public const TIME_MIDNIGHT = 18000;
	public const TIME_SUNRISE = 23000;

	public const TIME_FULL = 24000;

	public const DIFFICULTY_PEACEFUL = 0;
	public const DIFFICULTY_EASY = 1;
	public const DIFFICULTY_NORMAL = 2;
	public const DIFFICULTY_HARD = 3;

	public const DEFAULT_TICKED_BLOCKS_PER_SUBCHUNK_PER_TICK = 3;

	/**
	 * @var Player[] entity runtime ID => Player
	 * @phpstan-var array<int, Player>
	 */
	private array $players = [];

	/**
	 * @var Entity[] entity runtime ID => Entity
	 * @phpstan-var array<int, Entity>
	 */
	private array $entities = [];
	/**
	 * @var Vector3[] entity runtime ID => Vector3
	 * @phpstan-var array<int, Vector3>
	 */
	private array $entityLastKnownPositions = [];

	/**
	 * @var Entity[][] chunkHash => [entity runtime ID => Entity]
	 * @phpstan-var array<ChunkPosHash, array<int, Entity>>
	 */
	private array $entitiesByChunk = [];

	/**
	 * @var Entity[] entity runtime ID => Entity
	 * @phpstan-var array<int, Entity>
	 */
	public array $updateEntities = [];

	private bool $inDynamicStateRecalculation = false;
	/**
	 * @var Block[][] chunkHash => [relativeBlockHash => Block]
	 * @phpstan-var array<ChunkPosHash, array<ChunkBlockPosHash, Block>>
	 */
	private array $blockCache = [];

	private int $sendTimeTicker = 0;

	private int $worldId;

	private int $providerGarbageCollectionTicker = 0;

	private int $minY;
	private int $maxY;

	/**
	 * @var TickingChunkLoader[] spl_object_id => TickingChunkLoader
	 * @phpstan-var array<int, TickingChunkLoader>
	 */
	private array $tickingLoaders = [];
	/**
	 * @var int[] spl_object_id => number of chunks
	 * @phpstan-var array<int, int>
	 */
	private array $tickingLoaderCounter = [];
	/**
	 * @var ChunkLoader[][] chunkHash => [spl_object_id => ChunkLoader]
	 * @phpstan-var array<ChunkPosHash, array<int, ChunkLoader>>
	 */
	private array $chunkLoaders = [];

	/**
	 * @var ChunkListener[][] chunkHash => [spl_object_id => ChunkListener]
	 * @phpstan-var array<ChunkPosHash, array<int, ChunkListener>>
	 */
	private array $chunkListeners = [];
	/**
	 * @var Player[][] chunkHash => [spl_object_id => Player]
	 * @phpstan-var array<ChunkPosHash, array<int, Player>>
	 */
	private array $playerChunkListeners = [];

	/**
	 * @var ClientboundPacket[][]
	 * @phpstan-var array<ChunkPosHash, list<ClientboundPacket>>
	 */
	private array $packetBuffersByChunk = [];

	/**
	 * @var float[] chunkHash => timestamp of request
	 * @phpstan-var array<ChunkPosHash, float>
	 */
	private array $unloadQueue = [];

	private int $time;
	public bool $stopTime = false;

	private float $sunAnglePercentage = 0.0;
	private int $skyLightReduction = 0;

	private string $folderName;
	private string $displayName;

	/**
	 * @var Chunk[]
	 * @phpstan-var array<ChunkPosHash, Chunk>
	 */
	private array $chunks = [];

	/**
	 * @var Vector3[][] chunkHash => [relativeBlockHash => Vector3]
	 * @phpstan-var array<ChunkPosHash, array<ChunkBlockPosHash, Vector3>>
	 */
	private array $changedBlocks = [];

	/** @phpstan-var ReversePriorityQueue<int, Vector3> */
	private ReversePriorityQueue $scheduledBlockUpdateQueue;
	/**
	 * @var int[] blockHash => tick delay
	 * @phpstan-var array<BlockPosHash, int>
	 */
	private array $scheduledBlockUpdateQueueIndex = [];

	/** @phpstan-var \SplQueue<int> */
	private \SplQueue $neighbourBlockUpdateQueue;
	/**
	 * @var true[] blockhash => dummy
	 * @phpstan-var array<BlockPosHash, true>
	 */
	private array $neighbourBlockUpdateQueueIndex = [];

	/**
	 * @var bool[] chunkHash => isValid
	 * @phpstan-var array<ChunkPosHash, bool>
	 */
	private array $activeChunkPopulationTasks = [];
	/**
	 * @var ChunkLockId[]
	 * @phpstan-var array<ChunkPosHash, ChunkLockId>
	 */
	private array $chunkLock = [];
	private int $maxConcurrentChunkPopulationTasks = 2;
	/**
	 * @var PromiseResolver[] chunkHash => promise
	 * @phpstan-var array<ChunkPosHash, PromiseResolver<Chunk>>
	 */
	private array $chunkPopulationRequestMap = [];
	/**
	 * @var \SplQueue (queue of chunkHashes)
	 * @phpstan-var \SplQueue<ChunkPosHash>
	 */
	private \SplQueue $chunkPopulationRequestQueue;
	/**
	 * @var true[] chunkHash => dummy
	 * @phpstan-var array<ChunkPosHash, true>
	 */
	private array $chunkPopulationRequestQueueIndex = [];

	/**
	 * @var true[]
	 * @phpstan-var array<int, true>
	 */
	private array $generatorRegisteredWorkers = [];

	private bool $autoSave = true;

	private int $sleepTicks = 0;

	private int $chunkTickRadius;
	private int $tickedBlocksPerSubchunkPerTick = self::DEFAULT_TICKED_BLOCKS_PER_SUBCHUNK_PER_TICK;
	/**
	 * @var true[]
	 * @phpstan-var array<int, true>
	 */
	private array $randomTickBlocks = [];

	public WorldTimings $timings;

	public float $tickRateTime = 0;

	private bool $doingTick = false;

	/** @phpstan-var class-string<\pocketmine\world\generator\Generator> */
	private string $generator;

	private bool $unloaded = false;
	/**
	 * @var \Closure[]
	 * @phpstan-var array<int, \Closure() : void>
	 */
	private array $unloadCallbacks = [];

	private ?BlockLightUpdate $blockLightUpdate = null;
	private ?SkyLightUpdate $skyLightUpdate = null;

	private \Logger $logger;

	/**
	 * @phpstan-return ChunkPosHash
	 */
	public static function chunkHash(int $x, int $z) : int{
		return morton2d_encode($x, $z);
	}

	private const MORTON3D_BIT_SIZE = 21;
	private const BLOCKHASH_Y_BITS = 9;
	private const BLOCKHASH_Y_PADDING = 64; //size (in blocks) of padding after both boundaries of the Y axis
	private const BLOCKHASH_Y_OFFSET = self::BLOCKHASH_Y_PADDING - self::Y_MIN;
	private const BLOCKHASH_Y_MASK = (1 << self::BLOCKHASH_Y_BITS) - 1;
	private const BLOCKHASH_XZ_MASK = (1 << self::MORTON3D_BIT_SIZE) - 1;
	private const BLOCKHASH_XZ_EXTRA_BITS = (self::MORTON3D_BIT_SIZE - self::BLOCKHASH_Y_BITS) >> 1;
	private const BLOCKHASH_XZ_EXTRA_MASK = (1 << self::BLOCKHASH_XZ_EXTRA_BITS) - 1;
	private const BLOCKHASH_XZ_SIGN_SHIFT = 64 - self::MORTON3D_BIT_SIZE - self::BLOCKHASH_XZ_EXTRA_BITS;
	private const BLOCKHASH_X_SHIFT = self::BLOCKHASH_Y_BITS;
	private const BLOCKHASH_Z_SHIFT = self::BLOCKHASH_X_SHIFT + self::BLOCKHASH_XZ_EXTRA_BITS;

	/**
	 * @phpstan-return BlockPosHash
	 */
	public static function blockHash(int $x, int $y, int $z) : int{
		$shiftedY = $y + self::BLOCKHASH_Y_OFFSET;
		if(($shiftedY & (~0 << self::BLOCKHASH_Y_BITS)) !== 0){
			throw new \InvalidArgumentException("Y coordinate $y is out of range!");
		}
		//morton3d gives us 21 bits on each axis, but the Y axis only requires 9
		//so we use the extra space on Y (12 bits) and add 6 extra bits from X and Z instead.
		//if we ever need more space for Y (e.g. due to expansion), take bits from X/Z to compensate.
		return morton3d_encode(
			$x & self::BLOCKHASH_XZ_MASK,
			($shiftedY /* & self::BLOCKHASH_Y_MASK */) |
				((($x >> self::MORTON3D_BIT_SIZE) & self::BLOCKHASH_XZ_EXTRA_MASK) << self::BLOCKHASH_X_SHIFT) |
				((($z >> self::MORTON3D_BIT_SIZE) & self::BLOCKHASH_XZ_EXTRA_MASK) << self::BLOCKHASH_Z_SHIFT),
			$z & self::BLOCKHASH_XZ_MASK
		);
	}

	/**
	 * Computes a small index relative to chunk base from the given coordinates.
	 */
	public static function chunkBlockHash(int $x, int $y, int $z) : int{
		return morton3d_encode($x, $y, $z);
	}

	/**
	 * @phpstan-param BlockPosHash $hash
	 * @phpstan-param-out int      $x
	 * @phpstan-param-out int      $y
	 * @phpstan-param-out int      $z
	 */
	public static function getBlockXYZ(int $hash, ?int &$x, ?int &$y, ?int &$z) : void{
		[$baseX, $baseY, $baseZ] = morton3d_decode($hash);

		$extraX = ((($baseY >> self::BLOCKHASH_X_SHIFT) & self::BLOCKHASH_XZ_EXTRA_MASK) << self::MORTON3D_BIT_SIZE);
		$extraZ = ((($baseY >> self::BLOCKHASH_Z_SHIFT) & self::BLOCKHASH_XZ_EXTRA_MASK) << self::MORTON3D_BIT_SIZE);

		$x = (($baseX & self::BLOCKHASH_XZ_MASK) | $extraX) << self::BLOCKHASH_XZ_SIGN_SHIFT >> self::BLOCKHASH_XZ_SIGN_SHIFT;
		$y = ($baseY & self::BLOCKHASH_Y_MASK) - self::BLOCKHASH_Y_OFFSET;
		$z = (($baseZ & self::BLOCKHASH_XZ_MASK) | $extraZ) << self::BLOCKHASH_XZ_SIGN_SHIFT >> self::BLOCKHASH_XZ_SIGN_SHIFT;
	}

	/**
	 * @phpstan-param ChunkPosHash $hash
	 * @phpstan-param-out int      $x
	 * @phpstan-param-out int      $z
	 */
	public static function getXZ(int $hash, ?int &$x, ?int &$z) : void{
		[$x, $z] = morton2d_decode($hash);
	}

	public static function getDifficultyFromString(string $str) : int{
		switch(strtolower(trim($str))){
			case "0":
			case "peaceful":
			case "p":
				return World::DIFFICULTY_PEACEFUL;

			case "1":
			case "easy":
			case "e":
				return World::DIFFICULTY_EASY;

			case "2":
			case "normal":
			case "n":
				return World::DIFFICULTY_NORMAL;

			case "3":
			case "hard":
			case "h":
				return World::DIFFICULTY_HARD;
		}

		return -1;
	}

	/**
	 * Init the default world data
	 */
	public function __construct(
		private Server $server,
		string $name, //TODO: this should be folderName (named arguments BC break)
		private WritableWorldProvider $provider,
		private AsyncPool $workerPool
	){
		$this->folderName = $name;
		$this->worldId = self::$worldIdCounter++;

		$this->displayName = $this->provider->getWorldData()->getName();
		$this->logger = new \PrefixedLogger($server->getLogger(), "World: $this->displayName");

		$this->minY = $this->provider->getWorldMinY();
		$this->maxY = $this->provider->getWorldMaxY();

		$this->server->getLogger()->info($this->server->getLanguage()->translate(KnownTranslationFactory::pocketmine_level_preparing($this->displayName)));
		$generator = GeneratorManager::getInstance()->getGenerator($this->provider->getWorldData()->getGenerator()) ??
			throw new AssumptionFailedError("WorldManager should already have checked that the generator exists");
		$generator->validateGeneratorOptions($this->provider->getWorldData()->getGeneratorOptions());
		$this->generator = $generator->getGeneratorClass();
		$this->chunkPopulationRequestQueue = new \SplQueue();
		$this->addOnUnloadCallback(function() : void{
			$this->logger->debug("Cancelling unfulfilled generation requests");

			foreach($this->chunkPopulationRequestMap as $chunkHash => $promise){
				$promise->reject();
				unset($this->chunkPopulationRequestMap[$chunkHash]);
			}
			if(count($this->chunkPopulationRequestMap) !== 0){
				//TODO: this might actually get hit because generation rejection callbacks might try to schedule new
				//requests, and we can't prevent that right now because there's no way to detect "unloading" state
				throw new AssumptionFailedError("New generation requests scheduled during unload");
			}
		});

		$this->scheduledBlockUpdateQueue = new ReversePriorityQueue();
		$this->scheduledBlockUpdateQueue->setExtractFlags(\SplPriorityQueue::EXTR_BOTH);

		$this->neighbourBlockUpdateQueue = new \SplQueue();

		$this->time = $this->provider->getWorldData()->getTime();

		$cfg = $this->server->getConfigGroup();
		$this->chunkTickRadius = min($this->server->getViewDistance(), max(1, $cfg->getPropertyInt("chunk-ticking.tick-radius", 4)));
		if($cfg->getPropertyInt("chunk-ticking.per-tick", 40) <= 0){
			//TODO: this needs l10n
			$this->logger->warning("\"chunk-ticking.per-tick\" setting is deprecated, but you've used it to disable chunk ticking. Set \"chunk-ticking.tick-radius\" to 0 in \"pocketmine.yml\" instead.");
			$this->chunkTickRadius = 0;
		}
		$this->tickedBlocksPerSubchunkPerTick = $cfg->getPropertyInt("chunk-ticking.blocks-per-subchunk-per-tick", self::DEFAULT_TICKED_BLOCKS_PER_SUBCHUNK_PER_TICK);
		$this->maxConcurrentChunkPopulationTasks = $cfg->getPropertyInt("chunk-generation.population-queue-size", 2);

		$this->initRandomTickBlocksFromConfig($cfg);

		$this->timings = new WorldTimings($this);

		$this->workerPool->addWorkerStartHook($workerStartHook = function(int $workerId) : void{
			if(array_key_exists($workerId, $this->generatorRegisteredWorkers)){
				$this->logger->debug("Worker $workerId with previously registered generator restarted, flagging as unregistered");
				unset($this->generatorRegisteredWorkers[$workerId]);
			}
		});
		$workerPool = $this->workerPool;
		$this->addOnUnloadCallback(static function() use ($workerPool, $workerStartHook) : void{
			$workerPool->removeWorkerStartHook($workerStartHook);
		});
	}

	private function initRandomTickBlocksFromConfig(ServerConfigGroup $cfg) : void{
		$dontTickBlocks = [];
		$parser = StringToItemParser::getInstance();
		foreach($cfg->getProperty("chunk-ticking.disable-block-ticking", []) as $name){
			$name = (string) $name;
			$item = $parser->parse($name);
			if($item !== null){
				$block = $item->getBlock();
			}elseif(preg_match("/^-?\d+$/", $name) === 1){
				//TODO: this may throw if the ID/meta was invalid
				$blockStateData = GlobalBlockStateHandlers::getUpgrader()->upgradeIntIdMeta((int) $name, 0);
				if($blockStateData === null){
					continue;
				}
				$block = BlockFactory::getInstance()->fromStateId(GlobalBlockStateHandlers::getDeserializer()->deserialize($blockStateData));
			}else{
				//TODO: we probably ought to log an error here
				continue;
			}

			if($block->getTypeId() !== BlockTypeIds::AIR){
				$dontTickBlocks[$block->getTypeId()] = $name;
			}
		}

		foreach(BlockFactory::getInstance()->getAllKnownStates() as $state){
			$dontTickName = $dontTickBlocks[$state->getTypeId()] ?? null;
			if($dontTickName === null && $state->ticksRandomly()){
				$this->randomTickBlocks[$state->getStateId()] = true;
			}
		}
	}

	public function getTickRateTime() : float{
		return $this->tickRateTime;
	}

	public function registerGeneratorToWorker(int $worker) : void{
		$this->logger->debug("Registering generator on worker $worker");
		$this->workerPool->submitTaskToWorker(new GeneratorRegisterTask($this, $this->generator, $this->provider->getWorldData()->getGeneratorOptions()), $worker);
		$this->generatorRegisteredWorkers[$worker] = true;
	}

	public function unregisterGenerator() : void{
		foreach($this->workerPool->getRunningWorkers() as $i){
			if(isset($this->generatorRegisteredWorkers[$i])){
				$this->workerPool->submitTaskToWorker(new GeneratorUnregisterTask($this), $i);
			}
		}
		$this->generatorRegisteredWorkers = [];
	}

	public function getServer() : Server{
		return $this->server;
	}

	public function getLogger() : \Logger{
		return $this->logger;
	}

	final public function getProvider() : WritableWorldProvider{
		return $this->provider;
	}

	/**
	 * Returns the unique world identifier
	 */
	final public function getId() : int{
		return $this->worldId;
	}

	public function isLoaded() : bool{
		return !$this->unloaded;
	}

	/**
	 * @internal
	 */
	public function onUnload() : void{
		if($this->unloaded){
			throw new \LogicException("Tried to close a world which is already closed");
		}

		foreach($this->unloadCallbacks as $callback){
			$callback();
		}
		$this->unloadCallbacks = [];

		foreach($this->chunks as $chunkHash => $chunk){
			self::getXZ($chunkHash, $chunkX, $chunkZ);
			$this->unloadChunk($chunkX, $chunkZ, false);
		}
		foreach($this->entitiesByChunk as $chunkHash => $entities){
			self::getXZ($chunkHash, $chunkX, $chunkZ);

			$leakedEntities = 0;
			foreach($entities as $entity){
				if(!$entity->isFlaggedForDespawn()){
					$leakedEntities++;
				}
				$entity->close();
			}
			if($leakedEntities !== 0){
				$this->logger->warning("$leakedEntities leaked entities found in ungenerated chunk $chunkX $chunkZ during unload, they won't be saved!");
			}
		}

		$this->save();

		$this->unregisterGenerator();

		$this->provider->close();
		$this->blockCache = [];

		$this->unloaded = true;
	}

	/** @phpstan-param \Closure() : void $callback */
	public function addOnUnloadCallback(\Closure $callback) : void{
		$this->unloadCallbacks[spl_object_id($callback)] = $callback;
	}

	/** @phpstan-param \Closure() : void $callback */
	public function removeOnUnloadCallback(\Closure $callback) : void{
		unset($this->unloadCallbacks[spl_object_id($callback)]);
	}

	/**
	 * Returns a list of players who are in the given filter and also using the chunk containing the target position.
	 * Used for broadcasting sounds and particles with specific targets.
	 *
	 * @param Player[] $allowed
	 * @phpstan-param list<Player> $allowed
	 *
	 * @return array<int, Player>
	 */
	private function filterViewersForPosition(Vector3 $pos, array $allowed) : array{
		$candidates = $this->getViewersForPosition($pos);
		$filtered = [];
		foreach($allowed as $player){
			$k = spl_object_id($player);
			if(isset($candidates[$k])){
				$filtered[$k] = $candidates[$k];
			}
		}

		return $filtered;
	}

	/**
	 * @param Player[]|null $players
	 */
	public function addSound(Vector3 $pos, Sound $sound, ?array $players = null) : void{
		$players ??= $this->getViewersForPosition($pos);
		$ev = new WorldSoundEvent($this, $sound, $pos, $players);

		$ev->call();

		if($ev->isCancelled()){
			return;
		}

		$pk = $ev->getSound()->encode($pos);
		$players = $ev->getRecipients();
		if(count($pk) > 0){
			if($players === $this->getViewersForPosition($pos)){
				foreach($pk as $e){
					$this->broadcastPacketToViewers($pos, $e);
				}
			}else{
				$this->server->broadcastPackets($this->filterViewersForPosition($pos, $players), $pk);
			}
		}
	}

	/**
	 * @param Player[]|null $players
	 */
	public function addParticle(Vector3 $pos, Particle $particle, ?array $players = null) : void{
		$players ??= $this->getViewersForPosition($pos);
		$ev = new WorldParticleEvent($this, $particle, $pos, $players);

		$ev->call();

		if($ev->isCancelled()){
			return;
		}

		$pk = $ev->getParticle()->encode($pos);
		$players = $ev->getRecipients();
		if(count($pk) > 0){
			if($players === $this->getViewersForPosition($pos)){
				foreach($pk as $e){
					$this->broadcastPacketToViewers($pos, $e);
				}
			}else{
				$this->server->broadcastPackets($this->filterViewersForPosition($pos, $ev->getRecipients()), $pk);
			}
		}
	}

	public function getAutoSave() : bool{
		return $this->autoSave;
	}

	public function setAutoSave(bool $value) : void{
		$this->autoSave = $value;
	}

	/**
	 * @deprecated WARNING: This function has a misleading name. Contrary to what the name might imply, this function
	 * DOES NOT return players who are IN a chunk, rather, it returns players who can SEE the chunk.
	 *
	 * Returns a list of players who have the target chunk within their view distance.
	 *
	 * @return Player[] spl_object_id => Player
	 * @phpstan-return array<int, Player>
	 */
	public function getChunkPlayers(int $chunkX, int $chunkZ) : array{
		return $this->playerChunkListeners[World::chunkHash($chunkX, $chunkZ)] ?? [];
	}

	/**
	 * Gets the chunk loaders being used in a specific chunk
	 *
	 * @return ChunkLoader[]
	 * @phpstan-return array<int, ChunkLoader>
	 */
	public function getChunkLoaders(int $chunkX, int $chunkZ) : array{
		return $this->chunkLoaders[World::chunkHash($chunkX, $chunkZ)] ?? [];
	}

	/**
	 * Returns an array of players who have the target position within their view distance.
	 *
	 * @return Player[] spl_object_id => Player
	 * @phpstan-return array<int, Player>
	 */
	public function getViewersForPosition(Vector3 $pos) : array{
		return $this->getChunkPlayers($pos->getFloorX() >> Chunk::COORD_BIT_SIZE, $pos->getFloorZ() >> Chunk::COORD_BIT_SIZE);
	}

	/**
	 * Broadcasts a packet to every player who has the target position within their view distance.
	 */
	public function broadcastPacketToViewers(Vector3 $pos, ClientboundPacket $packet) : void{
		$this->broadcastPacketToPlayersUsingChunk($pos->getFloorX() >> Chunk::COORD_BIT_SIZE, $pos->getFloorZ() >> Chunk::COORD_BIT_SIZE, $packet);
	}

	private function broadcastPacketToPlayersUsingChunk(int $chunkX, int $chunkZ, ClientboundPacket $packet) : void{
		if(!isset($this->packetBuffersByChunk[$index = World::chunkHash($chunkX, $chunkZ)])){
			$this->packetBuffersByChunk[$index] = [$packet];
		}else{
			$this->packetBuffersByChunk[$index][] = $packet;
		}
	}

	public function registerChunkLoader(ChunkLoader $loader, int $chunkX, int $chunkZ, bool $autoLoad = true) : void{
		$loaderId = spl_object_id($loader);

		if(!isset($this->chunkLoaders[$chunkHash = World::chunkHash($chunkX, $chunkZ)])){
			$this->chunkLoaders[$chunkHash] = [];
		}elseif(isset($this->chunkLoaders[$chunkHash][$loaderId])){
			return;
		}

		$this->chunkLoaders[$chunkHash][$loaderId] = $loader;

		if($loader instanceof TickingChunkLoader){
			if(!isset($this->tickingLoaders[$loaderId])){
				$this->tickingLoaderCounter[$loaderId] = 1;
				$this->tickingLoaders[$loaderId] = $loader;
			}else{
				++$this->tickingLoaderCounter[$loaderId];
			}
		}

		$this->cancelUnloadChunkRequest($chunkX, $chunkZ);

		if($autoLoad){
			$this->loadChunk($chunkX, $chunkZ);
		}
	}

	public function unregisterChunkLoader(ChunkLoader $loader, int $chunkX, int $chunkZ) : void{
		$chunkHash = World::chunkHash($chunkX, $chunkZ);
		$loaderId = spl_object_id($loader);
		if(isset($this->chunkLoaders[$chunkHash][$loaderId])){
			unset($this->chunkLoaders[$chunkHash][$loaderId]);
			if(count($this->chunkLoaders[$chunkHash]) === 0){
				unset($this->chunkLoaders[$chunkHash]);
				$this->unloadChunkRequest($chunkX, $chunkZ, true);
				if(isset($this->chunkPopulationRequestMap[$chunkHash]) && !isset($this->activeChunkPopulationTasks[$chunkHash])){
					$this->chunkPopulationRequestMap[$chunkHash]->reject();
					unset($this->chunkPopulationRequestMap[$chunkHash]);
				}
			}

			if(isset($this->tickingLoaderCounter[$loaderId]) && --$this->tickingLoaderCounter[$loaderId] === 0){
				unset($this->tickingLoaderCounter[$loaderId]);
				unset($this->tickingLoaders[$loaderId]);
			}
		}
	}

	/**
	 * Registers a listener to receive events on a chunk.
	 */
	public function registerChunkListener(ChunkListener $listener, int $chunkX, int $chunkZ) : void{
		$hash = World::chunkHash($chunkX, $chunkZ);
		if(isset($this->chunkListeners[$hash])){
			$this->chunkListeners[$hash][spl_object_id($listener)] = $listener;
		}else{
			$this->chunkListeners[$hash] = [spl_object_id($listener) => $listener];
		}
		if($listener instanceof Player){
			$this->playerChunkListeners[$hash][spl_object_id($listener)] = $listener;
		}
	}

	/**
	 * Unregisters a chunk listener previously registered.
	 *
	 * @see World::registerChunkListener()
	 */
	public function unregisterChunkListener(ChunkListener $listener, int $chunkX, int $chunkZ) : void{
		$hash = World::chunkHash($chunkX, $chunkZ);
		if(isset($this->chunkListeners[$hash])){
			unset($this->chunkListeners[$hash][spl_object_id($listener)]);
			unset($this->playerChunkListeners[$hash][spl_object_id($listener)]);
			if(count($this->chunkListeners[$hash]) === 0){
				unset($this->chunkListeners[$hash]);
				unset($this->playerChunkListeners[$hash]);
			}
		}
	}

	/**
	 * Unregisters a chunk listener from all chunks it is listening on in this World.
	 */
	public function unregisterChunkListenerFromAll(ChunkListener $listener) : void{
		foreach($this->chunkListeners as $hash => $listeners){
			World::getXZ($hash, $chunkX, $chunkZ);
			$this->unregisterChunkListener($listener, $chunkX, $chunkZ);
		}
	}

	/**
	 * Returns all the listeners attached to this chunk.
	 *
	 * @return ChunkListener[]
	 * @phpstan-return array<int, ChunkListener>
	 */
	public function getChunkListeners(int $chunkX, int $chunkZ) : array{
		return $this->chunkListeners[World::chunkHash($chunkX, $chunkZ)] ?? [];
	}

	/**
	 * @internal
	 */
	public function sendTime(Player ...$targets) : void{
		if(count($targets) === 0){
			$targets = $this->players;
		}
		foreach($targets as $player){
			$player->getNetworkSession()->syncWorldTime($this->time);
		}
	}

	public function isDoingTick() : bool{
		return $this->doingTick;
	}

	/**
	 * @internal
	 */
	public function doTick(int $currentTick) : void{
		if($this->unloaded){
			throw new \LogicException("Attempted to tick a world which has been closed");
		}

		$this->timings->doTick->startTiming();
		$this->doingTick = true;
		try{
			$this->actuallyDoTick($currentTick);
		}finally{
			$this->doingTick = false;
			$this->timings->doTick->stopTiming();
		}
	}

	protected function actuallyDoTick(int $currentTick) : void{
		if(!$this->stopTime){
			//this simulates an overflow, as would happen in any language which doesn't do stupid things to var types
			if($this->time === PHP_INT_MAX){
				$this->time = PHP_INT_MIN;
			}else{
				$this->time++;
			}
		}

		$this->sunAnglePercentage = $this->computeSunAnglePercentage(); //Sun angle depends on the current time
		$this->skyLightReduction = $this->computeSkyLightReduction(); //Sky light reduction depends on the sun angle

		if(++$this->sendTimeTicker === 200){
			$this->sendTime();
			$this->sendTimeTicker = 0;
		}

		$this->unloadChunks();
		if(++$this->providerGarbageCollectionTicker >= 6000){
			$this->provider->doGarbageCollection();
			$this->providerGarbageCollectionTicker = 0;
		}

		//Do block updates
		$this->timings->scheduledBlockUpdates->startTiming();

		//Delayed updates
		while($this->scheduledBlockUpdateQueue->count() > 0 && $this->scheduledBlockUpdateQueue->current()["priority"] <= $currentTick){
			/** @var Vector3 $vec */
			$vec = $this->scheduledBlockUpdateQueue->extract()["data"];
			unset($this->scheduledBlockUpdateQueueIndex[World::blockHash($vec->x, $vec->y, $vec->z)]);
			if(!$this->isInLoadedTerrain($vec)){
				continue;
			}
			$block = $this->getBlock($vec);
			$block->onScheduledUpdate();
		}

		//Normal updates
		while($this->neighbourBlockUpdateQueue->count() > 0){
			$index = $this->neighbourBlockUpdateQueue->dequeue();
			unset($this->neighbourBlockUpdateQueueIndex[$index]);
			World::getBlockXYZ($index, $x, $y, $z);
			if(!$this->isChunkLoaded($x >> Chunk::COORD_BIT_SIZE, $z >> Chunk::COORD_BIT_SIZE)){
				continue;
			}

			$block = $this->getBlockAt($x, $y, $z);
			$replacement = $block->readStateFromWorld(); //for blocks like fences, force recalculation of connected AABBs
			if($replacement !== $block){
				$replacement->position($this, $x, $y, $z);
				$block = $replacement;
			}

			$ev = new BlockUpdateEvent($block);
			$ev->call();
			if(!$ev->isCancelled()){
				foreach($this->getNearbyEntities(AxisAlignedBB::one()->offset($x, $y, $z)) as $entity){
					$entity->onNearbyBlockChange();
				}
				$block->onNearbyBlockChange();
			}
		}

		$this->timings->scheduledBlockUpdates->stopTiming();

		$this->timings->entityTick->startTiming();
		//Update entities that need update
		Timings::$tickEntity->startTiming();
		foreach($this->updateEntities as $id => $entity){
			if($entity->isClosed() || $entity->isFlaggedForDespawn() || !$entity->onUpdate($currentTick)){
				unset($this->updateEntities[$id]);
			}
			if($entity->isFlaggedForDespawn()){
				$entity->close();
			}
		}
		Timings::$tickEntity->stopTiming();
		$this->timings->entityTick->stopTiming();

		$this->timings->randomChunkUpdates->startTiming();
		$this->tickChunks();
		$this->timings->randomChunkUpdates->stopTiming();

		$this->executeQueuedLightUpdates();

		if(count($this->changedBlocks) > 0){
			if(count($this->players) > 0){
				foreach($this->changedBlocks as $index => $blocks){
					if(count($blocks) === 0){ //blocks can be set normally and then later re-set with direct send
						continue;
					}
					World::getXZ($index, $chunkX, $chunkZ);
					if(count($blocks) > 512){
						$chunk = $this->getChunk($chunkX, $chunkZ);
						foreach($this->getChunkPlayers($chunkX, $chunkZ) as $p){
							$p->onChunkChanged($chunkX, $chunkZ, $chunk);
						}
					}else{
						foreach($this->createBlockUpdatePackets($blocks) as $packet){
							$this->broadcastPacketToPlayersUsingChunk($chunkX, $chunkZ, $packet);
						}
					}
				}
			}

			$this->changedBlocks = [];

		}

		if($this->sleepTicks > 0 && --$this->sleepTicks <= 0){
			$this->checkSleep();
		}

		foreach($this->packetBuffersByChunk as $index => $entries){
			World::getXZ($index, $chunkX, $chunkZ);
			$chunkPlayers = $this->getChunkPlayers($chunkX, $chunkZ);
			if(count($chunkPlayers) > 0){
				$this->server->broadcastPackets($chunkPlayers, $entries);
			}
		}

		$this->packetBuffersByChunk = [];
	}

	public function checkSleep() : void{
		if(count($this->players) === 0){
			return;
		}

		$resetTime = true;
		foreach($this->getPlayers() as $p){
			if(!$p->isSleeping()){
				$resetTime = false;
				break;
			}
		}

		if($resetTime){
			$time = $this->getTimeOfDay();

			if($time >= World::TIME_NIGHT && $time < World::TIME_SUNRISE){
				$this->setTime($this->getTime() + World::TIME_FULL - $time);

				foreach($this->getPlayers() as $p){
					$p->stopSleep();
				}
			}
		}
	}

	public function setSleepTicks(int $ticks) : void{
		$this->sleepTicks = $ticks;
	}

	/**
	 * @param Vector3[] $blocks
	 * @phpstan-param list<Vector3> $blocks
	 *
	 * @return ClientboundPacket[]
	 * @phpstan-return list<ClientboundPacket>
	 */
	public function createBlockUpdatePackets(array $blocks) : array{
		$packets = [];

		$blockMapping = RuntimeBlockMapping::getInstance();

		foreach($blocks as $b){
			if(!($b instanceof Vector3)){
				throw new \TypeError("Expected Vector3 in blocks array, got " . (is_object($b) ? get_class($b) : gettype($b)));
			}

			$fullBlock = $this->getBlockAt($b->x, $b->y, $b->z);
			$blockPosition = BlockPosition::fromVector3($b);

			$tile = $this->getTileAt($b->x, $b->y, $b->z);
			if($tile instanceof Spawnable && count($fakeStateProperties = $tile->getRenderUpdateBugWorkaroundStateProperties($fullBlock)) > 0){
				$originalStateData = $blockMapping->toStateData($fullBlock->getStateId());
				$fakeStateData = new BlockStateData(
					$originalStateData->getName(),
					array_merge($originalStateData->getStates(), $fakeStateProperties),
					$originalStateData->getVersion()
				);
				$packets[] = UpdateBlockPacket::create(
					$blockPosition,
					$blockMapping->getBlockStateDictionary()->lookupStateIdFromData($fakeStateData) ?? throw new AssumptionFailedError("Unmapped fake blockstate data: " . $fakeStateData->toNbt()),
					UpdateBlockPacket::FLAG_NETWORK,
					UpdateBlockPacket::DATA_LAYER_NORMAL
				);
			}
			$packets[] = UpdateBlockPacket::create(
				$blockPosition,
				$blockMapping->toRuntimeId($fullBlock->getStateId()),
				UpdateBlockPacket::FLAG_NETWORK,
				UpdateBlockPacket::DATA_LAYER_NORMAL
			);

			if($tile instanceof Spawnable){
				$packets[] = BlockActorDataPacket::create($blockPosition, $tile->getSerializedSpawnCompound());
			}
		}

		return $packets;
	}

	public function clearCache(bool $force = false) : void{
		if($force){
			$this->blockCache = [];
		}else{
			$count = 0;
			foreach($this->blockCache as $list){
				$count += count($list);
				if($count > 2048){
					$this->blockCache = [];
					break;
				}
			}
		}
	}

	/**
	 * @return true[] fullID => dummy
	 * @phpstan-return array<int, true>
	 */
	public function getRandomTickedBlocks() : array{
		return $this->randomTickBlocks;
	}

	public function addRandomTickedBlock(Block $block) : void{
		if($block instanceof UnknownBlock){
			throw new \InvalidArgumentException("Cannot do random-tick on unknown block");
		}
		$this->randomTickBlocks[$block->getStateId()] = true;
	}

	public function removeRandomTickedBlock(Block $block) : void{
		unset($this->randomTickBlocks[$block->getStateId()]);
	}

	/**
	 * Returns the radius of chunks to be ticked around each ticking chunk loader (usually players). This is referred to
	 * as "simulation distance" in the Minecraft: Bedrock world options screen.
	 */
	public function getChunkTickRadius() : int{
		return $this->chunkTickRadius;
	}

	/**
	 * Sets the radius of chunks ticked around each ticking chunk loader (usually players).
	 */
	public function setChunkTickRadius(int $radius) : void{
		$this->chunkTickRadius = $radius;
	}

	private function tickChunks() : void{
		if($this->chunkTickRadius <= 0 || count($this->tickingLoaders) === 0){
			return;
		}

		$this->timings->randomChunkUpdatesChunkSelection->startTiming();

		/** @var bool[] $chunkTickList chunkhash => dummy */
		$chunkTickList = [];

		$centerChunks = [];

		$selector = new ChunkSelector();
		foreach($this->tickingLoaders as $loader){
			$centerChunkX = (int) floor($loader->getX()) >> Chunk::COORD_BIT_SIZE;
			$centerChunkZ = (int) floor($loader->getZ()) >> Chunk::COORD_BIT_SIZE;
			$centerChunkPosHash = World::chunkHash($centerChunkX, $centerChunkZ);
			if(isset($centerChunks[$centerChunkPosHash])){
				//we already queued chunks in this radius because of a previous loader on the same chunk
				continue;
			}
			$centerChunks[$centerChunkPosHash] = true;

			foreach($selector->selectChunks(
				$this->chunkTickRadius,
				$centerChunkX,
				$centerChunkZ
			) as $hash){
				World::getXZ($hash, $chunkX, $chunkZ);
				if(!isset($chunkTickList[$hash]) && isset($this->chunks[$hash]) && $this->isChunkTickable($chunkX, $chunkZ)){
					$chunkTickList[$hash] = true;
				}
			}
		}

		$this->timings->randomChunkUpdatesChunkSelection->stopTiming();

		foreach($chunkTickList as $index => $_){
			World::getXZ($index, $chunkX, $chunkZ);

			$this->tickChunk($chunkX, $chunkZ);
		}
	}

	private function isChunkTickable(int $chunkX, int $chunkZ) : bool{
		for($cx = -1; $cx <= 1; ++$cx){
			for($cz = -1; $cz <= 1; ++$cz){
				if($this->isChunkLocked($chunkX + $cx, $chunkZ + $cz)){
					return false;
				}
				$adjacentChunk = $this->getChunk($chunkX + $cx, $chunkZ + $cz);
				if($adjacentChunk === null || !$adjacentChunk->isPopulated()){
					return false;
				}
				$lightPopulatedState = $adjacentChunk->isLightPopulated();
				if($lightPopulatedState !== true){
					if($lightPopulatedState === false){
						$this->orderLightPopulation($chunkX + $cx, $chunkZ + $cz);
					}
					return false;
				}
			}
		}

		return true;
	}

	private function orderLightPopulation(int $chunkX, int $chunkZ) : void{
		$chunkHash = World::chunkHash($chunkX, $chunkZ);
		$lightPopulatedState = $this->chunks[$chunkHash]->isLightPopulated();
		if($lightPopulatedState === false){
			$this->chunks[$chunkHash]->setLightPopulated(null);

			$this->workerPool->submitTask(new LightPopulationTask(
				$this->chunks[$chunkHash],
				function(array $blockLight, array $skyLight, array $heightMap) use ($chunkX, $chunkZ) : void{
					/**
					 * TODO: phpstan can't infer these types yet :(
					 * @phpstan-var array<int, LightArray> $blockLight
					 * @phpstan-var array<int, LightArray> $skyLight
					 * @phpstan-var array<int, int>        $heightMap
					 */
					if($this->unloaded || ($chunk = $this->getChunk($chunkX, $chunkZ)) === null || $chunk->isLightPopulated() === true){
						return;
					}
					//TODO: calculated light information might not be valid if the terrain changed during light calculation

					$chunk->setHeightMapArray($heightMap);
					foreach($blockLight as $y => $lightArray){
						$chunk->getSubChunk($y)->setBlockLightArray($lightArray);
					}
					foreach($skyLight as $y => $lightArray){
						$chunk->getSubChunk($y)->setBlockSkyLightArray($lightArray);
					}
					$chunk->setLightPopulated(true);
				}
			));
		}
	}

	private function tickChunk(int $chunkX, int $chunkZ) : void{
		$chunk = $this->getChunk($chunkX, $chunkZ);
		if($chunk === null){
			throw new \InvalidArgumentException("Chunk is not loaded");
		}
		foreach($this->getChunkEntities($chunkX, $chunkZ) as $entity){
			$entity->onRandomUpdate();
		}

		$blockFactory = BlockFactory::getInstance();
		foreach($chunk->getSubChunks() as $Y => $subChunk){
			if(!$subChunk->isEmptyFast()){
				$k = 0;
				for($i = 0; $i < $this->tickedBlocksPerSubchunkPerTick; ++$i){
					if(($i % 5) === 0){
						//60 bits will be used by 5 blocks (12 bits each)
						$k = mt_rand(0, (1 << 60) - 1);
					}
					$x = $k & SubChunk::COORD_MASK;
					$y = ($k >> SubChunk::COORD_BIT_SIZE) & SubChunk::COORD_MASK;
					$z = ($k >> (SubChunk::COORD_BIT_SIZE * 2)) & SubChunk::COORD_MASK;
					$k >>= (SubChunk::COORD_BIT_SIZE * 3);

					$state = $subChunk->getFullBlock($x, $y, $z);

					if(isset($this->randomTickBlocks[$state])){
						$block = $blockFactory->fromStateId($state);
						$block->position($this, $chunkX * Chunk::EDGE_LENGTH + $x, ($Y << SubChunk::COORD_BIT_SIZE) + $y, $chunkZ * Chunk::EDGE_LENGTH + $z);
						$block->onRandomTick();
					}
				}
			}
		}
	}

	/**
	 * @return mixed[]
	 */
	public function __debugInfo() : array{
		return [];
	}

	public function save(bool $force = false) : bool{

		if(!$this->getAutoSave() && !$force){
			return false;
		}

		(new WorldSaveEvent($this))->call();

		$this->provider->getWorldData()->setTime($this->time);
		$this->saveChunks();
		$this->provider->getWorldData()->save();

		return true;
	}

	public function saveChunks() : void{
		$this->timings->syncChunkSave->startTiming();
		try{
			foreach($this->chunks as $chunkHash => $chunk){
				self::getXZ($chunkHash, $chunkX, $chunkZ);
				$this->provider->saveChunk($chunkX, $chunkZ, new ChunkData(
					$chunk,
					array_map(fn(Entity $e) => $e->saveNBT(), array_filter($this->getChunkEntities($chunkX, $chunkZ), fn(Entity $e) => $e->canSaveWithChunk())),
					array_map(fn(Tile $t) => $t->saveNBT(), $chunk->getTiles()),
				));
				$chunk->clearTerrainDirtyFlags();
			}
		}finally{
			$this->timings->syncChunkSave->stopTiming();
		}
	}

	/**
	 * Schedules a block update to be executed after the specified number of ticks.
	 * Blocks will be updated with the scheduled update type.
	 */
	public function scheduleDelayedBlockUpdate(Vector3 $pos, int $delay) : void{
		if(
			!$this->isInWorld($pos->x, $pos->y, $pos->z) ||
			(isset($this->scheduledBlockUpdateQueueIndex[$index = World::blockHash($pos->x, $pos->y, $pos->z)]) && $this->scheduledBlockUpdateQueueIndex[$index] <= $delay)
		){
			return;
		}
		$this->scheduledBlockUpdateQueueIndex[$index] = $delay;
		$this->scheduledBlockUpdateQueue->insert(new Vector3((int) $pos->x, (int) $pos->y, (int) $pos->z), $delay + $this->server->getTick());
	}

	private function tryAddToNeighbourUpdateQueue(Vector3 $pos) : void{
		if($this->isInWorld($pos->x, $pos->y, $pos->z)){
			$hash = World::blockHash($pos->x, $pos->y, $pos->z);
			if(!isset($this->neighbourBlockUpdateQueueIndex[$hash])){
				$this->neighbourBlockUpdateQueue->enqueue($hash);
				$this->neighbourBlockUpdateQueueIndex[$hash] = true;
			}
		}
	}

	/**
	 * Notify the blocks at and around the position that the block at the position may have changed.
	 * This will cause onNeighbourBlockUpdate() to be called for these blocks.
	 */
	public function notifyNeighbourBlockUpdate(Vector3 $pos) : void{
		$this->tryAddToNeighbourUpdateQueue($pos);
		foreach($pos->sides() as $side){
			$this->tryAddToNeighbourUpdateQueue($side);
		}
	}

	/**
	 * @return Block[]
	 * @phpstan-return list<Block>
	 */
	public function getCollisionBlocks(AxisAlignedBB $bb, bool $targetFirst = false) : array{
		$minX = (int) floor($bb->minX - 1);
		$minY = (int) floor($bb->minY - 1);
		$minZ = (int) floor($bb->minZ - 1);
		$maxX = (int) floor($bb->maxX + 1);
		$maxY = (int) floor($bb->maxY + 1);
		$maxZ = (int) floor($bb->maxZ + 1);

		$collides = [];

		if($targetFirst){
			for($z = $minZ; $z <= $maxZ; ++$z){
				for($x = $minX; $x <= $maxX; ++$x){
					for($y = $minY; $y <= $maxY; ++$y){
						$block = $this->getBlockAt($x, $y, $z);
						if($block->collidesWithBB($bb)){
							return [$block];
						}
					}
				}
			}
		}else{
			for($z = $minZ; $z <= $maxZ; ++$z){
				for($x = $minX; $x <= $maxX; ++$x){
					for($y = $minY; $y <= $maxY; ++$y){
						$block = $this->getBlockAt($x, $y, $z);
						if($block->collidesWithBB($bb)){
							$collides[] = $block;
						}
					}
				}
			}
		}

		return $collides;
	}

	/**
	 * @return AxisAlignedBB[]
	 * @phpstan-return list<AxisAlignedBB>
	 */
	public function getCollisionBoxes(Entity $entity, AxisAlignedBB $bb, bool $entities = true) : array{
		$minX = (int) floor($bb->minX - 1);
		$minY = (int) floor($bb->minY - 1);
		$minZ = (int) floor($bb->minZ - 1);
		$maxX = (int) floor($bb->maxX + 1);
		$maxY = (int) floor($bb->maxY + 1);
		$maxZ = (int) floor($bb->maxZ + 1);

		$collides = [];

		for($z = $minZ; $z <= $maxZ; ++$z){
			for($x = $minX; $x <= $maxX; ++$x){
				for($y = $minY; $y <= $maxY; ++$y){
					$block = $this->getBlockAt($x, $y, $z);
					foreach($block->getCollisionBoxes() as $blockBB){
						if($blockBB->intersectsWith($bb)){
							$collides[] = $blockBB;
						}
					}
				}
			}
		}

		if($entities){
			foreach($this->getCollidingEntities($bb->expandedCopy(0.25, 0.25, 0.25), $entity) as $ent){
				$collides[] = clone $ent->boundingBox;
			}
		}

		return $collides;
	}

	/**
	 * Computes the percentage of a circle away from noon the sun is currently at. This can be multiplied by 2 * M_PI to
	 * get an angle in radians, or by 360 to get an angle in degrees.
	 */
	public function computeSunAnglePercentage() : float{
		$timeProgress = ($this->time % self::TIME_FULL) / self::TIME_FULL;

		//0.0 needs to be high noon, not dusk
		$sunProgress = $timeProgress + ($timeProgress < 0.25 ? 0.75 : -0.25);

		//Offset the sun progress to be above the horizon longer at dusk and dawn
		//this is roughly an inverted sine curve, which pushes the sun progress back at dusk and forwards at dawn
		$diff = (((1 - ((cos($sunProgress * M_PI) + 1) / 2)) - $sunProgress) / 3);

		return $sunProgress + $diff;
	}

	/**
	 * Returns the percentage of a circle away from noon the sun is currently at.
	 */
	public function getSunAnglePercentage() : float{
		return $this->sunAnglePercentage;
	}

	/**
	 * Returns the current sun angle in radians.
	 */
	public function getSunAngleRadians() : float{
		return $this->sunAnglePercentage * 2 * M_PI;
	}

	/**
	 * Returns the current sun angle in degrees.
	 */
	public function getSunAngleDegrees() : float{
		return $this->sunAnglePercentage * 360.0;
	}

	/**
	 * Computes how many points of sky light is subtracted based on the current time. Used to offset raw chunk sky light
	 * to get a real light value.
	 */
	public function computeSkyLightReduction() : int{
		$percentage = max(0, min(1, -(cos($this->getSunAngleRadians()) * 2 - 0.5)));

		//TODO: check rain and thunder level

		return (int) ($percentage * 11);
	}

	/**
	 * Returns how many points of sky light is subtracted based on the current time.
	 */
	public function getSkyLightReduction() : int{
		return $this->skyLightReduction;
	}

	/**
	 * Returns the highest available level of any type of light at the given coordinates, adjusted for the current
	 * weather and time of day.
	 */
	public function getFullLight(Vector3 $pos) : int{
		return $this->getFullLightAt($pos->x, $pos->y, $pos->z);
	}

	/**
	 * Returns the highest available level of any type of light at the given coordinates, adjusted for the current
	 * weather and time of day.
	 */
	public function getFullLightAt(int $x, int $y, int $z) : int{
		$skyLight = $this->getRealBlockSkyLightAt($x, $y, $z);
		if($skyLight < 15){
			return max($skyLight, $this->getBlockLightAt($x, $y, $z));
		}else{
			return $skyLight;
		}
	}

	/**
	 * Returns the highest available level of any type of light at, or adjacent to, the given coordinates, adjusted for
	 * the current weather and time of day.
	 */
	public function getHighestAdjacentFullLightAt(int $x, int $y, int $z) : int{
		return $this->getHighestAdjacentLight($x, $y, $z, \Closure::fromCallable([$this, 'getFullLightAt']));
	}

	/**
	 * Returns the highest potential level of sky light at the target coordinates, regardless of the time of day or
	 * weather conditions.
	 * You usually don't want to use this for vanilla gameplay logic; prefer the real sky light instead.
	 * @see World::getRealBlockSkyLightAt()
	 *
	 * @return int 0-15
	 */
	public function getPotentialBlockSkyLightAt(int $x, int $y, int $z) : int{
		if(!$this->isInWorld($x, $y, $z)){
			return $y >= self::Y_MAX ? 15 : 0;
		}
		if(($chunk = $this->getChunk($x >> Chunk::COORD_BIT_SIZE, $z >> Chunk::COORD_BIT_SIZE)) !== null && $chunk->isLightPopulated() === true){
			return $chunk->getSubChunk($y >> Chunk::COORD_BIT_SIZE)->getBlockSkyLightArray()->get($x & SubChunk::COORD_MASK, $y & SubChunk::COORD_MASK, $z & SubChunk::COORD_MASK);
		}
		return 0; //TODO: this should probably throw instead (light not calculated yet)
	}

	/**
	 * Returns the sky light level at the specified coordinates, offset by the current time and weather.
	 *
	 * @return int 0-15
	 */
	public function getRealBlockSkyLightAt(int $x, int $y, int $z) : int{
		$light = $this->getPotentialBlockSkyLightAt($x, $y, $z) - $this->skyLightReduction;
		return $light < 0 ? 0 : $light;
	}

	/**
	 * Gets the raw block light level
	 *
	 * @return int 0-15
	 */
	public function getBlockLightAt(int $x, int $y, int $z) : int{
		if(!$this->isInWorld($x, $y, $z)){
			return 0;
		}
		if(($chunk = $this->getChunk($x >> Chunk::COORD_BIT_SIZE, $z >> Chunk::COORD_BIT_SIZE)) !== null && $chunk->isLightPopulated() === true){
			return $chunk->getSubChunk($y >> Chunk::COORD_BIT_SIZE)->getBlockLightArray()->get($x & SubChunk::COORD_MASK, $y & SubChunk::COORD_MASK, $z & SubChunk::COORD_MASK);
		}
		return 0; //TODO: this should probably throw instead (light not calculated yet)
	}

	public function updateAllLight(int $x, int $y, int $z) : void{
		if(($chunk = $this->getChunk($x >> Chunk::COORD_BIT_SIZE, $z >> Chunk::COORD_BIT_SIZE)) === null || $chunk->isLightPopulated() !== true){
			return;
		}

		$blockFactory = BlockFactory::getInstance();
		$this->timings->doBlockSkyLightUpdates->startTiming();
		if($this->skyLightUpdate === null){
			$this->skyLightUpdate = new SkyLightUpdate(new SubChunkExplorer($this), $blockFactory->lightFilter, $blockFactory->blocksDirectSkyLight);
		}
		$this->skyLightUpdate->recalculateNode($x, $y, $z);
		$this->timings->doBlockSkyLightUpdates->stopTiming();

		$this->timings->doBlockLightUpdates->startTiming();
		if($this->blockLightUpdate === null){
			$this->blockLightUpdate = new BlockLightUpdate(new SubChunkExplorer($this), $blockFactory->lightFilter, $blockFactory->light);
		}
		$this->blockLightUpdate->recalculateNode($x, $y, $z);
		$this->timings->doBlockLightUpdates->stopTiming();
	}

	/**
	 * @phpstan-param \Closure(int $x, int $y, int $z) : int $lightGetter
	 */
	private function getHighestAdjacentLight(int $x, int $y, int $z, \Closure $lightGetter) : int{
		$max = 0;
		foreach([
			[$x + 1, $y, $z],
			[$x - 1, $y, $z],
			[$x, $y + 1, $z],
			[$x, $y - 1, $z],
			[$x, $y, $z + 1],
			[$x, $y, $z - 1]
		] as [$x1, $y1, $z1]){
			if(
				!$this->isInWorld($x1, $y1, $z1) ||
				($chunk = $this->getChunk($x1 >> Chunk::COORD_BIT_SIZE, $z1 >> Chunk::COORD_BIT_SIZE)) === null ||
				$chunk->isLightPopulated() !== true
			){
				continue;
			}
			$max = max($max, $lightGetter($x1, $y1, $z1));
		}
		return $max;
	}

	/**
	 * Returns the highest potential level of sky light in the positions adjacent to the specified block coordinates.
	 */
	public function getHighestAdjacentPotentialBlockSkyLight(int $x, int $y, int $z) : int{
		return $this->getHighestAdjacentLight($x, $y, $z, \Closure::fromCallable([$this, 'getPotentialBlockSkyLightAt']));
	}

	/**
	 * Returns the highest block sky light available in the positions adjacent to the given coordinates, adjusted for
	 * the world's current time of day and weather conditions.
	 */
	public function getHighestAdjacentRealBlockSkyLight(int $x, int $y, int $z) : int{
		return $this->getHighestAdjacentPotentialBlockSkyLight($x, $y, $z) - $this->skyLightReduction;
	}

	/**
	 * Returns the highest block light level available in the positions adjacent to the specified block coordinates.
	 */
	public function getHighestAdjacentBlockLight(int $x, int $y, int $z) : int{
		return $this->getHighestAdjacentLight($x, $y, $z, \Closure::fromCallable([$this, 'getBlockLightAt']));
	}

	private function executeQueuedLightUpdates() : void{
		if($this->blockLightUpdate !== null){
			$this->timings->doBlockLightUpdates->startTiming();
			$this->blockLightUpdate->execute();
			$this->blockLightUpdate = null;
			$this->timings->doBlockLightUpdates->stopTiming();
		}

		if($this->skyLightUpdate !== null){
			$this->timings->doBlockSkyLightUpdates->startTiming();
			$this->skyLightUpdate->execute();
			$this->skyLightUpdate = null;
			$this->timings->doBlockSkyLightUpdates->stopTiming();
		}
	}

	public function isInWorld(int $x, int $y, int $z) : bool{
		return (
			$x <= Limits::INT32_MAX && $x >= Limits::INT32_MIN &&
			$y < $this->maxY && $y >= $this->minY &&
			$z <= Limits::INT32_MAX && $z >= Limits::INT32_MIN
		);
	}

	/**
	 * Gets the Block object at the Vector3 location. This method wraps around {@link getBlockAt}, converting the
	 * vector components to integers.
	 *
	 * Note: If you're using this for performance-sensitive code, and you're guaranteed to be supplying ints in the
	 * specified vector, consider using {@link getBlockAt} instead for better performance.
	 *
	 * @param bool $cached     Whether to use the block cache for getting the block (faster, but may be inaccurate)
	 * @param bool $addToCache Whether to cache the block object created by this method call.
	 */
	public function getBlock(Vector3 $pos, bool $cached = true, bool $addToCache = true) : Block{
		return $this->getBlockAt((int) floor($pos->x), (int) floor($pos->y), (int) floor($pos->z), $cached, $addToCache);
	}

	/**
	 * Gets the Block object at the specified coordinates.
	 *
	 * Note for plugin developers: If you are using this method a lot (thousands of times for many positions for
	 * example), you may want to set addToCache to false to avoid using excessive amounts of memory.
	 *
	 * @param bool $cached     Whether to use the block cache for getting the block (faster, but may be inaccurate)
	 * @param bool $addToCache Whether to cache the block object created by this method call.
	 */
	public function getBlockAt(int $x, int $y, int $z, bool $cached = true, bool $addToCache = true) : Block{
		$relativeBlockHash = null;
		$chunkHash = World::chunkHash($x >> Chunk::COORD_BIT_SIZE, $z >> Chunk::COORD_BIT_SIZE);

		if($this->isInWorld($x, $y, $z)){
			$relativeBlockHash = World::chunkBlockHash($x, $y, $z);

			if($cached && isset($this->blockCache[$chunkHash][$relativeBlockHash])){
				return $this->blockCache[$chunkHash][$relativeBlockHash];
			}

			$chunk = $this->chunks[$chunkHash] ?? null;
			if($chunk !== null){
				$block = BlockFactory::getInstance()->fromStateId($chunk->getFullBlock($x & Chunk::COORD_MASK, $y, $z & Chunk::COORD_MASK));
			}else{
				$addToCache = false;
				$block = VanillaBlocks::AIR();
			}
		}else{
			$block = VanillaBlocks::AIR();
		}

		$block->position($this, $x, $y, $z);

		if($this->inDynamicStateRecalculation){
			//this call was generated by a parent getBlock() call calculating dynamic stateinfo
			//don't calculate dynamic state and don't add to block cache (since it won't have dynamic state calculated).
			//this ensures that it's impossible for dynamic state properties to recursively depend on each other.
			$addToCache = false;
		}else{
			$this->inDynamicStateRecalculation = true;
			$replacement = $block->readStateFromWorld();
			if($replacement !== $block){
				$replacement->position($this, $x, $y, $z);
				$block = $replacement;
			}
			$this->inDynamicStateRecalculation = false;
		}

		if($addToCache && $relativeBlockHash !== null){
			$this->blockCache[$chunkHash][$relativeBlockHash] = $block;
		}

		return $block;
	}

	/**
	 * Sets the block at the given Vector3 coordinates.
	 *
	 * @throws \InvalidArgumentException if the position is out of the world bounds
	 */
	public function setBlock(Vector3 $pos, Block $block, bool $update = true) : void{
		$this->setBlockAt((int) floor($pos->x), (int) floor($pos->y), (int) floor($pos->z), $block, $update);
	}

	/**
	 * Sets the block at the given coordinates.
	 *
	 * If $update is true, it'll get the neighbour blocks (6 sides) and update them, and also update local lighting.
	 * If you are doing big changes, you might want to set this to false, then update manually.
	 *
	 * @throws \InvalidArgumentException if the position is out of the world bounds
	 */
	public function setBlockAt(int $x, int $y, int $z, Block $block, bool $update = true) : void{
		if(!$this->isInWorld($x, $y, $z)){
			throw new \InvalidArgumentException("Pos x=$x,y=$y,z=$z is outside of the world bounds");
		}
		$chunkX = $x >> Chunk::COORD_BIT_SIZE;
		$chunkZ = $z >> Chunk::COORD_BIT_SIZE;
		if($this->loadChunk($chunkX, $chunkZ) === null){ //current expected behaviour is to try to load the terrain synchronously
			throw new WorldException("Cannot set a block in un-generated terrain");
		}

		$this->timings->setBlock->startTiming();

		$this->unlockChunk($chunkX, $chunkZ, null);

		$block = clone $block;

		$block->position($this, $x, $y, $z);
		$block->writeStateToWorld();
		$pos = new Vector3($x, $y, $z);

		$chunkHash = World::chunkHash($chunkX, $chunkZ);
		$relativeBlockHash = World::chunkBlockHash($x, $y, $z);

		unset($this->blockCache[$chunkHash][$relativeBlockHash]);

		if(!isset($this->changedBlocks[$chunkHash])){
			$this->changedBlocks[$chunkHash] = [];
		}
		$this->changedBlocks[$chunkHash][$relativeBlockHash] = $pos;

		foreach($this->getChunkListeners($chunkX, $chunkZ) as $listener){
			$listener->onBlockChanged($pos);
		}

		if($update){
			$this->updateAllLight($x, $y, $z);
			$this->tryAddToNeighbourUpdateQueue($pos);
			foreach($pos->sides() as $side){
				$this->tryAddToNeighbourUpdateQueue($side);
			}
		}

		$this->timings->setBlock->stopTiming();
	}

	public function dropItem(Vector3 $source, Item $item, ?Vector3 $motion = null, int $delay = 10) : ?ItemEntity{
		if($item->isNull()){
			return null;
		}

		$itemEntity = new ItemEntity(Location::fromObject($source, $this, lcg_value() * 360, 0), $item);

		$itemEntity->setPickupDelay($delay);
		$itemEntity->setMotion($motion ?? new Vector3(lcg_value() * 0.2 - 0.1, 0.2, lcg_value() * 0.2 - 0.1));
		$itemEntity->spawnToAll();

		return $itemEntity;
	}

	/**
	 * Drops XP orbs into the world for the specified amount, splitting the amount into several orbs if necessary.
	 *
	 * @return ExperienceOrb[]
	 * @phpstan-return list<ExperienceOrb>
	 */
	public function dropExperience(Vector3 $pos, int $amount) : array{
		/** @var ExperienceOrb[] $orbs */
		$orbs = [];

		foreach(ExperienceOrb::splitIntoOrbSizes($amount) as $split){
			$orb = new ExperienceOrb(Location::fromObject($pos, $this, lcg_value() * 360, 0), $split);

			$orb->setMotion(new Vector3((lcg_value() * 0.2 - 0.1) * 2, lcg_value() * 0.4, (lcg_value() * 0.2 - 0.1) * 2));
			$orb->spawnToAll();

			$orbs[] = $orb;
		}

		return $orbs;
	}

	/**
	 * Tries to break a block using a item, including Player time checks if available
	 * It'll try to lower the durability if Item is a tool, and set it to Air if broken.
	 *
<<<<<<< HEAD
	 * @param Item   &$item reference parameter (if null, can break anything)
	 * @param Item[] &$returnedItems Items to be added to the target's inventory (or dropped, if the inventory is full)
=======
	 * @param Item $item reference parameter (if null, can break anything)
>>>>>>> 95d0a3bf
	 * @phpstan-param-out Item $item
	 */
	public function useBreakOn(Vector3 $vector, Item &$item = null, ?Player $player = null, bool $createParticles = false, array &$returnedItems = []) : bool{
		$vector = $vector->floor();

		$chunkX = $vector->getFloorX() >> Chunk::COORD_BIT_SIZE;
		$chunkZ = $vector->getFloorZ() >> Chunk::COORD_BIT_SIZE;
		if(!$this->isChunkLoaded($chunkX, $chunkZ) || $this->isChunkLocked($chunkX, $chunkZ)){
			return false;
		}

		$target = $this->getBlock($vector);
		$affectedBlocks = $target->getAffectedBlocks();

		if($item === null){
			$item = VanillaItems::AIR();
		}

		$drops = [];
		if($player === null || $player->hasFiniteResources()){
			$drops = array_merge(...array_map(fn(Block $block) => $block->getDrops($item), $affectedBlocks));
		}

		$xpDrop = 0;
		if($player !== null && $player->hasFiniteResources()){
			$xpDrop = array_sum(array_map(fn(Block $block) => $block->getXpDropForTool($item), $affectedBlocks));
		}

		if($player !== null){
			$ev = new BlockBreakEvent($player, $target, $item, $player->isCreative(), $drops, $xpDrop);

			if($target instanceof Air || ($player->isSurvival() && !$target->getBreakInfo()->isBreakable()) || $player->isSpectator()){
				$ev->cancel();
			}

			if($player->isAdventure(true) && !$ev->isCancelled()){
				$canBreak = false;
				$itemParser = LegacyStringToItemParser::getInstance();
				foreach($item->getCanDestroy() as $v){
					$entry = $itemParser->parse($v);
					if($entry->getBlock()->isSameType($target)){
						$canBreak = true;
						break;
					}
				}

				if(!$canBreak){
					$ev->cancel();
				}
			}

			$ev->call();
			if($ev->isCancelled()){
				return false;
			}

			$drops = $ev->getDrops();
			$xpDrop = $ev->getXpDropAmount();

		}elseif(!$target->getBreakInfo()->isBreakable()){
			return false;
		}

		foreach($affectedBlocks as $t){
			$this->destroyBlockInternal($t, $item, $player, $createParticles, $returnedItems);
		}

		$item->onDestroyBlock($target, $returnedItems);

		if(count($drops) > 0){
			$dropPos = $vector->add(0.5, 0.5, 0.5);
			foreach($drops as $drop){
				if(!$drop->isNull()){
					$this->dropItem($dropPos, $drop);
				}
			}
		}

		if($xpDrop > 0){
			$this->dropExperience($vector->add(0.5, 0.5, 0.5), $xpDrop);
		}

		return true;
	}

	/**
	 * @param Item[] &$returnedItems
	 */
	private function destroyBlockInternal(Block $target, Item $item, ?Player $player, bool $createParticles, array &$returnedItems) : void{
		if($createParticles){
			$this->addParticle($target->getPosition()->add(0.5, 0.5, 0.5), new BlockBreakParticle($target));
		}

		$target->onBreak($item, $player, $returnedItems);

		$tile = $this->getTile($target->getPosition());
		if($tile !== null){
			$tile->onBlockDestroyed();
		}
	}

	/**
	 * Uses a item on a position and face, placing it or activating the block
	 *
<<<<<<< HEAD
	 * @param Player|null $player default null
	 * @param bool        $playSound Whether to play a block-place sound if the block was placed successfully.
	 * @param Item[]      &$returnedItems Items to be added to the target's inventory (or dropped if the inventory is full)
=======
	 * @param Player|null $player    default null
	 * @param bool        $playSound Whether to play a block-place sound if the block was placed successfully.
>>>>>>> 95d0a3bf
	 */
	public function useItemOn(Vector3 $vector, Item &$item, int $face, ?Vector3 $clickVector = null, ?Player $player = null, bool $playSound = false, array &$returnedItems = []) : bool{
		$blockClicked = $this->getBlock($vector);
		$blockReplace = $blockClicked->getSide($face);

		if($clickVector === null){
			$clickVector = new Vector3(0.0, 0.0, 0.0);
		}

		if(!$this->isInWorld($blockReplace->getPosition()->x, $blockReplace->getPosition()->y, $blockReplace->getPosition()->z)){
			//TODO: build height limit messages for custom world heights and mcregion cap
			return false;
		}
		$chunkX = $blockReplace->getPosition()->getFloorX() >> Chunk::COORD_BIT_SIZE;
		$chunkZ = $blockReplace->getPosition()->getFloorZ() >> Chunk::COORD_BIT_SIZE;
		if(!$this->isChunkLoaded($chunkX, $chunkZ) || $this->isChunkLocked($chunkX, $chunkZ)){
			return false;
		}

		if($blockClicked->getTypeId() === BlockTypeIds::AIR){
			return false;
		}

		if($player !== null){
			$ev = new PlayerInteractEvent($player, $item, $blockClicked, $clickVector, $face, PlayerInteractEvent::RIGHT_CLICK_BLOCK);
			if($player->isSpectator()){
				$ev->cancel(); //set it to cancelled so plugins can bypass this
			}

			$ev->call();
			if(!$ev->isCancelled()){
				if((!$player->isSneaking() || $item->isNull()) && $blockClicked->onInteract($item, $face, $clickVector, $player, $returnedItems)){
					return true;
				}

				$result = $item->onInteractBlock($player, $blockReplace, $blockClicked, $face, $clickVector, $returnedItems);
				if(!$result->equals(ItemUseResult::NONE())){
					return $result->equals(ItemUseResult::SUCCESS());
				}
			}else{
				return false;
			}
		}elseif($blockClicked->onInteract($item, $face, $clickVector, $player, $returnedItems)){
			return true;
		}

		if($item->isNull() || !$item->canBePlaced()){
			return false;
		}
		$hand = $item->getBlock($face);
		$hand->position($this, $blockReplace->getPosition()->x, $blockReplace->getPosition()->y, $blockReplace->getPosition()->z);

		if($hand->canBePlacedAt($blockClicked, $clickVector, $face, true)){
			$blockReplace = $blockClicked;
			$hand->position($this, $blockReplace->getPosition()->x, $blockReplace->getPosition()->y, $blockReplace->getPosition()->z);
		}elseif(!$hand->canBePlacedAt($blockReplace, $clickVector, $face, false)){
			return false;
		}

		$tx = new BlockTransaction($this);
		if(!$hand->place($tx, $item, $blockReplace, $blockClicked, $face, $clickVector, $player)){
			return false;
		}

		foreach($tx->getBlocks() as [$x, $y, $z, $block]){
			$block->position($this, $x, $y, $z);
			foreach($block->getCollisionBoxes() as $collisionBox){
				if(count($this->getCollidingEntities($collisionBox)) > 0){
					return false;  //Entity in block
				}
			}
		}

		if($player !== null){
			$ev = new BlockPlaceEvent($player, $hand, $blockReplace, $blockClicked, $item);
			if($player->isSpectator()){
				$ev->cancel();
			}

			if($player->isAdventure(true) && !$ev->isCancelled()){
				$canPlace = false;
				$itemParser = LegacyStringToItemParser::getInstance();
				foreach($item->getCanPlaceOn() as $v){
					$entry = $itemParser->parse($v);
					if($entry->getBlock()->isSameType($blockClicked)){
						$canPlace = true;
						break;
					}
				}

				if(!$canPlace){
					$ev->cancel();
				}
			}

			$ev->call();
			if($ev->isCancelled()){
				return false;
			}
		}

		if(!$tx->apply()){
			return false;
		}
		foreach($tx->getBlocks() as [$x, $y, $z, $_]){
			$tile = $this->getTileAt($x, $y, $z);
			if($tile !== null){
				//TODO: seal this up inside block placement
				$tile->copyDataFromItem($item);
			}

			$this->getBlockAt($x, $y, $z)->onPostPlace();
		}

		if($playSound){
			$this->addSound($hand->getPosition(), new BlockPlaceSound($hand));
		}

		$item->pop();

		return true;
	}

	public function getEntity(int $entityId) : ?Entity{
		return $this->entities[$entityId] ?? null;
	}

	/**
	 * Returns a list of all the entities in this world, indexed by their entity runtime IDs
	 *
	 * @return Entity[]
	 * @phpstan-return array<int, Entity>
	 */
	public function getEntities() : array{
		return $this->entities;
	}

	/**
	 * Returns all collidable entities whose bounding boxes intersect the given bounding box.
	 * If an entity is given, it will be excluded from the result.
	 * If a non-collidable entity is given, the result will be empty.
	 *
	 * This function is the same as {@link World::getNearbyEntities()}, but with additional collidability filters.
	 *
	 * @return Entity[]
	 * @phpstan-return array<int, Entity>
	 */
	public function getCollidingEntities(AxisAlignedBB $bb, ?Entity $entity = null) : array{
		$nearby = [];

		foreach($this->getNearbyEntities($bb, $entity) as $ent){
			if($ent->canBeCollidedWith() && ($entity === null || $entity->canCollideWith($ent))){
				$nearby[] = $ent;
			}
		}

		return $nearby;
	}

	/**
	 * Returns all entities whose bounding boxes intersect the given bounding box, excluding the given entity.
	 *
	 * @return Entity[]
	 * @phpstan-return array<int, Entity>
	 */
	public function getNearbyEntities(AxisAlignedBB $bb, ?Entity $entity = null) : array{
		$nearby = [];

		$minX = ((int) floor($bb->minX - 2)) >> Chunk::COORD_BIT_SIZE;
		$maxX = ((int) floor($bb->maxX + 2)) >> Chunk::COORD_BIT_SIZE;
		$minZ = ((int) floor($bb->minZ - 2)) >> Chunk::COORD_BIT_SIZE;
		$maxZ = ((int) floor($bb->maxZ + 2)) >> Chunk::COORD_BIT_SIZE;

		for($x = $minX; $x <= $maxX; ++$x){
			for($z = $minZ; $z <= $maxZ; ++$z){
				if(!$this->isChunkLoaded($x, $z)){
					continue;
				}
				foreach($this->getChunkEntities($x, $z) as $ent){
					if($ent !== $entity && $ent->boundingBox->intersectsWith($bb)){
						$nearby[] = $ent;
					}
				}
			}
		}

		return $nearby;
	}

	/**
	 * Returns the closest Entity to the specified position, within the given radius.
	 *
	 * @param string $entityType  Class of entity to use for instanceof
	 * @param bool   $includeDead Whether to include entitites which are dead
	 * @phpstan-template TEntity of Entity
	 * @phpstan-param class-string<TEntity> $entityType
	 *
	 * @return Entity|null an entity of type $entityType, or null if not found
	 * @phpstan-return TEntity
	 */
	public function getNearestEntity(Vector3 $pos, float $maxDistance, string $entityType = Entity::class, bool $includeDead = false) : ?Entity{
		assert(is_a($entityType, Entity::class, true));

		$minX = ((int) floor($pos->x - $maxDistance)) >> Chunk::COORD_BIT_SIZE;
		$maxX = ((int) floor($pos->x + $maxDistance)) >> Chunk::COORD_BIT_SIZE;
		$minZ = ((int) floor($pos->z - $maxDistance)) >> Chunk::COORD_BIT_SIZE;
		$maxZ = ((int) floor($pos->z + $maxDistance)) >> Chunk::COORD_BIT_SIZE;

		$currentTargetDistSq = $maxDistance ** 2;

		/**
		 * @var Entity|null $currentTarget
		 * @phpstan-var TEntity|null $currentTarget
		 */
		$currentTarget = null;

		for($x = $minX; $x <= $maxX; ++$x){
			for($z = $minZ; $z <= $maxZ; ++$z){
				if(!$this->isChunkLoaded($x, $z)){
					continue;
				}
				foreach($this->getChunkEntities($x, $z) as $entity){
					if(!($entity instanceof $entityType) || $entity->isFlaggedForDespawn() || (!$includeDead && !$entity->isAlive())){
						continue;
					}
					$distSq = $entity->getPosition()->distanceSquared($pos);
					if($distSq < $currentTargetDistSq){
						$currentTargetDistSq = $distSq;
						$currentTarget = $entity;
					}
				}
			}
		}

		return $currentTarget;
	}

	/**
	 * Returns a list of the players in this world
	 *
	 * @return Player[] entity runtime ID => Player
	 * @phpstan-return array<int, Player>
	 */
	public function getPlayers() : array{
		return $this->players;
	}

	/**
	 * Returns the Tile in a position, or null if not found.
	 *
	 * Note: This method wraps getTileAt(). If you're guaranteed to be passing integers, and you're using this method
	 * in performance-sensitive code, consider using getTileAt() instead of this method for better performance.
	 */
	public function getTile(Vector3 $pos) : ?Tile{
		return $this->getTileAt((int) floor($pos->x), (int) floor($pos->y), (int) floor($pos->z));
	}

	/**
	 * Returns the tile at the specified x,y,z coordinates, or null if it does not exist.
	 */
	public function getTileAt(int $x, int $y, int $z) : ?Tile{
		return ($chunk = $this->loadChunk($x >> Chunk::COORD_BIT_SIZE, $z >> Chunk::COORD_BIT_SIZE)) !== null ? $chunk->getTile($x & Chunk::COORD_MASK, $y, $z & Chunk::COORD_MASK) : null;
	}

	public function getBiomeId(int $x, int $z) : int{
		if(($chunk = $this->loadChunk($x >> Chunk::COORD_BIT_SIZE, $z >> Chunk::COORD_BIT_SIZE)) !== null){
			return $chunk->getBiomeId($x & Chunk::COORD_MASK, $z & Chunk::COORD_MASK);
		}
		return BiomeIds::OCEAN; //TODO: this should probably throw instead (terrain not generated yet)
	}

	public function getBiome(int $x, int $z) : Biome{
		return BiomeRegistry::getInstance()->getBiome($this->getBiomeId($x, $z));
	}

	public function setBiomeId(int $x, int $z, int $biomeId) : void{
		$chunkX = $x >> Chunk::COORD_BIT_SIZE;
		$chunkZ = $z >> Chunk::COORD_BIT_SIZE;
		$this->unlockChunk($chunkX, $chunkZ, null);
		if(($chunk = $this->loadChunk($chunkX, $chunkZ)) !== null){
			$chunk->setBiomeId($x & Chunk::COORD_MASK, $z & Chunk::COORD_MASK, $biomeId);
		}else{
			//if we allowed this, the modifications would be lost when the chunk is created
			throw new WorldException("Cannot set biome in a non-generated chunk");
		}
	}

	/**
	 * @return Chunk[] chunkHash => Chunk
	 * @phpstan-return array<ChunkPosHash, Chunk>
	 */
	public function getLoadedChunks() : array{
		return $this->chunks;
	}

	public function getChunk(int $chunkX, int $chunkZ) : ?Chunk{
		return $this->chunks[World::chunkHash($chunkX, $chunkZ)] ?? null;
	}

	/**
	 * @return Entity[] entity runtime ID => Entity
	 * @phpstan-return array<int, Entity>
	 */
	public function getChunkEntities(int $chunkX, int $chunkZ) : array{
		return $this->entitiesByChunk[World::chunkHash($chunkX, $chunkZ)] ?? [];
	}

	/**
	 * Returns the chunk containing the given Vector3 position.
	 */
	public function getOrLoadChunkAtPosition(Vector3 $pos) : ?Chunk{
		return $this->loadChunk($pos->getFloorX() >> Chunk::COORD_BIT_SIZE, $pos->getFloorZ() >> Chunk::COORD_BIT_SIZE);
	}

	/**
	 * Returns the chunks adjacent to the specified chunk.
	 *
	 * @return Chunk[]|null[] chunkHash => Chunk|null
	 * @phpstan-return array<ChunkPosHash, Chunk|null>
	 */
	public function getAdjacentChunks(int $x, int $z) : array{
		$result = [];
		for($xx = -1; $xx <= 1; ++$xx){
			for($zz = -1; $zz <= 1; ++$zz){
				if($xx === 0 && $zz === 0){
					continue; //center chunk
				}
				$result[World::chunkHash($xx, $zz)] = $this->loadChunk($x + $xx, $z + $zz);
			}
		}

		return $result;
	}

	/**
	 * Flags a chunk as locked, usually for async modification.
	 *
	 * This is an **advisory lock**. This means that the lock does **not** prevent the chunk from being modified on the
	 * main thread, such as by setBlock() or setBiomeId(). However, you can use it to detect when such modifications
	 * have taken place - unlockChunk() with the same lockID will fail and return false if this happens.
	 *
	 * This is used internally by the generation system to ensure that two PopulationTasks don't try to modify the same
	 * chunk at the same time. Generation will respect these locks and won't try to do generation of chunks over which
	 * a lock is held.
	 *
	 * WARNING: Be sure to release all locks once you're done with them, or you WILL have problems with terrain not
	 * being generated.
	 */
	public function lockChunk(int $chunkX, int $chunkZ, ChunkLockId $lockId) : void{
		$chunkHash = World::chunkHash($chunkX, $chunkZ);
		if(isset($this->chunkLock[$chunkHash])){
			throw new \InvalidArgumentException("Chunk $chunkX $chunkZ is already locked");
		}
		$this->chunkLock[$chunkHash] = $lockId;
	}

	/**
	 * Unlocks a chunk previously locked by lockChunk().
	 *
	 * You must provide the same lockID as provided to lockChunk().
	 * If a null lockID is given, any existing lock will be removed from the chunk, regardless of who owns it.
	 *
	 * Returns true if unlocking was successful, false otherwise.
	 */
	public function unlockChunk(int $chunkX, int $chunkZ, ?ChunkLockId $lockId) : bool{
		$chunkHash = World::chunkHash($chunkX, $chunkZ);
		if(isset($this->chunkLock[$chunkHash]) && ($lockId === null || $this->chunkLock[$chunkHash] === $lockId)){
			unset($this->chunkLock[$chunkHash]);
			return true;
		}
		return false;
	}

	/**
	 * Returns whether anyone currently has a lock on the chunk at the given coordinates.
	 * You should check this to make sure that population tasks aren't currently modifying chunks that you want to use
	 * in async tasks.
	 */
	public function isChunkLocked(int $chunkX, int $chunkZ) : bool{
		return isset($this->chunkLock[World::chunkHash($chunkX, $chunkZ)]);
	}

	public function setChunk(int $chunkX, int $chunkZ, Chunk $chunk) : void{
		$chunkHash = World::chunkHash($chunkX, $chunkZ);
		$oldChunk = $this->loadChunk($chunkX, $chunkZ);
		if($oldChunk !== null && $oldChunk !== $chunk){
			$deletedTiles = 0;
			$transferredTiles = 0;
			foreach($oldChunk->getTiles() as $oldTile){
				$tilePosition = $oldTile->getPosition();
				$localX = $tilePosition->getFloorX() & Chunk::COORD_MASK;
				$localY = $tilePosition->getFloorY();
				$localZ = $tilePosition->getFloorZ() & Chunk::COORD_MASK;

				$newBlock = BlockFactory::getInstance()->fromStateId($chunk->getFullBlock($localX, $localY, $localZ));
				$expectedTileClass = $newBlock->getIdInfo()->getTileClass();
				if(
					$expectedTileClass === null || //new block doesn't expect a tile
					!($oldTile instanceof $expectedTileClass) || //new block expects a different tile
					(($newTile = $chunk->getTile($localX, $localY, $localZ)) !== null && $newTile !== $oldTile) //new chunk already has a different tile
				){
					$oldTile->close();
					$deletedTiles++;
				}else{
					$transferredTiles++;
					$chunk->addTile($oldTile);
					$oldChunk->removeTile($oldTile);
				}
			}
			if($deletedTiles > 0 || $transferredTiles > 0){
				$this->logger->debug("Replacement of chunk $chunkX $chunkZ caused deletion of $deletedTiles obsolete/conflicted tiles, and transfer of $transferredTiles");
			}
		}

		$this->chunks[$chunkHash] = $chunk;

		unset($this->blockCache[$chunkHash]);
		unset($this->changedBlocks[$chunkHash]);
		$chunk->setTerrainDirty();

		if(!$this->isChunkInUse($chunkX, $chunkZ)){
			$this->unloadChunkRequest($chunkX, $chunkZ);
		}

		if($oldChunk === null){
			(new ChunkLoadEvent($this, $chunkX, $chunkZ, $chunk, true))->call();

			foreach($this->getChunkListeners($chunkX, $chunkZ) as $listener){
				$listener->onChunkLoaded($chunkX, $chunkZ, $chunk);
			}
		}else{
			foreach($this->getChunkListeners($chunkX, $chunkZ) as $listener){
				$listener->onChunkChanged($chunkX, $chunkZ, $chunk);
			}
		}

		for($cX = -1; $cX <= 1; ++$cX){
			for($cZ = -1; $cZ <= 1; ++$cZ){
				foreach($this->getChunkEntities($chunkX + $cX, $chunkZ + $cZ) as $entity){
					$entity->onNearbyBlockChange();
				}
			}
		}
	}

	/**
	 * Gets the highest block Y value at a specific $x and $z
	 *
	 * @return int|null 0-255, or null if the column is empty
	 * @throws WorldException if the terrain is not generated
	 */
	public function getHighestBlockAt(int $x, int $z) : ?int{
		if(($chunk = $this->loadChunk($x >> Chunk::COORD_BIT_SIZE, $z >> Chunk::COORD_BIT_SIZE)) !== null){
			return $chunk->getHighestBlockAt($x & Chunk::COORD_MASK, $z & Chunk::COORD_MASK);
		}
		throw new WorldException("Cannot get highest block in an ungenerated chunk");
	}

	/**
	 * Returns whether the given position is in a loaded area of terrain.
	 */
	public function isInLoadedTerrain(Vector3 $pos) : bool{
		return $this->isChunkLoaded($pos->getFloorX() >> Chunk::COORD_BIT_SIZE, $pos->getFloorZ() >> Chunk::COORD_BIT_SIZE);
	}

	public function isChunkLoaded(int $x, int $z) : bool{
		return isset($this->chunks[World::chunkHash($x, $z)]);
	}

	public function isChunkGenerated(int $x, int $z) : bool{
		return $this->loadChunk($x, $z) !== null;
	}

	public function isChunkPopulated(int $x, int $z) : bool{
		$chunk = $this->loadChunk($x, $z);
		return $chunk !== null ? $chunk->isPopulated() : false;
	}

	/**
	 * Returns a Position pointing to the spawn
	 */
	public function getSpawnLocation() : Position{
		return Position::fromObject($this->provider->getWorldData()->getSpawn(), $this);
	}

	/**
	 * Sets the world spawn location
	 */
	public function setSpawnLocation(Vector3 $pos) : void{
		$previousSpawn = $this->getSpawnLocation();
		$this->provider->getWorldData()->setSpawn($pos);
		(new SpawnChangeEvent($this, $previousSpawn))->call();

		$location = Position::fromObject($pos, $this);
		foreach($this->players as $player){
			$player->getNetworkSession()->syncWorldSpawnPoint($location);
		}
	}

	/**
	 * @throws \InvalidArgumentException
	 */
	public function addEntity(Entity $entity) : void{
		if($entity->isClosed()){
			throw new \InvalidArgumentException("Attempted to add a garbage closed Entity to world");
		}
		if($entity->getWorld() !== $this){
			throw new \InvalidArgumentException("Invalid Entity world");
		}
		if(array_key_exists($entity->getId(), $this->entities)){
			if($this->entities[$entity->getId()] === $entity){
				throw new \InvalidArgumentException("Entity " . $entity->getId() . " has already been added to this world");
			}else{
				throw new AssumptionFailedError("Found two different entities sharing entity ID " . $entity->getId());
			}
		}
		$pos = $entity->getPosition()->asVector3();
		$this->entitiesByChunk[World::chunkHash($pos->getFloorX() >> Chunk::COORD_BIT_SIZE, $pos->getFloorZ() >> Chunk::COORD_BIT_SIZE)][$entity->getId()] = $entity;
		$this->entityLastKnownPositions[$entity->getId()] = $pos;

		if($entity instanceof Player){
			$this->players[$entity->getId()] = $entity;
		}
		$this->entities[$entity->getId()] = $entity;
	}

	/**
	 * Removes the entity from the world index
	 *
	 * @throws \InvalidArgumentException
	 */
	public function removeEntity(Entity $entity) : void{
		if($entity->getWorld() !== $this){
			throw new \InvalidArgumentException("Invalid Entity world");
		}
		if(!array_key_exists($entity->getId(), $this->entities)){
			throw new \InvalidArgumentException("Entity is not tracked by this world (possibly already removed?)");
		}
		$pos = $this->entityLastKnownPositions[$entity->getId()];
		$chunkHash = World::chunkHash($pos->getFloorX() >> Chunk::COORD_BIT_SIZE, $pos->getFloorZ() >> Chunk::COORD_BIT_SIZE);
		if(isset($this->entitiesByChunk[$chunkHash][$entity->getId()])){
			unset($this->entitiesByChunk[$chunkHash][$entity->getId()]);
			if(count($this->entitiesByChunk[$chunkHash]) === 0){
				unset($this->entitiesByChunk[$chunkHash]);
			}
		}
		unset($this->entityLastKnownPositions[$entity->getId()]);

		if($entity instanceof Player){
			unset($this->players[$entity->getId()]);
			$this->checkSleep();
		}

		unset($this->entities[$entity->getId()]);
		unset($this->updateEntities[$entity->getId()]);
	}

	/**
	 * @internal
	 */
	public function onEntityMoved(Entity $entity) : void{
		if(!array_key_exists($entity->getId(), $this->entityLastKnownPositions)){
			//this can happen if the entity was teleported before addEntity() was called
			return;
		}
		$oldPosition = $this->entityLastKnownPositions[$entity->getId()];
		$newPosition = $entity->getPosition();

		$oldChunkX = $oldPosition->getFloorX() >> Chunk::COORD_BIT_SIZE;
		$oldChunkZ = $oldPosition->getFloorZ() >> Chunk::COORD_BIT_SIZE;
		$newChunkX = $newPosition->getFloorX() >> Chunk::COORD_BIT_SIZE;
		$newChunkZ = $newPosition->getFloorZ() >> Chunk::COORD_BIT_SIZE;

		if($oldChunkX !== $newChunkX || $oldChunkZ !== $newChunkZ){
			$oldChunkHash = World::chunkHash($oldChunkX, $oldChunkZ);
			if(isset($this->entitiesByChunk[$oldChunkHash][$entity->getId()])){
				unset($this->entitiesByChunk[$oldChunkHash][$entity->getId()]);
				if(count($this->entitiesByChunk[$oldChunkHash]) === 0){
					unset($this->entitiesByChunk[$oldChunkHash]);
				}
			}

			$newViewers = $this->getViewersForPosition($newPosition);
			foreach($entity->getViewers() as $player){
				if(!isset($newViewers[spl_object_id($player)])){
					$entity->despawnFrom($player);
				}else{
					unset($newViewers[spl_object_id($player)]);
				}
			}
			foreach($newViewers as $player){
				$entity->spawnTo($player);
			}

			$newChunkHash = World::chunkHash($newChunkX, $newChunkZ);
			$this->entitiesByChunk[$newChunkHash][$entity->getId()] = $entity;
		}
		$this->entityLastKnownPositions[$entity->getId()] = $newPosition->asVector3();
	}

	/**
	 * @internal Tiles are now bound with blocks, and their creation is automatic. They should not be directly added.
	 * @throws \InvalidArgumentException
	 */
	public function addTile(Tile $tile) : void{
		if($tile->isClosed()){
			throw new \InvalidArgumentException("Attempted to add a garbage closed Tile to world");
		}
		$pos = $tile->getPosition();
		if(!$pos->isValid() || $pos->getWorld() !== $this){
			throw new \InvalidArgumentException("Invalid Tile world");
		}
		if(!$this->isInWorld($pos->getFloorX(), $pos->getFloorY(), $pos->getFloorZ())){
			throw new \InvalidArgumentException("Tile position is outside the world bounds");
		}

		$chunkX = $pos->getFloorX() >> Chunk::COORD_BIT_SIZE;
		$chunkZ = $pos->getFloorZ() >> Chunk::COORD_BIT_SIZE;

		if(isset($this->chunks[$hash = World::chunkHash($chunkX, $chunkZ)])){
			$this->chunks[$hash]->addTile($tile);
		}else{
			throw new \InvalidArgumentException("Attempted to create tile " . get_class($tile) . " in unloaded chunk $chunkX $chunkZ");
		}

		//delegate tile ticking to the corresponding block
		$this->scheduleDelayedBlockUpdate($pos->asVector3(), 1);
	}

	/**
	 * @internal Tiles are now bound with blocks, and their removal is automatic. They should not be directly removed.
	 * @throws \InvalidArgumentException
	 */
	public function removeTile(Tile $tile) : void{
		$pos = $tile->getPosition();
		if(!$pos->isValid() || $pos->getWorld() !== $this){
			throw new \InvalidArgumentException("Invalid Tile world");
		}

		$chunkX = $pos->getFloorX() >> Chunk::COORD_BIT_SIZE;
		$chunkZ = $pos->getFloorZ() >> Chunk::COORD_BIT_SIZE;

		if(isset($this->chunks[$hash = World::chunkHash($chunkX, $chunkZ)])){
			$this->chunks[$hash]->removeTile($tile);
		}
		foreach($this->getChunkListeners($chunkX, $chunkZ) as $listener){
			$listener->onBlockChanged($pos->asVector3());
		}
	}

	public function isChunkInUse(int $x, int $z) : bool{
		return isset($this->chunkLoaders[$index = World::chunkHash($x, $z)]) && count($this->chunkLoaders[$index]) > 0;
	}

	/**
	 * Attempts to load a chunk from the world provider (if not already loaded). If the chunk is already loaded, it is
	 * returned directly.
	 *
	 * @return Chunk|null the requested chunk, or null on failure.
	 */
	public function loadChunk(int $x, int $z) : ?Chunk{
		if(isset($this->chunks[$chunkHash = World::chunkHash($x, $z)])){
			return $this->chunks[$chunkHash];
		}

		$this->timings->syncChunkLoad->startTiming();

		$this->cancelUnloadChunkRequest($x, $z);

		$this->timings->syncChunkLoadData->startTiming();

		$chunk = null;

		try{
			$chunk = $this->provider->loadChunk($x, $z);
		}catch(CorruptedChunkException $e){
			$this->logger->critical("Failed to load chunk x=$x z=$z: " . $e->getMessage());
		}

		$this->timings->syncChunkLoadData->stopTiming();

		if($chunk === null){
			$this->timings->syncChunkLoad->stopTiming();
			return null;
		}

		$this->chunks[$chunkHash] = $chunk->getChunk();
		unset($this->blockCache[$chunkHash]);

		$this->initChunk($x, $z, $chunk);

		(new ChunkLoadEvent($this, $x, $z, $this->chunks[$chunkHash], false))->call();

		if(!$this->isChunkInUse($x, $z)){
			$this->logger->debug("Newly loaded chunk $x $z has no loaders registered, will be unloaded at next available opportunity");
			$this->unloadChunkRequest($x, $z);
		}
		foreach($this->getChunkListeners($x, $z) as $listener){
			$listener->onChunkLoaded($x, $z, $this->chunks[$chunkHash]);
		}

		$this->timings->syncChunkLoad->stopTiming();

		return $this->chunks[$chunkHash];
	}

	private function initChunk(int $chunkX, int $chunkZ, ChunkData $chunkData) : void{
		$logger = new \PrefixedLogger($this->logger, "Loading chunk $chunkX $chunkZ");

		if(count($chunkData->getEntityNBT()) !== 0){
			$this->timings->syncChunkLoadEntities->startTiming();
			$entityFactory = EntityFactory::getInstance();
			foreach($chunkData->getEntityNBT() as $k => $nbt){
				try{
					$entity = $entityFactory->createFromData($this, $nbt);
				}catch(SavedDataLoadingException $e){
					$logger->error("Bad entity data at list position $k: " . $e->getMessage());
					$logger->logException($e);
					continue;
				}
				if($entity === null){
					$saveIdTag = $nbt->getTag("identifier") ?? $nbt->getTag("id");
					$saveId = "<unknown>";
					if($saveIdTag instanceof StringTag){
						$saveId = $saveIdTag->getValue();
					}elseif($saveIdTag instanceof IntTag){ //legacy MCPE format
						$saveId = "legacy(" . $saveIdTag->getValue() . ")";
					}
					$logger->warning("Deleted unknown entity type $saveId");
				}
				//TODO: we can't prevent entities getting added to unloaded chunks if they were saved in the wrong place
				//here, because entities currently add themselves to the world
			}

			$this->timings->syncChunkLoadEntities->stopTiming();
		}

		if(count($chunkData->getTileNBT()) !== 0){
			$this->timings->syncChunkLoadTileEntities->startTiming();
			$tileFactory = TileFactory::getInstance();
			foreach($chunkData->getTileNBT() as $k => $nbt){
				try{
					$tile = $tileFactory->createFromData($this, $nbt);
				}catch(SavedDataLoadingException $e){
					$logger->error("Bad tile entity data at list position $k: " . $e->getMessage());
					$logger->logException($e);
					continue;
				}
				if($tile === null){
					$logger->warning("Deleted unknown tile entity type " . $nbt->getString("id", "<unknown>"));
					continue;
				}

				$tilePosition = $tile->getPosition();
				if(!$this->isChunkLoaded($tilePosition->getFloorX() >> Chunk::COORD_BIT_SIZE, $tilePosition->getFloorZ() >> Chunk::COORD_BIT_SIZE)){
					$logger->error("Found tile saved on wrong chunk - unable to fix due to correct chunk not loaded");
				}elseif(!$this->isInWorld($tilePosition->getFloorX(), $tilePosition->getFloorY(), $tilePosition->getFloorZ())){
					$logger->error("Cannot add tile with position outside the world bounds: x=$tilePosition->x,y=$tilePosition->y,z=$tilePosition->z");
				}elseif($this->getTile($tilePosition) !== null){
					$logger->error("Cannot add tile at x=$tilePosition->x,y=$tilePosition->y,z=$tilePosition->z: Another tile is already at that position");
				}else{
					$this->addTile($tile);
				}
			}

			$this->timings->syncChunkLoadTileEntities->stopTiming();
		}
	}

	private function queueUnloadChunk(int $x, int $z) : void{
		$this->unloadQueue[World::chunkHash($x, $z)] = microtime(true);
	}

	public function unloadChunkRequest(int $x, int $z, bool $safe = true) : bool{
		if(($safe && $this->isChunkInUse($x, $z)) || $this->isSpawnChunk($x, $z)){
			return false;
		}

		$this->queueUnloadChunk($x, $z);

		return true;
	}

	public function cancelUnloadChunkRequest(int $x, int $z) : void{
		unset($this->unloadQueue[World::chunkHash($x, $z)]);
	}

	public function unloadChunk(int $x, int $z, bool $safe = true, bool $trySave = true) : bool{
		if($safe && $this->isChunkInUse($x, $z)){
			return false;
		}

		if(!$this->isChunkLoaded($x, $z)){
			return true;
		}

		$this->timings->doChunkUnload->startTiming();

		$chunkHash = World::chunkHash($x, $z);

		$chunk = $this->chunks[$chunkHash] ?? null;

		if($chunk !== null){
			$ev = new ChunkUnloadEvent($this, $x, $z, $chunk);
			$ev->call();
			if($ev->isCancelled()){
				$this->timings->doChunkUnload->stopTiming();

				return false;
			}

			if($trySave && $this->getAutoSave()){
				$this->timings->syncChunkSave->startTiming();
				try{
					$this->provider->saveChunk($x, $z, new ChunkData(
						$chunk,
						array_map(fn(Entity $e) => $e->saveNBT(), array_filter($this->getChunkEntities($x, $z), fn(Entity $e) => $e->canSaveWithChunk())),
						array_map(fn(Tile $t) => $t->saveNBT(), $chunk->getTiles()),
					));
				}finally{
					$this->timings->syncChunkSave->stopTiming();
				}
			}

			foreach($this->getChunkListeners($x, $z) as $listener){
				$listener->onChunkUnloaded($x, $z, $chunk);
			}

			foreach($this->getChunkEntities($x, $z) as $entity){
				if($entity instanceof Player){
					continue;
				}
				$entity->close();
			}

			$chunk->onUnload();
		}

		unset($this->chunks[$chunkHash]);
		unset($this->blockCache[$chunkHash]);
		unset($this->changedBlocks[$chunkHash]);

		if(array_key_exists($chunkHash, $this->chunkPopulationRequestMap)){
			$this->logger->debug("Rejecting population promise for chunk $x $z");
			$this->chunkPopulationRequestMap[$chunkHash]->reject();
			unset($this->chunkPopulationRequestMap[$chunkHash]);
			if(isset($this->activeChunkPopulationTasks[$chunkHash])){
				$this->logger->debug("Marking population task for chunk $x $z as orphaned");
				$this->activeChunkPopulationTasks[$chunkHash] = false;
			}
		}

		$this->timings->doChunkUnload->stopTiming();

		return true;
	}

	/**
	 * Returns whether the chunk at the specified coordinates is a spawn chunk
	 */
	public function isSpawnChunk(int $X, int $Z) : bool{
		$spawn = $this->getSpawnLocation();
		$spawnX = $spawn->x >> Chunk::COORD_BIT_SIZE;
		$spawnZ = $spawn->z >> Chunk::COORD_BIT_SIZE;

		return abs($X - $spawnX) <= 1 && abs($Z - $spawnZ) <= 1;
	}

	/**
	 * @throws WorldException if the terrain is not generated
	 */
	public function getSafeSpawn(?Vector3 $spawn = null) : Position{
		if(!($spawn instanceof Vector3) || $spawn->y < 1){
			$spawn = $this->getSpawnLocation();
		}

		$max = $this->maxY;
		$v = $spawn->floor();
		$chunk = $this->getOrLoadChunkAtPosition($v);
		if($chunk === null){
			throw new WorldException("Cannot find a safe spawn point in non-generated terrain");
		}
		$x = (int) $v->x;
		$z = (int) $v->z;
		$y = (int) min($max - 2, $v->y);
		$wasAir = $this->getBlockAt($x, $y - 1, $z)->getTypeId() === BlockTypeIds::AIR; //TODO: bad hack, clean up
		for(; $y > $this->minY; --$y){
			if($this->getBlockAt($x, $y, $z)->isFullCube()){
				if($wasAir){
					$y++;
				}
				break;
			}else{
				$wasAir = true;
			}
		}

		for(; $y >= $this->minY && $y < $max; ++$y){
			if(!$this->getBlockAt($x, $y + 1, $z)->isFullCube()){
				if(!$this->getBlockAt($x, $y, $z)->isFullCube()){
					return new Position($spawn->x, $y === (int) $spawn->y ? $spawn->y : $y, $spawn->z, $this);
				}
			}else{
				++$y;
			}
		}

		return new Position($spawn->x, $y, $spawn->z, $this);
	}

	/**
	 * Gets the current time
	 */
	public function getTime() : int{
		return $this->time;
	}

	/**
	 * Returns the current time of day
	 */
	public function getTimeOfDay() : int{
		return $this->time % self::TIME_FULL;
	}

	/**
	 * Returns the World display name.
	 * WARNING: This is NOT guaranteed to be unique. Multiple worlds at runtime may share the same display name.
	 */
	public function getDisplayName() : string{
		return $this->displayName;
	}

	/**
	 * Returns the World folder name. This will not change at runtime and will be unique to a world per runtime.
	 */
	public function getFolderName() : string{
		return $this->folderName;
	}

	/**
	 * Sets the current time on the world
	 */
	public function setTime(int $time) : void{
		$this->time = $time;
		$this->sendTime();
	}

	/**
	 * Stops the time for the world, will not save the lock state to disk
	 */
	public function stopTime() : void{
		$this->stopTime = true;
		$this->sendTime();
	}

	/**
	 * Start the time again, if it was stopped
	 */
	public function startTime() : void{
		$this->stopTime = false;
		$this->sendTime();
	}

	/**
	 * Gets the world seed
	 */
	public function getSeed() : int{
		return $this->provider->getWorldData()->getSeed();
	}

	public function getMinY() : int{
		return $this->minY;
	}

	public function getMaxY() : int{
		return $this->maxY;
	}

	public function getDifficulty() : int{
		return $this->provider->getWorldData()->getDifficulty();
	}

	public function setDifficulty(int $difficulty) : void{
		if($difficulty < 0 || $difficulty > 3){
			throw new \InvalidArgumentException("Invalid difficulty level $difficulty");
		}
		$this->provider->getWorldData()->setDifficulty($difficulty);

		foreach($this->players as $player){
			$player->getNetworkSession()->syncWorldDifficulty($this->getDifficulty());
		}
	}

	private function addChunkHashToPopulationRequestQueue(int $chunkHash) : void{
		if(!isset($this->chunkPopulationRequestQueueIndex[$chunkHash])){
			$this->chunkPopulationRequestQueue->enqueue($chunkHash);
			$this->chunkPopulationRequestQueueIndex[$chunkHash] = true;
		}
	}

	/**
	 * @phpstan-return Promise<Chunk>
	 */
	private function enqueuePopulationRequest(int $chunkX, int $chunkZ, ?ChunkLoader $associatedChunkLoader) : Promise{
		$chunkHash = World::chunkHash($chunkX, $chunkZ);
		$this->addChunkHashToPopulationRequestQueue($chunkHash);
		$resolver = $this->chunkPopulationRequestMap[$chunkHash] = new PromiseResolver();
		if($associatedChunkLoader === null){
			$temporaryLoader = new class implements ChunkLoader{};
			$this->registerChunkLoader($temporaryLoader, $chunkX, $chunkZ);
			$resolver->getPromise()->onCompletion(
				fn() => $this->unregisterChunkLoader($temporaryLoader, $chunkX, $chunkZ),
				static function() : void{}
			);
		}
		return $resolver->getPromise();
	}

	private function drainPopulationRequestQueue() : void{
		$failed = [];
		while(count($this->activeChunkPopulationTasks) < $this->maxConcurrentChunkPopulationTasks && !$this->chunkPopulationRequestQueue->isEmpty()){
			$nextChunkHash = $this->chunkPopulationRequestQueue->dequeue();
			unset($this->chunkPopulationRequestQueueIndex[$nextChunkHash]);
			World::getXZ($nextChunkHash, $nextChunkX, $nextChunkZ);
			if(isset($this->chunkPopulationRequestMap[$nextChunkHash])){
				assert(!($this->activeChunkPopulationTasks[$nextChunkHash] ?? false), "Population for chunk $nextChunkX $nextChunkZ already running");
				if(
					!$this->orderChunkPopulation($nextChunkX, $nextChunkZ, null)->isResolved() &&
					!isset($this->activeChunkPopulationTasks[$nextChunkHash])
				){
					$failed[] = $nextChunkHash;
				}
			}
		}

		//these requests failed even though they weren't rate limited; we can't directly re-add them to the back of the
		//queue because it would result in an infinite loop
		foreach($failed as $hash){
			$this->addChunkHashToPopulationRequestQueue($hash);
		}
	}

	/**
	 * Checks if a chunk needs to be populated, and whether it's ready to do so.
	 * @return bool[]|PromiseResolver[]|null[]
	 * @phpstan-return array{?PromiseResolver<Chunk>, bool}
	 */
	private function checkChunkPopulationPreconditions(int $chunkX, int $chunkZ) : array{
		$chunkHash = World::chunkHash($chunkX, $chunkZ);
		$resolver = $this->chunkPopulationRequestMap[$chunkHash] ?? null;
		if($resolver !== null && isset($this->activeChunkPopulationTasks[$chunkHash])){
			//generation is already running
			return [$resolver, false];
		}

		$temporaryChunkLoader = new class implements ChunkLoader{};
		$this->registerChunkLoader($temporaryChunkLoader, $chunkX, $chunkZ);
		$chunk = $this->loadChunk($chunkX, $chunkZ);
		$this->unregisterChunkLoader($temporaryChunkLoader, $chunkX, $chunkZ);
		if($chunk !== null && $chunk->isPopulated()){
			//chunk is already populated; return a pre-resolved promise that will directly fire callbacks assigned
			$resolver ??= new PromiseResolver();
			unset($this->chunkPopulationRequestMap[$chunkHash]);
			$resolver->resolve($chunk);
			return [$resolver, false];
		}
		return [$resolver, true];
	}

	/**
	 * Attempts to initiate asynchronous generation/population of the target chunk, if it's currently reasonable to do
	 * so (and if it isn't already generated/populated).
	 * If the generator is busy, the request will be put into a queue and delayed until a better time.
	 *
	 * A ChunkLoader can be associated with the generation request to ensure that the generation request is cancelled if
	 * no loaders are attached to the target chunk. If no loader is provided, one will be assigned (and automatically
	 * removed when the generation request completes).
	 *
	 * @phpstan-return Promise<Chunk>
	 */
	public function requestChunkPopulation(int $chunkX, int $chunkZ, ?ChunkLoader $associatedChunkLoader) : Promise{
		[$resolver, $proceedWithPopulation] = $this->checkChunkPopulationPreconditions($chunkX, $chunkZ);
		if(!$proceedWithPopulation){
			return $resolver?->getPromise() ?? $this->enqueuePopulationRequest($chunkX, $chunkZ, $associatedChunkLoader);
		}

		if(count($this->activeChunkPopulationTasks) >= $this->maxConcurrentChunkPopulationTasks){
			//too many chunks are already generating; delay resolution of the request until later
			return $resolver?->getPromise() ?? $this->enqueuePopulationRequest($chunkX, $chunkZ, $associatedChunkLoader);
		}
		return $this->internalOrderChunkPopulation($chunkX, $chunkZ, $associatedChunkLoader, $resolver);
	}

	/**
	 * Initiates asynchronous generation/population of the target chunk, if it's not already generated/populated.
	 * If generation has already been requested for the target chunk, the promise for the already active request will be
	 * returned directly.
	 *
	 * If the chunk is currently locked (for example due to another chunk using it for async generation), the request
	 * will be queued and executed at the earliest opportunity.
	 *
	 * @phpstan-return Promise<Chunk>
	 */
	public function orderChunkPopulation(int $chunkX, int $chunkZ, ?ChunkLoader $associatedChunkLoader) : Promise{
		[$resolver, $proceedWithPopulation] = $this->checkChunkPopulationPreconditions($chunkX, $chunkZ);
		if(!$proceedWithPopulation){
			return $resolver?->getPromise() ?? $this->enqueuePopulationRequest($chunkX, $chunkZ, $associatedChunkLoader);
		}

		return $this->internalOrderChunkPopulation($chunkX, $chunkZ, $associatedChunkLoader, $resolver);
	}

	/**
	 * @phpstan-param PromiseResolver<Chunk>|null $resolver
	 * @phpstan-return Promise<Chunk>
	 */
	private function internalOrderChunkPopulation(int $chunkX, int $chunkZ, ?ChunkLoader $associatedChunkLoader, ?PromiseResolver $resolver) : Promise{
		$chunkHash = World::chunkHash($chunkX, $chunkZ);

		Timings::$population->startTiming();

		for($xx = -1; $xx <= 1; ++$xx){
			for($zz = -1; $zz <= 1; ++$zz){
				if($this->isChunkLocked($chunkX + $xx, $chunkZ + $zz)){
					//chunk is already in use by another generation request; queue the request for later
					return $resolver?->getPromise() ?? $this->enqueuePopulationRequest($chunkX, $chunkZ, $associatedChunkLoader);
				}
			}
		}

		$this->activeChunkPopulationTasks[$chunkHash] = true;
		if($resolver === null){
			$resolver = new PromiseResolver();
			$this->chunkPopulationRequestMap[$chunkHash] = $resolver;
		}

		$chunkPopulationLockId = new ChunkLockId();

		$temporaryChunkLoader = new class implements ChunkLoader{};
		for($xx = -1; $xx <= 1; ++$xx){
			for($zz = -1; $zz <= 1; ++$zz){
				$this->lockChunk($chunkX + $xx, $chunkZ + $zz, $chunkPopulationLockId);
				$this->registerChunkLoader($temporaryChunkLoader, $chunkX + $xx, $chunkZ + $zz);
			}
		}

		$centerChunk = $this->loadChunk($chunkX, $chunkZ);
		$adjacentChunks = $this->getAdjacentChunks($chunkX, $chunkZ);
		$task = new PopulationTask(
			$this->worldId,
			$chunkX,
			$chunkZ,
			$centerChunk,
			$adjacentChunks,
			function(Chunk $centerChunk, array $adjacentChunks) use ($chunkPopulationLockId, $chunkX, $chunkZ, $temporaryChunkLoader) : void{
				if(!$this->isLoaded()){
					return;
				}

				$this->generateChunkCallback($chunkPopulationLockId, $chunkX, $chunkZ, $centerChunk, $adjacentChunks, $temporaryChunkLoader);
			}
		);
		$workerId = $this->workerPool->selectWorker();
		if(!isset($this->workerPool->getRunningWorkers()[$workerId]) && isset($this->generatorRegisteredWorkers[$workerId])){
			$this->logger->debug("Selected worker $workerId previously had generator registered, but is now offline");
			unset($this->generatorRegisteredWorkers[$workerId]);
		}
		if(!isset($this->generatorRegisteredWorkers[$workerId])){
			$this->registerGeneratorToWorker($workerId);
		}
		$this->workerPool->submitTaskToWorker($task, $workerId);

		Timings::$population->stopTiming();
		return $resolver->getPromise();
	}

	/**
	 * @param Chunk[] $adjacentChunks chunkHash => chunk
	 * @phpstan-param array<int, Chunk> $adjacentChunks
	 */
	private function generateChunkCallback(ChunkLockId $chunkLockId, int $x, int $z, Chunk $chunk, array $adjacentChunks, ChunkLoader $temporaryChunkLoader) : void{
		Timings::$generationCallback->startTiming();

		$dirtyChunks = 0;
		for($xx = -1; $xx <= 1; ++$xx){
			for($zz = -1; $zz <= 1; ++$zz){
				$this->unregisterChunkLoader($temporaryChunkLoader, $x + $xx, $z + $zz);
				if(!$this->unlockChunk($x + $xx, $z + $zz, $chunkLockId)){
					$dirtyChunks++;
				}
			}
		}

		$index = World::chunkHash($x, $z);
		if(!isset($this->activeChunkPopulationTasks[$index])){
			throw new AssumptionFailedError("This should always be set, regardless of whether the task was orphaned or not");
		}
		if(!$this->activeChunkPopulationTasks[$index]){
			$this->logger->debug("Discarding orphaned population result for chunk x=$x,z=$z");
			unset($this->activeChunkPopulationTasks[$index]);
		}else{
			if($dirtyChunks === 0){
				$oldChunk = $this->loadChunk($x, $z);
				$this->setChunk($x, $z, $chunk);

				foreach($adjacentChunks as $relativeChunkHash => $adjacentChunk){
					World::getXZ($relativeChunkHash, $relativeX, $relativeZ);
					if($relativeX < -1 || $relativeX > 1 || $relativeZ < -1 || $relativeZ > 1){
						throw new AssumptionFailedError("Adjacent chunks should be in range -1 ... +1 coordinates");
					}
					$this->setChunk($x + $relativeX, $z + $relativeZ, $adjacentChunk);
				}

				if(($oldChunk === null || !$oldChunk->isPopulated()) && $chunk->isPopulated()){
					(new ChunkPopulateEvent($this, $x, $z, $chunk))->call();

					foreach($this->getChunkListeners($x, $z) as $listener){
						$listener->onChunkPopulated($x, $z, $chunk);
					}
				}
			}else{
				$this->logger->debug("Discarding population result for chunk x=$x,z=$z - terrain was modified on the main thread before async population completed");
			}

			//This needs to be in this specific spot because user code might call back to orderChunkPopulation().
			//If it does, and finds the promise, and doesn't find an active task associated with it, it will schedule
			//another PopulationTask. We don't want that because we're here processing the results.
			//We can't remove the promise from the array before setting the chunks in the world because that would lead
			//to the same problem. Therefore, it's necessary that this code be split into two if/else, with this in the
			//middle.
			unset($this->activeChunkPopulationTasks[$index]);

			if($dirtyChunks === 0){
				$promise = $this->chunkPopulationRequestMap[$index] ?? null;
				if($promise !== null){
					unset($this->chunkPopulationRequestMap[$index]);
					$promise->resolve($chunk);
				}else{
					//Handlers of ChunkPopulateEvent, ChunkLoadEvent, or just ChunkListeners can cause this
					$this->logger->debug("Unable to resolve population promise for chunk x=$x,z=$z - populated chunk was forcibly unloaded while setting modified chunks");
				}
			}else{
				//request failed, stick it back on the queue
				//we didn't resolve the promise or touch it in any way, so any fake chunk loaders are still valid and
				//don't need to be added a second time.
				$this->addChunkHashToPopulationRequestQueue($index);
			}

			$this->drainPopulationRequestQueue();
		}
		Timings::$generationCallback->stopTiming();
	}

	public function doChunkGarbageCollection() : void{
		$this->timings->doChunkGC->startTiming();

		foreach($this->chunks as $index => $chunk){
			if(!isset($this->unloadQueue[$index])){
				World::getXZ($index, $X, $Z);
				if(!$this->isSpawnChunk($X, $Z)){
					$this->unloadChunkRequest($X, $Z, true);
				}
			}
			$chunk->collectGarbage();
		}

		$this->provider->doGarbageCollection();

		$this->timings->doChunkGC->stopTiming();
	}

	public function unloadChunks(bool $force = false) : void{
		if(count($this->unloadQueue) > 0){
			$maxUnload = 96;
			$now = microtime(true);
			foreach($this->unloadQueue as $index => $time){
				World::getXZ($index, $X, $Z);

				if(!$force){
					if($maxUnload <= 0){
						break;
					}elseif($time > ($now - 30)){
						continue;
					}
				}

				//If the chunk can't be unloaded, it stays on the queue
				if($this->unloadChunk($X, $Z, true)){
					unset($this->unloadQueue[$index]);
					--$maxUnload;
				}
			}
		}
	}
}<|MERGE_RESOLUTION|>--- conflicted
+++ resolved
@@ -1843,12 +1843,8 @@
 	 * Tries to break a block using a item, including Player time checks if available
 	 * It'll try to lower the durability if Item is a tool, and set it to Air if broken.
 	 *
-<<<<<<< HEAD
-	 * @param Item   &$item reference parameter (if null, can break anything)
+	 * @param Item   &$item          reference parameter (if null, can break anything)
 	 * @param Item[] &$returnedItems Items to be added to the target's inventory (or dropped, if the inventory is full)
-=======
-	 * @param Item $item reference parameter (if null, can break anything)
->>>>>>> 95d0a3bf
 	 * @phpstan-param-out Item $item
 	 */
 	public function useBreakOn(Vector3 $vector, Item &$item = null, ?Player $player = null, bool $createParticles = false, array &$returnedItems = []) : bool{
@@ -1953,14 +1949,9 @@
 	/**
 	 * Uses a item on a position and face, placing it or activating the block
 	 *
-<<<<<<< HEAD
-	 * @param Player|null $player default null
-	 * @param bool        $playSound Whether to play a block-place sound if the block was placed successfully.
+	 * @param Player|null $player         default null
+	 * @param bool        $playSound      Whether to play a block-place sound if the block was placed successfully.
 	 * @param Item[]      &$returnedItems Items to be added to the target's inventory (or dropped if the inventory is full)
-=======
-	 * @param Player|null $player    default null
-	 * @param bool        $playSound Whether to play a block-place sound if the block was placed successfully.
->>>>>>> 95d0a3bf
 	 */
 	public function useItemOn(Vector3 $vector, Item &$item, int $face, ?Vector3 $clickVector = null, ?Player $player = null, bool $playSound = false, array &$returnedItems = []) : bool{
 		$blockClicked = $this->getBlock($vector);
