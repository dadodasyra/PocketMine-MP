<?php

/*
 *
 *  ____            _        _   __  __ _                  __  __ ____
 * |  _ \ ___   ___| | _____| |_|  \/  (_)_ __   ___      |  \/  |  _ \
 * | |_) / _ \ / __| |/ / _ \ __| |\/| | | '_ \ / _ \_____| |\/| | |_) |
 * |  __/ (_) | (__|   <  __/ |_| |  | | | | | |  __/_____| |  | |  __/
 * |_|   \___/ \___|_|\_\___|\__|_|  |_|_|_| |_|\___|     |_|  |_|_|
 *
 * This program is free software: you can redistribute it and/or modify
 * it under the terms of the GNU Lesser General Public License as published by
 * the Free Software Foundation, either version 3 of the License, or
 * (at your option) any later version.
 *
 * @author PocketMine Team
 * @link http://www.pocketmine.net/
 *
 *
*/

declare(strict_types=1);

namespace pocketmine\world\light;

use pocketmine\world\format\Chunk;
use pocketmine\world\format\HeightArray;
use pocketmine\world\format\LightArray;
use pocketmine\world\format\SubChunk;
use pocketmine\world\utils\SubChunkExplorer;
use pocketmine\world\utils\SubChunkExplorerStatus;
use pocketmine\world\World;
use function max;

class SkyLightUpdate extends LightUpdate{
<<<<<<< HEAD

	/**
	 * @var true[]
	 * @phpstan-var array<int, true>
	 */
	private $directSkyLightBlockers;

=======
>>>>>>> 5d39d7a1
	/**
	 * @param int[]  $lightFilters
	 * @param true[] $directSkyLightBlockers
	 * @phpstan-param array<int, int>  $lightFilters
	 * @phpstan-param array<int, true> $directSkyLightBlockers
	 */
<<<<<<< HEAD
	public function __construct(SubChunkExplorer $subChunkExplorer, array $lightFilters, array $directSkyLightBlockers){
=======
	public function __construct(
		SubChunkExplorer $subChunkExplorer,
		\SplFixedArray $lightFilters,
		private \SplFixedArray $directSkyLightBlockers
	){
>>>>>>> 5d39d7a1
		parent::__construct($subChunkExplorer, $lightFilters);
	}

	protected function getCurrentLightArray() : LightArray{
		return $this->subChunkExplorer->currentSubChunk->getBlockSkyLightArray();
	}

	protected function getEffectiveLight(int $x, int $y, int $z) : int{
		if($y >= World::Y_MAX){
			$this->subChunkExplorer->invalidate();
			return 15;
		}
		return parent::getEffectiveLight($x, $y, $z);
	}

	public function recalculateNode(int $x, int $y, int $z) : void{
		if($this->subChunkExplorer->moveTo($x, $y, $z) === SubChunkExplorerStatus::INVALID){
			return;
		}
		$chunk = $this->subChunkExplorer->currentChunk;

		$oldHeightMap = $chunk->getHeightMap($x & Chunk::COORD_MASK, $z & Chunk::COORD_MASK);
		$source = $this->subChunkExplorer->currentSubChunk->getFullBlock($x & SubChunk::COORD_MASK, $y & SubChunk::COORD_MASK, $z & SubChunk::COORD_MASK);

		$yPlusOne = $y + 1;

		if($yPlusOne === $oldHeightMap){ //Block changed directly beneath the heightmap. Check if a block was removed or changed to a different light-filter.
			$newHeightMap = self::recalculateHeightMapColumn($chunk, $x & Chunk::COORD_MASK, $z & Chunk::COORD_MASK, $this->directSkyLightBlockers);
			$chunk->setHeightMap($x & Chunk::COORD_MASK, $z & Chunk::COORD_MASK, $newHeightMap);
		}elseif($yPlusOne > $oldHeightMap){ //Block changed above the heightmap.
			if(isset($this->directSkyLightBlockers[$source])){
				$chunk->setHeightMap($x & Chunk::COORD_MASK, $z & Chunk::COORD_MASK, $yPlusOne);
				$newHeightMap = $yPlusOne;
			}else{ //Block changed which has no effect on direct sky light, for example placing or removing glass.
				return;
			}
		}else{ //Block changed below heightmap
			$newHeightMap = $oldHeightMap;
		}

		if($newHeightMap > $oldHeightMap){ //Heightmap increase, block placed, remove sky light
			for($i = $y; $i >= $oldHeightMap; --$i){
				$this->setAndUpdateLight($x, $i, $z, 0); //Remove all light beneath, adjacent recalculation will handle the rest.
			}
		}elseif($newHeightMap < $oldHeightMap){ //Heightmap decrease, block changed or removed, add sky light
			for($i = $y; $i >= $newHeightMap; --$i){
				$this->setAndUpdateLight($x, $i, $z, 15);
			}
		}else{ //No heightmap change, block changed "underground"
			$this->setAndUpdateLight($x, $y, $z, max(0, $this->getHighestAdjacentLight($x, $y, $z) - ($this->lightFilters[$source] ?? self::BASE_LIGHT_FILTER)));
		}
	}

	public function recalculateChunk(int $chunkX, int $chunkZ) : int{
		if($this->subChunkExplorer->moveToChunk($chunkX, 0, $chunkZ) === SubChunkExplorerStatus::INVALID){
			throw new \InvalidArgumentException("Chunk $chunkX $chunkZ does not exist");
		}
		$chunk = $this->subChunkExplorer->currentChunk;

		$newHeightMap = self::recalculateHeightMap($chunk, $this->directSkyLightBlockers);
		$chunk->setHeightMapArray($newHeightMap->getValues());

		//setAndUpdateLight() won't bother propagating from nodes that are already what we want to change them to, so we
		//have to avoid filling full light for any subchunk that contains a heightmap Y coordinate
		$highestHeightMapPlusOne = max($chunk->getHeightMapArray()) + 1;
		$lowestClearSubChunk = ($highestHeightMapPlusOne >> SubChunk::COORD_BIT_SIZE) + (($highestHeightMapPlusOne & SubChunk::COORD_MASK) !== 0 ? 1 : 0);
		for($y = Chunk::MIN_SUBCHUNK_INDEX; $y < $lowestClearSubChunk && $y <= Chunk::MAX_SUBCHUNK_INDEX; $y++){
			$chunk->getSubChunk($y)->setBlockSkyLightArray(LightArray::fill(0));
		}
		for($y = $lowestClearSubChunk; $y <= Chunk::MAX_SUBCHUNK_INDEX; $y++){
			$chunk->getSubChunk($y)->setBlockSkyLightArray(LightArray::fill(15));
		}

		$lightSources = 0;

		$baseX = $chunkX << Chunk::COORD_BIT_SIZE;
		$baseZ = $chunkZ << Chunk::COORD_BIT_SIZE;
		for($x = 0; $x < Chunk::EDGE_LENGTH; ++$x){
			for($z = 0; $z < Chunk::EDGE_LENGTH; ++$z){
				$currentHeight = $chunk->getHeightMap($x, $z);
				$maxAdjacentHeight = World::Y_MIN;
				if($x !== 0){
					$maxAdjacentHeight = max($maxAdjacentHeight, $chunk->getHeightMap($x - 1, $z));
				}
				if($x !== 15){
					$maxAdjacentHeight = max($maxAdjacentHeight, $chunk->getHeightMap($x + 1, $z));
				}
				if($z !== 0){
					$maxAdjacentHeight = max($maxAdjacentHeight, $chunk->getHeightMap($x, $z - 1));
				}
				if($z !== 15){
					$maxAdjacentHeight = max($maxAdjacentHeight, $chunk->getHeightMap($x, $z + 1));
				}

				/*
				 * We skip the top two blocks between current height and max adjacent (if there's a difference) because:
				 * - the block next to the highest adjacent will do nothing during propagation (it's surrounded by 15s)
				 * - the block below that block will do the same as the node in the highest adjacent
				 * NOTE: If block opacity becomes direction-aware in the future, the second point will become invalid.
				 */
				$nodeColumnEnd = max($currentHeight, $maxAdjacentHeight - 2);

				for($y = $currentHeight; $y <= $nodeColumnEnd; $y++){
					$this->setAndUpdateLight($x + $baseX, $y, $z + $baseZ, 15);
					$lightSources++;
				}
				for($y = $nodeColumnEnd + 1, $yMax = $lowestClearSubChunk * SubChunk::EDGE_LENGTH; $y < $yMax; $y++){
					if($this->subChunkExplorer->moveTo($x + $baseX, $y, $z + $baseZ) !== SubChunkExplorerStatus::INVALID){
						$this->getCurrentLightArray()->set($x, $y & SubChunk::COORD_MASK, $z, 15);
					}
				}
			}
		}

		return $lightSources;
	}

	/**
	 * Recalculates the heightmap for the whole chunk.
	 *
	 * @param true[] $directSkyLightBlockers
	 * @phpstan-param array<int, true> $directSkyLightBlockers
	 */
	private static function recalculateHeightMap(Chunk $chunk, array $directSkyLightBlockers) : HeightArray{
		$maxSubChunkY = Chunk::MAX_SUBCHUNK_INDEX;
		for(; $maxSubChunkY >= Chunk::MIN_SUBCHUNK_INDEX; $maxSubChunkY--){
			if(!$chunk->getSubChunk($maxSubChunkY)->isEmptyFast()){
				break;
			}
		}
		$result = HeightArray::fill(World::Y_MIN);
		if($maxSubChunkY < Chunk::MIN_SUBCHUNK_INDEX){ //whole column is definitely empty
			return $result;
		}

		for($z = 0; $z < Chunk::EDGE_LENGTH; ++$z){
			for($x = 0; $x < Chunk::EDGE_LENGTH; ++$x){
				$y = null;
				for($subChunkY = $maxSubChunkY; $subChunkY >= Chunk::MIN_SUBCHUNK_INDEX; $subChunkY--){
					$subHighestBlockY = $chunk->getSubChunk($subChunkY)->getHighestBlockAt($x, $z);
					if($subHighestBlockY !== null){
						$y = ($subChunkY * SubChunk::EDGE_LENGTH) + $subHighestBlockY;
						break;
					}
				}

				if($y === null){ //no blocks in the column
					$result->set($x, $z, World::Y_MIN);
				}else{
					for(; $y >= World::Y_MIN; --$y){
						if(isset($directSkyLightBlockers[$chunk->getFullBlock($x, $y, $z)])){
							$result->set($x, $z, $y + 1);
							break;
						}
					}
				}
			}
		}
		return $result;
	}

	/**
	 * Recalculates the heightmap for the block column at the specified X/Z chunk coordinates
	 *
	 * @param int $x 0-15
	 * @param int $z 0-15
	 * @param true[] $directSkyLightBlockers
	 * @phpstan-param array<int, true> $directSkyLightBlockers
	 *
	 * @return int New calculated heightmap value (0-256 inclusive)
	 */
	private static function recalculateHeightMapColumn(Chunk $chunk, int $x, int $z, array $directSkyLightBlockers) : int{
		$y = $chunk->getHighestBlockAt($x, $z);
		if($y === null){
			return World::Y_MIN;
		}
		for(; $y >= World::Y_MIN; --$y){
			if(isset($directSkyLightBlockers[$chunk->getFullBlock($x, $y, $z)])){
				break;
			}
		}

		return $y + 1;
	}
}<|MERGE_RESOLUTION|>--- conflicted
+++ resolved
@@ -33,31 +33,17 @@
 use function max;
 
 class SkyLightUpdate extends LightUpdate{
-<<<<<<< HEAD
-
-	/**
-	 * @var true[]
-	 * @phpstan-var array<int, true>
-	 */
-	private $directSkyLightBlockers;
-
-=======
->>>>>>> 5d39d7a1
 	/**
 	 * @param int[]  $lightFilters
 	 * @param true[] $directSkyLightBlockers
 	 * @phpstan-param array<int, int>  $lightFilters
 	 * @phpstan-param array<int, true> $directSkyLightBlockers
 	 */
-<<<<<<< HEAD
-	public function __construct(SubChunkExplorer $subChunkExplorer, array $lightFilters, array $directSkyLightBlockers){
-=======
 	public function __construct(
 		SubChunkExplorer $subChunkExplorer,
-		\SplFixedArray $lightFilters,
-		private \SplFixedArray $directSkyLightBlockers
+		array $lightFilters,
+		private array $directSkyLightBlockers
 	){
->>>>>>> 5d39d7a1
 		parent::__construct($subChunkExplorer, $lightFilters);
 	}
 
