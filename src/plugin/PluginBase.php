<?php

/*
 *
 *  ____            _        _   __  __ _                  __  __ ____
 * |  _ \ ___   ___| | _____| |_|  \/  (_)_ __   ___      |  \/  |  _ \
 * | |_) / _ \ / __| |/ / _ \ __| |\/| | | '_ \ / _ \_____| |\/| | |_) |
 * |  __/ (_) | (__|   <  __/ |_| |  | | | | | |  __/_____| |  | |  __/
 * |_|   \___/ \___|_|\_\___|\__|_|  |_|_|_| |_|\___|     |_|  |_|_|
 *
 * This program is free software: you can redistribute it and/or modify
 * it under the terms of the GNU Lesser General Public License as published by
 * the Free Software Foundation, either version 3 of the License, or
 * (at your option) any later version.
 *
 * @author PocketMine Team
 * @link http://www.pocketmine.net/
 *
 *
 */

declare(strict_types=1);

namespace pocketmine\plugin;

use pocketmine\command\Command;
use pocketmine\command\CommandExecutor;
use pocketmine\command\CommandSender;
use pocketmine\command\PluginCommand;
use pocketmine\lang\KnownTranslationFactory;
use pocketmine\scheduler\TaskScheduler;
use pocketmine\Server;
use pocketmine\utils\Config;
use pocketmine\utils\Utils;
use Symfony\Component\Filesystem\Path;
use function copy;
use function count;
use function dirname;
use function file_exists;
<<<<<<< HEAD
use function fopen;
use function is_dir;
use function mkdir;
use function rtrim;
use function str_contains;
use function str_replace;
use function stream_copy_to_stream;
use function strlen;
=======
use function mkdir;
use function rtrim;
use function str_contains;
>>>>>>> 37f2dafa
use function strtolower;
use function substr;
use function trim;
use const DIRECTORY_SEPARATOR;

abstract class PluginBase implements Plugin, CommandExecutor{
	private bool $isEnabled = false;

	private string $resourceFolder;

	private ?Config $config = null;
	private string $configFile;

	private PluginLogger $logger;
	private TaskScheduler $scheduler;

	public function __construct(
		private PluginLoader $loader,
		private Server $server,
		private PluginDescription $description,
		private string $dataFolder,
		private string $file,
		private string $resourceFolder,
	){
		$this->dataFolder = rtrim($dataFolder, "/" . DIRECTORY_SEPARATOR) . "/";
		//TODO: this is accessed externally via reflection, not unused
		$this->file = rtrim($file, "/" . DIRECTORY_SEPARATOR) . "/";
<<<<<<< HEAD
		$this->resourceFolder = rtrim(str_replace(DIRECTORY_SEPARATOR, "/", $resourceFolder), "/") . "/";
=======
		$this->resourceFolder = Path::join($this->file, "resources") . "/";
>>>>>>> 37f2dafa

		$this->configFile = Path::join($this->dataFolder, "config.yml");

		$prefix = $this->getDescription()->getPrefix();
		$this->logger = new PluginLogger($server->getLogger(), $prefix !== "" ? $prefix : $this->getName());
		$this->scheduler = new TaskScheduler($this->getFullName());

		$this->onLoad();

		$this->registerYamlCommands();
	}

	/**
	 * Called when the plugin is loaded, before calling onEnable()
	 */
	protected function onLoad() : void{

	}

	/**
	 * Called when the plugin is enabled
	 */
	protected function onEnable() : void{

	}

	/**
	 * Called when the plugin is disabled
	 * Use this to free open things and finish actions
	 */
	protected function onDisable() : void{

	}

	final public function isEnabled() : bool{
		return $this->isEnabled;
	}

	/**
	 * Called by the plugin manager when the plugin is enabled or disabled to inform the plugin of its enabled state.
	 *
	 * @internal This is intended for core use only and should not be used by plugins
	 * @see PluginManager::enablePlugin()
	 * @see PluginManager::disablePlugin()
	 */
	final public function onEnableStateChange(bool $enabled) : void{
		if($this->isEnabled !== $enabled){
			$this->isEnabled = $enabled;
			if($this->isEnabled){
				$this->onEnable();
			}else{
				$this->onDisable();
			}
		}
	}

	final public function isDisabled() : bool{
		return !$this->isEnabled;
	}

	final public function getDataFolder() : string{
		return $this->dataFolder;
	}

	final public function getDescription() : PluginDescription{
		return $this->description;
	}

	public function getLogger() : \AttachableLogger{
		return $this->logger;
	}

	/**
	 * Registers commands declared in the plugin manifest
	 */
	private function registerYamlCommands() : void{
		$pluginCmds = [];

		foreach(Utils::stringifyKeys($this->getDescription()->getCommands()) as $key => $data){
			if(str_contains($key, ":")){
				$this->logger->error($this->server->getLanguage()->translate(KnownTranslationFactory::pocketmine_plugin_commandError($key, $this->getDescription()->getFullName(), ":")));
				continue;
			}

			$newCmd = new PluginCommand($key, $this, $this);
			if(($description = $data->getDescription()) !== null){
				$newCmd->setDescription($description);
			}

			if(($usageMessage = $data->getUsageMessage()) !== null){
				$newCmd->setUsage($usageMessage);
			}

			$aliasList = [];
			foreach($data->getAliases() as $alias){
				if(str_contains($alias, ":")){
					$this->logger->error($this->server->getLanguage()->translate(KnownTranslationFactory::pocketmine_plugin_aliasError($alias, $this->getDescription()->getFullName(), ":")));
					continue;
				}
				$aliasList[] = $alias;
			}

			$newCmd->setAliases($aliasList);

			$newCmd->setPermission($data->getPermission());

			if(($permissionDeniedMessage = $data->getPermissionDeniedMessage()) !== null){
				$newCmd->setPermissionMessage($permissionDeniedMessage);
			}

			$pluginCmds[] = $newCmd;
		}

		if(count($pluginCmds) > 0){
			$this->server->getCommandMap()->registerAll($this->getDescription()->getName(), $pluginCmds);
		}
	}

	/**
	 * @return Command|PluginOwned|null
	 * @phpstan-return (Command&PluginOwned)|null
	 */
	public function getCommand(string $name){
		$command = $this->getServer()->getPluginCommand($name);
		if($command === null || $command->getOwningPlugin() !== $this){
			$command = $this->getServer()->getPluginCommand(strtolower($this->description->getName()) . ":" . $name);
		}

		if($command instanceof PluginOwned && $command->getOwningPlugin() === $this){
			return $command;
		}else{
			return null;
		}
	}

	/**
	 * @param string[] $args
	 */
	public function onCommand(CommandSender $sender, Command $command, string $label, array $args) : bool{
		return false;
	}

	/**
	 * Returns the path to the folder where the plugin's embedded resource files are usually located.
	 * Note: This is NOT the same as the data folder. The files in this folder should be considered read-only.
	 */
	public function getResourceFolder() : string{
		return $this->resourceFolder;
	}

	/**
	 * Returns the full path to a data file in the plugin's resources folder.
	 * This path can be used with standard PHP functions like fopen() or file_get_contents().
	 *
	 * Note: Any path returned by this function should be considered READ-ONLY.
	 */
	public function getResourcePath(string $filename) : string{
		return Path::join($this->getResourceFolder(), $filename);
	}

	/**
	 * @deprecated Prefer using standard PHP functions with {@link PluginBase::getResourcePath()}, like
	 * file_get_contents() or fopen().
	 *
	 * Gets an embedded resource on the plugin file.
	 * WARNING: You must close the resource given using fclose()
	 *
	 * @return null|resource Resource data, or null
	 */
	public function getResource(string $filename){
		$filename = rtrim(str_replace(DIRECTORY_SEPARATOR, "/", $filename), "/");
		if(file_exists($this->resourceFolder . $filename)){
			$resource = fopen($this->resourceFolder . $filename, "rb");
			if($resource === false) throw new AssumptionFailedError("fopen() should not fail on a file which exists");
			return $resource;
		}

		return null;
	}

	/**
	 * Saves an embedded resource to its relative location in the data folder
	 */
	public function saveResource(string $filename, bool $replace = false) : bool{
		if(trim($filename) === ""){
			return false;
		}

		$source = Path::join($this->resourceFolder, $filename);
		if(!file_exists($source)){
			return false;
		}

		$destination = Path::join($this->dataFolder, $filename);
		if(file_exists($destination) && !$replace){
			return false;
		}

		if(!file_exists(dirname($destination))){
			mkdir(dirname($destination), 0755, true);
		}

		return copy($source, $destination);
	}

	/**
	 * Returns all the resources packaged with the plugin in the form ["path/in/resources" => SplFileInfo]
	 *
	 * @return \SplFileInfo[]
	 */
	public function getResources() : array{
		$resources = [];
		if(is_dir($this->resourceFolder)){
			/** @var \SplFileInfo $resource */
			foreach(new \RecursiveIteratorIterator(new \RecursiveDirectoryIterator($this->resourceFolder)) as $resource){
				if($resource->isFile()){
					$path = str_replace(DIRECTORY_SEPARATOR, "/", substr((string) $resource, strlen($this->resourceFolder)));
					$resources[$path] = $resource;
				}
			}
		}

		return $resources;
	}

	public function getConfig() : Config{
		if($this->config === null){
			$this->reloadConfig();
		}

		return $this->config;
	}

	public function saveConfig() : void{
		$this->getConfig()->save();
	}

	public function saveDefaultConfig() : bool{
		if(!file_exists($this->configFile)){
			return $this->saveResource("config.yml", false);
		}
		return false;
	}

	public function reloadConfig() : void{
		$this->saveDefaultConfig();
		$this->config = new Config($this->configFile);
	}

	final public function getServer() : Server{
		return $this->server;
	}

	final public function getName() : string{
		return $this->description->getName();
	}

	final public function getFullName() : string{
		return $this->description->getFullName();
	}

	protected function getFile() : string{
		return $this->file;
	}

	public function getPluginLoader() : PluginLoader{
		return $this->loader;
	}

	public function getScheduler() : TaskScheduler{
		return $this->scheduler;
	}
}<|MERGE_RESOLUTION|>--- conflicted
+++ resolved
@@ -30,6 +30,7 @@
 use pocketmine\lang\KnownTranslationFactory;
 use pocketmine\scheduler\TaskScheduler;
 use pocketmine\Server;
+use pocketmine\utils\AssumptionFailedError;
 use pocketmine\utils\Config;
 use pocketmine\utils\Utils;
 use Symfony\Component\Filesystem\Path;
@@ -37,20 +38,13 @@
 use function count;
 use function dirname;
 use function file_exists;
-<<<<<<< HEAD
 use function fopen;
 use function is_dir;
 use function mkdir;
 use function rtrim;
 use function str_contains;
 use function str_replace;
-use function stream_copy_to_stream;
 use function strlen;
-=======
-use function mkdir;
-use function rtrim;
-use function str_contains;
->>>>>>> 37f2dafa
 use function strtolower;
 use function substr;
 use function trim;
@@ -58,8 +52,6 @@
 
 abstract class PluginBase implements Plugin, CommandExecutor{
 	private bool $isEnabled = false;
-
-	private string $resourceFolder;
 
 	private ?Config $config = null;
 	private string $configFile;
@@ -78,11 +70,7 @@
 		$this->dataFolder = rtrim($dataFolder, "/" . DIRECTORY_SEPARATOR) . "/";
 		//TODO: this is accessed externally via reflection, not unused
 		$this->file = rtrim($file, "/" . DIRECTORY_SEPARATOR) . "/";
-<<<<<<< HEAD
 		$this->resourceFolder = rtrim(str_replace(DIRECTORY_SEPARATOR, "/", $resourceFolder), "/") . "/";
-=======
-		$this->resourceFolder = Path::join($this->file, "resources") . "/";
->>>>>>> 37f2dafa
 
 		$this->configFile = Path::join($this->dataFolder, "config.yml");
 
