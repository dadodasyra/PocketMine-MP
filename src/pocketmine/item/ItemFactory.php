<?php

/*
 *
 *  ____            _        _   __  __ _                  __  __ ____
 * |  _ \ ___   ___| | _____| |_|  \/  (_)_ __   ___      |  \/  |  _ \
 * | |_) / _ \ / __| |/ / _ \ __| |\/| | | '_ \ / _ \_____| |\/| | |_) |
 * |  __/ (_) | (__|   <  __/ |_| |  | | | | | |  __/_____| |  | |  __/
 * |_|   \___/ \___|_|\_\___|\__|_|  |_|_|_| |_|\___|     |_|  |_|_|
 *
 * This program is free software: you can redistribute it and/or modify
 * it under the terms of the GNU Lesser General Public License as published by
 * the Free Software Foundation, either version 3 of the License, or
 * (at your option) any later version.
 *
 * @author PocketMine Team
 * @link http://www.pocketmine.net/
 *
 *
*/

declare(strict_types=1);

namespace pocketmine\item;

use pocketmine\block\Block;
use pocketmine\block\BlockFactory;
use pocketmine\entity\EntityFactory;
use pocketmine\entity\Living;
use pocketmine\nbt\tag\CompoundTag;
use pocketmine\tile\Skull;
use function constant;
use function defined;
use function explode;
use function is_a;
use function is_numeric;
use function str_replace;
use function strtoupper;
use function trim;

/**
 * Manages Item instance creation and registration
 */
class ItemFactory{

	/** @var \SplFixedArray */
	private static $list = [];

	public static function init(){
		self::$list = []; //in case of re-initializing

		self::registerItem(new Shovel(Item::IRON_SHOVEL, "Iron Shovel", TieredTool::TIER_IRON));
		self::registerItem(new Pickaxe(Item::IRON_PICKAXE, "Iron Pickaxe", TieredTool::TIER_IRON));
		self::registerItem(new Axe(Item::IRON_AXE, "Iron Axe", TieredTool::TIER_IRON));
		self::registerItem(new FlintSteel());
		self::registerItem(new Apple());
		self::registerItem(new Bow());
		self::registerItem(new Arrow());
		self::registerItem(new Coal(Item::COAL, 0, "Coal"));
		self::registerItem(new Coal(Item::COAL, 1, "Charcoal"));
		self::registerItem(new Item(Item::DIAMOND, 0, "Diamond"));
		self::registerItem(new Item(Item::IRON_INGOT, 0, "Iron Ingot"));
		self::registerItem(new Item(Item::GOLD_INGOT, 0, "Gold Ingot"));
		self::registerItem(new Sword(Item::IRON_SWORD, "Iron Sword", TieredTool::TIER_IRON));
		self::registerItem(new Sword(Item::WOODEN_SWORD, "Wooden Sword", TieredTool::TIER_WOODEN));
		self::registerItem(new Shovel(Item::WOODEN_SHOVEL, "Wooden Shovel", TieredTool::TIER_WOODEN));
		self::registerItem(new Pickaxe(Item::WOODEN_PICKAXE, "Wooden Pickaxe", TieredTool::TIER_WOODEN));
		self::registerItem(new Axe(Item::WOODEN_AXE, "Wooden Axe", TieredTool::TIER_WOODEN));
		self::registerItem(new Sword(Item::STONE_SWORD, "Stone Sword", TieredTool::TIER_STONE));
		self::registerItem(new Shovel(Item::STONE_SHOVEL, "Stone Shovel", TieredTool::TIER_STONE));
		self::registerItem(new Pickaxe(Item::STONE_PICKAXE, "Stone Pickaxe", TieredTool::TIER_STONE));
		self::registerItem(new Axe(Item::STONE_AXE, "Stone Axe", TieredTool::TIER_STONE));
		self::registerItem(new Sword(Item::DIAMOND_SWORD, "Diamond Sword", TieredTool::TIER_DIAMOND));
		self::registerItem(new Shovel(Item::DIAMOND_SHOVEL, "Diamond Shovel", TieredTool::TIER_DIAMOND));
		self::registerItem(new Pickaxe(Item::DIAMOND_PICKAXE, "Diamond Pickaxe", TieredTool::TIER_DIAMOND));
		self::registerItem(new Axe(Item::DIAMOND_AXE, "Diamond Axe", TieredTool::TIER_DIAMOND));
		self::registerItem(new Stick());
		self::registerItem(new Bowl());
		self::registerItem(new MushroomStew());
		self::registerItem(new Sword(Item::GOLDEN_SWORD, "Gold Sword", TieredTool::TIER_GOLD));
		self::registerItem(new Shovel(Item::GOLDEN_SHOVEL, "Gold Shovel", TieredTool::TIER_GOLD));
		self::registerItem(new Pickaxe(Item::GOLDEN_PICKAXE, "Gold Pickaxe", TieredTool::TIER_GOLD));
		self::registerItem(new Axe(Item::GOLDEN_AXE, "Gold Axe", TieredTool::TIER_GOLD));
		self::registerItem(new StringItem());
		self::registerItem(new Item(Item::FEATHER, 0, "Feather"));
		self::registerItem(new Item(Item::GUNPOWDER, 0, "Gunpowder"));
		self::registerItem(new Hoe(Item::WOODEN_HOE, "Wooden Hoe", TieredTool::TIER_WOODEN));
		self::registerItem(new Hoe(Item::STONE_HOE, "Stone Hoe", TieredTool::TIER_STONE));
		self::registerItem(new Hoe(Item::IRON_HOE, "Iron Hoe", TieredTool::TIER_IRON));
		self::registerItem(new Hoe(Item::DIAMOND_HOE, "Diamond Hoe", TieredTool::TIER_DIAMOND));
		self::registerItem(new Hoe(Item::GOLDEN_HOE, "Golden Hoe", TieredTool::TIER_GOLD));
		self::registerItem(new WheatSeeds());
		self::registerItem(new Item(Item::WHEAT, 0, "Wheat"));
		self::registerItem(new Bread());
		self::registerItem(new LeatherCap());
		self::registerItem(new LeatherTunic());
		self::registerItem(new LeatherPants());
		self::registerItem(new LeatherBoots());
		self::registerItem(new ChainHelmet());
		self::registerItem(new ChainChestplate());
		self::registerItem(new ChainLeggings());
		self::registerItem(new ChainBoots());
		self::registerItem(new IronHelmet());
		self::registerItem(new IronChestplate());
		self::registerItem(new IronLeggings());
		self::registerItem(new IronBoots());
		self::registerItem(new DiamondHelmet());
		self::registerItem(new DiamondChestplate());
		self::registerItem(new DiamondLeggings());
		self::registerItem(new DiamondBoots());
		self::registerItem(new GoldHelmet());
		self::registerItem(new GoldChestplate());
		self::registerItem(new GoldLeggings());
		self::registerItem(new GoldBoots());
		self::registerItem(new Item(Item::FLINT, 0, "Flint"));
		self::registerItem(new RawPorkchop());
		self::registerItem(new CookedPorkchop());
		self::registerItem(new PaintingItem());
		self::registerItem(new GoldenApple());
		self::registerItem(new Sign());
		self::registerItem(new ItemBlock(Block::OAK_DOOR_BLOCK, 0, Item::OAK_DOOR));

		//TODO: fix metadata for buckets with still liquid in them
		//the meta values are intentionally hardcoded because block IDs will change in the future
		self::registerItem(new Bucket(Item::BUCKET, 0, "Bucket"));
		self::registerItem(new MilkBucket(Item::BUCKET, 1, "Milk Bucket"));
		self::registerItem(new LiquidBucket(Item::BUCKET, 8, "Water Bucket", Block::FLOWING_WATER));
		self::registerItem(new LiquidBucket(Item::BUCKET, 10, "Lava Bucket", Block::FLOWING_LAVA));

		self::registerItem(new Minecart());
		//TODO: SADDLE
		self::registerItem(new ItemBlock(Block::IRON_DOOR_BLOCK, 0, Item::IRON_DOOR));
		self::registerItem(new Redstone());
		self::registerItem(new Snowball());

		self::registerItem(new Boat());
		self::registerItem(new Item(Item::LEATHER, 0, "Leather"));
		//TODO: KELP
		self::registerItem(new Item(Item::BRICK, 0, "Brick"));
		self::registerItem(new Item(Item::CLAY_BALL, 0, "Clay"));
		self::registerItem(new ItemBlock(Block::SUGARCANE_BLOCK, 0, Item::SUGARCANE));
		self::registerItem(new Item(Item::PAPER, 0, "Paper"));
		self::registerItem(new Book());
		self::registerItem(new Item(Item::SLIME_BALL, 0, "Slimeball"));
		//TODO: CHEST_MINECART

		self::registerItem(new Egg());
		self::registerItem(new Compass());
		self::registerItem(new FishingRod());
		self::registerItem(new Clock());
		self::registerItem(new Item(Item::GLOWSTONE_DUST, 0, "Glowstone Dust"));
		self::registerItem(new RawFish());
		self::registerItem(new CookedFish());
		for($i = 0; $i < 16; ++$i){
			//TODO: add colour constants (this is messy)
			self::registerItem(new Dye($i));
			self::registerItem(new Bed($i));
			self::registerItem(new Banner($i));
		}
		self::registerItem(new Item(Item::BONE, 0, "Bone"));
		self::registerItem(new Item(Item::SUGAR, 0, "Sugar"));
		self::registerItem(new ItemBlock(Block::CAKE_BLOCK, 0, Item::CAKE));

		self::registerItem(new ItemBlock(Block::REPEATER_BLOCK, 0, Item::REPEATER));
		self::registerItem(new Cookie());
		//TODO: FILLED_MAP
		self::registerItem(new Shears());
		self::registerItem(new Melon());
		self::registerItem(new PumpkinSeeds());
		self::registerItem(new MelonSeeds());
		self::registerItem(new RawBeef());
		self::registerItem(new Steak());
		self::registerItem(new RawChicken());
		self::registerItem(new CookedChicken());
		self::registerItem(new RottenFlesh());
		self::registerItem(new EnderPearl());
		self::registerItem(new BlazeRod());
		self::registerItem(new Item(Item::GHAST_TEAR, 0, "Ghast Tear"));
		self::registerItem(new Item(Item::GOLD_NUGGET, 0, "Gold Nugget"));
		self::registerItem(new ItemBlock(Block::NETHER_WART_PLANT, 0, Item::NETHER_WART));

		foreach(Potion::ALL as $type){
			self::registerItem(new Potion($type));
			self::registerItem(new SplashPotion($type));
			//TODO: LINGERING_POTION
		}
		self::registerItem(new GlassBottle());
		self::registerItem(new SpiderEye());
		self::registerItem(new Item(Item::FERMENTED_SPIDER_EYE, 0, "Fermented Spider Eye"));
		self::registerItem(new Item(Item::BLAZE_POWDER, 0, "Blaze Powder"));
		self::registerItem(new Item(Item::MAGMA_CREAM, 0, "Magma Cream"));
		self::registerItem(new ItemBlock(Block::BREWING_STAND_BLOCK, 0, Item::BREWING_STAND));
		self::registerItem(new ItemBlock(Block::CAULDRON_BLOCK, 0, Item::CAULDRON));
		//TODO: ENDER_EYE
		self::registerItem(new Item(Item::GLISTERING_MELON, 0, "Glistering Melon"));

		foreach(EntityFactory::getKnownTypes() as $className){
			/** @var Living|string $className */
			if(is_a($className, Living::class, true) and $className::NETWORK_ID !== -1){
				self::registerItem(new SpawnEgg(Item::SPAWN_EGG, $className::NETWORK_ID, $className, "Spawn Egg"));
			}
		}

		self::registerItem(new ExperienceBottle());
		//TODO: FIREBALL
		self::registerItem(new WritableBook());
		self::registerItem(new WrittenBook());
		self::registerItem(new Item(Item::EMERALD, 0, "Emerald"));
		self::registerItem(new ItemBlock(Block::ITEM_FRAME_BLOCK, 0, Item::ITEM_FRAME));
		self::registerItem(new ItemBlock(Block::FLOWER_POT_BLOCK, 0, Item::FLOWER_POT));
		self::registerItem(new Carrot());
		self::registerItem(new Potato());
		self::registerItem(new BakedPotato());
		self::registerItem(new PoisonousPotato());
		//TODO: EMPTYMAP
		self::registerItem(new GoldenCarrot());

		self::registerItem(new ItemBlock(Block::SKULL_BLOCK, Skull::TYPE_SKELETON, Item::SKULL));
		self::registerItem(new ItemBlock(Block::SKULL_BLOCK, Skull::TYPE_WITHER, Item::SKULL));
		self::registerItem(new ItemBlock(Block::SKULL_BLOCK, Skull::TYPE_ZOMBIE, Item::SKULL));
		self::registerItem(new ItemBlock(Block::SKULL_BLOCK, Skull::TYPE_HUMAN, Item::SKULL));
		self::registerItem(new ItemBlock(Block::SKULL_BLOCK, Skull::TYPE_CREEPER, Item::SKULL));
		self::registerItem(new ItemBlock(Block::SKULL_BLOCK, Skull::TYPE_DRAGON, Item::SKULL));

		//TODO: CARROTONASTICK
		self::registerItem(new Item(Item::NETHER_STAR, 0, "Nether Star"));
		self::registerItem(new PumpkinPie());
		//TODO: FIREWORKS
		//TODO: FIREWORKSCHARGE
		//TODO: ENCHANTED_BOOK
		self::registerItem(new ItemBlock(Block::COMPARATOR_BLOCK, 0, Item::COMPARATOR));
		self::registerItem(new Item(Item::NETHER_BRICK, 0, "Nether Brick"));
		self::registerItem(new Item(Item::NETHER_QUARTZ, 0, "Nether Quartz"));
		//TODO: MINECART_WITH_TNT
		//TODO: HOPPER_MINECART
		self::registerItem(new Item(Item::PRISMARINE_SHARD, 0, "Prismarine Shard"));
		self::registerItem(new ItemBlock(Block::HOPPER_BLOCK, 0, Item::HOPPER));
		self::registerItem(new RawRabbit());
		self::registerItem(new CookedRabbit());
		self::registerItem(new RabbitStew());
		self::registerItem(new Item(Item::RABBIT_FOOT, 0, "Rabbit's Foot"));
		self::registerItem(new Item(Item::RABBIT_HIDE, 0, "Rabbit Hide"));
		//TODO: HORSEARMORLEATHER
		//TODO: HORSEARMORIRON
		//TODO: GOLD_HORSE_ARMOR
		//TODO: DIAMOND_HORSE_ARMOR
		//TODO: LEAD
		//TODO: NAMETAG
		self::registerItem(new Item(Item::PRISMARINE_CRYSTALS, 0, "Prismarine Crystals"));
		self::registerItem(new RawMutton());
		self::registerItem(new CookedMutton());
		//TODO: ARMOR_STAND
		//TODO: END_CRYSTAL
		self::registerItem(new ItemBlock(Block::SPRUCE_DOOR_BLOCK, 0, Item::SPRUCE_DOOR));
		self::registerItem(new ItemBlock(Block::BIRCH_DOOR_BLOCK, 0, Item::BIRCH_DOOR));
		self::registerItem(new ItemBlock(Block::JUNGLE_DOOR_BLOCK, 0, Item::JUNGLE_DOOR));
		self::registerItem(new ItemBlock(Block::ACACIA_DOOR_BLOCK, 0, Item::ACACIA_DOOR));
		self::registerItem(new ItemBlock(Block::DARK_OAK_DOOR_BLOCK, 0, Item::DARK_OAK_DOOR));
		self::registerItem(new ChorusFruit());
		self::registerItem(new Item(Item::CHORUS_FRUIT_POPPED, 0, "Popped Chorus Fruit"));

		self::registerItem(new Item(Item::DRAGON_BREATH, 0, "Dragon's Breath"));

		//TODO: SPARKLER
		//TODO: COMMAND_BLOCK_MINECART
		//TODO: ELYTRA
		self::registerItem(new Item(Item::SHULKER_SHELL, 0, "Shulker Shell"));

		//TODO: MEDICINE
		//TODO: BALLOON
		//TODO: RAPID_FERTILIZER
		self::registerItem(new Totem());
		self::registerItem(new Item(Item::BLEACH, 0, "Bleach")); //EDU
		self::registerItem(new Item(Item::IRON_NUGGET, 0, "Iron Nugget"));
		//TODO: ICE_BOMB

		//TODO: TRIDENT

		self::registerItem(new Beetroot());
		self::registerItem(new BeetrootSeeds());
		self::registerItem(new BeetrootSoup());
		self::registerItem(new RawSalmon());
		self::registerItem(new Clownfish());
		self::registerItem(new Pufferfish());
		self::registerItem(new CookedSalmon());
		self::registerItem(new DriedKelp());
		self::registerItem(new Item(Item::NAUTILUS_SHELL, 0, "Nautilus Shell"));
		self::registerItem(new GoldenAppleEnchanted());
		self::registerItem(new Item(Item::HEART_OF_THE_SEA, 0, "Heart of the Sea"));
		self::registerItem(new Item(Item::TURTLE_SHELL_PIECE, 0, "Scute"));
		//TODO: TURTLE_HELMET

		//TODO: COMPOUND
		//TODO: RECORD_13
		//TODO: RECORD_CAT
		//TODO: RECORD_BLOCKS
		//TODO: RECORD_CHIRP
		//TODO: RECORD_FAR
		//TODO: RECORD_MALL
		//TODO: RECORD_MELLOHI
		//TODO: RECORD_STAL
		//TODO: RECORD_STRAD
		//TODO: RECORD_WARD
		//TODO: RECORD_11
		//TODO: RECORD_WAIT
	}

	/**
	 * Registers an item type into the index. Plugins may use this method to register new item types or override existing
	 * ones.
	 *
	 * NOTE: If you are registering a new item type, you will need to add it to the creative inventory yourself - it
	 * will not automatically appear there.
	 *
	 * @param Item $item
	 * @param bool $override
	 *
	 * @throws \RuntimeException if something attempted to override an already-registered item without specifying the
	 * $override parameter.
	 */
	public static function registerItem(Item $item, bool $override = false){
		$id = $item->getId();
		$variant = $item->getDamage();

		if(!$override and self::isRegistered($id, $variant)){
			throw new \RuntimeException("Trying to overwrite an already registered item");
		}

		self::$list[self::getListOffset($id, $variant)] = clone $item;
	}

	/**
	 * Returns an instance of the Item with the specified id, meta, count and NBT.
	 *
<<<<<<< HEAD
	 * @param int         $id
	 * @param int         $meta
	 * @param int         $count
	 * @param CompoundTag $tags
=======
	 * @param int                     $id
	 * @param int                     $meta
	 * @param int                     $count
	 * @param CompoundTag|string|null $tags
>>>>>>> 10931228
	 *
	 * @return Item
	 * @throws \InvalidArgumentException
	 */
<<<<<<< HEAD
	public static function get(int $id, int $meta = 0, int $count = 1, ?CompoundTag $tags = null) : Item{
		/** @var Item $item */
		$item = null;
		if($meta !== -1){
			if(isset(self::$list[$offset = self::getListOffset($id, $meta)])){
				$item = clone self::$list[$offset];
			}elseif(isset(self::$list[$zero = self::getListOffset($id, 0)]) and self::$list[$zero] instanceof Durable){
				/** @var Durable $item */
				$item = clone self::$list[$zero];
				$item->setDamage($meta);
			}elseif($id < 256){ //intentionally includes negatives, for extended block IDs
=======
	public static function get(int $id, int $meta = 0, int $count = 1, $tags = null) : Item{
		if(!is_string($tags) and !($tags instanceof CompoundTag) and $tags !== null){
			throw new \TypeError("`tags` argument must be a string or CompoundTag instance, " . (is_object($tags) ? "instance of " . get_class($tags) : gettype($tags)) . " given");
		}

		try{
			/** @var Item|null $listed */
			$listed = self::$list[self::getListOffset($id)];
			if($listed !== null){
				$item = clone $listed;
			}elseif($id >= 0 and $id < 256){ //intentionally excludes negatives because extended blocks aren't supported yet
				/* Blocks must have a damage value 0-15, but items can have damage value -1 to indicate that they are
				 * crafting ingredients with any-damage. */
>>>>>>> 10931228
				$item = new ItemBlock($id, $meta);
			}
		}

		if($item === null){
			//negative damage values will fallthru to here, to avoid crazy shit with crafting wildcard hacks
			$item = new Item($id, $meta);
		}

		$item->setCount($count);
		if($tags !== null){
			$item->setNamedTag($tags);
		}
		return $item;
	}

	/**
	 * Tries to parse the specified string into Item types.
	 *
	 * Example accepted formats:
	 * - `diamond_pickaxe:5`
	 * - `minecraft:string`
	 * - `351:4 (lapis lazuli ID:meta)`
	 *
	 * @param string $str
	 *
	 * @return Item
	 *
	 * @throws \InvalidArgumentException if the given string cannot be parsed as an item identifier
	 */
	public static function fromString(string $str) : Item{
		$b = explode(":", str_replace([" ", "minecraft:"], ["_", ""], trim($str)));
		if(!isset($b[1])){
			$meta = 0;
		}elseif(is_numeric($b[1])){
			$meta = (int) $b[1];
		}else{
			throw new \InvalidArgumentException("Unable to parse \"" . $b[1] . "\" from \"" . $str . "\" as a valid meta value");
		}

		if(is_numeric($b[0])){
			$item = self::get((int) $b[0], $meta);
		}elseif(defined(ItemIds::class . "::" . strtoupper($b[0]))){
			$item = self::get(constant(ItemIds::class . "::" . strtoupper($b[0])), $meta);
		}else{
			throw new \InvalidArgumentException("Unable to resolve \"" . $str . "\" to a valid item");
		}

		return $item;
	}

	/**
	 * Returns whether the specified item ID is already registered in the item factory.
	 *
	 * @param int $id
	 * @param int $variant
	 *
	 * @return bool
	 */
	public static function isRegistered(int $id, int $variant = 0) : bool{
		if($id < 256){
			return BlockFactory::isRegistered($id);
		}

		return isset(self::$list[self::getListOffset($id, $variant)]);
	}

	private static function getListOffset(int $id, int $variant) : int{
		if($id < -0x8000 or $id > 0x7fff){
			throw new \InvalidArgumentException("ID must be in range " . -0x8000 . " - " . 0x7fff);
		}
		return (($id & 0xffff) << 16) | ($variant & 0xffff);
	}
}<|MERGE_RESOLUTION|>--- conflicted
+++ resolved
@@ -332,22 +332,14 @@
 	/**
 	 * Returns an instance of the Item with the specified id, meta, count and NBT.
 	 *
-<<<<<<< HEAD
-	 * @param int         $id
-	 * @param int         $meta
-	 * @param int         $count
-	 * @param CompoundTag $tags
-=======
-	 * @param int                     $id
-	 * @param int                     $meta
-	 * @param int                     $count
-	 * @param CompoundTag|string|null $tags
->>>>>>> 10931228
+	 * @param int              $id
+	 * @param int              $meta
+	 * @param int              $count
+	 * @param CompoundTag|null $tags
 	 *
 	 * @return Item
 	 * @throws \InvalidArgumentException
 	 */
-<<<<<<< HEAD
 	public static function get(int $id, int $meta = 0, int $count = 1, ?CompoundTag $tags = null) : Item{
 		/** @var Item $item */
 		$item = null;
@@ -359,21 +351,6 @@
 				$item = clone self::$list[$zero];
 				$item->setDamage($meta);
 			}elseif($id < 256){ //intentionally includes negatives, for extended block IDs
-=======
-	public static function get(int $id, int $meta = 0, int $count = 1, $tags = null) : Item{
-		if(!is_string($tags) and !($tags instanceof CompoundTag) and $tags !== null){
-			throw new \TypeError("`tags` argument must be a string or CompoundTag instance, " . (is_object($tags) ? "instance of " . get_class($tags) : gettype($tags)) . " given");
-		}
-
-		try{
-			/** @var Item|null $listed */
-			$listed = self::$list[self::getListOffset($id)];
-			if($listed !== null){
-				$item = clone $listed;
-			}elseif($id >= 0 and $id < 256){ //intentionally excludes negatives because extended blocks aren't supported yet
-				/* Blocks must have a damage value 0-15, but items can have damage value -1 to indicate that they are
-				 * crafting ingredients with any-damage. */
->>>>>>> 10931228
 				$item = new ItemBlock($id, $meta);
 			}
 		}
