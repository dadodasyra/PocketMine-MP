<?php

/*
 *
 *  ____            _        _   __  __ _                  __  __ ____
 * |  _ \ ___   ___| | _____| |_|  \/  (_)_ __   ___      |  \/  |  _ \
 * | |_) / _ \ / __| |/ / _ \ __| |\/| | | '_ \ / _ \_____| |\/| | |_) |
 * |  __/ (_) | (__|   <  __/ |_| |  | | | | | |  __/_____| |  | |  __/
 * |_|   \___/ \___|_|\_\___|\__|_|  |_|_|_| |_|\___|     |_|  |_|_|
 *
 * This program is free software: you can redistribute it and/or modify
 * it under the terms of the GNU Lesser General Public License as published by
 * the Free Software Foundation, either version 3 of the License, or
 * (at your option) any later version.
 *
 * @author PocketMine Team
 * @link http://www.pocketmine.net/
 *
 *
*/

declare(strict_types=1);

/**
 * All Level related classes are here, like Generators, Populators, Noise, ...
 */
namespace pocketmine\level;

use pocketmine\block\Block;
use pocketmine\block\BlockFactory;
use pocketmine\block\UnknownBlock;
use pocketmine\entity\Entity;
use pocketmine\entity\object\ExperienceOrb;
use pocketmine\entity\object\ItemEntity;
use pocketmine\event\block\BlockBreakEvent;
use pocketmine\event\block\BlockPlaceEvent;
use pocketmine\event\block\BlockUpdateEvent;
use pocketmine\event\level\ChunkLoadEvent;
use pocketmine\event\level\ChunkPopulateEvent;
use pocketmine\event\level\ChunkUnloadEvent;
use pocketmine\event\level\LevelSaveEvent;
use pocketmine\event\level\LevelUnloadEvent;
use pocketmine\event\level\SpawnChangeEvent;
use pocketmine\event\player\PlayerInteractEvent;
use pocketmine\item\Item;
use pocketmine\item\ItemFactory;
use pocketmine\level\biome\Biome;
use pocketmine\level\format\Chunk;
use pocketmine\level\format\ChunkException;
use pocketmine\level\format\EmptySubChunk;
use pocketmine\level\format\io\LevelProvider;
use pocketmine\level\generator\Generator;
use pocketmine\level\generator\GeneratorManager;
use pocketmine\level\generator\GeneratorRegisterTask;
use pocketmine\level\generator\GeneratorUnregisterTask;
use pocketmine\level\generator\PopulationTask;
use pocketmine\level\light\BlockLightUpdate;
use pocketmine\level\light\LightPopulationTask;
use pocketmine\level\light\SkyLightUpdate;
use pocketmine\level\particle\DestroyBlockParticle;
use pocketmine\level\particle\Particle;
use pocketmine\level\sound\Sound;
use pocketmine\math\AxisAlignedBB;
use pocketmine\math\Facing;
use pocketmine\math\Vector2;
use pocketmine\math\Vector3;
use pocketmine\metadata\BlockMetadataStore;
use pocketmine\metadata\Metadatable;
use pocketmine\metadata\MetadataValue;
use pocketmine\nbt\tag\ListTag;
use pocketmine\nbt\tag\StringTag;
use pocketmine\network\mcpe\ChunkRequestTask;
use pocketmine\network\mcpe\CompressBatchPromise;
use pocketmine\network\mcpe\protocol\DataPacket;
use pocketmine\network\mcpe\protocol\LevelEventPacket;
use pocketmine\network\mcpe\protocol\LevelSoundEventPacket;
use pocketmine\network\mcpe\protocol\SetDifficultyPacket;
use pocketmine\network\mcpe\protocol\SetTimePacket;
use pocketmine\network\mcpe\protocol\UpdateBlockPacket;
use pocketmine\Player;
use pocketmine\plugin\Plugin;
use pocketmine\Server;
use pocketmine\tile\Chest;
use pocketmine\tile\Container;
use pocketmine\tile\Spawnable;
use pocketmine\tile\Tile;
use pocketmine\timings\Timings;
use pocketmine\utils\ReversePriorityQueue;

#include <rules/Level.h>

class Level implements ChunkManager, Metadatable{

	private static $levelIdCounter = 1;
	private static $chunkLoaderCounter = 1;

	public const Y_MASK = 0xFF;
	public const Y_MAX = 0x100; //256

	public const TIME_DAY = 0;
	public const TIME_SUNSET = 12000;
	public const TIME_NIGHT = 14000;
	public const TIME_SUNRISE = 23000;

	public const TIME_FULL = 24000;

	public const DIFFICULTY_PEACEFUL = 0;
	public const DIFFICULTY_EASY = 1;
	public const DIFFICULTY_NORMAL = 2;
	public const DIFFICULTY_HARD = 3;

	/** @var Tile[] */
	private $tiles = [];

	/** @var Player[] */
	private $players = [];

	/** @var Entity[] */
	private $entities = [];

	/** @var Entity[] */
	public $updateEntities = [];
	/** @var Tile[] */
	public $updateTiles = [];
	/** @var Block[][] */
	private $blockCache = [];

	/** @var CompressBatchPromise[] */
	private $chunkCache = [];

	/** @var int */
	private $sendTimeTicker = 0;

	/** @var Server */
	private $server;

	/** @var int */
	private $levelId;

	/** @var LevelProvider */
	private $provider;
	/** @var int */
	private $providerGarbageCollectionTicker = 0;

	/** @var int */
	private $worldHeight;

	/** @var ChunkLoader[] */
	private $loaders = [];
	/** @var int[] */
	private $loaderCounter = [];
	/** @var ChunkLoader[][] */
	private $chunkLoaders = [];
	/** @var Player[][] */
	private $playerLoaders = [];

	/** @var DataPacket[][] */
	private $chunkPackets = [];
	/** @var DataPacket[] */
	private $globalPackets = [];

	/** @var float[] */
	private $unloadQueue = [];

	/** @var int */
	private $time;
	/** @var bool */
	public $stopTime = false;

	/** @var float */
	private $sunAnglePercentage = 0.0;
	/** @var int */
	private $skyLightReduction = 0;

	/** @var string */
	private $folderName;
	/** @var string */
	private $displayName;

	/** @var Chunk[] */
	private $chunks = [];

	/** @var Vector3[][] */
	private $changedBlocks = [];

	/** @var ReversePriorityQueue */
	private $scheduledBlockUpdateQueue;
	/** @var int[] */
	private $scheduledBlockUpdateQueueIndex = [];

	/** @var \SplQueue */
	private $neighbourBlockUpdateQueue;

	/** @var Player[][] */
	private $chunkSendQueue = [];
	/** @var ChunkRequestTask[] */
	private $chunkSendTasks = [];

	/** @var bool[] */
	private $chunkPopulationQueue = [];
	/** @var bool[] */
	private $chunkLock = [];
	/** @var int */
	private $chunkPopulationQueueSize = 2;
	/** @var bool[] */
	private $generatorRegisteredWorkers = [];

	/** @var bool */
	private $autoSave = true;

	/** @var BlockMetadataStore */
	private $blockMetadata;

	/** @var Position */
	private $temporalPosition;
	/** @var Vector3 */
	private $temporalVector;

	/** @var int */
	private $sleepTicks = 0;

	/** @var int */
	private $chunkTickRadius;
	/** @var int[] */
	private $chunkTickList = [];
	/** @var int */
	private $chunksPerTick;
	/** @var bool */
	private $clearChunksOnTick;
	/** @var \SplFixedArray<bool> */
	private $randomTickBlocks = null;

	/** @var LevelTimings */
	public $timings;

	/** @var int */
	private $tickRate;
	/** @var int */
	public $tickRateTime = 0;
	/** @var int */
	public $tickRateCounter = 0;

	/** @var bool */
	private $doingTick = false;

	/** @var string|Generator */
	private $generator;

	/** @var bool */
	private $closed = false;

	/** @var BlockLightUpdate|null */
	private $blockLightUpdate = null;
	/** @var SkyLightUpdate|null */
	private $skyLightUpdate = null;

	public static function chunkHash(int $x, int $z) : int{
		return (($x & 0xFFFFFFFF) << 32) | ($z & 0xFFFFFFFF);
	}

	public static function blockHash(int $x, int $y, int $z) : int{
		if($y < 0 or $y >= Level::Y_MAX){
			throw new \InvalidArgumentException("Y coordinate $y is out of range!");
		}
		return (($x & 0xFFFFFFF) << 36) | (($y & Level::Y_MASK) << 28) | ($z & 0xFFFFFFF);
	}

	public static function getBlockXYZ(int $hash, ?int &$x, ?int &$y, ?int &$z) : void{
		$x = $hash >> 36;
		$y = ($hash >> 28) & Level::Y_MASK; //it's always positive
		$z = ($hash & 0xFFFFFFF) << 36 >> 36;
	}

	/**
	 * @param int      $hash
	 * @param int|null $x
	 * @param int|null $z
	 */
	public static function getXZ(int $hash, ?int &$x, ?int &$z) : void{
		$x = $hash >> 32;
		$z = ($hash & 0xFFFFFFFF) << 32 >> 32;
	}

	public static function generateChunkLoaderId(ChunkLoader $loader) : int{
		if($loader->getLoaderId() === 0){
			return self::$chunkLoaderCounter++;
		}else{
			throw new \InvalidStateException("ChunkLoader has a loader id already assigned: " . $loader->getLoaderId());
		}
	}

	/**
	 * @param string $str
	 *
	 * @return int
	 */
	public static function getDifficultyFromString(string $str) : int{
		switch(strtolower(trim($str))){
			case "0":
			case "peaceful":
			case "p":
				return Level::DIFFICULTY_PEACEFUL;

			case "1":
			case "easy":
			case "e":
				return Level::DIFFICULTY_EASY;

			case "2":
			case "normal":
			case "n":
				return Level::DIFFICULTY_NORMAL;

			case "3":
			case "hard":
			case "h":
				return Level::DIFFICULTY_HARD;
		}

		return -1;
	}

	/**
	 * Init the default level data
	 *
	 * @param Server        $server
	 * @param string        $name
	 * @param LevelProvider $provider
	 */
	public function __construct(Server $server, string $name, LevelProvider $provider){
		$this->levelId = static::$levelIdCounter++;
		$this->blockMetadata = new BlockMetadataStore($this);
		$this->server = $server;
		$this->autoSave = $server->getAutoSave();

		$this->provider = $provider;

		$this->displayName = $this->provider->getLevelData()->getName();
		$this->worldHeight = $this->provider->getWorldHeight();

		$this->server->getLogger()->info($this->server->getLanguage()->translateString("pocketmine.level.preparing", [$this->displayName]));
		$this->generator = GeneratorManager::getGenerator($this->provider->getLevelData()->getGenerator());

		$this->folderName = $name;

		$this->scheduledBlockUpdateQueue = new ReversePriorityQueue();
		$this->scheduledBlockUpdateQueue->setExtractFlags(\SplPriorityQueue::EXTR_BOTH);

		$this->neighbourBlockUpdateQueue = new \SplQueue();

		$this->time = $this->provider->getLevelData()->getTime();

		$this->chunkTickRadius = min($this->server->getViewDistance(), max(1, (int) $this->server->getProperty("chunk-ticking.tick-radius", 4)));
		$this->chunksPerTick = (int) $this->server->getProperty("chunk-ticking.per-tick", 40);
		$this->chunkPopulationQueueSize = (int) $this->server->getProperty("chunk-generation.population-queue-size", 2);
		$this->clearChunksOnTick = (bool) $this->server->getProperty("chunk-ticking.clear-tick-list", true);

		$dontTickBlocks = array_fill_keys($this->server->getProperty("chunk-ticking.disable-block-ticking", []), true);

		$this->randomTickBlocks = new \SplFixedArray(4096);
		foreach($this->randomTickBlocks as $i => $null){
			$id = $i >> 4;
			$meta = $i & 0xf;
			try{
				$block = BlockFactory::get($id, $meta); //Make sure it's a copy
			}catch(\InvalidArgumentException $e){
				continue;
			}
			if(!isset($dontTickBlocks[$id]) and $block->ticksRandomly()){
				$this->randomTickBlocks[($id << 4) | $meta] = true;
			}
		}

		$this->timings = new LevelTimings($this);
		$this->temporalPosition = new Position(0, 0, 0, $this);
		$this->temporalVector = new Vector3(0, 0, 0);
		$this->tickRate = 1;
	}

	public function getTickRate() : int{
		return $this->tickRate;
	}

	public function getTickRateTime() : float{
		return $this->tickRateTime;
	}

	public function setTickRate(int $tickRate){
		$this->tickRate = $tickRate;
	}

	public function registerGeneratorToWorker(int $worker) : void{
		$this->generatorRegisteredWorkers[$worker] = true;
		$this->server->getAsyncPool()->submitTaskToWorker(new GeneratorRegisterTask($this, $this->generator, $this->provider->getLevelData()->getGeneratorOptions()), $worker);
	}

	public function unregisterGenerator(){
		$pool = $this->server->getAsyncPool();
		foreach($pool->getRunningWorkers() as $i){
			if(isset($this->generatorRegisteredWorkers[$i])){
				$pool->submitTaskToWorker(new GeneratorUnregisterTask($this), $i);
			}
		}
		$this->generatorRegisteredWorkers = [];
	}

	public function getBlockMetadata() : BlockMetadataStore{
		return $this->blockMetadata;
	}

	public function getServer() : Server{
		return $this->server;
	}

	final public function getProvider() : LevelProvider{
		return $this->provider;
	}

	/**
	 * Returns the unique level identifier
	 */
	final public function getId() : int{
		return $this->levelId;
	}

	public function isClosed() : bool{
		return $this->closed;
	}

	public function close(){
		if($this->closed){
			throw new \InvalidStateException("Tried to close a level which is already closed");
		}

		foreach($this->chunks as $chunk){
			$this->unloadChunk($chunk->getX(), $chunk->getZ(), false);
		}

		$this->save();

		$this->unregisterGenerator();

		$this->provider->close();
		$this->provider = null;
		$this->blockMetadata = null;
		$this->blockCache = [];
		$this->temporalPosition = null;

		$this->closed = true;
	}

	public function addSound(Sound $sound, array $players = null){
		$pk = $sound->encode();
		if(!is_array($pk)){
			$pk = [$pk];
		}

		if($players === null){
			foreach($pk as $e){
				$this->broadcastPacketToViewers($sound, $e);
			}
		}else{
			$this->server->broadcastPackets($players, $pk);
		}
	}

	public function addParticle(Particle $particle, array $players = null){
		$pk = $particle->encode();
		if(!is_array($pk)){
			$pk = [$pk];
		}

		if($players === null){
			foreach($pk as $e){
				$this->broadcastPacketToViewers($particle, $e);
			}
		}else{
			$this->server->broadcastPackets($players, $pk);
		}
	}

	/**
	 * Broadcasts a LevelEvent to players in the area. This could be sound, particles, weather changes, etc.
	 *
	 * @param Vector3|null $pos If null, broadcasts to every player in the Level
	 * @param int          $evid
	 * @param int          $data
	 */
	public function broadcastLevelEvent(?Vector3 $pos, int $evid, int $data = 0){
		$pk = new LevelEventPacket();
		$pk->evid = $evid;
		$pk->data = $data;
		if($pos !== null){
			$pk->position = $pos->asVector3();
			$this->broadcastPacketToViewers($pos, $pk);
		}else{
			$pk->position = null;
			$this->broadcastGlobalPacket($pk);
		}
	}

	/**
	 * Broadcasts a LevelSoundEvent to players in the area.
	 *
	 * @param Vector3 $pos
	 * @param int     $soundId
	 * @param int     $pitch
	 * @param int     $extraData
	 * @param bool    $isBabyMob
	 * @param bool    $disableRelativeVolume If true, all players receiving this sound-event will hear the sound at full volume regardless of distance
	 */
	public function broadcastLevelSoundEvent(Vector3 $pos, int $soundId, int $pitch = 1, int $extraData = -1, bool $isBabyMob = false, bool $disableRelativeVolume = false){
		$pk = new LevelSoundEventPacket();
		$pk->sound = $soundId;
		$pk->pitch = $pitch;
		$pk->extraData = $extraData;
		$pk->isBabyMob = $isBabyMob;
		$pk->disableRelativeVolume = $disableRelativeVolume;
		$pk->position = $pos->asVector3();
		$this->broadcastPacketToViewers($pos, $pk);
	}

	public function getAutoSave() : bool{
		return $this->autoSave;
	}

	public function setAutoSave(bool $value){
		$this->autoSave = $value;
	}

	/**
	 * @internal DO NOT use this from plugins, it's for internal use only. Use Server->unloadLevel() instead.
	 *
	 * @param bool $force default false, force unload of default level
	 *
	 * @return bool
	 * @throws \InvalidStateException if trying to unload a level during level tick
	 */
	public function onUnload(bool $force = false) : bool{
		if($this->doingTick and !$force){
			throw new \InvalidStateException("Cannot unload a level during level tick");
		}

		$ev = new LevelUnloadEvent($this);

		if($this === $this->server->getDefaultLevel() and !$force){
			$ev->setCancelled(true);
		}

		$ev->call();

		if(!$force and $ev->isCancelled()){
			return false;
		}

		$this->server->getLogger()->info($this->server->getLanguage()->translateString("pocketmine.level.unloading", [$this->getName()]));
		$defaultLevel = $this->server->getDefaultLevel();
		foreach($this->getPlayers() as $player){
			if($this === $defaultLevel or $defaultLevel === null){
				$player->close($player->getLeaveMessage(), "Forced default level unload");
			}elseif($defaultLevel instanceof Level){
				$player->teleport($this->server->getDefaultLevel()->getSafeSpawn());
			}
		}

		if($this === $defaultLevel){
			$this->server->setDefaultLevel(null);
		}

		$this->server->removeLevel($this);

		$this->close();

		return true;
	}

	/**
	 * Gets the players being used in a specific chunk
	 *
	 * @param int $chunkX
	 * @param int $chunkZ
	 *
	 * @return Player[]
	 */
	public function getChunkPlayers(int $chunkX, int $chunkZ) : array{
		return $this->playerLoaders[Level::chunkHash($chunkX, $chunkZ)] ?? [];
	}

	/**
	 * Gets the chunk loaders being used in a specific chunk
	 *
	 * @param int $chunkX
	 * @param int $chunkZ
	 *
	 * @return ChunkLoader[]
	 */
	public function getChunkLoaders(int $chunkX, int $chunkZ) : array{
		return $this->chunkLoaders[Level::chunkHash($chunkX, $chunkZ)] ?? [];
	}

	/**
	 * Returns an array of players who have the target position within their view distance.
	 * @param Vector3 $pos
	 *
	 * @return Player[]
	 */
	public function getViewersForPosition(Vector3 $pos) : array{
		return $this->getChunkPlayers($pos->getFloorX() >> 4, $pos->getFloorZ() >> 4);
	}

	/**
	 * Queues a DataPacket to be sent to all players using the chunk at the specified X/Z coordinates at the end of the
	 * current tick.
	 *
	 * @param int        $chunkX
	 * @param int        $chunkZ
	 * @param DataPacket $packet
	 */
	public function addChunkPacket(int $chunkX, int $chunkZ, DataPacket $packet){
		if(!isset($this->chunkPackets[$index = Level::chunkHash($chunkX, $chunkZ)])){
			$this->chunkPackets[$index] = [$packet];
		}else{
			$this->chunkPackets[$index][] = $packet;
		}
	}

	/**
	 * Broadcasts a packet to every player who has the target position within their view distance.
	 *
	 * @param Vector3    $pos
	 * @param DataPacket $packet
	 */
	public function broadcastPacketToViewers(Vector3 $pos, DataPacket $packet) : void{
		$this->addChunkPacket($pos->getFloorX() >> 4, $pos->getFloorZ() >> 4, $packet);
	}

	/**
	 * Broadcasts a packet to every player in the level.
	 *
	 * @param DataPacket $packet
	 */
	public function broadcastGlobalPacket(DataPacket $packet) : void{
		$this->globalPackets[] = $packet;
	}

	public function registerChunkLoader(ChunkLoader $loader, int $chunkX, int $chunkZ, bool $autoLoad = true){
		$hash = $loader->getLoaderId();

		if(!isset($this->chunkLoaders[$index = Level::chunkHash($chunkX, $chunkZ)])){
			$this->chunkLoaders[$index] = [];
			$this->playerLoaders[$index] = [];
		}elseif(isset($this->chunkLoaders[$index][$hash])){
			return;
		}

		$this->chunkLoaders[$index][$hash] = $loader;
		if($loader instanceof Player){
			$this->playerLoaders[$index][$hash] = $loader;
		}

		if(!isset($this->loaders[$hash])){
			$this->loaderCounter[$hash] = 1;
			$this->loaders[$hash] = $loader;
		}else{
			++$this->loaderCounter[$hash];
		}

		$this->cancelUnloadChunkRequest($chunkX, $chunkZ);

		if($autoLoad){
			$this->loadChunk($chunkX, $chunkZ);
		}
	}

	public function unregisterChunkLoader(ChunkLoader $loader, int $chunkX, int $chunkZ){
		if(isset($this->chunkLoaders[$index = Level::chunkHash($chunkX, $chunkZ)][$hash = $loader->getLoaderId()])){
			unset($this->chunkLoaders[$index][$hash]);
			unset($this->playerLoaders[$index][$hash]);
			if(count($this->chunkLoaders[$index]) === 0){
				unset($this->chunkLoaders[$index]);
				unset($this->playerLoaders[$index]);
				$this->unloadChunkRequest($chunkX, $chunkZ, true);
			}

			if(--$this->loaderCounter[$hash] === 0){
				unset($this->loaderCounter[$hash]);
				unset($this->loaders[$hash]);
			}
		}
	}

	/**
	 * WARNING: Do not use this, it's only for internal use.
	 * Changes to this function won't be recorded on the version.
	 *
	 * @param Player ...$targets If empty, will send to all players in the level.
	 */
	public function sendTime(Player ...$targets){
		$pk = new SetTimePacket();
		$pk->time = $this->time;

		if(empty($targets)){
			$this->broadcastGlobalPacket($pk);
		}else{
			$this->server->broadcastPacket($targets, $pk);
		}
	}

	/**
	 * WARNING: Do not use this, it's only for internal use.
	 * Changes to this function won't be recorded on the version.
	 *
	 * @param int $currentTick
	 *
	 */
	public function doTick(int $currentTick){
		if($this->closed){
			throw new \InvalidStateException("Attempted to tick a Level which has been closed");
		}

		$this->timings->doTick->startTiming();
		$this->doingTick = true;
		try{
			$this->actuallyDoTick($currentTick);
		}finally{
			$this->doingTick = false;
			$this->timings->doTick->stopTiming();
		}
	}

	protected function actuallyDoTick(int $currentTick) : void{
		if(!$this->stopTime){
			$this->time++;
		}

		$this->sunAnglePercentage = $this->computeSunAnglePercentage(); //Sun angle depends on the current time
		$this->skyLightReduction = $this->computeSkyLightReduction(); //Sky light reduction depends on the sun angle

		if(++$this->sendTimeTicker === 200){
			$this->sendTime();
			$this->sendTimeTicker = 0;
		}

		$this->unloadChunks();
		if(++$this->providerGarbageCollectionTicker >= 6000){
			$this->provider->doGarbageCollection();
			$this->providerGarbageCollectionTicker = 0;
		}

		//Do block updates
		$this->timings->doTickPending->startTiming();

		//Delayed updates
		while($this->scheduledBlockUpdateQueue->count() > 0 and $this->scheduledBlockUpdateQueue->current()["priority"] <= $currentTick){
			$block = $this->getBlock($this->scheduledBlockUpdateQueue->extract()["data"]);
			unset($this->scheduledBlockUpdateQueueIndex[Level::blockHash($block->x, $block->y, $block->z)]);
			$block->onScheduledUpdate();
		}

		//Normal updates
		while($this->neighbourBlockUpdateQueue->count() > 0){
			$index = $this->neighbourBlockUpdateQueue->dequeue();
			Level::getBlockXYZ($index, $x, $y, $z);

			$block = $this->getBlockAt($x, $y, $z);
			$block->readStateFromWorld(); //for blocks like fences, force recalculation of connected AABBs

			$ev = new BlockUpdateEvent($block);
			$ev->call();
			if(!$ev->isCancelled()){
				$block->onNearbyBlockChange();
			}
		}

		$this->timings->doTickPending->stopTiming();

		$this->timings->entityTick->startTiming();
		//Update entities that need update
		Timings::$tickEntityTimer->startTiming();
		foreach($this->updateEntities as $id => $entity){
			if($entity->isClosed() or !$entity->onUpdate($currentTick)){
				unset($this->updateEntities[$id]);
			}
			if($entity->isFlaggedForDespawn()){
				$entity->close();
			}
		}
		Timings::$tickEntityTimer->stopTiming();
		$this->timings->entityTick->stopTiming();

		$this->timings->tileEntityTick->startTiming();
		Timings::$tickTileEntityTimer->startTiming();
		//Update tiles that need update
		foreach($this->updateTiles as $blockHash => $tile){
			if(!$tile->onUpdate()){
				unset($this->updateTiles[$blockHash]);
			}
		}
		Timings::$tickTileEntityTimer->stopTiming();
		$this->timings->tileEntityTick->stopTiming();

		$this->timings->doTickTiles->startTiming();
		$this->tickChunks();
		$this->timings->doTickTiles->stopTiming();

		$this->executeQueuedLightUpdates();

		if(count($this->changedBlocks) > 0){
			if(count($this->players) > 0){
				foreach($this->changedBlocks as $index => $blocks){
					if(empty($blocks)){ //blocks can be set normally and then later re-set with direct send
						continue;
					}
					unset($this->chunkCache[$index]);
					Level::getXZ($index, $chunkX, $chunkZ);
					if(count($blocks) > 512){
						$chunk = $this->getChunk($chunkX, $chunkZ);
						foreach($this->getChunkPlayers($chunkX, $chunkZ) as $p){
							$p->onChunkChanged($chunk);
						}
					}else{
						$this->sendBlocks($this->getChunkPlayers($chunkX, $chunkZ), $blocks);
					}
				}
			}else{
				$this->chunkCache = [];
			}

			$this->changedBlocks = [];

		}

		foreach($this->players as $p){
			$p->doChunkRequests();
		}
		$this->processChunkRequests();

		if($this->sleepTicks > 0 and --$this->sleepTicks <= 0){
			$this->checkSleep();
		}

		if(!empty($this->globalPackets)){
			if(!empty($this->players)){
				$this->server->broadcastPackets($this->players, $this->globalPackets);
			}
			$this->globalPackets = [];
		}

		foreach($this->chunkPackets as $index => $entries){
			Level::getXZ($index, $chunkX, $chunkZ);
			$chunkPlayers = $this->getChunkPlayers($chunkX, $chunkZ);
			if(count($chunkPlayers) > 0){
				$this->server->broadcastPackets($chunkPlayers, $entries);
			}
		}

		$this->chunkPackets = [];
	}

	public function checkSleep(){
		if(count($this->players) === 0){
			return;
		}

		$resetTime = true;
		foreach($this->getPlayers() as $p){
			if(!$p->isSleeping()){
				$resetTime = false;
				break;
			}
		}

		if($resetTime){
			$time = $this->getTime() % Level::TIME_FULL;

			if($time >= Level::TIME_NIGHT and $time < Level::TIME_SUNRISE){
				$this->setTime($this->getTime() + Level::TIME_FULL - $time);

				foreach($this->getPlayers() as $p){
					$p->stopSleep();
				}
			}
		}
	}

	public function setSleepTicks(int $ticks) : void{
		$this->sleepTicks = $ticks;
	}

	/**
	 * @param Player[]  $target
	 * @param Vector3[] $blocks
	 */
	public function sendBlocks(array $target, array $blocks){
		$packets = [];

		foreach($blocks as $b){
			if(!($b instanceof Vector3)){
				throw new \TypeError("Expected Vector3 in blocks array, got " . (is_object($b) ? get_class($b) : gettype($b)));
			}
			$pk = new UpdateBlockPacket();

			$pk->x = $b->x;
			$pk->y = $b->y;
			$pk->z = $b->z;

			if($b instanceof Block){
				$pk->blockRuntimeId = $b->getRuntimeId();
			}else{
				$fullBlock = $this->getFullBlock($b->x, $b->y, $b->z);
				$pk->blockRuntimeId = BlockFactory::toStaticRuntimeId($fullBlock >> 4, $fullBlock & 0xf);
			}

			$packets[] = $pk;
		}

		$this->server->broadcastPackets($target, $packets);
	}

	public function clearCache(bool $force = false){
		if($force){
			$this->chunkCache = [];
			$this->blockCache = [];
		}else{
			$count = 0;
			foreach($this->blockCache as $list){
				$count += count($list);
				if($count > 2048){
					$this->blockCache = [];
					break;
				}
			}
		}
	}

	public function clearChunkCache(int $chunkX, int $chunkZ){
		unset($this->chunkCache[Level::chunkHash($chunkX, $chunkZ)]);
	}

	public function getRandomTickedBlocks() : \SplFixedArray{
		return $this->randomTickBlocks;
	}

	public function addRandomTickedBlock(int $id, int $variant = 0){
		$block = BlockFactory::get($id, $variant);
		if($block instanceof UnknownBlock){
			throw new \InvalidArgumentException("ID $id variant $variant is unknown, cannot do random-tick");
		}
		$this->randomTickBlocks[($id << 4) | $variant] = true;
	}

	public function removeRandomTickedBlock(int $id, int $variant = 0){
		$this->randomTickBlocks[($id << 4) | $variant] = null;
	}

	private function tickChunks(){
		if($this->chunksPerTick <= 0 or count($this->loaders) === 0){
			$this->chunkTickList = [];
			return;
		}

		$chunksPerLoader = min(200, max(1, (int) ((($this->chunksPerTick - count($this->loaders)) / count($this->loaders)) + 0.5)));
		$randRange = 3 + $chunksPerLoader / 30;
		$randRange = (int) ($randRange > $this->chunkTickRadius ? $this->chunkTickRadius : $randRange);

		foreach($this->loaders as $loader){
			$chunkX = (int) floor($loader->getX()) >> 4;
			$chunkZ = (int) floor($loader->getZ()) >> 4;

			$index = Level::chunkHash($chunkX, $chunkZ);
			$existingLoaders = max(0, $this->chunkTickList[$index] ?? 0);
			$this->chunkTickList[$index] = $existingLoaders + 1;
			for($chunk = 0; $chunk < $chunksPerLoader; ++$chunk){
				$dx = mt_rand(-$randRange, $randRange);
				$dz = mt_rand(-$randRange, $randRange);
				$hash = Level::chunkHash($dx + $chunkX, $dz + $chunkZ);
				if(!isset($this->chunkTickList[$hash]) and isset($this->chunks[$hash])){
					$this->chunkTickList[$hash] = -1;
				}
			}
		}

		foreach($this->chunkTickList as $index => $loaders){
			Level::getXZ($index, $chunkX, $chunkZ);

			for($cx = -1; $cx <= 1; ++$cx){
				for($cz = -1; $cz <= 1; ++$cz){
					if(!isset($this->chunks[Level::chunkHash($chunkX + $cx, $chunkZ + $cz)])){
						unset($this->chunkTickList[$index]);
						goto skip_to_next; //no "continue 3" thanks!
					}
				}
			}

			if($loaders <= 0){
				unset($this->chunkTickList[$index]);
			}

			$chunk = $this->chunks[$index];
			foreach($chunk->getEntities() as $entity){
				$entity->scheduleUpdate();
			}


			foreach($chunk->getSubChunks() as $Y => $subChunk){
				if(!($subChunk instanceof EmptySubChunk)){
					for($i = 0; $i < 3; ++$i){
						$k = mt_rand(0, 0xfff);
						$x = $k & 0x0f;
						$y = ($k >> 4) & 0x0f;
						$z = ($k >> 8) & 0x0f;

						$state = $subChunk->getFullBlock($x, $y, $z);

						if($this->randomTickBlocks[$state & ~BlockFactory::getStateMask($state >> 4)]){
							/** @var Block $block */
							$block = BlockFactory::fromFullBlock($state, $this->temporalPosition->setComponents(
								$chunkX * 16 + $x,
								($Y << 4) + $y,
								$chunkZ * 16 + $z
							));
							$block->onRandomTick();
						}
					}
				}
			}

			skip_to_next: //dummy label to break out of nested loops
		}

		if($this->clearChunksOnTick){
			$this->chunkTickList = [];
		}
	}

	public function __debugInfo() : array{
		return [];
	}

	/**
	 * @param bool $force
	 *
	 * @return bool
	 */
	public function save(bool $force = false) : bool{

		if(!$this->getAutoSave() and !$force){
			return false;
		}

		(new LevelSaveEvent($this))->call();

		$this->provider->getLevelData()->setTime($this->time);
		$this->saveChunks();
		$this->provider->getLevelData()->save();

		return true;
	}

	public function saveChunks(){
		foreach($this->chunks as $chunk){
			if(($chunk->hasChanged() or count($chunk->getTiles()) > 0 or count($chunk->getSavableEntities()) > 0) and $chunk->isGenerated()){
				$this->provider->saveChunk($chunk);
				$chunk->setChanged(false);
			}
		}
	}

	/**
	 * Schedules a block update to be executed after the specified number of ticks.
	 * Blocks will be updated with the scheduled update type.
	 *
	 * @param Vector3 $pos
	 * @param int     $delay
	 */
	public function scheduleDelayedBlockUpdate(Vector3 $pos, int $delay){
		if(
			!$this->isInWorld($pos->x, $pos->y, $pos->z) or
			(isset($this->scheduledBlockUpdateQueueIndex[$index = Level::blockHash($pos->x, $pos->y, $pos->z)]) and $this->scheduledBlockUpdateQueueIndex[$index] <= $delay)
		){
			return;
		}
		$this->scheduledBlockUpdateQueueIndex[$index] = $delay;
		$this->scheduledBlockUpdateQueue->insert(new Vector3((int) $pos->x, (int) $pos->y, (int) $pos->z), $delay + $this->server->getTick());
	}

	/**
	 * Schedules the blocks around the specified position to be updated at the end of this tick.
	 * Blocks will be updated with the normal update type.
	 *
	 * @param Vector3 $pos
	 */
	public function scheduleNeighbourBlockUpdates(Vector3 $pos){
		$pos = $pos->floor();

		foreach(Facing::ALL as $face){
			$side = $pos->getSide($face);
			if($this->isInWorld($side->x, $side->y, $side->z)){
				$this->neighbourBlockUpdateQueue->enqueue(Level::blockHash($side->x, $side->y, $side->z));
			}
		}
	}

	/**
	 * @param AxisAlignedBB $bb
	 * @param bool          $targetFirst
	 *
	 * @return Block[]
	 */
	public function getCollisionBlocks(AxisAlignedBB $bb, bool $targetFirst = false) : array{
		$minX = (int) floor($bb->minX - 1);
		$minY = (int) floor($bb->minY - 1);
		$minZ = (int) floor($bb->minZ - 1);
		$maxX = (int) floor($bb->maxX + 1);
		$maxY = (int) floor($bb->maxY + 1);
		$maxZ = (int) floor($bb->maxZ + 1);

		$collides = [];

		if($targetFirst){
			for($z = $minZ; $z <= $maxZ; ++$z){
				for($x = $minX; $x <= $maxX; ++$x){
					for($y = $minY; $y <= $maxY; ++$y){
						$block = $this->getBlockAt($x, $y, $z);
						if($block->collidesWithBB($bb)){
							return [$block];
						}
					}
				}
			}
		}else{
			for($z = $minZ; $z <= $maxZ; ++$z){
				for($x = $minX; $x <= $maxX; ++$x){
					for($y = $minY; $y <= $maxY; ++$y){
						$block = $this->getBlockAt($x, $y, $z);
						if($block->collidesWithBB($bb)){
							$collides[] = $block;
						}
					}
				}
			}
		}


		return $collides;
	}

	/**
	 * @param Vector3 $pos
	 *
	 * @return bool
	 */
	public function isFullBlock(Vector3 $pos) : bool{
		if($pos instanceof Block){
			if($pos->isSolid()){
				return true;
			}
			$bb = $pos->getBoundingBox();
		}else{
			$bb = $this->getBlock($pos)->getBoundingBox();
		}

		return $bb !== null and $bb->getAverageEdgeLength() >= 1;
	}

	/**
	 * @param Entity        $entity
	 * @param AxisAlignedBB $bb
	 * @param bool          $entities
	 *
	 * @return AxisAlignedBB[]
	 */
	public function getCollisionCubes(Entity $entity, AxisAlignedBB $bb, bool $entities = true) : array{
		$minX = (int) floor($bb->minX - 1);
		$minY = (int) floor($bb->minY - 1);
		$minZ = (int) floor($bb->minZ - 1);
		$maxX = (int) floor($bb->maxX + 1);
		$maxY = (int) floor($bb->maxY + 1);
		$maxZ = (int) floor($bb->maxZ + 1);

		$collides = [];

		for($z = $minZ; $z <= $maxZ; ++$z){
			for($x = $minX; $x <= $maxX; ++$x){
				for($y = $minY; $y <= $maxY; ++$y){
					$block = $this->getBlockAt($x, $y, $z);
					foreach($block->getCollisionBoxes() as $blockBB){
						if($blockBB->intersectsWith($bb)){
							$collides[] = $blockBB;
						}
					}
				}
			}
		}

		if($entities){
			foreach($this->getCollidingEntities($bb->expandedCopy(0.25, 0.25, 0.25), $entity) as $ent){
				$collides[] = clone $ent->boundingBox;
			}
		}

		return $collides;
	}

	public function getFullLight(Vector3 $pos) : int{
		return $this->getFullLightAt($pos->x, $pos->y, $pos->z);
	}

	public function getFullLightAt(int $x, int $y, int $z) : int{
		$skyLight = $this->getRealBlockSkyLightAt($x, $y, $z);
		if($skyLight < 15){
			return max($skyLight, $this->getBlockLightAt($x, $y, $z));
		}else{
			return $skyLight;
		}
	}

	/**
	 * Computes the percentage of a circle away from noon the sun is currently at. This can be multiplied by 2 * M_PI to
	 * get an angle in radians, or by 360 to get an angle in degrees.
	 *
	 * @return float
	 */
	public function computeSunAnglePercentage() : float{
		$timeProgress = ($this->time % 24000) / 24000;

		//0.0 needs to be high noon, not dusk
		$sunProgress = $timeProgress + ($timeProgress < 0.25 ? 0.75 : -0.25);

		//Offset the sun progress to be above the horizon longer at dusk and dawn
		//this is roughly an inverted sine curve, which pushes the sun progress back at dusk and forwards at dawn
		$diff = (((1 - ((cos($sunProgress * M_PI) + 1) / 2)) - $sunProgress) / 3);

		return $sunProgress + $diff;
	}

	/**
	 * Returns the percentage of a circle away from noon the sun is currently at.
	 * @return float
	 */
	public function getSunAnglePercentage() : float{
		return $this->sunAnglePercentage;
	}

	/**
	 * Returns the current sun angle in radians.
	 * @return float
	 */
	public function getSunAngleRadians() : float{
		return $this->sunAnglePercentage * 2 * M_PI;
	}

	/**
	 * Returns the current sun angle in degrees.
	 * @return float
	 */
	public function getSunAngleDegrees() : float{
		return $this->sunAnglePercentage * 360.0;
	}

	/**
	 * Computes how many points of sky light is subtracted based on the current time. Used to offset raw chunk sky light
	 * to get a real light value.
	 *
	 * @return int
	 */
	public function computeSkyLightReduction() : int{
		$percentage = max(0, min(1, -(cos($this->getSunAngleRadians()) * 2 - 0.5)));

		//TODO: check rain and thunder level

		return (int) ($percentage * 11);
	}

	/**
	 * Returns how many points of sky light is subtracted based on the current time.
	 * @return int
	 */
	public function getSkyLightReduction() : int{
		return $this->skyLightReduction;
	}

	/**
	 * Returns the sky light level at the specified coordinates, offset by the current time and weather.
	 *
	 * @param int $x
	 * @param int $y
	 * @param int $z
	 *
	 * @return int 0-15
	 */
	public function getRealBlockSkyLightAt(int $x, int $y, int $z) : int{
		$light = $this->getBlockSkyLightAt($x, $y, $z) - $this->skyLightReduction;
		return $light < 0 ? 0 : $light;
	}

	/**
	 * @param $x
	 * @param $y
	 * @param $z
	 *
	 * @return int bitmap, (id << 4) | data
	 */
	public function getFullBlock(int $x, int $y, int $z) : int{
		return $this->getChunk($x >> 4, $z >> 4, false)->getFullBlock($x & 0x0f, $y, $z & 0x0f);
	}

	public function isInWorld(int $x, int $y, int $z) : bool{
		return (
			$x <= INT32_MAX and $x >= INT32_MIN and
			$y < $this->worldHeight and $y >= 0 and
			$z <= INT32_MAX and $z >= INT32_MIN
		);
	}

	/**
	 * Gets the Block object at the Vector3 location. This method wraps around {@link getBlockAt}, converting the
	 * vector components to integers.
	 *
	 * Note: If you're using this for performance-sensitive code, and you're guaranteed to be supplying ints in the
	 * specified vector, consider using {@link getBlockAt} instead for better performance.
	 *
	 * @param Vector3 $pos
	 * @param bool    $cached Whether to use the block cache for getting the block (faster, but may be inaccurate)
	 * @param bool    $addToCache Whether to cache the block object created by this method call.
	 *
	 * @return Block
	 */
	public function getBlock(Vector3 $pos, bool $cached = true, bool $addToCache = true) : Block{
		return $this->getBlockAt((int) floor($pos->x), (int) floor($pos->y), (int) floor($pos->z), $cached, $addToCache);
	}

	/**
	 * Gets the Block object at the specified coordinates.
	 *
	 * Note for plugin developers: If you are using this method a lot (thousands of times for many positions for
	 * example), you may want to set addToCache to false to avoid using excessive amounts of memory.
	 *
	 * @param int  $x
	 * @param int  $y
	 * @param int  $z
	 * @param bool $cached Whether to use the block cache for getting the block (faster, but may be inaccurate)
	 * @param bool $addToCache Whether to cache the block object created by this method call.
	 *
	 * @return Block
	 */
	public function getBlockAt(int $x, int $y, int $z, bool $cached = true, bool $addToCache = true) : Block{
		$id = 0;
		$meta = 0;
		$blockHash = null;
		$chunkHash = Level::chunkHash($x >> 4, $z >> 4);

		if($this->isInWorld($x, $y, $z)){
			$blockHash = Level::blockHash($x, $y, $z);

			if($cached and isset($this->blockCache[$chunkHash][$blockHash])){
				return $this->blockCache[$chunkHash][$blockHash];
			}

			$chunk = $this->chunks[$chunkHash] ?? null;
			if($chunk !== null){
				$fullState = $chunk->getFullBlock($x & 0x0f, $y, $z & 0x0f);
				$id = $fullState >> 4;
				$meta = $fullState & 0xf;
			}else{
				$addToCache = false;
			}
		}

		$block = BlockFactory::get($id, $meta);

		$block->x = $x;
		$block->y = $y;
		$block->z = $z;
		$block->level = $this;

		static $dynamicStateRead = false;

		if($dynamicStateRead){
			//this call was generated by a parent getBlock() call calculating dynamic stateinfo
			//don't calculate dynamic state and don't add to block cache (since it won't have dynamic state calculated).
			//this ensures that it's impossible for dynamic state properties to recursively depend on each other.
			$addToCache = false;
		}else{
			$dynamicStateRead = true;
			$block->readStateFromWorld();
			$dynamicStateRead = false;
		}

		if($addToCache and $blockHash !== null){
			$this->blockCache[$chunkHash][$blockHash] = $block;
		}

		return $block;
	}

	public function updateAllLight(Vector3 $pos){
		$this->updateBlockSkyLight($pos->x, $pos->y, $pos->z);
		$this->updateBlockLight($pos->x, $pos->y, $pos->z);
	}

	/**
	 * Returns the highest block light level available in the positions adjacent to the specified block coordinates.
	 *
	 * @param int $x
	 * @param int $y
	 * @param int $z
	 *
	 * @return int
	 */
	public function getHighestAdjacentBlockSkyLight(int $x, int $y, int $z) : int{
		return max([
			$this->getBlockSkyLightAt($x + 1, $y, $z),
			$this->getBlockSkyLightAt($x - 1, $y, $z),
			$this->getBlockSkyLightAt($x, $y + 1, $z),
			$this->getBlockSkyLightAt($x, $y - 1, $z),
			$this->getBlockSkyLightAt($x, $y, $z + 1),
			$this->getBlockSkyLightAt($x, $y, $z - 1)
		]);
	}

	public function updateBlockSkyLight(int $x, int $y, int $z){
		$this->timings->doBlockSkyLightUpdates->startTiming();

		$oldHeightMap = $this->getHeightMap($x, $z);
		$source = $this->getBlockAt($x, $y, $z);

		$yPlusOne = $y + 1;

		if($yPlusOne === $oldHeightMap){ //Block changed directly beneath the heightmap. Check if a block was removed or changed to a different light-filter.
			$newHeightMap = $this->getChunk($x >> 4, $z >> 4)->recalculateHeightMapColumn($x & 0x0f, $z & 0x0f);
		}elseif($yPlusOne > $oldHeightMap){ //Block changed above the heightmap.
			if($source->getLightFilter() > 0 or $source->diffusesSkyLight()){
				$this->setHeightMap($x, $z, $yPlusOne);
				$newHeightMap = $yPlusOne;
			}else{ //Block changed which has no effect on direct sky light, for example placing or removing glass.
				$this->timings->doBlockSkyLightUpdates->stopTiming();
				return;
			}
		}else{ //Block changed below heightmap
			$newHeightMap = $oldHeightMap;
		}

		if($this->skyLightUpdate === null){
			$this->skyLightUpdate = new SkyLightUpdate($this);
		}
		if($newHeightMap > $oldHeightMap){ //Heightmap increase, block placed, remove sky light
			for($i = $y; $i >= $oldHeightMap; --$i){
				$this->skyLightUpdate->setAndUpdateLight($x, $i, $z, 0); //Remove all light beneath, adjacent recalculation will handle the rest.
			}
		}elseif($newHeightMap < $oldHeightMap){ //Heightmap decrease, block changed or removed, add sky light
			for($i = $y; $i >= $newHeightMap; --$i){
				$this->skyLightUpdate->setAndUpdateLight($x, $i, $z, 15);
			}
		}else{ //No heightmap change, block changed "underground"
			$this->skyLightUpdate->setAndUpdateLight($x, $y, $z, max(0, $this->getHighestAdjacentBlockSkyLight($x, $y, $z) - BlockFactory::$lightFilter[($source->getId() << 4) | $source->getDamage()]));
		}

		$this->timings->doBlockSkyLightUpdates->stopTiming();
	}

	/**
	 * Returns the highest block light level available in the positions adjacent to the specified block coordinates.
	 *
	 * @param int $x
	 * @param int $y
	 * @param int $z
	 *
	 * @return int
	 */
	public function getHighestAdjacentBlockLight(int $x, int $y, int $z) : int{
		return max([
			$this->getBlockLightAt($x + 1, $y, $z),
			$this->getBlockLightAt($x - 1, $y, $z),
			$this->getBlockLightAt($x, $y + 1, $z),
			$this->getBlockLightAt($x, $y - 1, $z),
			$this->getBlockLightAt($x, $y, $z + 1),
			$this->getBlockLightAt($x, $y, $z - 1)
		]);
	}

	public function updateBlockLight(int $x, int $y, int $z){
		$this->timings->doBlockLightUpdates->startTiming();

		$block = $this->getBlockAt($x, $y, $z);
		$newLevel = max($block->getLightLevel(), $this->getHighestAdjacentBlockLight($x, $y, $z) - BlockFactory::$lightFilter[($block->getId() << 4) | $block->getDamage()]);

		if($this->blockLightUpdate === null){
			$this->blockLightUpdate = new BlockLightUpdate($this);
		}
		$this->blockLightUpdate->setAndUpdateLight($x, $y, $z, $newLevel);

		$this->timings->doBlockLightUpdates->stopTiming();
	}

	public function executeQueuedLightUpdates() : void{
		if($this->blockLightUpdate !== null){
			$this->timings->doBlockLightUpdates->startTiming();
			$this->blockLightUpdate->execute();
			$this->blockLightUpdate = null;
			$this->timings->doBlockLightUpdates->stopTiming();
		}

		if($this->skyLightUpdate !== null){
			$this->timings->doBlockSkyLightUpdates->startTiming();
			$this->skyLightUpdate->execute();
			$this->skyLightUpdate = null;
			$this->timings->doBlockSkyLightUpdates->stopTiming();
		}
	}

	/**
	 * Sets on Vector3 the data from a Block object,
	 * does block updates and puts the changes to the send queue.
	 *
	 * If $update is true, it'll get the neighbour blocks (6 sides) and update them.
	 * If you are doing big changes, you might want to set this to false, then update manually.
	 *
	 * @param Vector3 $pos
	 * @param Block   $block
	 * @param bool    $update
	 *
	 * @return bool Whether the block has been updated or not
	 */
	public function setBlock(Vector3 $pos, Block $block, bool $update = true) : bool{
		$pos = $pos->floor();
		if(!$this->isInWorld($pos->x, $pos->y, $pos->z)){
			throw new \InvalidArgumentException("Pos x=$pos->x,y=$pos->y,z=$pos->z is outside of the world bounds");
		}

		$this->timings->setBlock->startTiming();

		if(!($pos instanceof Position)){
			$pos = $this->temporalPosition->setComponents($pos->x, $pos->y, $pos->z);
		}

		$block = clone $block;

		$block->position($pos);
		$block->writeStateToWorld();

		$chunkHash = Level::chunkHash($pos->x >> 4, $pos->z >> 4);
		$blockHash = Level::blockHash($pos->x, $pos->y, $pos->z);

		unset($this->blockCache[$chunkHash][$blockHash]);

		if(!isset($this->changedBlocks[$chunkHash])){
			$this->changedBlocks[$chunkHash] = [];
		}
		$this->changedBlocks[$chunkHash][$blockHash] = $block;

		foreach($this->getChunkLoaders($pos->x >> 4, $pos->z >> 4) as $loader){
			$loader->onBlockChanged($block);
		}

		if($update){
			$this->updateAllLight($block);

			$ev = new BlockUpdateEvent($block);
			$ev->call();
			if(!$ev->isCancelled()){
				foreach($this->getNearbyEntities(AxisAlignedBB::one()->offset($block->x, $block->y, $block->z)->expand(1, 1, 1)) as $entity){
					$entity->onNearbyBlockChange();
				}
				$ev->getBlock()->onNearbyBlockChange();
				$this->scheduleNeighbourBlockUpdates($pos);
			}
		}

		$this->timings->setBlock->stopTiming();

		return true;
	}

	/**
	 * @param Vector3 $source
	 * @param Item    $item
	 * @param Vector3 $motion
	 * @param int     $delay
	 *
	 * @return ItemEntity|null
	 */
	public function dropItem(Vector3 $source, Item $item, Vector3 $motion = null, int $delay = 10){
		$motion = $motion ?? new Vector3(lcg_value() * 0.2 - 0.1, 0.2, lcg_value() * 0.2 - 0.1);
		$itemTag = $item->nbtSerialize();
		$itemTag->setName("Item");

		if(!$item->isNull()){
			$nbt = Entity::createBaseNBT($source, $motion, lcg_value() * 360, 0);
			$nbt->setShort("Health", 5);
			$nbt->setShort("PickupDelay", $delay);
			$nbt->setTag($itemTag);
			$itemEntity = Entity::createEntity("Item", $this, $nbt);

			if($itemEntity instanceof ItemEntity){
				$itemEntity->spawnToAll();

				return $itemEntity;
			}
		}
		return null;
	}

	/**
	 * Drops XP orbs into the world for the specified amount, splitting the amount into several orbs if necessary.
	 *
	 * @param Vector3 $pos
	 * @param int     $amount
	 *
	 * @return ExperienceOrb[]
	 */
	public function dropExperience(Vector3 $pos, int $amount) : array{
		/** @var ExperienceOrb[] $orbs */
		$orbs = [];

		foreach(ExperienceOrb::splitIntoOrbSizes($amount) as $split){
			$nbt = Entity::createBaseNBT(
				$pos,
				$this->temporalVector->setComponents((lcg_value() * 0.2 - 0.1) * 2, lcg_value() * 0.4, (lcg_value() * 0.2 - 0.1) * 2),
				lcg_value() * 360,
				0
			);
			$nbt->setShort(ExperienceOrb::TAG_VALUE_PC, $split);

			$orb = Entity::createEntity("XPOrb", $this, $nbt);
			if($orb === null){
				continue;
			}

			$orb->spawnToAll();
			if($orb instanceof ExperienceOrb){
				$orbs[] = $orb;
			}
		}

		return $orbs;
	}

	/**
	 * Checks if the level spawn protection radius will prevent the player from using items or building at the specified
	 * Vector3 position.
	 *
	 * @param Player  $player
	 * @param Vector3 $vector
	 *
	 * @return bool true if spawn protection cancelled the action, false if not.
	 */
	public function checkSpawnProtection(Player $player, Vector3 $vector) : bool{
		if(!$player->hasPermission("pocketmine.spawnprotect.bypass") and ($distance = $this->server->getSpawnRadius()) > -1){
			$t = new Vector2($vector->x, $vector->z);

			$spawnLocation = $this->getSpawnLocation();
			$s = new Vector2($spawnLocation->x, $spawnLocation->z);
			if($t->distance($s) <= $distance){
				return true;
			}
		}

		return false;
	}

	/**
	 * Tries to break a block using a item, including Player time checks if available
	 * It'll try to lower the durability if Item is a tool, and set it to Air if broken.
	 *
	 * @param Vector3 $vector
	 * @param Item    &$item (if null, can break anything)
	 * @param Player  $player
	 * @param bool    $createParticles
	 *
	 * @return bool
	 */
	public function useBreakOn(Vector3 $vector, Item &$item = null, Player $player = null, bool $createParticles = false) : bool{
		$target = $this->getBlock($vector);
		$affectedBlocks = $target->getAffectedBlocks();

		if($item === null){
			$item = ItemFactory::get(Item::AIR, 0, 0);
		}

		$drops = [];
		if($player === null or !$player->isCreative()){
			$drops = array_merge(...array_map(function(Block $block) use ($item) : array{ return $block->getDrops($item); }, $affectedBlocks));
		}

		$xpDrop = 0;
		if($player !== null and !$player->isCreative()){
			$xpDrop = array_sum(array_map(function(Block $block) use ($item) : int{ return $block->getXpDropForTool($item); }, $affectedBlocks));
		}

		if($player !== null){
			$ev = new BlockBreakEvent($player, $target, $item, $player->isCreative(), $drops, $xpDrop);

			if(($player->isSurvival() and !$target->isBreakable($item)) or $player->isSpectator()){
				$ev->setCancelled();
			}elseif($this->checkSpawnProtection($player, $target)){
				$ev->setCancelled(); //set it to cancelled so plugins can bypass this
			}

			if($player->isAdventure(true) and !$ev->isCancelled()){
				$tag = $item->getNamedTagEntry("CanDestroy");
				$canBreak = false;
				if($tag instanceof ListTag){
					foreach($tag as $v){
						if($v instanceof StringTag){
							$entry = ItemFactory::fromString($v->getValue());
							if($entry->getBlock()->isSameType($target)){
								$canBreak = true;
								break;
							}
						}
					}
				}

				$ev->setCancelled(!$canBreak);
			}

			$ev->call();
			if($ev->isCancelled()){
				return false;
			}

			$drops = $ev->getDrops();
			$xpDrop = $ev->getXpDropAmount();

		}elseif(!$target->isBreakable($item)){
			return false;
		}

		foreach($affectedBlocks as $t){
			$this->destroyBlockInternal($t, $item, $player, $createParticles);
		}

		$item->onDestroyBlock($target);

		if(!empty($drops)){
			$dropPos = $target->add(0.5, 0.5, 0.5);
			foreach($drops as $drop){
				if(!$drop->isNull()){
					$this->dropItem($dropPos, $drop);
				}
			}
		}

		if($xpDrop > 0){
			$this->dropExperience($target->add(0.5, 0.5, 0.5), $xpDrop);
		}

		return true;
	}

	private function destroyBlockInternal(Block $target, Item $item, ?Player $player = null, bool $createParticles = false) : void{
		if($createParticles){
			$this->addParticle(new DestroyBlockParticle($target->add(0.5, 0.5, 0.5), $target));
		}

		$target->onBreak($item, $player);

		$tile = $this->getTile($target);
		if($tile !== null){
			if($tile instanceof Container){
				if($tile instanceof Chest){
					$tile->unpair();
				}

				$tile->getInventory()->dropContents($this, $target);
			}

			$tile->close();
		}
	}

	/**
	 * Uses a item on a position and face, placing it or activating the block
	 *
	 * @param Vector3      $vector
	 * @param Item         $item
	 * @param int          $face
	 * @param Vector3|null $clickVector
	 * @param Player|null  $player default null
	 * @param bool         $playSound Whether to play a block-place sound if the block was placed successfully.
	 *
	 * @return bool
	 */
	public function useItemOn(Vector3 $vector, Item &$item, int $face, Vector3 $clickVector = null, Player $player = null, bool $playSound = false) : bool{
		$blockClicked = $this->getBlock($vector);
		$blockReplace = $blockClicked->getSide($face);

		if($clickVector === null){
			$clickVector = new Vector3(0.0, 0.0, 0.0);
		}

		if(!$this->isInWorld($blockReplace->x, $blockReplace->y, $blockReplace->z)){
			//TODO: build height limit messages for custom world heights and mcregion cap
			return false;
		}

		if($blockClicked->getId() === Block::AIR){
			return false;
		}

		if($player !== null){
			$ev = new PlayerInteractEvent($player, $item, $blockClicked, $clickVector, $face, PlayerInteractEvent::RIGHT_CLICK_BLOCK);
			if($this->checkSpawnProtection($player, $blockClicked)){
				$ev->setCancelled(); //set it to cancelled so plugins can bypass this
			}

			$ev->call();
			if(!$ev->isCancelled()){
				if(!$player->isSneaking() and $blockClicked->onActivate($item, $player)){
					return true;
				}

				if(!$player->isSneaking() and $item->onActivate($player, $blockReplace, $blockClicked, $face, $clickVector)){
					return true;
				}
			}else{
				return false;
			}
		}elseif($blockClicked->onActivate($item, $player)){
			return true;
		}

		if($item->canBePlaced()){
			$hand = $item->getBlock();
			$hand->position($blockReplace);
		}else{
			return false;
		}

		if($hand->canBePlacedAt($blockClicked, $clickVector, $face, true)){
			$blockReplace = $blockClicked;
			$hand->position($blockReplace);
		}elseif(!$hand->canBePlacedAt($blockReplace, $clickVector, $face, false)){
			return false;
		}

		if($hand->isSolid()){
			foreach($hand->getCollisionBoxes() as $collisionBox){
				if(!empty($this->getCollidingEntities($collisionBox))){
					return false;  //Entity in block
				}

				if($player !== null){
					if(($diff = $player->getNextPosition()->subtract($player->getPosition())) and $diff->lengthSquared() > 0.00001){
						$bb = $player->getBoundingBox()->offsetCopy($diff->x, $diff->y, $diff->z);
						if($collisionBox->intersectsWith($bb)){
							return false; //Inside player BB
						}
					}
				}
			}
		}


		if($player !== null){
			$ev = new BlockPlaceEvent($player, $hand, $blockReplace, $blockClicked, $item);
			if($this->checkSpawnProtection($player, $blockClicked)){
				$ev->setCancelled();
			}

			if($player->isAdventure(true) and !$ev->isCancelled()){
				$canPlace = false;
				$tag = $item->getNamedTagEntry("CanPlaceOn");
				if($tag instanceof ListTag){
					foreach($tag as $v){
						if($v instanceof StringTag){
							$entry = ItemFactory::fromString($v->getValue());
							if($entry->getBlock()->isSameType($blockClicked)){
								$canPlace = true;
								break;
							}
						}
					}
				}

				$ev->setCancelled(!$canPlace);
			}

			$ev->call();
			if($ev->isCancelled()){
				return false;
			}
		}

		if(!$hand->place($item, $blockReplace, $blockClicked, $face, $clickVector, $player)){
			return false;
		}

		if($playSound){
			$this->broadcastLevelSoundEvent($hand, LevelSoundEventPacket::SOUND_PLACE, 1, $hand->getRuntimeId());
		}

		$item->pop();

		return true;
	}

	/**
	 * @param int $entityId
	 *
	 * @return Entity|null
	 */
	public function getEntity(int $entityId){
		return $this->entities[$entityId] ?? null;
	}

	/**
	 * Gets the list of all the entities in this level
	 *
	 * @return Entity[]
	 */
	public function getEntities() : array{
		return $this->entities;
	}

	/**
	 * Returns the entities colliding the current one inside the AxisAlignedBB
	 *
	 * @param AxisAlignedBB $bb
	 * @param Entity|null   $entity
	 *
	 * @return Entity[]
	 */
	public function getCollidingEntities(AxisAlignedBB $bb, Entity $entity = null) : array{
		$nearby = [];

		if($entity === null or $entity->canCollide){
			$minX = ((int) floor($bb->minX - 2)) >> 4;
			$maxX = ((int) floor($bb->maxX + 2)) >> 4;
			$minZ = ((int) floor($bb->minZ - 2)) >> 4;
			$maxZ = ((int) floor($bb->maxZ + 2)) >> 4;

			for($x = $minX; $x <= $maxX; ++$x){
				for($z = $minZ; $z <= $maxZ; ++$z){
					foreach($this->getChunkEntities($x, $z) as $ent){
						/** @var Entity|null $entity */
						if($ent->canBeCollidedWith() and ($entity === null or ($ent !== $entity and $entity->canCollideWith($ent))) and $ent->boundingBox->intersectsWith($bb)){
							$nearby[] = $ent;
						}
					}
				}
			}
		}

		return $nearby;
	}

	/**
	 * Returns the entities near the current one inside the AxisAlignedBB
	 *
	 * @param AxisAlignedBB $bb
	 * @param Entity        $entity
	 *
	 * @return Entity[]
	 */
	public function getNearbyEntities(AxisAlignedBB $bb, Entity $entity = null) : array{
		$nearby = [];

		$minX = ((int) floor($bb->minX - 2)) >> 4;
		$maxX = ((int) floor($bb->maxX + 2)) >> 4;
		$minZ = ((int) floor($bb->minZ - 2)) >> 4;
		$maxZ = ((int) floor($bb->maxZ + 2)) >> 4;

		for($x = $minX; $x <= $maxX; ++$x){
			for($z = $minZ; $z <= $maxZ; ++$z){
				foreach($this->getChunkEntities($x, $z) as $ent){
					if($ent !== $entity and $ent->boundingBox->intersectsWith($bb)){
						$nearby[] = $ent;
					}
				}
			}
		}

		return $nearby;
	}

	/**
	 * Returns the closest Entity to the specified position, within the given radius.
	 *
	 * @param Vector3 $pos
	 * @param float   $maxDistance
	 * @param string  $entityType Class of entity to use for instanceof
	 * @param bool    $includeDead Whether to include entitites which are dead
	 *
	 * @return Entity|null an entity of type $entityType, or null if not found
	 */
	public function getNearestEntity(Vector3 $pos, float $maxDistance, string $entityType = Entity::class, bool $includeDead = false) : ?Entity{
		assert(is_a($entityType, Entity::class, true));

		$minX = ((int) floor($pos->x - $maxDistance)) >> 4;
		$maxX = ((int) floor($pos->x + $maxDistance)) >> 4;
		$minZ = ((int) floor($pos->z - $maxDistance)) >> 4;
		$maxZ = ((int) floor($pos->z + $maxDistance)) >> 4;

		$currentTargetDistSq = $maxDistance ** 2;

		/** @var Entity|null $currentTarget */
		$currentTarget = null;

		for($x = $minX; $x <= $maxX; ++$x){
			for($z = $minZ; $z <= $maxZ; ++$z){
				foreach($this->getChunkEntities($x, $z) as $entity){
					if(!($entity instanceof $entityType) or $entity->isClosed() or $entity->isFlaggedForDespawn() or (!$includeDead and !$entity->isAlive())){
						continue;
					}
					$distSq = $entity->distanceSquared($pos);
					if($distSq < $currentTargetDistSq){
						$currentTargetDistSq = $distSq;
						$currentTarget = $entity;
					}
				}
			}
		}

		return $currentTarget;
	}


	/**
	 * Returns a list of the Tile entities in this level
	 *
	 * @return Tile[]
	 */
	public function getTiles() : array{
		return $this->tiles;
	}

	/**
	 * Returns a list of the players in this level
	 *
	 * @return Player[]
	 */
	public function getPlayers() : array{
		return $this->players;
	}

	/**
	 * @return ChunkLoader[]
	 */
	public function getLoaders() : array{
		return $this->loaders;
	}

	/**
	 * Returns the Tile in a position, or null if not found.
	 *
	 * Note: This method wraps getTileAt(). If you're guaranteed to be passing integers, and you're using this method
	 * in performance-sensitive code, consider using getTileAt() instead of this method for better performance.
	 *
	 * @param Vector3 $pos
	 *
	 * @return Tile|null
	 */
	public function getTile(Vector3 $pos) : ?Tile{
		return $this->getTileAt((int) floor($pos->x), (int) floor($pos->y), (int) floor($pos->z));
	}

	/**
	 * Returns the tile at the specified x,y,z coordinates, or null if it does not exist.
	 *
	 * @param int $x
	 * @param int $y
	 * @param int $z
	 *
	 * @return Tile|null
	 */
	public function getTileAt(int $x, int $y, int $z) : ?Tile{
		return ($chunk = $this->getChunk($x >> 4, $z >> 4)) !== null ? $chunk->getTile($x & 0x0f, $y, $z & 0x0f) : null;
	}

	/**
	 * Returns a list of the entities on a given chunk
	 *
	 * @param int $X
	 * @param int $Z
	 *
	 * @return Entity[]
	 */
	public function getChunkEntities(int $X, int $Z) : array{
		return ($chunk = $this->getChunk($X, $Z)) !== null ? $chunk->getEntities() : [];
	}

	/**
	 * Gives a list of the Tile entities on a given chunk
	 *
	 * @param int $X
	 * @param int $Z
	 *
	 * @return Tile[]
	 */
	public function getChunkTiles(int $X, int $Z) : array{
		return ($chunk = $this->getChunk($X, $Z)) !== null ? $chunk->getTiles() : [];
	}

	/**
	 * Gets the raw block id.
	 *
	 * @param int $x
	 * @param int $y
	 * @param int $z
	 *
	 * @return int 0-255
	 */
	public function getBlockIdAt(int $x, int $y, int $z) : int{
		return $this->getChunk($x >> 4, $z >> 4, true)->getBlockId($x & 0x0f, $y, $z & 0x0f);
	}

	/**
<<<<<<< HEAD
=======
	 * Sets the raw block id.
	 *
	 * @param int $x
	 * @param int $y
	 * @param int $z
	 * @param int $id 0-255
	 */
	public function setBlockIdAt(int $x, int $y, int $z, int $id){
		if(!$this->isInWorld($x, $y, $z)){ //TODO: bad hack but fixing this requires BC breaks to do properly :(
			return;
		}
		unset($this->blockCache[$chunkHash = Level::chunkHash($x >> 4, $z >> 4)][$blockHash = Level::blockHash($x, $y, $z)]);
		$this->getChunk($x >> 4, $z >> 4, true)->setBlockId($x & 0x0f, $y, $z & 0x0f, $id & 0xff);

		if(!isset($this->changedBlocks[$chunkHash])){
			$this->changedBlocks[$chunkHash] = [];
		}
		$this->changedBlocks[$chunkHash][$blockHash] = $v = new Vector3($x, $y, $z);
		foreach($this->getChunkLoaders($x >> 4, $z >> 4) as $loader){
			$loader->onBlockChanged($v);
		}
	}

	/**
>>>>>>> e4223bb7
	 * Gets the raw block metadata
	 *
	 * @param int $x
	 * @param int $y
	 * @param int $z
	 *
	 * @return int 0-15
	 */
	public function getBlockDataAt(int $x, int $y, int $z) : int{
		return $this->getChunk($x >> 4, $z >> 4, true)->getBlockData($x & 0x0f, $y, $z & 0x0f);
	}

<<<<<<< HEAD
	public function setBlockIdAndDataAt(int $x, int $y, int $z, int $id, int $data) : void{
=======
	/**
	 * Sets the raw block metadata.
	 *
	 * @param int $x
	 * @param int $y
	 * @param int $z
	 * @param int $data 0-15
	 */
	public function setBlockDataAt(int $x, int $y, int $z, int $data){
		if(!$this->isInWorld($x, $y, $z)){ //TODO: bad hack but fixing this requires BC breaks to do properly :(
			return;
		}
>>>>>>> e4223bb7
		unset($this->blockCache[$chunkHash = Level::chunkHash($x >> 4, $z >> 4)][$blockHash = Level::blockHash($x, $y, $z)]);

		$this->getChunk($x >> 4, $z >> 4, true)->setBlock($x & 0x0f, $y, $z & 0x0f, $id, $data);

		if(!isset($this->changedBlocks[$chunkHash])){
			$this->changedBlocks[$chunkHash] = [];
		}
		$this->changedBlocks[$chunkHash][$blockHash] = $v = new Vector3($x, $y, $z);
		foreach($this->getChunkLoaders($x >> 4, $z >> 4) as $loader){
			$loader->onBlockChanged($v);
		}
	}

	/**
	 * Gets the raw block skylight level
	 *
	 * @param int $x
	 * @param int $y
	 * @param int $z
	 *
	 * @return int 0-15
	 */
	public function getBlockSkyLightAt(int $x, int $y, int $z) : int{
		return $this->getChunk($x >> 4, $z >> 4, true)->getBlockSkyLight($x & 0x0f, $y, $z & 0x0f);
	}

	/**
	 * Sets the raw block skylight level.
	 *
	 * @param int $x
	 * @param int $y
	 * @param int $z
	 * @param int $level 0-15
	 */
	public function setBlockSkyLightAt(int $x, int $y, int $z, int $level){
		$this->getChunk($x >> 4, $z >> 4, true)->setBlockSkyLight($x & 0x0f, $y, $z & 0x0f, $level & 0x0f);
	}

	/**
	 * Gets the raw block light level
	 *
	 * @param int $x
	 * @param int $y
	 * @param int $z
	 *
	 * @return int 0-15
	 */
	public function getBlockLightAt(int $x, int $y, int $z) : int{
		return $this->getChunk($x >> 4, $z >> 4, true)->getBlockLight($x & 0x0f, $y, $z & 0x0f);
	}

	/**
	 * Sets the raw block light level.
	 *
	 * @param int $x
	 * @param int $y
	 * @param int $z
	 * @param int $level 0-15
	 */
	public function setBlockLightAt(int $x, int $y, int $z, int $level){
		$this->getChunk($x >> 4, $z >> 4, true)->setBlockLight($x & 0x0f, $y, $z & 0x0f, $level & 0x0f);
	}

	/**
	 * @param int $x
	 * @param int $z
	 *
	 * @return int
	 */
	public function getBiomeId(int $x, int $z) : int{
		return $this->getChunk($x >> 4, $z >> 4, true)->getBiomeId($x & 0x0f, $z & 0x0f);
	}

	/**
	 * @param int $x
	 * @param int $z
	 *
	 * @return Biome
	 */
	public function getBiome(int $x, int $z) : Biome{
		return Biome::getBiome($this->getBiomeId($x, $z));
	}

	/**
	 * @param int $x
	 * @param int $z
	 * @param int $biomeId
	 */
	public function setBiomeId(int $x, int $z, int $biomeId){
		$this->getChunk($x >> 4, $z >> 4, true)->setBiomeId($x & 0x0f, $z & 0x0f, $biomeId);
	}

	/**
	 * @param int $x
	 * @param int $z
	 *
	 * @return int
	 */
	public function getHeightMap(int $x, int $z) : int{
		return $this->getChunk($x >> 4, $z >> 4, true)->getHeightMap($x & 0x0f, $z & 0x0f);
	}

	/**
	 * @param int $x
	 * @param int $z
	 * @param int $value
	 */
	public function setHeightMap(int $x, int $z, int $value){
		$this->getChunk($x >> 4, $z >> 4, true)->setHeightMap($x & 0x0f, $z & 0x0f, $value);
	}

	/**
	 * @return Chunk[]
	 */
	public function getChunks() : array{
		return $this->chunks;
	}

	/**
	 * Returns the chunk at the specified X/Z coordinates. If the chunk is not loaded, attempts to (synchronously!!!)
	 * load it.
	 *
	 * @param int  $x
	 * @param int  $z
	 * @param bool $create Whether to create an empty chunk as a placeholder if the chunk does not exist
	 *
	 * @return Chunk|null
	 */
	public function getChunk(int $x, int $z, bool $create = false){
		if(isset($this->chunks[$index = Level::chunkHash($x, $z)])){
			return $this->chunks[$index];
		}elseif($this->loadChunk($x, $z, $create)){
			return $this->chunks[$index];
		}

		return null;
	}

	/**
	 * Returns the chunk containing the given Vector3 position.
	 *
	 * @param Vector3 $pos
	 * @param bool    $create
	 *
	 * @return null|Chunk
	 */
	public function getChunkAtPosition(Vector3 $pos, bool $create = false) : ?Chunk{
		return $this->getChunk($pos->getFloorX() >> 4, $pos->getFloorZ() >> 4, $create);
	}

	/**
	 * Returns the chunks adjacent to the specified chunk.
	 *
	 * @param int $x
	 * @param int $z
	 *
	 * @return Chunk[]
	 */
	public function getAdjacentChunks(int $x, int $z) : array{
		$result = [];
		for($xx = 0; $xx <= 2; ++$xx){
			for($zz = 0; $zz <= 2; ++$zz){
				$i = $zz * 3 + $xx;
				if($i === 4){
					continue; //center chunk
				}
				$result[$i] = $this->getChunk($x + $xx - 1, $z + $zz - 1, false);
			}
		}

		return $result;
	}

	public function lockChunk(int $chunkX, int $chunkZ) : void{
		$chunkHash = Level::chunkHash($chunkX, $chunkZ);
		if(isset($this->chunkLock[$chunkHash])){
			throw new \InvalidArgumentException("Chunk $chunkX $chunkZ is already locked");
		}
		$this->chunkLock[$chunkHash] = true;
	}

	public function unlockChunk(int $chunkX, int $chunkZ) : void{
		unset($this->chunkLock[Level::chunkHash($chunkX, $chunkZ)]);
	}

	public function isChunkLocked(int $chunkX, int $chunkZ) : bool{
		return isset($this->chunkLock[Level::chunkHash($chunkX, $chunkZ)]);
	}

	public function generateChunkCallback(int $x, int $z, ?Chunk $chunk){
		Timings::$generationCallbackTimer->startTiming();
		if(isset($this->chunkPopulationQueue[$index = Level::chunkHash($x, $z)])){
			for($xx = -1; $xx <= 1; ++$xx){
				for($zz = -1; $zz <= 1; ++$zz){
					$this->unlockChunk($x + $xx, $z + $zz);
				}
			}
			unset($this->chunkPopulationQueue[$index]);

			if($chunk !== null){
				$oldChunk = $this->getChunk($x, $z, false);
				$this->setChunk($x, $z, $chunk, false);
				if(($oldChunk === null or !$oldChunk->isPopulated()) and $chunk->isPopulated()){
					(new ChunkPopulateEvent($this, $chunk))->call();

					foreach($this->getChunkLoaders($x, $z) as $loader){
						$loader->onChunkPopulated($chunk);
					}
				}
			}
		}elseif($this->isChunkLocked($x, $z)){
			$this->unlockChunk($x, $z);
			if($chunk !== null){
				$this->setChunk($x, $z, $chunk, false);
			}
		}elseif($chunk !== null){
			$this->setChunk($x, $z, $chunk, false);
		}
		Timings::$generationCallbackTimer->stopTiming();
	}

	/**
	 * @param int        $chunkX
	 * @param int        $chunkZ
	 * @param Chunk|null $chunk
	 * @param bool       $unload
	 */
	public function setChunk(int $chunkX, int $chunkZ, Chunk $chunk = null, bool $unload = true){
		if($chunk === null){
			return;
		}

		$chunk->setX($chunkX);
		$chunk->setZ($chunkZ);

		$chunkHash = Level::chunkHash($chunkX, $chunkZ);
		$oldChunk = $this->getChunk($chunkX, $chunkZ, false);
		if($oldChunk !== null){
			if($unload){
				$this->unloadChunk($chunkX, $chunkZ, false, false);
			}else{
				foreach($oldChunk->getEntities() as $entity){
					$chunk->addEntity($entity);
					$oldChunk->removeEntity($entity);
					$entity->chunk = $chunk;
				}

				foreach($oldChunk->getTiles() as $tile){
					$chunk->addTile($tile);
					$oldChunk->removeTile($tile);
				}
			}
		}

		$this->chunks[$chunkHash] = $chunk;

		unset($this->blockCache[$chunkHash]);
		unset($this->chunkCache[$chunkHash]);
		unset($this->changedBlocks[$chunkHash]);
		$chunk->setChanged();

		if(!$this->isChunkInUse($chunkX, $chunkZ)){
			$this->unloadChunkRequest($chunkX, $chunkZ);
		}else{
			foreach($this->getChunkLoaders($chunkX, $chunkZ) as $loader){
				$loader->onChunkChanged($chunk);
			}
		}
	}

	/**
	 * Gets the highest block Y value at a specific $x and $z
	 *
	 * @param int $x
	 * @param int $z
	 *
	 * @return int 0-255
	 */
	public function getHighestBlockAt(int $x, int $z) : int{
		return $this->getChunk($x >> 4, $z >> 4, true)->getHighestBlockAt($x & 0x0f, $z & 0x0f);
	}

	/**
	 * Returns whether the given position is in a loaded area of terrain.
	 *
	 * @param Vector3 $pos
	 *
	 * @return bool
	 */
	public function isInLoadedTerrain(Vector3 $pos) : bool{
		return $this->isChunkLoaded($pos->getFloorX() >> 4, $pos->getFloorZ() >> 4);
	}

	/**
	 * @param int $x
	 * @param int $z
	 *
	 * @return bool
	 */
	public function isChunkLoaded(int $x, int $z) : bool{
		return isset($this->chunks[Level::chunkHash($x, $z)]);
	}

	/**
	 * @param int $x
	 * @param int $z
	 *
	 * @return bool
	 */
	public function isChunkGenerated(int $x, int $z) : bool{
		$chunk = $this->getChunk($x, $z);
		return $chunk !== null ? $chunk->isGenerated() : false;
	}

	/**
	 * @param int $x
	 * @param int $z
	 *
	 * @return bool
	 */
	public function isChunkPopulated(int $x, int $z) : bool{
		$chunk = $this->getChunk($x, $z);
		return $chunk !== null ? $chunk->isPopulated() : false;
	}

	/**
	 * Returns a Position pointing to the spawn
	 *
	 * @return Position
	 */
	public function getSpawnLocation() : Position{
		return Position::fromObject($this->provider->getLevelData()->getSpawn(), $this);
	}

	/**
	 * Sets the level spawn location
	 *
	 * @param Vector3 $pos
	 */
	public function setSpawnLocation(Vector3 $pos){
		$previousSpawn = $this->getSpawnLocation();
		$this->provider->getLevelData()->setSpawn($pos);
		(new SpawnChangeEvent($this, $previousSpawn))->call();
	}

	public function requestChunk(int $x, int $z, Player $player){
		$index = Level::chunkHash($x, $z);
		if(!isset($this->chunkSendQueue[$index])){
			$this->chunkSendQueue[$index] = [];
		}

		$this->chunkSendQueue[$index][$player->getLoaderId()] = $player;
	}

	private function sendCachedChunk(int $x, int $z){
		if(isset($this->chunkSendQueue[$index = Level::chunkHash($x, $z)])){
			foreach($this->chunkSendQueue[$index] as $player){
				/** @var Player $player */
				if($player->isConnected() and isset($player->usedChunks[$index])){
					$player->sendChunk($x, $z, $this->chunkCache[$index]);
				}
			}
			unset($this->chunkSendQueue[$index]);
		}
	}

	private function processChunkRequests(){
		if(count($this->chunkSendQueue) > 0){
			$this->timings->syncChunkSendTimer->startTiming();

			foreach($this->chunkSendQueue as $index => $players){
				Level::getXZ($index, $x, $z);

				if(isset($this->chunkSendTasks[$index])){
					if($this->chunkSendTasks[$index]->isCrashed()){
						unset($this->chunkSendTasks[$index]);
						$this->server->getLogger()->error("Failed to prepare chunk $x $z for sending, retrying");
					}else{
						//Not ready for sending yet
						continue;
					}
				}

				if(isset($this->chunkCache[$index])){
					$this->sendCachedChunk($x, $z);
					continue;
				}

				$this->timings->syncChunkSendPrepareTimer->startTiming();

				$chunk = $this->chunks[$index] ?? null;
				if(!($chunk instanceof Chunk)){
					throw new ChunkException("Invalid Chunk sent");
				}
				assert($chunk->getX() === $x and $chunk->getZ() === $z, "Chunk coordinate mismatch: expected $x $z, but chunk has coordinates " . $chunk->getX() . " " . $chunk->getZ() . ", did you forget to clone a chunk before setting?");

				/*
				 * we don't send promises directly to the players here because unresolved promises of chunk sending
				 * would slow down the sending of other packets, especially if a chunk takes a long time to prepare.
				 */

				$promise = new CompressBatchPromise();
				$promise->onResolve(function(CompressBatchPromise $promise) use ($x, $z, $index): void{
					if(!$this->closed){
						$this->timings->syncChunkSendTimer->startTiming();

						unset($this->chunkSendTasks[$index]);

						$this->chunkCache[$index] = $promise;
						$this->sendCachedChunk($x, $z);
						if(!$this->server->getMemoryManager()->canUseChunkCache()){
							unset($this->chunkCache[$index]);
						}

						$this->timings->syncChunkSendTimer->stopTiming();
					}else{
						$this->server->getLogger()->debug("Dropped prepared chunk $x $z due to level not loaded");
					}
				});
				$this->server->getAsyncPool()->submitTask($task = new ChunkRequestTask($x, $z, $chunk, $promise));
				$this->chunkSendTasks[$index] = $task;

				$this->timings->syncChunkSendPrepareTimer->stopTiming();
			}

			$this->timings->syncChunkSendTimer->stopTiming();
		}
	}

	/**
	 * @param Entity $entity
	 *
	 * @throws LevelException
	 */
	public function addEntity(Entity $entity){
		if($entity->isClosed()){
			throw new \InvalidArgumentException("Attempted to add a garbage closed Entity to Level");
		}
		if($entity->getLevel() !== $this){
			throw new LevelException("Invalid Entity level");
		}

		if($entity instanceof Player){
			$this->players[$entity->getId()] = $entity;
		}
		$this->entities[$entity->getId()] = $entity;
	}

	/**
	 * Removes the entity from the level index
	 *
	 * @param Entity $entity
	 *
	 * @throws LevelException
	 */
	public function removeEntity(Entity $entity){
		if($entity->getLevel() !== $this){
			throw new LevelException("Invalid Entity level");
		}

		if($entity instanceof Player){
			unset($this->players[$entity->getId()]);
			$this->checkSleep();
		}

		unset($this->entities[$entity->getId()]);
		unset($this->updateEntities[$entity->getId()]);
	}

	/**
	 * @param Tile $tile
	 *
	 * @throws LevelException
	 */
	public function addTile(Tile $tile){
		if($tile->isClosed()){
			throw new \InvalidArgumentException("Attempted to add a garbage closed Tile to Level");
		}
		if($tile->getLevel() !== $this){
			throw new LevelException("Invalid Tile level");
		}

		$chunkX = $tile->getFloorX() >> 4;
		$chunkZ = $tile->getFloorZ() >> 4;

		if(isset($this->chunks[$hash = Level::chunkHash($chunkX, $chunkZ)])){
			$this->chunks[$hash]->addTile($tile);
		}else{
			throw new \InvalidStateException("Attempted to create tile " . get_class($tile) . " in unloaded chunk $chunkX $chunkZ");
		}

		$this->tiles[Level::blockHash($tile->x, $tile->y, $tile->z)] = $tile;
		$tile->scheduleUpdate();
		if($tile instanceof Spawnable){
			$this->clearChunkCache($chunkX, $chunkZ);
			$tile->spawnToAll();
		}
	}

	/**
	 * @param Tile $tile
	 *
	 * @throws LevelException
	 */
	public function removeTile(Tile $tile){
		if($tile->getLevel() !== $this){
			throw new LevelException("Invalid Tile level");
		}

		unset($this->tiles[$blockHash = Level::blockHash($tile->x, $tile->y, $tile->z)], $this->updateTiles[$blockHash]);

		$chunkX = $tile->getFloorX() >> 4;
		$chunkZ = $tile->getFloorZ() >> 4;

		if(isset($this->chunks[$hash = Level::chunkHash($chunkX, $chunkZ)])){
			$this->chunks[$hash]->removeTile($tile);
		}
		$this->clearChunkCache($chunkX, $chunkZ);
	}

	/**
	 * @param int $x
	 * @param int $z
	 *
	 * @return bool
	 */
	public function isChunkInUse(int $x, int $z) : bool{
		return isset($this->chunkLoaders[$index = Level::chunkHash($x, $z)]) and count($this->chunkLoaders[$index]) > 0;
	}

	/**
	 * Attempts to load a chunk from the level provider (if not already loaded).
	 *
	 * @param int  $x
	 * @param int  $z
	 * @param bool $create Whether to create an empty chunk to load if the chunk cannot be loaded from disk.
	 *
	 * @return bool if loading the chunk was successful
	 *
	 * @throws \InvalidStateException
	 */
	public function loadChunk(int $x, int $z, bool $create = true) : bool{
		if(isset($this->chunks[$chunkHash = Level::chunkHash($x, $z)])){
			return true;
		}

		$this->timings->syncChunkLoadTimer->startTiming();

		$this->cancelUnloadChunkRequest($x, $z);

		$this->timings->syncChunkLoadDataTimer->startTiming();

		$chunk = null;

		try{
			$chunk = $this->provider->loadChunk($x, $z);
		}catch(\Exception $e){
			$logger = $this->server->getLogger();
			$logger->critical("An error occurred while loading chunk x=$x z=$z: " . $e->getMessage());
			$logger->logException($e);
		}

		if($chunk === null and $create){
			$chunk = new Chunk($x, $z);
		}

		$this->timings->syncChunkLoadDataTimer->stopTiming();

		if($chunk === null){
			$this->timings->syncChunkLoadTimer->stopTiming();
			return false;
		}

		$this->chunks[$chunkHash] = $chunk;
		unset($this->blockCache[$chunkHash]);

		$chunk->initChunk($this);

		(new ChunkLoadEvent($this, $chunk, !$chunk->isGenerated()))->call();

		if(!$chunk->isLightPopulated() and $chunk->isPopulated() and $this->getServer()->getProperty("chunk-ticking.light-updates", false)){
			$this->getServer()->getAsyncPool()->submitTask(new LightPopulationTask($this, $chunk));
		}

		if($this->isChunkInUse($x, $z)){
			foreach($this->getChunkLoaders($x, $z) as $loader){
				$loader->onChunkLoaded($chunk);
			}
		}else{
			$this->unloadChunkRequest($x, $z);
		}

		$this->timings->syncChunkLoadTimer->stopTiming();

		return true;
	}

	private function queueUnloadChunk(int $x, int $z){
		$this->unloadQueue[$index = Level::chunkHash($x, $z)] = microtime(true);
		unset($this->chunkTickList[$index]);
	}

	public function unloadChunkRequest(int $x, int $z, bool $safe = true){
		if(($safe and $this->isChunkInUse($x, $z)) or $this->isSpawnChunk($x, $z)){
			return false;
		}

		$this->queueUnloadChunk($x, $z);

		return true;
	}

	public function cancelUnloadChunkRequest(int $x, int $z){
		unset($this->unloadQueue[Level::chunkHash($x, $z)]);
	}

	public function unloadChunk(int $x, int $z, bool $safe = true, bool $trySave = true) : bool{
		if($safe and $this->isChunkInUse($x, $z)){
			return false;
		}

		if(!$this->isChunkLoaded($x, $z)){
			return true;
		}

		$this->timings->doChunkUnload->startTiming();

		$chunkHash = Level::chunkHash($x, $z);

		$chunk = $this->chunks[$chunkHash] ?? null;

		if($chunk !== null){
			$ev = new ChunkUnloadEvent($this, $chunk);
			$ev->call();
			if($ev->isCancelled()){
				$this->timings->doChunkUnload->stopTiming();

				return false;
			}

			try{
				if($trySave and $this->getAutoSave() and $chunk->isGenerated()){
					if($chunk->hasChanged() or count($chunk->getTiles()) > 0 or count($chunk->getSavableEntities()) > 0){
						$this->provider->saveChunk($chunk);
					}
				}

				foreach($this->getChunkLoaders($x, $z) as $loader){
					$loader->onChunkUnloaded($chunk);
				}

				$chunk->onUnload();
			}catch(\Throwable $e){
				$logger = $this->server->getLogger();
				$logger->error($this->server->getLanguage()->translateString("pocketmine.level.chunkUnloadError", [$e->getMessage()]));
				$logger->logException($e);
			}
		}

		unset($this->chunks[$chunkHash]);
		unset($this->chunkTickList[$chunkHash]);
		unset($this->chunkCache[$chunkHash]);
		unset($this->blockCache[$chunkHash]);
		unset($this->changedBlocks[$chunkHash]);
		unset($this->chunkSendQueue[$chunkHash]);
		unset($this->chunkSendTasks[$chunkHash]);

		$this->timings->doChunkUnload->stopTiming();

		return true;
	}

	/**
	 * Returns whether the chunk at the specified coordinates is a spawn chunk
	 *
	 * @param int $X
	 * @param int $Z
	 *
	 * @return bool
	 */
	public function isSpawnChunk(int $X, int $Z) : bool{
		$spawn = $this->getSpawnLocation();
		$spawnX = $spawn->x >> 4;
		$spawnZ = $spawn->z >> 4;

		return abs($X - $spawnX) <= 1 and abs($Z - $spawnZ) <= 1;
	}

	/**
	 * @param Vector3|null $spawn
	 *
	 * @return Position
	 */
	public function getSafeSpawn(?Vector3 $spawn = null) : Position{
		if(!($spawn instanceof Vector3) or $spawn->y < 1){
			$spawn = $this->getSpawnLocation();
		}

		$max = $this->worldHeight;
		$v = $spawn->floor();
		$chunk = $this->getChunkAtPosition($v, false);
		$x = (int) $v->x;
		$z = (int) $v->z;
		if($chunk !== null and $chunk->isGenerated()){
			$y = (int) min($max - 2, $v->y);
			$wasAir = ($chunk->getBlockId($x & 0x0f, $y - 1, $z & 0x0f) === 0);
			for(; $y > 0; --$y){
				if($this->isFullBlock($this->getBlockAt($x, $y, $z))){
					if($wasAir){
						$y++;
						break;
					}
				}else{
					$wasAir = true;
				}
			}

			for(; $y >= 0 and $y < $max; ++$y){
				if(!$this->isFullBlock($this->getBlockAt($x, $y + 1, $z))){
					if(!$this->isFullBlock($this->getBlockAt($x, $y, $z))){
						return new Position($spawn->x, $y === (int) $spawn->y ? $spawn->y : $y, $spawn->z, $this);
					}
				}else{
					++$y;
				}
			}

			$v->y = $y;
		}

		return new Position($spawn->x, $v->y, $spawn->z, $this);
	}

	/**
	 * Gets the current time
	 *
	 * @return int
	 */
	public function getTime() : int{
		return $this->time;
	}

	/**
	 * Returns the Level name
	 *
	 * @return string
	 */
	public function getName() : string{
		return $this->displayName;
	}

	/**
	 * Returns the Level folder name
	 *
	 * @return string
	 */
	public function getFolderName() : string{
		return $this->folderName;
	}

	/**
	 * Sets the current time on the level
	 *
	 * @param int $time
	 */
	public function setTime(int $time){
		$this->time = $time;
		$this->sendTime();
	}

	/**
	 * Stops the time for the level, will not save the lock state to disk
	 */
	public function stopTime(){
		$this->stopTime = true;
		$this->sendTime();
	}

	/**
	 * Start the time again, if it was stopped
	 */
	public function startTime(){
		$this->stopTime = false;
		$this->sendTime();
	}

	/**
	 * Gets the level seed
	 *
	 * @return int
	 */
	public function getSeed() : int{
		return $this->provider->getLevelData()->getSeed();
	}

	public function getWorldHeight() : int{
		return $this->worldHeight;
	}

	/**
	 * @return int
	 */
	public function getDifficulty() : int{
		return $this->provider->getLevelData()->getDifficulty();
	}

	/**
	 * @param int $difficulty
	 */
	public function setDifficulty(int $difficulty){
		if($difficulty < 0 or $difficulty > 3){
			throw new \InvalidArgumentException("Invalid difficulty level $difficulty");
		}
		$this->provider->getLevelData()->setDifficulty($difficulty);

		$this->sendDifficulty();
	}

	/**
	 * @param Player ...$targets
	 */
	public function sendDifficulty(Player ...$targets){
		$pk = new SetDifficultyPacket();
		$pk->difficulty = $this->getDifficulty();
		if(empty($targets)){
			$this->broadcastGlobalPacket($pk);
		}else{
			$this->server->broadcastPacket($targets, $pk);
		}
	}

	public function populateChunk(int $x, int $z, bool $force = false) : bool{
		if(isset($this->chunkPopulationQueue[$index = Level::chunkHash($x, $z)]) or (count($this->chunkPopulationQueue) >= $this->chunkPopulationQueueSize and !$force)){
			return false;
		}
		for($xx = -1; $xx <= 1; ++$xx){
			for($zz = -1; $zz <= 1; ++$zz){
				if($this->isChunkLocked($x + $xx, $z + $zz)){
					return false;
				}
			}
		}

		$chunk = $this->getChunk($x, $z, true);
		if(!$chunk->isPopulated()){
			Timings::$populationTimer->startTiming();

			$this->chunkPopulationQueue[$index] = true;
			for($xx = -1; $xx <= 1; ++$xx){
				for($zz = -1; $zz <= 1; ++$zz){
					$this->lockChunk($x + $xx, $z + $zz);
				}
			}

			$task = new PopulationTask($this, $chunk);
			$workerId = $this->server->getAsyncPool()->selectWorker();
			if(!isset($this->generatorRegisteredWorkers[$workerId])){
				$this->registerGeneratorToWorker($workerId);
			}
			$this->server->getAsyncPool()->submitTaskToWorker($task, $workerId);

			Timings::$populationTimer->stopTiming();
			return false;
		}

		return true;
	}

	public function doChunkGarbageCollection(){
		$this->timings->doChunkGC->startTiming();

		foreach($this->chunks as $index => $chunk){
			if(!isset($this->unloadQueue[$index])){
				Level::getXZ($index, $X, $Z);
				if(!$this->isSpawnChunk($X, $Z)){
					$this->unloadChunkRequest($X, $Z, true);
				}
			}
			$chunk->collectGarbage();
		}

		$this->provider->doGarbageCollection();

		$this->timings->doChunkGC->stopTiming();
	}

	public function unloadChunks(bool $force = false){
		if(count($this->unloadQueue) > 0){
			$maxUnload = 96;
			$now = microtime(true);
			foreach($this->unloadQueue as $index => $time){
				Level::getXZ($index, $X, $Z);

				if(!$force){
					if($maxUnload <= 0){
						break;
					}elseif($time > ($now - 30)){
						continue;
					}
				}

				//If the chunk can't be unloaded, it stays on the queue
				if($this->unloadChunk($X, $Z, true)){
					unset($this->unloadQueue[$index]);
					--$maxUnload;
				}
			}
		}
	}

	public function setMetadata(string $metadataKey, MetadataValue $newMetadataValue){
		$this->server->getLevelMetadata()->setMetadata($this, $metadataKey, $newMetadataValue);
	}

	public function getMetadata(string $metadataKey){
		return $this->server->getLevelMetadata()->getMetadata($this, $metadataKey);
	}

	public function hasMetadata(string $metadataKey) : bool{
		return $this->server->getLevelMetadata()->hasMetadata($this, $metadataKey);
	}

	public function removeMetadata(string $metadataKey, Plugin $owningPlugin){
		$this->server->getLevelMetadata()->removeMetadata($this, $metadataKey, $owningPlugin);
	}
}<|MERGE_RESOLUTION|>--- conflicted
+++ resolved
@@ -2107,61 +2107,22 @@
 	}
 
 	/**
-<<<<<<< HEAD
-=======
-	 * Sets the raw block id.
+	 * Gets the raw block metadata
 	 *
 	 * @param int $x
 	 * @param int $y
 	 * @param int $z
-	 * @param int $id 0-255
-	 */
-	public function setBlockIdAt(int $x, int $y, int $z, int $id){
+	 *
+	 * @return int 0-15
+	 */
+	public function getBlockDataAt(int $x, int $y, int $z) : int{
+		return $this->getChunk($x >> 4, $z >> 4, true)->getBlockData($x & 0x0f, $y, $z & 0x0f);
+	}
+
+	public function setBlockIdAndDataAt(int $x, int $y, int $z, int $id, int $data) : void{
 		if(!$this->isInWorld($x, $y, $z)){ //TODO: bad hack but fixing this requires BC breaks to do properly :(
 			return;
 		}
-		unset($this->blockCache[$chunkHash = Level::chunkHash($x >> 4, $z >> 4)][$blockHash = Level::blockHash($x, $y, $z)]);
-		$this->getChunk($x >> 4, $z >> 4, true)->setBlockId($x & 0x0f, $y, $z & 0x0f, $id & 0xff);
-
-		if(!isset($this->changedBlocks[$chunkHash])){
-			$this->changedBlocks[$chunkHash] = [];
-		}
-		$this->changedBlocks[$chunkHash][$blockHash] = $v = new Vector3($x, $y, $z);
-		foreach($this->getChunkLoaders($x >> 4, $z >> 4) as $loader){
-			$loader->onBlockChanged($v);
-		}
-	}
-
-	/**
->>>>>>> e4223bb7
-	 * Gets the raw block metadata
-	 *
-	 * @param int $x
-	 * @param int $y
-	 * @param int $z
-	 *
-	 * @return int 0-15
-	 */
-	public function getBlockDataAt(int $x, int $y, int $z) : int{
-		return $this->getChunk($x >> 4, $z >> 4, true)->getBlockData($x & 0x0f, $y, $z & 0x0f);
-	}
-
-<<<<<<< HEAD
-	public function setBlockIdAndDataAt(int $x, int $y, int $z, int $id, int $data) : void{
-=======
-	/**
-	 * Sets the raw block metadata.
-	 *
-	 * @param int $x
-	 * @param int $y
-	 * @param int $z
-	 * @param int $data 0-15
-	 */
-	public function setBlockDataAt(int $x, int $y, int $z, int $data){
-		if(!$this->isInWorld($x, $y, $z)){ //TODO: bad hack but fixing this requires BC breaks to do properly :(
-			return;
-		}
->>>>>>> e4223bb7
 		unset($this->blockCache[$chunkHash = Level::chunkHash($x >> 4, $z >> 4)][$blockHash = Level::blockHash($x, $y, $z)]);
 
 		$this->getChunk($x >> 4, $z >> 4, true)->setBlock($x & 0x0f, $y, $z & 0x0f, $id, $data);
