<?php

/*
 *
 *  ____            _        _   __  __ _                  __  __ ____
 * |  _ \ ___   ___| | _____| |_|  \/  (_)_ __   ___      |  \/  |  _ \
 * | |_) / _ \ / __| |/ / _ \ __| |\/| | | '_ \ / _ \_____| |\/| | |_) |
 * |  __/ (_) | (__|   <  __/ |_| |  | | | | | |  __/_____| |  | |  __/
 * |_|   \___/ \___|_|\_\___|\__|_|  |_|_|_| |_|\___|     |_|  |_|_|
 *
 * This program is free software: you can redistribute it and/or modify
 * it under the terms of the GNU Lesser General Public License as published by
 * the Free Software Foundation, either version 3 of the License, or
 * (at your option) any later version.
 *
 * @author PocketMine Team
 * @link http://www.pocketmine.net/
 *
 *
*/

declare(strict_types=1);

/**
 * All Level related classes are here, like Generators, Populators, Noise, ...
 */
namespace pocketmine\level;

use pocketmine\block\Block;
use pocketmine\block\BlockFactory;
use pocketmine\block\UnknownBlock;
use pocketmine\entity\Entity;
use pocketmine\entity\object\ExperienceOrb;
use pocketmine\entity\object\ItemEntity;
use pocketmine\event\block\BlockBreakEvent;
use pocketmine\event\block\BlockPlaceEvent;
use pocketmine\event\block\BlockUpdateEvent;
use pocketmine\event\level\ChunkLoadEvent;
use pocketmine\event\level\ChunkPopulateEvent;
use pocketmine\event\level\ChunkUnloadEvent;
use pocketmine\event\level\LevelSaveEvent;
use pocketmine\event\level\LevelUnloadEvent;
use pocketmine\event\level\SpawnChangeEvent;
use pocketmine\event\player\PlayerInteractEvent;
use pocketmine\item\Item;
use pocketmine\item\ItemFactory;
use pocketmine\level\biome\Biome;
use pocketmine\level\format\Chunk;
use pocketmine\level\format\ChunkException;
use pocketmine\level\format\EmptySubChunk;
use pocketmine\level\format\io\LevelProvider;
use pocketmine\level\generator\Generator;
use pocketmine\level\generator\GeneratorManager;
use pocketmine\level\generator\GeneratorRegisterTask;
use pocketmine\level\generator\GeneratorUnregisterTask;
use pocketmine\level\generator\PopulationTask;
use pocketmine\level\light\BlockLightUpdate;
use pocketmine\level\light\LightPopulationTask;
use pocketmine\level\light\SkyLightUpdate;
use pocketmine\level\particle\DestroyBlockParticle;
use pocketmine\level\particle\Particle;
use pocketmine\level\sound\Sound;
use pocketmine\math\AxisAlignedBB;
use pocketmine\math\Facing;
use pocketmine\math\Vector2;
use pocketmine\math\Vector3;
use pocketmine\metadata\BlockMetadataStore;
use pocketmine\metadata\Metadatable;
use pocketmine\metadata\MetadataValue;
use pocketmine\nbt\tag\ListTag;
use pocketmine\nbt\tag\StringTag;
use pocketmine\network\mcpe\ChunkRequestTask;
use pocketmine\network\mcpe\CompressBatchPromise;
use pocketmine\network\mcpe\protocol\DataPacket;
use pocketmine\network\mcpe\protocol\LevelEventPacket;
use pocketmine\network\mcpe\protocol\LevelSoundEventPacket;
use pocketmine\network\mcpe\protocol\SetDifficultyPacket;
use pocketmine\network\mcpe\protocol\SetTimePacket;
use pocketmine\network\mcpe\protocol\UpdateBlockPacket;
use pocketmine\Player;
use pocketmine\plugin\Plugin;
use pocketmine\Server;
use pocketmine\tile\Chest;
use pocketmine\tile\Container;
use pocketmine\tile\Tile;
use pocketmine\timings\Timings;
use pocketmine\utils\ReversePriorityQueue;

#include <rules/Level.h>

class Level implements ChunkManager, Metadatable{

	private static $levelIdCounter = 1;
	private static $chunkLoaderCounter = 1;

	public const Y_MASK = 0xFF;
	public const Y_MAX = 0x100; //256

	public const TIME_DAY = 0;
	public const TIME_SUNSET = 12000;
	public const TIME_NIGHT = 14000;
	public const TIME_SUNRISE = 23000;

	public const TIME_FULL = 24000;

	public const DIFFICULTY_PEACEFUL = 0;
	public const DIFFICULTY_EASY = 1;
	public const DIFFICULTY_NORMAL = 2;
	public const DIFFICULTY_HARD = 3;

	/** @var Tile[] */
	private $tiles = [];

	/** @var Player[] */
	private $players = [];

	/** @var Entity[] */
	private $entities = [];

	/** @var Entity[] */
	public $updateEntities = [];
	/** @var Tile[] */
	public $updateTiles = [];
	/** @var Block[][] */
	private $blockCache = [];

	/** @var CompressBatchPromise[] */
	private $chunkCache = [];

	/** @var int */
	private $sendTimeTicker = 0;

	/** @var Server */
	private $server;

	/** @var int */
	private $levelId;

	/** @var LevelProvider */
	private $provider;
	/** @var int */
	private $providerGarbageCollectionTicker = 0;

	/** @var int */
	private $worldHeight;

	/** @var ChunkLoader[] */
	private $loaders = [];
	/** @var int[] */
	private $loaderCounter = [];
	/** @var ChunkLoader[][] */
	private $chunkLoaders = [];
	/** @var Player[][] */
	private $playerLoaders = [];

	/** @var DataPacket[][] */
	private $chunkPackets = [];
	/** @var DataPacket[] */
	private $globalPackets = [];

	/** @var float[] */
	private $unloadQueue = [];

	/** @var int */
	private $time;
	/** @var bool */
	public $stopTime = false;

	/** @var float */
	private $sunAnglePercentage = 0.0;
	/** @var int */
	private $skyLightReduction = 0;

	/** @var string */
	private $folderName;
	/** @var string */
	private $displayName;

	/** @var Chunk[] */
	private $chunks = [];

	/** @var Vector3[][] */
	private $changedBlocks = [];

	/** @var ReversePriorityQueue */
	private $scheduledBlockUpdateQueue;
	/** @var int[] */
	private $scheduledBlockUpdateQueueIndex = [];

	/** @var \SplQueue */
	private $neighbourBlockUpdateQueue;

	/** @var Player[][] */
	private $chunkSendQueue = [];
	/** @var ChunkRequestTask[] */
	private $chunkSendTasks = [];

	/** @var bool[] */
	private $chunkPopulationQueue = [];
	/** @var bool[] */
	private $chunkPopulationLock = [];
	/** @var int */
	private $chunkPopulationQueueSize = 2;
	/** @var bool[] */
	private $generatorRegisteredWorkers = [];

	/** @var bool */
	private $autoSave = true;

	/** @var BlockMetadataStore */
	private $blockMetadata;

	/** @var Position */
	private $temporalPosition;
	/** @var Vector3 */
	private $temporalVector;

	/** @var int */
	private $sleepTicks = 0;

	/** @var int */
	private $chunkTickRadius;
	/** @var int[] */
	private $chunkTickList = [];
	/** @var int */
	private $chunksPerTick;
	/** @var bool */
	private $clearChunksOnTick;
	/** @var \SplFixedArray<bool> */
	private $randomTickBlocks = null;

	/** @var LevelTimings */
	public $timings;

	/** @var int */
	private $tickRate;
	/** @var int */
	public $tickRateTime = 0;
	/** @var int */
	public $tickRateCounter = 0;

	/** @var bool */
	private $doingTick = false;

	/** @var string|Generator */
	private $generator;

	/** @var bool */
	private $closed = false;

	/** @var BlockLightUpdate|null */
	private $blockLightUpdate = null;
	/** @var SkyLightUpdate|null */
	private $skyLightUpdate = null;

	public static function chunkHash(int $x, int $z) : int{
		return (($x & 0xFFFFFFFF) << 32) | ($z & 0xFFFFFFFF);
	}

	public static function blockHash(int $x, int $y, int $z) : int{
		if($y < 0 or $y >= Level::Y_MAX){
			throw new \InvalidArgumentException("Y coordinate $y is out of range!");
		}
		return (($x & 0xFFFFFFF) << 36) | (($y & Level::Y_MASK) << 28) | ($z & 0xFFFFFFF);
	}

	public static function getBlockXYZ(int $hash, ?int &$x, ?int &$y, ?int &$z) : void{
		$x = $hash >> 36;
		$y = ($hash >> 28) & Level::Y_MASK; //it's always positive
		$z = ($hash & 0xFFFFFFF) << 36 >> 36;
	}

	/**
	 * @param int      $hash
	 * @param int|null $x
	 * @param int|null $z
	 */
	public static function getXZ(int $hash, ?int &$x, ?int &$z) : void{
		$x = $hash >> 32;
		$z = ($hash & 0xFFFFFFFF) << 32 >> 32;
	}

	public static function generateChunkLoaderId(ChunkLoader $loader) : int{
		if($loader->getLoaderId() === 0){
			return self::$chunkLoaderCounter++;
		}else{
			throw new \InvalidStateException("ChunkLoader has a loader id already assigned: " . $loader->getLoaderId());
		}
	}

	/**
	 * @param string $str
	 *
	 * @return int
	 */
	public static function getDifficultyFromString(string $str) : int{
		switch(strtolower(trim($str))){
			case "0":
			case "peaceful":
			case "p":
				return Level::DIFFICULTY_PEACEFUL;

			case "1":
			case "easy":
			case "e":
				return Level::DIFFICULTY_EASY;

			case "2":
			case "normal":
			case "n":
				return Level::DIFFICULTY_NORMAL;

			case "3":
			case "hard":
			case "h":
				return Level::DIFFICULTY_HARD;
		}

		return -1;
	}

	/**
	 * Init the default level data
	 *
	 * @param Server        $server
	 * @param string        $name
	 * @param LevelProvider $provider
	 */
	public function __construct(Server $server, string $name, LevelProvider $provider){
		$this->levelId = static::$levelIdCounter++;
		$this->blockMetadata = new BlockMetadataStore($this);
		$this->server = $server;
		$this->autoSave = $server->getAutoSave();

		$this->provider = $provider;

		$this->displayName = $this->provider->getLevelData()->getName();
		$this->worldHeight = $this->provider->getWorldHeight();

		$this->server->getLogger()->info($this->server->getLanguage()->translateString("pocketmine.level.preparing", [$this->displayName]));
		$this->generator = GeneratorManager::getGenerator($this->provider->getLevelData()->getGenerator());

		$this->folderName = $name;

		$this->scheduledBlockUpdateQueue = new ReversePriorityQueue();
		$this->scheduledBlockUpdateQueue->setExtractFlags(\SplPriorityQueue::EXTR_BOTH);

		$this->neighbourBlockUpdateQueue = new \SplQueue();

		$this->time = $this->provider->getLevelData()->getTime();

		$this->chunkTickRadius = min($this->server->getViewDistance(), max(1, (int) $this->server->getProperty("chunk-ticking.tick-radius", 4)));
		$this->chunksPerTick = (int) $this->server->getProperty("chunk-ticking.per-tick", 40);
		$this->chunkPopulationQueueSize = (int) $this->server->getProperty("chunk-generation.population-queue-size", 2);
		$this->clearChunksOnTick = (bool) $this->server->getProperty("chunk-ticking.clear-tick-list", true);

		$dontTickBlocks = array_fill_keys($this->server->getProperty("chunk-ticking.disable-block-ticking", []), true);

		$this->randomTickBlocks = new \SplFixedArray(4096);
		foreach($this->randomTickBlocks as $i => $null){
			$id = $i >> 4;
			$meta = $i & 0xf;
			try{
				$block = BlockFactory::get($id, $meta); //Make sure it's a copy
			}catch(\InvalidArgumentException $e){
				continue;
			}
			if(!isset($dontTickBlocks[$id]) and $block->ticksRandomly()){
				$this->randomTickBlocks[($id << 4) | $meta] = true;
			}
		}

		$this->timings = new LevelTimings($this);
		$this->temporalPosition = new Position(0, 0, 0, $this);
		$this->temporalVector = new Vector3(0, 0, 0);
		$this->tickRate = 1;
	}

	public function getTickRate() : int{
		return $this->tickRate;
	}

	public function getTickRateTime() : float{
		return $this->tickRateTime;
	}

	public function setTickRate(int $tickRate){
		$this->tickRate = $tickRate;
	}

	public function registerGeneratorToWorker(int $worker) : void{
		$this->generatorRegisteredWorkers[$worker] = true;
		$this->server->getAsyncPool()->submitTaskToWorker(new GeneratorRegisterTask($this, $this->generator, $this->provider->getLevelData()->getGeneratorOptions()), $worker);
	}

	public function unregisterGenerator(){
		$pool = $this->server->getAsyncPool();
		foreach($pool->getRunningWorkers() as $i){
			if(isset($this->generatorRegisteredWorkers[$i])){
				$pool->submitTaskToWorker(new GeneratorUnregisterTask($this), $i);
			}
		}
		$this->generatorRegisteredWorkers = [];
	}

	public function getBlockMetadata() : BlockMetadataStore{
		return $this->blockMetadata;
	}

	public function getServer() : Server{
		return $this->server;
	}

	final public function getProvider() : LevelProvider{
		return $this->provider;
	}

	/**
	 * Returns the unique level identifier
	 */
	final public function getId() : int{
		return $this->levelId;
	}

	public function isClosed() : bool{
		return $this->closed;
	}

	public function close(){
		if($this->closed){
			throw new \InvalidStateException("Tried to close a level which is already closed");
		}

		foreach($this->chunks as $chunk){
			$this->unloadChunk($chunk->getX(), $chunk->getZ(), false);
		}

		$this->save();

		$this->unregisterGenerator();

		$this->provider->close();
		$this->provider = null;
		$this->blockMetadata = null;
		$this->blockCache = [];
		$this->temporalPosition = null;

		$this->closed = true;
	}

	public function addSound(Sound $sound, array $players = null){
		$pk = $sound->encode();
		if(!is_array($pk)){
			$pk = [$pk];
		}

		if($players === null){
			foreach($pk as $e){
				$this->broadcastPacketToViewers($sound, $e);
			}
		}else{
			$this->server->broadcastPackets($players, $pk);
		}
	}

	public function addParticle(Particle $particle, array $players = null){
		$pk = $particle->encode();
		if(!is_array($pk)){
			$pk = [$pk];
		}

		if($players === null){
			foreach($pk as $e){
				$this->broadcastPacketToViewers($particle, $e);
			}
		}else{
			$this->server->broadcastPackets($players, $pk);
		}
	}

	/**
	 * Broadcasts a LevelEvent to players in the area. This could be sound, particles, weather changes, etc.
	 *
	 * @param Vector3|null $pos If null, broadcasts to every player in the Level
	 * @param int          $evid
	 * @param int          $data
	 */
	public function broadcastLevelEvent(?Vector3 $pos, int $evid, int $data = 0){
		$pk = new LevelEventPacket();
		$pk->evid = $evid;
		$pk->data = $data;
		if($pos !== null){
			$pk->position = $pos->asVector3();
			$this->broadcastPacketToViewers($pos, $pk);
		}else{
			$pk->position = null;
			$this->broadcastGlobalPacket($pk);
		}
	}

	/**
	 * Broadcasts a LevelSoundEvent to players in the area.
	 *
	 * @param Vector3 $pos
	 * @param int     $soundId
	 * @param int     $pitch
	 * @param int     $extraData
	 * @param bool    $isBabyMob
	 * @param bool    $disableRelativeVolume If true, all players receiving this sound-event will hear the sound at full volume regardless of distance
	 */
	public function broadcastLevelSoundEvent(Vector3 $pos, int $soundId, int $pitch = 1, int $extraData = -1, bool $isBabyMob = false, bool $disableRelativeVolume = false){
		$pk = new LevelSoundEventPacket();
		$pk->sound = $soundId;
		$pk->pitch = $pitch;
		$pk->extraData = $extraData;
		$pk->isBabyMob = $isBabyMob;
		$pk->disableRelativeVolume = $disableRelativeVolume;
		$pk->position = $pos->asVector3();
		$this->broadcastPacketToViewers($pos, $pk);
	}

	public function getAutoSave() : bool{
		return $this->autoSave;
	}

	public function setAutoSave(bool $value){
		$this->autoSave = $value;
	}

	/**
	 * @internal DO NOT use this from plugins, it's for internal use only. Use Server->unloadLevel() instead.
	 *
	 * @param bool $force default false, force unload of default level
	 *
	 * @return bool
	 * @throws \InvalidStateException if trying to unload a level during level tick
	 */
	public function onUnload(bool $force = false) : bool{
		if($this->doingTick and !$force){
			throw new \InvalidStateException("Cannot unload a level during level tick");
		}

		$ev = new LevelUnloadEvent($this);

		if($this === $this->server->getDefaultLevel() and !$force){
			$ev->setCancelled(true);
		}

		$ev->call();

		if(!$force and $ev->isCancelled()){
			return false;
		}

		$this->server->getLogger()->info($this->server->getLanguage()->translateString("pocketmine.level.unloading", [$this->getName()]));
		$defaultLevel = $this->server->getDefaultLevel();
		foreach($this->getPlayers() as $player){
			if($this === $defaultLevel or $defaultLevel === null){
				$player->close($player->getLeaveMessage(), "Forced default level unload");
			}elseif($defaultLevel instanceof Level){
				$player->teleport($this->server->getDefaultLevel()->getSafeSpawn());
			}
		}

		if($this === $defaultLevel){
			$this->server->setDefaultLevel(null);
		}

		$this->server->removeLevel($this);

		$this->close();

		return true;
	}

	/**
	 * Gets the players being used in a specific chunk
	 *
	 * @param int $chunkX
	 * @param int $chunkZ
	 *
	 * @return Player[]
	 */
	public function getChunkPlayers(int $chunkX, int $chunkZ) : array{
		return $this->playerLoaders[Level::chunkHash($chunkX, $chunkZ)] ?? [];
	}

	/**
	 * Gets the chunk loaders being used in a specific chunk
	 *
	 * @param int $chunkX
	 * @param int $chunkZ
	 *
	 * @return ChunkLoader[]
	 */
	public function getChunkLoaders(int $chunkX, int $chunkZ) : array{
		return $this->chunkLoaders[Level::chunkHash($chunkX, $chunkZ)] ?? [];
	}

	/**
	 * Returns an array of players who have the target position within their view distance.
	 * @param Vector3 $pos
	 *
	 * @return Player[]
	 */
	public function getViewersForPosition(Vector3 $pos) : array{
		return $this->getChunkPlayers($pos->getFloorX() >> 4, $pos->getFloorZ() >> 4);
	}

	/**
	 * Queues a DataPacket to be sent to all players using the chunk at the specified X/Z coordinates at the end of the
	 * current tick.
	 *
	 * @param int        $chunkX
	 * @param int        $chunkZ
	 * @param DataPacket $packet
	 */
	public function addChunkPacket(int $chunkX, int $chunkZ, DataPacket $packet){
		if(!isset($this->chunkPackets[$index = Level::chunkHash($chunkX, $chunkZ)])){
			$this->chunkPackets[$index] = [$packet];
		}else{
			$this->chunkPackets[$index][] = $packet;
		}
	}

	/**
	 * Broadcasts a packet to every player who has the target position within their view distance.
	 *
	 * @param Vector3    $pos
	 * @param DataPacket $packet
	 */
	public function broadcastPacketToViewers(Vector3 $pos, DataPacket $packet) : void{
		$this->addChunkPacket($pos->getFloorX() >> 4, $pos->getFloorZ() >> 4, $packet);
	}

	/**
	 * Broadcasts a packet to every player in the level.
	 *
	 * @param DataPacket $packet
	 */
	public function broadcastGlobalPacket(DataPacket $packet) : void{
		$this->globalPackets[] = $packet;
	}

	public function registerChunkLoader(ChunkLoader $loader, int $chunkX, int $chunkZ, bool $autoLoad = true){
		$hash = $loader->getLoaderId();

		if(!isset($this->chunkLoaders[$index = Level::chunkHash($chunkX, $chunkZ)])){
			$this->chunkLoaders[$index] = [];
			$this->playerLoaders[$index] = [];
		}elseif(isset($this->chunkLoaders[$index][$hash])){
			return;
		}

		$this->chunkLoaders[$index][$hash] = $loader;
		if($loader instanceof Player){
			$this->playerLoaders[$index][$hash] = $loader;
		}

		if(!isset($this->loaders[$hash])){
			$this->loaderCounter[$hash] = 1;
			$this->loaders[$hash] = $loader;
		}else{
			++$this->loaderCounter[$hash];
		}

		$this->cancelUnloadChunkRequest($chunkX, $chunkZ);

		if($autoLoad){
			$this->loadChunk($chunkX, $chunkZ);
		}
	}

	public function unregisterChunkLoader(ChunkLoader $loader, int $chunkX, int $chunkZ){
		if(isset($this->chunkLoaders[$index = Level::chunkHash($chunkX, $chunkZ)][$hash = $loader->getLoaderId()])){
			unset($this->chunkLoaders[$index][$hash]);
			unset($this->playerLoaders[$index][$hash]);
			if(count($this->chunkLoaders[$index]) === 0){
				unset($this->chunkLoaders[$index]);
				unset($this->playerLoaders[$index]);
				$this->unloadChunkRequest($chunkX, $chunkZ, true);
			}

			if(--$this->loaderCounter[$hash] === 0){
				unset($this->loaderCounter[$hash]);
				unset($this->loaders[$hash]);
			}
		}
	}

	/**
	 * WARNING: Do not use this, it's only for internal use.
	 * Changes to this function won't be recorded on the version.
	 *
	 * @param Player ...$targets If empty, will send to all players in the level.
	 */
	public function sendTime(Player ...$targets){
		$pk = new SetTimePacket();
		$pk->time = $this->time;

		if(empty($targets)){
			$this->broadcastGlobalPacket($pk);
		}else{
			$this->server->broadcastPacket($targets, $pk);
		}
	}

	/**
	 * WARNING: Do not use this, it's only for internal use.
	 * Changes to this function won't be recorded on the version.
	 *
	 * @param int $currentTick
	 *
	 */
	public function doTick(int $currentTick){
		if($this->closed){
			throw new \InvalidStateException("Attempted to tick a Level which has been closed");
		}

		$this->timings->doTick->startTiming();
		$this->doingTick = true;
		try{
			$this->actuallyDoTick($currentTick);
		}finally{
			$this->doingTick = false;
			$this->timings->doTick->stopTiming();
		}
	}

	protected function actuallyDoTick(int $currentTick) : void{
		if(!$this->stopTime){
			$this->time++;
		}

		$this->sunAnglePercentage = $this->computeSunAnglePercentage(); //Sun angle depends on the current time
		$this->skyLightReduction = $this->computeSkyLightReduction(); //Sky light reduction depends on the sun angle

		if(++$this->sendTimeTicker === 200){
			$this->sendTime();
			$this->sendTimeTicker = 0;
		}

		$this->unloadChunks();
		if(++$this->providerGarbageCollectionTicker >= 6000){
			$this->provider->doGarbageCollection();
			$this->providerGarbageCollectionTicker = 0;
		}

		//Do block updates
		$this->timings->doTickPending->startTiming();

		//Delayed updates
		while($this->scheduledBlockUpdateQueue->count() > 0 and $this->scheduledBlockUpdateQueue->current()["priority"] <= $currentTick){
			$block = $this->getBlock($this->scheduledBlockUpdateQueue->extract()["data"]);
			unset($this->scheduledBlockUpdateQueueIndex[Level::blockHash($block->x, $block->y, $block->z)]);
			$block->onScheduledUpdate();
		}

		//Normal updates
		while($this->neighbourBlockUpdateQueue->count() > 0){
			$index = $this->neighbourBlockUpdateQueue->dequeue();
			Level::getBlockXYZ($index, $x, $y, $z);

			$block = $this->getBlockAt($x, $y, $z);
			$block->clearCaches(); //for blocks like fences, force recalculation of connected AABBs

			$ev = new BlockUpdateEvent($block);
			$ev->call();
			if(!$ev->isCancelled()){
				$block->onNearbyBlockChange();
			}
		}

		$this->timings->doTickPending->stopTiming();

		$this->timings->entityTick->startTiming();
		//Update entities that need update
		Timings::$tickEntityTimer->startTiming();
		foreach($this->updateEntities as $id => $entity){
			if($entity->isClosed() or !$entity->onUpdate($currentTick)){
				unset($this->updateEntities[$id]);
			}
			if($entity->isFlaggedForDespawn()){
				$entity->close();
			}
		}
		Timings::$tickEntityTimer->stopTiming();
		$this->timings->entityTick->stopTiming();

		$this->timings->tileEntityTick->startTiming();
		Timings::$tickTileEntityTimer->startTiming();
		//Update tiles that need update
		foreach($this->updateTiles as $blockHash => $tile){
			if(!$tile->onUpdate()){
				unset($this->updateTiles[$blockHash]);
			}
		}
		Timings::$tickTileEntityTimer->stopTiming();
		$this->timings->tileEntityTick->stopTiming();

		$this->timings->doTickTiles->startTiming();
		$this->tickChunks();
		$this->timings->doTickTiles->stopTiming();

		$this->executeQueuedLightUpdates();

		if(count($this->changedBlocks) > 0){
			if(count($this->players) > 0){
				foreach($this->changedBlocks as $index => $blocks){
					if(empty($blocks)){ //blocks can be set normally and then later re-set with direct send
						continue;
					}
					unset($this->chunkCache[$index]);
					Level::getXZ($index, $chunkX, $chunkZ);
					if(count($blocks) > 512){
						$chunk = $this->getChunk($chunkX, $chunkZ);
						foreach($this->getChunkPlayers($chunkX, $chunkZ) as $p){
							$p->onChunkChanged($chunk);
						}
					}else{
						$this->sendBlocks($this->getChunkPlayers($chunkX, $chunkZ), $blocks);
					}
				}
			}else{
				$this->chunkCache = [];
			}

			$this->changedBlocks = [];

		}

		foreach($this->players as $p){
			$p->doChunkRequests();
		}
		$this->processChunkRequests();

		if($this->sleepTicks > 0 and --$this->sleepTicks <= 0){
			$this->checkSleep();
		}

		if(!empty($this->globalPackets)){
			if(!empty($this->players)){
				$this->server->broadcastPackets($this->players, $this->globalPackets);
			}
			$this->globalPackets = [];
		}

		foreach($this->chunkPackets as $index => $entries){
			Level::getXZ($index, $chunkX, $chunkZ);
			$chunkPlayers = $this->getChunkPlayers($chunkX, $chunkZ);
			if(count($chunkPlayers) > 0){
				$this->server->broadcastPackets($chunkPlayers, $entries);
			}
		}

		$this->chunkPackets = [];
	}

	public function checkSleep(){
		if(count($this->players) === 0){
			return;
		}

		$resetTime = true;
		foreach($this->getPlayers() as $p){
			if(!$p->isSleeping()){
				$resetTime = false;
				break;
			}
		}

		if($resetTime){
			$time = $this->getTime() % Level::TIME_FULL;

			if($time >= Level::TIME_NIGHT and $time < Level::TIME_SUNRISE){
				$this->setTime($this->getTime() + Level::TIME_FULL - $time);

				foreach($this->getPlayers() as $p){
					$p->stopSleep();
				}
			}
		}
	}

	public function setSleepTicks(int $ticks) : void{
		$this->sleepTicks = $ticks;
	}

	/**
	 * @param Player[]  $target
	 * @param Vector3[] $blocks
	 */
	public function sendBlocks(array $target, array $blocks){
		$packets = [];

<<<<<<< HEAD
		foreach($blocks as $b){
			if(!($b instanceof Vector3)){
				throw new \TypeError("Expected Vector3 in blocks array, got " . (is_object($b) ? get_class($b) : gettype($b)));
=======
				$pk->x = $b->x;
				$pk->y = $b->y;
				$pk->z = $b->z;

				if($b instanceof Block){
					$pk->blockRuntimeId = $b->getRuntimeId();
				}else{
					$fullBlock = $this->getFullBlock($b->x, $b->y, $b->z);
					$pk->blockRuntimeId = BlockFactory::toStaticRuntimeId($fullBlock >> 4, $fullBlock & 0xf);
				}

				$pk->flags = $first ? $flags : UpdateBlockPacket::FLAG_NONE;

				$packets[] = $pk;
>>>>>>> 6dd25979
			}
			$pk = new UpdateBlockPacket();

			$pk->x = $b->x;
			$pk->y = $b->y;
			$pk->z = $b->z;

<<<<<<< HEAD
			if($b instanceof Block){
				$pk->blockRuntimeId = $b->getRuntimeId();
			}else{
				$fullBlock = $this->getFullBlock($b->x, $b->y, $b->z);
				$pk->blockRuntimeId = BlockFactory::toStaticRuntimeId($fullBlock >> 4,  $fullBlock & 0xf);
=======
				if($b instanceof Block){
					$pk->blockRuntimeId = $b->getRuntimeId();
				}else{
					$fullBlock = $this->getFullBlock($b->x, $b->y, $b->z);
					$pk->blockRuntimeId = BlockFactory::toStaticRuntimeId($fullBlock >> 4, $fullBlock & 0xf);
				}

				$pk->flags = $flags;

				$packets[] = $pk;
>>>>>>> 6dd25979
			}

			$packets[] = $pk;
		}

		$this->server->broadcastPackets($target, $packets);
	}

	public function clearCache(bool $force = false){
		if($force){
			$this->chunkCache = [];
			$this->blockCache = [];
		}else{
			$count = 0;
			foreach($this->blockCache as $list){
				$count += count($list);
				if($count > 2048){
					$this->blockCache = [];
					break;
				}
			}
		}
	}

	public function clearChunkCache(int $chunkX, int $chunkZ){
		unset($this->chunkCache[Level::chunkHash($chunkX, $chunkZ)]);
	}

	public function getRandomTickedBlocks() : \SplFixedArray{
		return $this->randomTickBlocks;
	}

	public function addRandomTickedBlock(int $id, int $variant = 0){
		$block = BlockFactory::get($id, $variant);
		if($block instanceof UnknownBlock){
			throw new \InvalidArgumentException("ID $id variant $variant is unknown, cannot do random-tick");
		}
		$this->randomTickBlocks[($id << 4) | $variant] = true;
	}

	public function removeRandomTickedBlock(int $id, int $variant = 0){
		$this->randomTickBlocks[($id << 4) | $variant] = null;
	}

	private function tickChunks(){
		if($this->chunksPerTick <= 0 or count($this->loaders) === 0){
			$this->chunkTickList = [];
			return;
		}

		$chunksPerLoader = min(200, max(1, (int) ((($this->chunksPerTick - count($this->loaders)) / count($this->loaders)) + 0.5)));
		$randRange = 3 + $chunksPerLoader / 30;
		$randRange = (int) ($randRange > $this->chunkTickRadius ? $this->chunkTickRadius : $randRange);

		foreach($this->loaders as $loader){
			$chunkX = (int) floor($loader->getX()) >> 4;
			$chunkZ = (int) floor($loader->getZ()) >> 4;

			$index = Level::chunkHash($chunkX, $chunkZ);
			$existingLoaders = max(0, $this->chunkTickList[$index] ?? 0);
			$this->chunkTickList[$index] = $existingLoaders + 1;
			for($chunk = 0; $chunk < $chunksPerLoader; ++$chunk){
				$dx = mt_rand(-$randRange, $randRange);
				$dz = mt_rand(-$randRange, $randRange);
				$hash = Level::chunkHash($dx + $chunkX, $dz + $chunkZ);
				if(!isset($this->chunkTickList[$hash]) and isset($this->chunks[$hash])){
					$this->chunkTickList[$hash] = -1;
				}
			}
		}

		foreach($this->chunkTickList as $index => $loaders){
			Level::getXZ($index, $chunkX, $chunkZ);

			for($cx = -1; $cx <= 1; ++$cx){
				for($cz = -1; $cz <= 1; ++$cz){
					if(!isset($this->chunks[Level::chunkHash($chunkX + $cx, $chunkZ + $cz)])){
						unset($this->chunkTickList[$index]);
						goto skip_to_next; //no "continue 3" thanks!
					}
				}
			}

			if($loaders <= 0){
				unset($this->chunkTickList[$index]);
			}

			$chunk = $this->chunks[$index];
			foreach($chunk->getEntities() as $entity){
				$entity->scheduleUpdate();
			}


			foreach($chunk->getSubChunks() as $Y => $subChunk){
				if(!($subChunk instanceof EmptySubChunk)){
					for($i = 0; $i < 3; ++$i){
						$k = mt_rand(0, 0xfff);
						$x = $k & 0x0f;
						$y = ($k >> 4) & 0x0f;
						$z = ($k >> 8) & 0x0f;

						$state = $subChunk->getFullBlock($x, $y, $z);

						if($this->randomTickBlocks[$state & ~BlockFactory::getStateMask($state >> 4)]){
							/** @var Block $block */
							$block = BlockFactory::fromFullBlock($state, $this->temporalPosition->setComponents(
								$chunkX * 16 + $x,
								($Y << 4) + $y,
								$chunkZ * 16 + $z
							));
							$block->onRandomTick();
						}
					}
				}
			}

			skip_to_next: //dummy label to break out of nested loops
		}

		if($this->clearChunksOnTick){
			$this->chunkTickList = [];
		}
	}

	public function __debugInfo() : array{
		return [];
	}

	/**
	 * @param bool $force
	 *
	 * @return bool
	 */
	public function save(bool $force = false) : bool{

		if(!$this->getAutoSave() and !$force){
			return false;
		}

		(new LevelSaveEvent($this))->call();

		$this->provider->getLevelData()->setTime($this->time);
		$this->saveChunks();
		$this->provider->getLevelData()->save();

		return true;
	}

	public function saveChunks(){
		foreach($this->chunks as $chunk){
			if(($chunk->hasChanged() or count($chunk->getTiles()) > 0 or count($chunk->getSavableEntities()) > 0) and $chunk->isGenerated()){
				$this->provider->saveChunk($chunk);
				$chunk->setChanged(false);
			}
		}
	}

	/**
	 * Schedules a block update to be executed after the specified number of ticks.
	 * Blocks will be updated with the scheduled update type.
	 *
	 * @param Vector3 $pos
	 * @param int     $delay
	 */
	public function scheduleDelayedBlockUpdate(Vector3 $pos, int $delay){
		if(
			!$this->isInWorld($pos->x, $pos->y, $pos->z) or
			(isset($this->scheduledBlockUpdateQueueIndex[$index = Level::blockHash($pos->x, $pos->y, $pos->z)]) and $this->scheduledBlockUpdateQueueIndex[$index] <= $delay)
		){
			return;
		}
		$this->scheduledBlockUpdateQueueIndex[$index] = $delay;
		$this->scheduledBlockUpdateQueue->insert(new Vector3((int) $pos->x, (int) $pos->y, (int) $pos->z), $delay + $this->server->getTick());
	}

	/**
	 * Schedules the blocks around the specified position to be updated at the end of this tick.
	 * Blocks will be updated with the normal update type.
	 *
	 * @param Vector3 $pos
	 */
	public function scheduleNeighbourBlockUpdates(Vector3 $pos){
		$pos = $pos->floor();

		foreach(Facing::ALL as $face){
			$side = $pos->getSide($face);
			if($this->isInWorld($side->x, $side->y, $side->z)){
				$this->neighbourBlockUpdateQueue->enqueue(Level::blockHash($side->x, $side->y, $side->z));
			}
		}
	}

	/**
	 * @param AxisAlignedBB $bb
	 * @param bool          $targetFirst
	 *
	 * @return Block[]
	 */
	public function getCollisionBlocks(AxisAlignedBB $bb, bool $targetFirst = false) : array{
		$minX = (int) floor($bb->minX - 1);
		$minY = (int) floor($bb->minY - 1);
		$minZ = (int) floor($bb->minZ - 1);
		$maxX = (int) floor($bb->maxX + 1);
		$maxY = (int) floor($bb->maxY + 1);
		$maxZ = (int) floor($bb->maxZ + 1);

		$collides = [];

		if($targetFirst){
			for($z = $minZ; $z <= $maxZ; ++$z){
				for($x = $minX; $x <= $maxX; ++$x){
					for($y = $minY; $y <= $maxY; ++$y){
						$block = $this->getBlockAt($x, $y, $z);
						if($block->collidesWithBB($bb)){
							return [$block];
						}
					}
				}
			}
		}else{
			for($z = $minZ; $z <= $maxZ; ++$z){
				for($x = $minX; $x <= $maxX; ++$x){
					for($y = $minY; $y <= $maxY; ++$y){
						$block = $this->getBlockAt($x, $y, $z);
						if($block->collidesWithBB($bb)){
							$collides[] = $block;
						}
					}
				}
			}
		}


		return $collides;
	}

	/**
	 * @param Vector3 $pos
	 *
	 * @return bool
	 */
	public function isFullBlock(Vector3 $pos) : bool{
		if($pos instanceof Block){
			if($pos->isSolid()){
				return true;
			}
			$bb = $pos->getBoundingBox();
		}else{
			$bb = $this->getBlock($pos)->getBoundingBox();
		}

		return $bb !== null and $bb->getAverageEdgeLength() >= 1;
	}

	/**
	 * @param Entity        $entity
	 * @param AxisAlignedBB $bb
	 * @param bool          $entities
	 *
	 * @return AxisAlignedBB[]
	 */
	public function getCollisionCubes(Entity $entity, AxisAlignedBB $bb, bool $entities = true) : array{
		$minX = (int) floor($bb->minX - 1);
		$minY = (int) floor($bb->minY - 1);
		$minZ = (int) floor($bb->minZ - 1);
		$maxX = (int) floor($bb->maxX + 1);
		$maxY = (int) floor($bb->maxY + 1);
		$maxZ = (int) floor($bb->maxZ + 1);

		$collides = [];

		for($z = $minZ; $z <= $maxZ; ++$z){
			for($x = $minX; $x <= $maxX; ++$x){
				for($y = $minY; $y <= $maxY; ++$y){
					$block = $this->getBlockAt($x, $y, $z);
					foreach($block->getCollisionBoxes() as $blockBB){
						if($blockBB->intersectsWith($bb)){
							$collides[] = $blockBB;
						}
					}
				}
			}
		}

		if($entities){
			foreach($this->getCollidingEntities($bb->expandedCopy(0.25, 0.25, 0.25), $entity) as $ent){
				$collides[] = clone $ent->boundingBox;
			}
		}

		return $collides;
	}

	public function getFullLight(Vector3 $pos) : int{
		return $this->getFullLightAt($pos->x, $pos->y, $pos->z);
	}

	public function getFullLightAt(int $x, int $y, int $z) : int{
		$skyLight = $this->getRealBlockSkyLightAt($x, $y, $z);
		if($skyLight < 15){
			return max($skyLight, $this->getBlockLightAt($x, $y, $z));
		}else{
			return $skyLight;
		}
	}

	/**
	 * Computes the percentage of a circle away from noon the sun is currently at. This can be multiplied by 2 * M_PI to
	 * get an angle in radians, or by 360 to get an angle in degrees.
	 *
	 * @return float
	 */
	public function computeSunAnglePercentage() : float{
		$timeProgress = ($this->time % 24000) / 24000;

		//0.0 needs to be high noon, not dusk
		$sunProgress = $timeProgress + ($timeProgress < 0.25 ? 0.75 : -0.25);

		//Offset the sun progress to be above the horizon longer at dusk and dawn
		//this is roughly an inverted sine curve, which pushes the sun progress back at dusk and forwards at dawn
		$diff = (((1 - ((cos($sunProgress * M_PI) + 1) / 2)) - $sunProgress) / 3);

		return $sunProgress + $diff;
	}

	/**
	 * Returns the percentage of a circle away from noon the sun is currently at.
	 * @return float
	 */
	public function getSunAnglePercentage() : float{
		return $this->sunAnglePercentage;
	}

	/**
	 * Returns the current sun angle in radians.
	 * @return float
	 */
	public function getSunAngleRadians() : float{
		return $this->sunAnglePercentage * 2 * M_PI;
	}

	/**
	 * Returns the current sun angle in degrees.
	 * @return float
	 */
	public function getSunAngleDegrees() : float{
		return $this->sunAnglePercentage * 360.0;
	}

	/**
	 * Computes how many points of sky light is subtracted based on the current time. Used to offset raw chunk sky light
	 * to get a real light value.
	 *
	 * @return int
	 */
	public function computeSkyLightReduction() : int{
		$percentage = max(0, min(1, -(cos($this->getSunAngleRadians()) * 2 - 0.5)));

		//TODO: check rain and thunder level

		return (int) ($percentage * 11);
	}

	/**
	 * Returns how many points of sky light is subtracted based on the current time.
	 * @return int
	 */
	public function getSkyLightReduction() : int{
		return $this->skyLightReduction;
	}

	/**
	 * Returns the sky light level at the specified coordinates, offset by the current time and weather.
	 *
	 * @param int $x
	 * @param int $y
	 * @param int $z
	 *
	 * @return int 0-15
	 */
	public function getRealBlockSkyLightAt(int $x, int $y, int $z) : int{
		$light = $this->getBlockSkyLightAt($x, $y, $z) - $this->skyLightReduction;
		return $light < 0 ? 0 : $light;
	}

	/**
	 * @param $x
	 * @param $y
	 * @param $z
	 *
	 * @return int bitmap, (id << 4) | data
	 */
	public function getFullBlock(int $x, int $y, int $z) : int{
		return $this->getChunk($x >> 4, $z >> 4, false)->getFullBlock($x & 0x0f, $y, $z & 0x0f);
	}

	public function isInWorld(int $x, int $y, int $z) : bool{
		return (
			$x <= INT32_MAX and $x >= INT32_MIN and
			$y < $this->worldHeight and $y >= 0 and
			$z <= INT32_MAX and $z >= INT32_MIN
		);
	}

	/**
	 * Gets the Block object at the Vector3 location. This method wraps around {@link getBlockAt}, converting the
	 * vector components to integers.
	 *
	 * Note: If you're using this for performance-sensitive code, and you're guaranteed to be supplying ints in the
	 * specified vector, consider using {@link getBlockAt} instead for better performance.
	 *
	 * @param Vector3 $pos
	 * @param bool    $cached Whether to use the block cache for getting the block (faster, but may be inaccurate)
	 * @param bool    $addToCache Whether to cache the block object created by this method call.
	 *
	 * @return Block
	 */
	public function getBlock(Vector3 $pos, bool $cached = true, bool $addToCache = true) : Block{
		return $this->getBlockAt((int) floor($pos->x), (int) floor($pos->y), (int) floor($pos->z), $cached, $addToCache);
	}

	/**
	 * Gets the Block object at the specified coordinates.
	 *
	 * Note for plugin developers: If you are using this method a lot (thousands of times for many positions for
	 * example), you may want to set addToCache to false to avoid using excessive amounts of memory.
	 *
	 * @param int  $x
	 * @param int  $y
	 * @param int  $z
	 * @param bool $cached Whether to use the block cache for getting the block (faster, but may be inaccurate)
	 * @param bool $addToCache Whether to cache the block object created by this method call.
	 *
	 * @return Block
	 */
	public function getBlockAt(int $x, int $y, int $z, bool $cached = true, bool $addToCache = true) : Block{
		$id = 0;
		$meta = 0;
		$blockHash = null;
		$chunkHash = Level::chunkHash($x >> 4, $z >> 4);

		if($this->isInWorld($x, $y, $z)){
			$blockHash = Level::blockHash($x, $y, $z);

			if($cached and isset($this->blockCache[$chunkHash][$blockHash])){
				return $this->blockCache[$chunkHash][$blockHash];
			}

			$chunk = $this->chunks[$chunkHash] ?? null;
			if($chunk !== null){
				$fullState = $chunk->getFullBlock($x & 0x0f, $y, $z & 0x0f);
				$id = $fullState >> 4;
				$meta = $fullState & 0xf;
			}else{
				$addToCache = false;
			}
		}

		$block = BlockFactory::get($id, $meta);

		$block->x = $x;
		$block->y = $y;
		$block->z = $z;
		$block->level = $this;

		if($addToCache and $blockHash !== null){
			$this->blockCache[$chunkHash][$blockHash] = $block;
		}

		return $block;
	}

	public function updateAllLight(Vector3 $pos){
		$this->updateBlockSkyLight($pos->x, $pos->y, $pos->z);
		$this->updateBlockLight($pos->x, $pos->y, $pos->z);
	}

	/**
	 * Returns the highest block light level available in the positions adjacent to the specified block coordinates.
	 *
	 * @param int $x
	 * @param int $y
	 * @param int $z
	 *
	 * @return int
	 */
	public function getHighestAdjacentBlockSkyLight(int $x, int $y, int $z) : int{
		return max([
			$this->getBlockSkyLightAt($x + 1, $y, $z),
			$this->getBlockSkyLightAt($x - 1, $y, $z),
			$this->getBlockSkyLightAt($x, $y + 1, $z),
			$this->getBlockSkyLightAt($x, $y - 1, $z),
			$this->getBlockSkyLightAt($x, $y, $z + 1),
			$this->getBlockSkyLightAt($x, $y, $z - 1)
		]);
	}

	public function updateBlockSkyLight(int $x, int $y, int $z){
		$this->timings->doBlockSkyLightUpdates->startTiming();

		$oldHeightMap = $this->getHeightMap($x, $z);
		$source = $this->getBlockAt($x, $y, $z);

		$yPlusOne = $y + 1;

		if($yPlusOne === $oldHeightMap){ //Block changed directly beneath the heightmap. Check if a block was removed or changed to a different light-filter.
			$newHeightMap = $this->getChunk($x >> 4, $z >> 4)->recalculateHeightMapColumn($x & 0x0f, $z & 0x0f);
		}elseif($yPlusOne > $oldHeightMap){ //Block changed above the heightmap.
			if($source->getLightFilter() > 0 or $source->diffusesSkyLight()){
				$this->setHeightMap($x, $z, $yPlusOne);
				$newHeightMap = $yPlusOne;
			}else{ //Block changed which has no effect on direct sky light, for example placing or removing glass.
				$this->timings->doBlockSkyLightUpdates->stopTiming();
				return;
			}
		}else{ //Block changed below heightmap
			$newHeightMap = $oldHeightMap;
		}

		if($this->skyLightUpdate === null){
			$this->skyLightUpdate = new SkyLightUpdate($this);
		}
		if($newHeightMap > $oldHeightMap){ //Heightmap increase, block placed, remove sky light
			for($i = $y; $i >= $oldHeightMap; --$i){
				$this->skyLightUpdate->setAndUpdateLight($x, $i, $z, 0); //Remove all light beneath, adjacent recalculation will handle the rest.
			}
		}elseif($newHeightMap < $oldHeightMap){ //Heightmap decrease, block changed or removed, add sky light
			for($i = $y; $i >= $newHeightMap; --$i){
				$this->skyLightUpdate->setAndUpdateLight($x, $i, $z, 15);
			}
		}else{ //No heightmap change, block changed "underground"
			$this->skyLightUpdate->setAndUpdateLight($x, $y, $z, max(0, $this->getHighestAdjacentBlockSkyLight($x, $y, $z) - BlockFactory::$lightFilter[($source->getId() << 4) | $source->getDamage()]));
		}

		$this->timings->doBlockSkyLightUpdates->stopTiming();
	}

	/**
	 * Returns the highest block light level available in the positions adjacent to the specified block coordinates.
	 *
	 * @param int $x
	 * @param int $y
	 * @param int $z
	 *
	 * @return int
	 */
	public function getHighestAdjacentBlockLight(int $x, int $y, int $z) : int{
		return max([
			$this->getBlockLightAt($x + 1, $y, $z),
			$this->getBlockLightAt($x - 1, $y, $z),
			$this->getBlockLightAt($x, $y + 1, $z),
			$this->getBlockLightAt($x, $y - 1, $z),
			$this->getBlockLightAt($x, $y, $z + 1),
			$this->getBlockLightAt($x, $y, $z - 1)
		]);
	}

	public function updateBlockLight(int $x, int $y, int $z){
		$this->timings->doBlockLightUpdates->startTiming();

		$block = $this->getBlockAt($x, $y, $z);
		$newLevel = max($block->getLightLevel(), $this->getHighestAdjacentBlockLight($x, $y, $z) - BlockFactory::$lightFilter[($block->getId() << 4) | $block->getDamage()]);

		if($this->blockLightUpdate === null){
			$this->blockLightUpdate = new BlockLightUpdate($this);
		}
		$this->blockLightUpdate->setAndUpdateLight($x, $y, $z, $newLevel);

		$this->timings->doBlockLightUpdates->stopTiming();
	}

	public function executeQueuedLightUpdates() : void{
		if($this->blockLightUpdate !== null){
			$this->timings->doBlockLightUpdates->startTiming();
			$this->blockLightUpdate->execute();
			$this->blockLightUpdate = null;
			$this->timings->doBlockLightUpdates->stopTiming();
		}

		if($this->skyLightUpdate !== null){
			$this->timings->doBlockSkyLightUpdates->startTiming();
			$this->skyLightUpdate->execute();
			$this->skyLightUpdate = null;
			$this->timings->doBlockSkyLightUpdates->stopTiming();
		}
	}

	/**
	 * Sets on Vector3 the data from a Block object,
	 * does block updates and puts the changes to the send queue.
	 *
	 * If $update is true, it'll get the neighbour blocks (6 sides) and update them.
	 * If you are doing big changes, you might want to set this to false, then update manually.
	 *
	 * @param Vector3 $pos
	 * @param Block   $block
	 * @param bool    $update
	 *
	 * @return bool Whether the block has been updated or not
	 */
	public function setBlock(Vector3 $pos, Block $block, bool $update = true) : bool{
		$pos = $pos->floor();
		if(!$this->isInWorld($pos->x, $pos->y, $pos->z)){
			return false;
		}

		$this->timings->setBlock->startTiming();

		if($this->getChunkAtPosition($pos, true)->setBlock($pos->x & 0x0f, $pos->y, $pos->z & 0x0f, $block->getId(), $block->getDamage())){
			if(!($pos instanceof Position)){
				$pos = $this->temporalPosition->setComponents($pos->x, $pos->y, $pos->z);
			}

			$block = clone $block;

			$block->position($pos);
			$block->clearCaches();

			$chunkHash = Level::chunkHash($pos->x >> 4, $pos->z >> 4);
			$blockHash = Level::blockHash($pos->x, $pos->y, $pos->z);

			unset($this->blockCache[$chunkHash][$blockHash]);

			if(!isset($this->changedBlocks[$chunkHash])){
				$this->changedBlocks[$chunkHash] = [];
			}
			$this->changedBlocks[$chunkHash][$blockHash] = $block;

			foreach($this->getChunkLoaders($pos->x >> 4, $pos->z >> 4) as $loader){
				$loader->onBlockChanged($block);
			}

			if($update){
				$this->updateAllLight($block);

				$ev = new BlockUpdateEvent($block);
				$ev->call();
				if(!$ev->isCancelled()){
					foreach($this->getNearbyEntities(new AxisAlignedBB($block->x - 1, $block->y - 1, $block->z - 1, $block->x + 2, $block->y + 2, $block->z + 2)) as $entity){
						$entity->onNearbyBlockChange();
					}
					$ev->getBlock()->onNearbyBlockChange();
					$this->scheduleNeighbourBlockUpdates($pos);
				}
			}

			$this->timings->setBlock->stopTiming();

			return true;
		}

		$this->timings->setBlock->stopTiming();

		return false;
	}

	/**
	 * @param Vector3 $source
	 * @param Item    $item
	 * @param Vector3 $motion
	 * @param int     $delay
	 *
	 * @return ItemEntity|null
	 */
	public function dropItem(Vector3 $source, Item $item, Vector3 $motion = null, int $delay = 10){
		$motion = $motion ?? new Vector3(lcg_value() * 0.2 - 0.1, 0.2, lcg_value() * 0.2 - 0.1);
		$itemTag = $item->nbtSerialize();
		$itemTag->setName("Item");

		if(!$item->isNull()){
			$nbt = Entity::createBaseNBT($source, $motion, lcg_value() * 360, 0);
			$nbt->setShort("Health", 5);
			$nbt->setShort("PickupDelay", $delay);
			$nbt->setTag($itemTag);
			$itemEntity = Entity::createEntity("Item", $this, $nbt);

			if($itemEntity instanceof ItemEntity){
				$itemEntity->spawnToAll();

				return $itemEntity;
			}
		}
		return null;
	}

	/**
	 * Drops XP orbs into the world for the specified amount, splitting the amount into several orbs if necessary.
	 *
	 * @param Vector3 $pos
	 * @param int     $amount
	 *
	 * @return ExperienceOrb[]
	 */
	public function dropExperience(Vector3 $pos, int $amount) : array{
		/** @var ExperienceOrb[] $orbs */
		$orbs = [];

		foreach(ExperienceOrb::splitIntoOrbSizes($amount) as $split){
			$nbt = Entity::createBaseNBT(
				$pos,
				$this->temporalVector->setComponents((lcg_value() * 0.2 - 0.1) * 2, lcg_value() * 0.4, (lcg_value() * 0.2 - 0.1) * 2),
				lcg_value() * 360,
				0
			);
			$nbt->setShort(ExperienceOrb::TAG_VALUE_PC, $split);

			$orb = Entity::createEntity("XPOrb", $this, $nbt);
			if($orb === null){
				continue;
			}

			$orb->spawnToAll();
			if($orb instanceof ExperienceOrb){
				$orbs[] = $orb;
			}
		}

		return $orbs;
	}

	/**
	 * Checks if the level spawn protection radius will prevent the player from using items or building at the specified
	 * Vector3 position.
	 *
	 * @param Player  $player
	 * @param Vector3 $vector
	 *
	 * @return bool true if spawn protection cancelled the action, false if not.
	 */
	public function checkSpawnProtection(Player $player, Vector3 $vector) : bool{
		if(!$player->hasPermission("pocketmine.spawnprotect.bypass") and ($distance = $this->server->getSpawnRadius()) > -1){
			$t = new Vector2($vector->x, $vector->z);

			$spawnLocation = $this->getSpawnLocation();
			$s = new Vector2($spawnLocation->x, $spawnLocation->z);
			if($t->distance($s) <= $distance){
				return true;
			}
		}

		return false;
	}

	/**
	 * Tries to break a block using a item, including Player time checks if available
	 * It'll try to lower the durability if Item is a tool, and set it to Air if broken.
	 *
	 * @param Vector3 $vector
	 * @param Item    &$item (if null, can break anything)
	 * @param Player  $player
	 * @param bool    $createParticles
	 *
	 * @return bool
	 */
	public function useBreakOn(Vector3 $vector, Item &$item = null, Player $player = null, bool $createParticles = false) : bool{
		$target = $this->getBlock($vector);
		$affectedBlocks = $target->getAffectedBlocks();

		if($item === null){
			$item = ItemFactory::get(Item::AIR, 0, 0);
		}

		$drops = [];
		if($player === null or !$player->isCreative()){
			$drops = array_merge(...array_map(function(Block $block) use ($item) : array{ return $block->getDrops($item); }, $affectedBlocks));
		}

		$xpDrop = 0;
		if($player !== null and !$player->isCreative()){
			$xpDrop = array_sum(array_map(function(Block $block) use ($item) : int{ return $block->getXpDropForTool($item); }, $affectedBlocks));
		}

		if($player !== null){
			$ev = new BlockBreakEvent($player, $target, $item, $player->isCreative(), $drops, $xpDrop);

			if(($player->isSurvival() and !$target->isBreakable($item)) or $player->isSpectator()){
				$ev->setCancelled();
			}elseif($this->checkSpawnProtection($player, $target)){
				$ev->setCancelled(); //set it to cancelled so plugins can bypass this
			}

			if($player->isAdventure(true) and !$ev->isCancelled()){
				$tag = $item->getNamedTagEntry("CanDestroy");
				$canBreak = false;
				if($tag instanceof ListTag){
					foreach($tag as $v){
						if($v instanceof StringTag){
							$entry = ItemFactory::fromString($v->getValue());
							if($entry->getBlock()->isSameType($target)){
								$canBreak = true;
								break;
							}
						}
					}
				}

				$ev->setCancelled(!$canBreak);
			}

			$ev->call();
			if($ev->isCancelled()){
				return false;
			}

			$drops = $ev->getDrops();
			$xpDrop = $ev->getXpDropAmount();

		}elseif(!$target->isBreakable($item)){
			return false;
		}

		foreach($affectedBlocks as $t){
			$this->destroyBlockInternal($t, $item, $player, $createParticles);
		}

		$item->onDestroyBlock($target);

		if(!empty($drops)){
			$dropPos = $target->add(0.5, 0.5, 0.5);
			foreach($drops as $drop){
				if(!$drop->isNull()){
					$this->dropItem($dropPos, $drop);
				}
			}
		}

		if($xpDrop > 0){
			$this->dropExperience($target->add(0.5, 0.5, 0.5), $xpDrop);
		}

		return true;
	}

	private function destroyBlockInternal(Block $target, Item $item, ?Player $player = null, bool $createParticles = false) : void{
		if($createParticles){
			$this->addParticle(new DestroyBlockParticle($target->add(0.5, 0.5, 0.5), $target));
		}

		$target->onBreak($item, $player);

		$tile = $this->getTile($target);
		if($tile !== null){
			if($tile instanceof Container){
				if($tile instanceof Chest){
					$tile->unpair();
				}

				$tile->getInventory()->dropContents($this, $target);
			}

			$tile->close();
		}
	}

	/**
	 * Uses a item on a position and face, placing it or activating the block
	 *
	 * @param Vector3      $vector
	 * @param Item         $item
	 * @param int          $face
	 * @param Vector3|null $clickVector
	 * @param Player|null  $player default null
	 * @param bool         $playSound Whether to play a block-place sound if the block was placed successfully.
	 *
	 * @return bool
	 */
	public function useItemOn(Vector3 $vector, Item &$item, int $face, Vector3 $clickVector = null, Player $player = null, bool $playSound = false) : bool{
		$blockClicked = $this->getBlock($vector);
		$blockReplace = $blockClicked->getSide($face);

		if($clickVector === null){
			$clickVector = new Vector3(0.0, 0.0, 0.0);
		}

		if($blockReplace->y >= $this->worldHeight or $blockReplace->y < 0){
			//TODO: build height limit messages for custom world heights and mcregion cap
			return false;
		}

		if($blockClicked->getId() === Block::AIR){
			return false;
		}

		if($player !== null){
			$ev = new PlayerInteractEvent($player, $item, $blockClicked, $clickVector, $face, PlayerInteractEvent::RIGHT_CLICK_BLOCK);
			if($this->checkSpawnProtection($player, $blockClicked)){
				$ev->setCancelled(); //set it to cancelled so plugins can bypass this
			}

			$ev->call();
			if(!$ev->isCancelled()){
				if(!$player->isSneaking() and $blockClicked->onActivate($item, $player)){
					return true;
				}

				if(!$player->isSneaking() and $item->onActivate($player, $blockReplace, $blockClicked, $face, $clickVector)){
					return true;
				}
			}else{
				return false;
			}
		}elseif($blockClicked->onActivate($item, $player)){
			return true;
		}

		if($item->canBePlaced()){
			$hand = $item->getBlock();
			$hand->position($blockReplace);
		}else{
			return false;
		}

		if($hand->canBePlacedAt($blockClicked, $clickVector, $face, true)){
			$blockReplace = $blockClicked;
			$hand->position($blockReplace);
		}elseif(!$hand->canBePlacedAt($blockReplace, $clickVector, $face, false)){
			return false;
		}

		if($hand->isSolid()){
			foreach($hand->getCollisionBoxes() as $collisionBox){
				if(!empty($this->getCollidingEntities($collisionBox))){
					return false;  //Entity in block
				}

				if($player !== null){
					if(($diff = $player->getNextPosition()->subtract($player->getPosition())) and $diff->lengthSquared() > 0.00001){
						$bb = $player->getBoundingBox()->offsetCopy($diff->x, $diff->y, $diff->z);
						if($collisionBox->intersectsWith($bb)){
							return false; //Inside player BB
						}
					}
				}
			}
		}


		if($player !== null){
			$ev = new BlockPlaceEvent($player, $hand, $blockReplace, $blockClicked, $item);
			if($this->checkSpawnProtection($player, $blockClicked)){
				$ev->setCancelled();
			}

			if($player->isAdventure(true) and !$ev->isCancelled()){
				$canPlace = false;
				$tag = $item->getNamedTagEntry("CanPlaceOn");
				if($tag instanceof ListTag){
					foreach($tag as $v){
						if($v instanceof StringTag){
							$entry = ItemFactory::fromString($v->getValue());
							if($entry->getBlock()->isSameType($blockClicked)){
								$canPlace = true;
								break;
							}
						}
					}
				}

				$ev->setCancelled(!$canPlace);
			}

			$ev->call();
			if($ev->isCancelled()){
				return false;
			}
		}

		if(!$hand->place($item, $blockReplace, $blockClicked, $face, $clickVector, $player)){
			return false;
		}

		if($playSound){
			$this->broadcastLevelSoundEvent($hand, LevelSoundEventPacket::SOUND_PLACE, 1, $hand->getRuntimeId());
		}

		$item->pop();

		return true;
	}

	/**
	 * @param int $entityId
	 *
	 * @return Entity|null
	 */
	public function getEntity(int $entityId){
		return $this->entities[$entityId] ?? null;
	}

	/**
	 * Gets the list of all the entities in this level
	 *
	 * @return Entity[]
	 */
	public function getEntities() : array{
		return $this->entities;
	}

	/**
	 * Returns the entities colliding the current one inside the AxisAlignedBB
	 *
	 * @param AxisAlignedBB $bb
	 * @param Entity|null   $entity
	 *
	 * @return Entity[]
	 */
	public function getCollidingEntities(AxisAlignedBB $bb, Entity $entity = null) : array{
		$nearby = [];

		if($entity === null or $entity->canCollide){
			$minX = ((int) floor($bb->minX - 2)) >> 4;
			$maxX = ((int) floor($bb->maxX + 2)) >> 4;
			$minZ = ((int) floor($bb->minZ - 2)) >> 4;
			$maxZ = ((int) floor($bb->maxZ + 2)) >> 4;

			for($x = $minX; $x <= $maxX; ++$x){
				for($z = $minZ; $z <= $maxZ; ++$z){
					foreach($this->getChunkEntities($x, $z) as $ent){
						/** @var Entity|null $entity */
						if($ent->canBeCollidedWith() and ($entity === null or ($ent !== $entity and $entity->canCollideWith($ent))) and $ent->boundingBox->intersectsWith($bb)){
							$nearby[] = $ent;
						}
					}
				}
			}
		}

		return $nearby;
	}

	/**
	 * Returns the entities near the current one inside the AxisAlignedBB
	 *
	 * @param AxisAlignedBB $bb
	 * @param Entity        $entity
	 *
	 * @return Entity[]
	 */
	public function getNearbyEntities(AxisAlignedBB $bb, Entity $entity = null) : array{
		$nearby = [];

		$minX = ((int) floor($bb->minX - 2)) >> 4;
		$maxX = ((int) floor($bb->maxX + 2)) >> 4;
		$minZ = ((int) floor($bb->minZ - 2)) >> 4;
		$maxZ = ((int) floor($bb->maxZ + 2)) >> 4;

		for($x = $minX; $x <= $maxX; ++$x){
			for($z = $minZ; $z <= $maxZ; ++$z){
				foreach($this->getChunkEntities($x, $z) as $ent){
					if($ent !== $entity and $ent->boundingBox->intersectsWith($bb)){
						$nearby[] = $ent;
					}
				}
			}
		}

		return $nearby;
	}

	/**
	 * Returns the closest Entity to the specified position, within the given radius.
	 *
	 * @param Vector3 $pos
	 * @param float   $maxDistance
	 * @param string  $entityType Class of entity to use for instanceof
	 * @param bool    $includeDead Whether to include entitites which are dead
	 *
	 * @return Entity|null an entity of type $entityType, or null if not found
	 */
	public function getNearestEntity(Vector3 $pos, float $maxDistance, string $entityType = Entity::class, bool $includeDead = false) : ?Entity{
		assert(is_a($entityType, Entity::class, true));

		$minX = ((int) floor($pos->x - $maxDistance)) >> 4;
		$maxX = ((int) floor($pos->x + $maxDistance)) >> 4;
		$minZ = ((int) floor($pos->z - $maxDistance)) >> 4;
		$maxZ = ((int) floor($pos->z + $maxDistance)) >> 4;

		$currentTargetDistSq = $maxDistance ** 2;

		/** @var Entity|null $currentTarget */
		$currentTarget = null;

		for($x = $minX; $x <= $maxX; ++$x){
			for($z = $minZ; $z <= $maxZ; ++$z){
				foreach($this->getChunkEntities($x, $z) as $entity){
					if(!($entity instanceof $entityType) or $entity->isClosed() or $entity->isFlaggedForDespawn() or (!$includeDead and !$entity->isAlive())){
						continue;
					}
					$distSq = $entity->distanceSquared($pos);
					if($distSq < $currentTargetDistSq){
						$currentTargetDistSq = $distSq;
						$currentTarget = $entity;
					}
				}
			}
		}

		return $currentTarget;
	}


	/**
	 * Returns a list of the Tile entities in this level
	 *
	 * @return Tile[]
	 */
	public function getTiles() : array{
		return $this->tiles;
	}

	/**
	 * Returns a list of the players in this level
	 *
	 * @return Player[]
	 */
	public function getPlayers() : array{
		return $this->players;
	}

	/**
	 * @return ChunkLoader[]
	 */
	public function getLoaders() : array{
		return $this->loaders;
	}

	/**
	 * Returns the Tile in a position, or null if not found.
	 *
	 * Note: This method wraps getTileAt(). If you're guaranteed to be passing integers, and you're using this method
	 * in performance-sensitive code, consider using getTileAt() instead of this method for better performance.
	 *
	 * @param Vector3 $pos
	 *
	 * @return Tile|null
	 */
	public function getTile(Vector3 $pos) : ?Tile{
		return $this->getTileAt((int) floor($pos->x), (int) floor($pos->y), (int) floor($pos->z));
	}

	/**
	 * Returns the tile at the specified x,y,z coordinates, or null if it does not exist.
	 *
	 * @param int $x
	 * @param int $y
	 * @param int $z
	 *
	 * @return Tile|null
	 */
	public function getTileAt(int $x, int $y, int $z) : ?Tile{
		return ($chunk = $this->getChunk($x >> 4, $z >> 4)) !== null ? $chunk->getTile($x & 0x0f, $y, $z & 0x0f) : null;
	}

	/**
	 * Returns a list of the entities on a given chunk
	 *
	 * @param int $X
	 * @param int $Z
	 *
	 * @return Entity[]
	 */
	public function getChunkEntities(int $X, int $Z) : array{
		return ($chunk = $this->getChunk($X, $Z)) !== null ? $chunk->getEntities() : [];
	}

	/**
	 * Gives a list of the Tile entities on a given chunk
	 *
	 * @param int $X
	 * @param int $Z
	 *
	 * @return Tile[]
	 */
	public function getChunkTiles(int $X, int $Z) : array{
		return ($chunk = $this->getChunk($X, $Z)) !== null ? $chunk->getTiles() : [];
	}

	/**
	 * Gets the raw block id.
	 *
	 * @param int $x
	 * @param int $y
	 * @param int $z
	 *
	 * @return int 0-255
	 */
	public function getBlockIdAt(int $x, int $y, int $z) : int{
		return $this->getChunk($x >> 4, $z >> 4, true)->getBlockId($x & 0x0f, $y, $z & 0x0f);
	}

	/**
	 * Sets the raw block id.
	 *
	 * @param int $x
	 * @param int $y
	 * @param int $z
	 * @param int $id 0-255
	 */
	public function setBlockIdAt(int $x, int $y, int $z, int $id){
		unset($this->blockCache[$chunkHash = Level::chunkHash($x >> 4, $z >> 4)][$blockHash = Level::blockHash($x, $y, $z)]);
		$this->getChunk($x >> 4, $z >> 4, true)->setBlockId($x & 0x0f, $y, $z & 0x0f, $id & 0xff);

		if(!isset($this->changedBlocks[$chunkHash])){
			$this->changedBlocks[$chunkHash] = [];
		}
		$this->changedBlocks[$chunkHash][$blockHash] = $v = new Vector3($x, $y, $z);
		foreach($this->getChunkLoaders($x >> 4, $z >> 4) as $loader){
			$loader->onBlockChanged($v);
		}
	}

	/**
	 * Gets the raw block metadata
	 *
	 * @param int $x
	 * @param int $y
	 * @param int $z
	 *
	 * @return int 0-15
	 */
	public function getBlockDataAt(int $x, int $y, int $z) : int{
		return $this->getChunk($x >> 4, $z >> 4, true)->getBlockData($x & 0x0f, $y, $z & 0x0f);
	}

	/**
	 * Sets the raw block metadata.
	 *
	 * @param int $x
	 * @param int $y
	 * @param int $z
	 * @param int $data 0-15
	 */
	public function setBlockDataAt(int $x, int $y, int $z, int $data){
		unset($this->blockCache[$chunkHash = Level::chunkHash($x >> 4, $z >> 4)][$blockHash = Level::blockHash($x, $y, $z)]);

		$this->getChunk($x >> 4, $z >> 4, true)->setBlockData($x & 0x0f, $y, $z & 0x0f, $data & 0x0f);

		if(!isset($this->changedBlocks[$chunkHash])){
			$this->changedBlocks[$chunkHash] = [];
		}
		$this->changedBlocks[$chunkHash][$blockHash] = $v = new Vector3($x, $y, $z);
		foreach($this->getChunkLoaders($x >> 4, $z >> 4) as $loader){
			$loader->onBlockChanged($v);
		}
	}

	/**
	 * Gets the raw block skylight level
	 *
	 * @param int $x
	 * @param int $y
	 * @param int $z
	 *
	 * @return int 0-15
	 */
	public function getBlockSkyLightAt(int $x, int $y, int $z) : int{
		return $this->getChunk($x >> 4, $z >> 4, true)->getBlockSkyLight($x & 0x0f, $y, $z & 0x0f);
	}

	/**
	 * Sets the raw block skylight level.
	 *
	 * @param int $x
	 * @param int $y
	 * @param int $z
	 * @param int $level 0-15
	 */
	public function setBlockSkyLightAt(int $x, int $y, int $z, int $level){
		$this->getChunk($x >> 4, $z >> 4, true)->setBlockSkyLight($x & 0x0f, $y, $z & 0x0f, $level & 0x0f);
	}

	/**
	 * Gets the raw block light level
	 *
	 * @param int $x
	 * @param int $y
	 * @param int $z
	 *
	 * @return int 0-15
	 */
	public function getBlockLightAt(int $x, int $y, int $z) : int{
		return $this->getChunk($x >> 4, $z >> 4, true)->getBlockLight($x & 0x0f, $y, $z & 0x0f);
	}

	/**
	 * Sets the raw block light level.
	 *
	 * @param int $x
	 * @param int $y
	 * @param int $z
	 * @param int $level 0-15
	 */
	public function setBlockLightAt(int $x, int $y, int $z, int $level){
		$this->getChunk($x >> 4, $z >> 4, true)->setBlockLight($x & 0x0f, $y, $z & 0x0f, $level & 0x0f);
	}

	/**
	 * @param int $x
	 * @param int $z
	 *
	 * @return int
	 */
	public function getBiomeId(int $x, int $z) : int{
		return $this->getChunk($x >> 4, $z >> 4, true)->getBiomeId($x & 0x0f, $z & 0x0f);
	}

	/**
	 * @param int $x
	 * @param int $z
	 *
	 * @return Biome
	 */
	public function getBiome(int $x, int $z) : Biome{
		return Biome::getBiome($this->getBiomeId($x, $z));
	}

	/**
	 * @param int $x
	 * @param int $z
	 * @param int $biomeId
	 */
	public function setBiomeId(int $x, int $z, int $biomeId){
		$this->getChunk($x >> 4, $z >> 4, true)->setBiomeId($x & 0x0f, $z & 0x0f, $biomeId);
	}

	/**
	 * @param int $x
	 * @param int $z
	 *
	 * @return int
	 */
	public function getHeightMap(int $x, int $z) : int{
		return $this->getChunk($x >> 4, $z >> 4, true)->getHeightMap($x & 0x0f, $z & 0x0f);
	}

	/**
	 * @param int $x
	 * @param int $z
	 * @param int $value
	 */
	public function setHeightMap(int $x, int $z, int $value){
		$this->getChunk($x >> 4, $z >> 4, true)->setHeightMap($x & 0x0f, $z & 0x0f, $value);
	}

	/**
	 * @return Chunk[]
	 */
	public function getChunks() : array{
		return $this->chunks;
	}

	/**
	 * Returns the chunk at the specified X/Z coordinates. If the chunk is not loaded, attempts to (synchronously!!!)
	 * load it.
	 *
	 * @param int  $x
	 * @param int  $z
	 * @param bool $create Whether to create an empty chunk as a placeholder if the chunk does not exist
	 *
	 * @return Chunk|null
	 */
	public function getChunk(int $x, int $z, bool $create = false){
		if(isset($this->chunks[$index = Level::chunkHash($x, $z)])){
			return $this->chunks[$index];
		}elseif($this->loadChunk($x, $z, $create)){
			return $this->chunks[$index];
		}

		return null;
	}

	/**
	 * Returns the chunk containing the given Vector3 position.
	 *
	 * @param Vector3 $pos
	 * @param bool    $create
	 *
	 * @return null|Chunk
	 */
	public function getChunkAtPosition(Vector3 $pos, bool $create = false) : ?Chunk{
		return $this->getChunk($pos->getFloorX() >> 4, $pos->getFloorZ() >> 4, $create);
	}

	/**
	 * Returns the chunks adjacent to the specified chunk.
	 *
	 * @param int $x
	 * @param int $z
	 *
	 * @return Chunk[]
	 */
	public function getAdjacentChunks(int $x, int $z) : array{
		$result = [];
		for($xx = 0; $xx <= 2; ++$xx){
			for($zz = 0; $zz <= 2; ++$zz){
				$i = $zz * 3 + $xx;
				if($i === 4){
					continue; //center chunk
				}
				$result[$i] = $this->getChunk($x + $xx - 1, $z + $zz - 1, false);
			}
		}

		return $result;
	}

	public function generateChunkCallback(int $x, int $z, ?Chunk $chunk){
		Timings::$generationCallbackTimer->startTiming();
		if(isset($this->chunkPopulationQueue[$index = Level::chunkHash($x, $z)])){
			for($xx = -1; $xx <= 1; ++$xx){
				for($zz = -1; $zz <= 1; ++$zz){
					unset($this->chunkPopulationLock[Level::chunkHash($x + $xx, $z + $zz)]);
				}
			}
			unset($this->chunkPopulationQueue[$index]);

			if($chunk !== null){
				$oldChunk = $this->getChunk($x, $z, false);
				$this->setChunk($x, $z, $chunk, false);
				if(($oldChunk === null or !$oldChunk->isPopulated()) and $chunk->isPopulated()){
					(new ChunkPopulateEvent($this, $chunk))->call();

					foreach($this->getChunkLoaders($x, $z) as $loader){
						$loader->onChunkPopulated($chunk);
					}
				}
			}
		}elseif(isset($this->chunkPopulationLock[$index])){
			unset($this->chunkPopulationLock[$index]);
			if($chunk !== null){
				$this->setChunk($x, $z, $chunk, false);
			}
		}elseif($chunk !== null){
			$this->setChunk($x, $z, $chunk, false);
		}
		Timings::$generationCallbackTimer->stopTiming();
	}

	/**
	 * @param int        $chunkX
	 * @param int        $chunkZ
	 * @param Chunk|null $chunk
	 * @param bool       $unload
	 */
	public function setChunk(int $chunkX, int $chunkZ, Chunk $chunk = null, bool $unload = true){
		if($chunk === null){
			return;
		}

		$chunk->setX($chunkX);
		$chunk->setZ($chunkZ);

		$chunkHash = Level::chunkHash($chunkX, $chunkZ);
		$oldChunk = $this->getChunk($chunkX, $chunkZ, false);
		if($oldChunk !== null){
			if($unload){
				$this->unloadChunk($chunkX, $chunkZ, false, false);
			}else{
				foreach($oldChunk->getEntities() as $entity){
					$chunk->addEntity($entity);
					$oldChunk->removeEntity($entity);
					$entity->chunk = $chunk;
				}

				foreach($oldChunk->getTiles() as $tile){
					$chunk->addTile($tile);
					$oldChunk->removeTile($tile);
				}
			}
		}

		$this->chunks[$chunkHash] = $chunk;

		unset($this->blockCache[$chunkHash]);
		unset($this->chunkCache[$chunkHash]);
		unset($this->changedBlocks[$chunkHash]);
		$chunk->setChanged();

		if(!$this->isChunkInUse($chunkX, $chunkZ)){
			$this->unloadChunkRequest($chunkX, $chunkZ);
		}else{
			foreach($this->getChunkLoaders($chunkX, $chunkZ) as $loader){
				$loader->onChunkChanged($chunk);
			}
		}
	}

	/**
	 * Gets the highest block Y value at a specific $x and $z
	 *
	 * @param int $x
	 * @param int $z
	 *
	 * @return int 0-255
	 */
	public function getHighestBlockAt(int $x, int $z) : int{
		return $this->getChunk($x >> 4, $z >> 4, true)->getHighestBlockAt($x & 0x0f, $z & 0x0f);
	}

	/**
	 * Returns whether the given position is in a loaded area of terrain.
	 *
	 * @param Vector3 $pos
	 *
	 * @return bool
	 */
	public function isInLoadedTerrain(Vector3 $pos) : bool{
		return $this->isChunkLoaded($pos->getFloorX() >> 4, $pos->getFloorZ() >> 4);
	}

	/**
	 * @param int $x
	 * @param int $z
	 *
	 * @return bool
	 */
	public function isChunkLoaded(int $x, int $z) : bool{
		return isset($this->chunks[Level::chunkHash($x, $z)]);
	}

	/**
	 * @param int $x
	 * @param int $z
	 *
	 * @return bool
	 */
	public function isChunkGenerated(int $x, int $z) : bool{
		$chunk = $this->getChunk($x, $z);
		return $chunk !== null ? $chunk->isGenerated() : false;
	}

	/**
	 * @param int $x
	 * @param int $z
	 *
	 * @return bool
	 */
	public function isChunkPopulated(int $x, int $z) : bool{
		$chunk = $this->getChunk($x, $z);
		return $chunk !== null ? $chunk->isPopulated() : false;
	}

	/**
	 * Returns a Position pointing to the spawn
	 *
	 * @return Position
	 */
	public function getSpawnLocation() : Position{
		return Position::fromObject($this->provider->getLevelData()->getSpawn(), $this);
	}

	/**
	 * Sets the level spawn location
	 *
	 * @param Vector3 $pos
	 */
	public function setSpawnLocation(Vector3 $pos){
		$previousSpawn = $this->getSpawnLocation();
		$this->provider->getLevelData()->setSpawn($pos);
		(new SpawnChangeEvent($this, $previousSpawn))->call();
	}

	public function requestChunk(int $x, int $z, Player $player){
		$index = Level::chunkHash($x, $z);
		if(!isset($this->chunkSendQueue[$index])){
			$this->chunkSendQueue[$index] = [];
		}

		$this->chunkSendQueue[$index][$player->getLoaderId()] = $player;
	}

	private function sendCachedChunk(int $x, int $z){
		if(isset($this->chunkSendQueue[$index = Level::chunkHash($x, $z)])){
			foreach($this->chunkSendQueue[$index] as $player){
				/** @var Player $player */
				if($player->isConnected() and isset($player->usedChunks[$index])){
					$player->sendChunk($x, $z, $this->chunkCache[$index]);
				}
			}
			unset($this->chunkSendQueue[$index]);
		}
	}

	private function processChunkRequests(){
		if(count($this->chunkSendQueue) > 0){
			$this->timings->syncChunkSendTimer->startTiming();

			foreach($this->chunkSendQueue as $index => $players){
				Level::getXZ($index, $x, $z);

				if(isset($this->chunkSendTasks[$index])){
					if($this->chunkSendTasks[$index]->isCrashed()){
						unset($this->chunkSendTasks[$index]);
						$this->server->getLogger()->error("Failed to prepare chunk $x $z for sending, retrying");
					}else{
						//Not ready for sending yet
						continue;
					}
				}

				if(isset($this->chunkCache[$index])){
					$this->sendCachedChunk($x, $z);
					continue;
				}

				$this->timings->syncChunkSendPrepareTimer->startTiming();

				$chunk = $this->chunks[$index] ?? null;
				if(!($chunk instanceof Chunk)){
					throw new ChunkException("Invalid Chunk sent");
				}
				assert($chunk->getX() === $x and $chunk->getZ() === $z, "Chunk coordinate mismatch: expected $x $z, but chunk has coordinates " . $chunk->getX() . " " . $chunk->getZ() . ", did you forget to clone a chunk before setting?");

				/*
				 * we don't send promises directly to the players here because unresolved promises of chunk sending
				 * would slow down the sending of other packets, especially if a chunk takes a long time to prepare.
				 */

				$promise = new CompressBatchPromise();
				$promise->onResolve(function(CompressBatchPromise $promise) use ($x, $z, $index): void{
					if(!$this->closed){
						$this->timings->syncChunkSendTimer->startTiming();

						unset($this->chunkSendTasks[$index]);

						$this->chunkCache[$index] = $promise;
						$this->sendCachedChunk($x, $z);
						if(!$this->server->getMemoryManager()->canUseChunkCache()){
							unset($this->chunkCache[$index]);
						}

						$this->timings->syncChunkSendTimer->stopTiming();
					}else{
						$this->server->getLogger()->debug("Dropped prepared chunk $x $z due to level not loaded");
					}
				});
				$this->server->getAsyncPool()->submitTask($task = new ChunkRequestTask($x, $z, $chunk, $promise));
				$this->chunkSendTasks[$index] = $task;

				$this->timings->syncChunkSendPrepareTimer->stopTiming();
			}

			$this->timings->syncChunkSendTimer->stopTiming();
		}
	}

	/**
	 * @param Entity $entity
	 *
	 * @throws LevelException
	 */
	public function addEntity(Entity $entity){
		if($entity->isClosed()){
			throw new \InvalidArgumentException("Attempted to add a garbage closed Entity to Level");
		}
		if($entity->getLevel() !== $this){
			throw new LevelException("Invalid Entity level");
		}

		if($entity instanceof Player){
			$this->players[$entity->getId()] = $entity;
		}
		$this->entities[$entity->getId()] = $entity;
	}

	/**
	 * Removes the entity from the level index
	 *
	 * @param Entity $entity
	 *
	 * @throws LevelException
	 */
	public function removeEntity(Entity $entity){
		if($entity->getLevel() !== $this){
			throw new LevelException("Invalid Entity level");
		}

		if($entity instanceof Player){
			unset($this->players[$entity->getId()]);
			$this->checkSleep();
		}

		unset($this->entities[$entity->getId()]);
		unset($this->updateEntities[$entity->getId()]);
	}

	/**
	 * @param Tile $tile
	 *
	 * @throws LevelException
	 */
	public function addTile(Tile $tile){
		if($tile->isClosed()){
			throw new \InvalidArgumentException("Attempted to add a garbage closed Tile to Level");
		}
		if($tile->getLevel() !== $this){
			throw new LevelException("Invalid Tile level");
		}

		$chunkX = $tile->getFloorX() >> 4;
		$chunkZ = $tile->getFloorZ() >> 4;

		if(isset($this->chunks[$hash = Level::chunkHash($chunkX, $chunkZ)])){
			$this->chunks[$hash]->addTile($tile);
		}else{
			throw new \InvalidStateException("Attempted to create tile " . get_class($tile) . " in unloaded chunk $chunkX $chunkZ");
		}

		$this->tiles[Level::blockHash($tile->x, $tile->y, $tile->z)] = $tile;
		$this->clearChunkCache($chunkX, $chunkZ);
	}

	/**
	 * @param Tile $tile
	 *
	 * @throws LevelException
	 */
	public function removeTile(Tile $tile){
		if($tile->getLevel() !== $this){
			throw new LevelException("Invalid Tile level");
		}

		unset($this->tiles[$blockHash = Level::blockHash($tile->x, $tile->y, $tile->z)], $this->updateTiles[$blockHash]);

		$chunkX = $tile->getFloorX() >> 4;
		$chunkZ = $tile->getFloorZ() >> 4;

		if(isset($this->chunks[$hash = Level::chunkHash($chunkX, $chunkZ)])){
			$this->chunks[$hash]->removeTile($tile);
		}
		$this->clearChunkCache($chunkX, $chunkZ);
	}

	/**
	 * @param int $x
	 * @param int $z
	 *
	 * @return bool
	 */
	public function isChunkInUse(int $x, int $z) : bool{
		return isset($this->chunkLoaders[$index = Level::chunkHash($x, $z)]) and count($this->chunkLoaders[$index]) > 0;
	}

	/**
	 * Attempts to load a chunk from the level provider (if not already loaded).
	 *
	 * @param int  $x
	 * @param int  $z
	 * @param bool $create Whether to create an empty chunk to load if the chunk cannot be loaded from disk.
	 *
	 * @return bool if loading the chunk was successful
	 *
	 * @throws \InvalidStateException
	 */
	public function loadChunk(int $x, int $z, bool $create = true) : bool{
		if(isset($this->chunks[$chunkHash = Level::chunkHash($x, $z)])){
			return true;
		}

		$this->timings->syncChunkLoadTimer->startTiming();

		$this->cancelUnloadChunkRequest($x, $z);

		$this->timings->syncChunkLoadDataTimer->startTiming();

		$chunk = null;

		try{
			$chunk = $this->provider->loadChunk($x, $z);
		}catch(\Exception $e){
			$logger = $this->server->getLogger();
			$logger->critical("An error occurred while loading chunk x=$x z=$z: " . $e->getMessage());
			$logger->logException($e);
		}

		if($chunk === null and $create){
			$chunk = new Chunk($x, $z);
		}

		$this->timings->syncChunkLoadDataTimer->stopTiming();

		if($chunk === null){
			$this->timings->syncChunkLoadTimer->stopTiming();
			return false;
		}

		$this->chunks[$chunkHash] = $chunk;
		unset($this->blockCache[$chunkHash]);

		$chunk->initChunk($this);

		(new ChunkLoadEvent($this, $chunk, !$chunk->isGenerated()))->call();

		if(!$chunk->isLightPopulated() and $chunk->isPopulated() and $this->getServer()->getProperty("chunk-ticking.light-updates", false)){
			$this->getServer()->getAsyncPool()->submitTask(new LightPopulationTask($this, $chunk));
		}

		if($this->isChunkInUse($x, $z)){
			foreach($this->getChunkLoaders($x, $z) as $loader){
				$loader->onChunkLoaded($chunk);
			}
		}else{
			$this->unloadChunkRequest($x, $z);
		}

		$this->timings->syncChunkLoadTimer->stopTiming();

		return true;
	}

	private function queueUnloadChunk(int $x, int $z){
		$this->unloadQueue[$index = Level::chunkHash($x, $z)] = microtime(true);
		unset($this->chunkTickList[$index]);
	}

	public function unloadChunkRequest(int $x, int $z, bool $safe = true){
		if(($safe and $this->isChunkInUse($x, $z)) or $this->isSpawnChunk($x, $z)){
			return false;
		}

		$this->queueUnloadChunk($x, $z);

		return true;
	}

	public function cancelUnloadChunkRequest(int $x, int $z){
		unset($this->unloadQueue[Level::chunkHash($x, $z)]);
	}

	public function unloadChunk(int $x, int $z, bool $safe = true, bool $trySave = true) : bool{
		if($safe and $this->isChunkInUse($x, $z)){
			return false;
		}

		if(!$this->isChunkLoaded($x, $z)){
			return true;
		}

		$this->timings->doChunkUnload->startTiming();

		$chunkHash = Level::chunkHash($x, $z);

		$chunk = $this->chunks[$chunkHash] ?? null;

		if($chunk !== null){
			$ev = new ChunkUnloadEvent($this, $chunk);
			$ev->call();
			if($ev->isCancelled()){
				$this->timings->doChunkUnload->stopTiming();

				return false;
			}

			try{
				if($trySave and $this->getAutoSave() and $chunk->isGenerated()){
					if($chunk->hasChanged() or count($chunk->getTiles()) > 0 or count($chunk->getSavableEntities()) > 0){
						$this->provider->saveChunk($chunk);
					}
				}

				foreach($this->getChunkLoaders($x, $z) as $loader){
					$loader->onChunkUnloaded($chunk);
				}

				$chunk->onUnload();
			}catch(\Throwable $e){
				$logger = $this->server->getLogger();
				$logger->error($this->server->getLanguage()->translateString("pocketmine.level.chunkUnloadError", [$e->getMessage()]));
				$logger->logException($e);
			}
		}

		unset($this->chunks[$chunkHash]);
		unset($this->chunkTickList[$chunkHash]);
		unset($this->chunkCache[$chunkHash]);
		unset($this->blockCache[$chunkHash]);
		unset($this->changedBlocks[$chunkHash]);
		unset($this->chunkSendQueue[$chunkHash]);
		unset($this->chunkSendTasks[$chunkHash]);

		$this->timings->doChunkUnload->stopTiming();

		return true;
	}

	/**
	 * Returns whether the chunk at the specified coordinates is a spawn chunk
	 *
	 * @param int $X
	 * @param int $Z
	 *
	 * @return bool
	 */
	public function isSpawnChunk(int $X, int $Z) : bool{
		$spawn = $this->getSpawnLocation();
		$spawnX = $spawn->x >> 4;
		$spawnZ = $spawn->z >> 4;

		return abs($X - $spawnX) <= 1 and abs($Z - $spawnZ) <= 1;
	}

	/**
	 * @param Vector3|null $spawn
	 *
	 * @return Position
	 */
	public function getSafeSpawn(?Vector3 $spawn = null) : Position{
		if(!($spawn instanceof Vector3) or $spawn->y < 1){
			$spawn = $this->getSpawnLocation();
		}

		$max = $this->worldHeight;
		$v = $spawn->floor();
		$chunk = $this->getChunkAtPosition($v, false);
		$x = (int) $v->x;
		$z = (int) $v->z;
		if($chunk !== null and $chunk->isGenerated()){
			$y = (int) min($max - 2, $v->y);
			$wasAir = ($chunk->getBlockId($x & 0x0f, $y - 1, $z & 0x0f) === 0);
			for(; $y > 0; --$y){
				if($this->isFullBlock($this->getBlockAt($x, $y, $z))){
					if($wasAir){
						$y++;
						break;
					}
				}else{
					$wasAir = true;
				}
			}

			for(; $y >= 0 and $y < $max; ++$y){
				if(!$this->isFullBlock($this->getBlockAt($x, $y + 1, $z))){
					if(!$this->isFullBlock($this->getBlockAt($x, $y, $z))){
						return new Position($spawn->x, $y === (int) $spawn->y ? $spawn->y : $y, $spawn->z, $this);
					}
				}else{
					++$y;
				}
			}

			$v->y = $y;
		}

		return new Position($spawn->x, $v->y, $spawn->z, $this);
	}

	/**
	 * Gets the current time
	 *
	 * @return int
	 */
	public function getTime() : int{
		return $this->time;
	}

	/**
	 * Returns the Level name
	 *
	 * @return string
	 */
	public function getName() : string{
		return $this->displayName;
	}

	/**
	 * Returns the Level folder name
	 *
	 * @return string
	 */
	public function getFolderName() : string{
		return $this->folderName;
	}

	/**
	 * Sets the current time on the level
	 *
	 * @param int $time
	 */
	public function setTime(int $time){
		$this->time = $time;
		$this->sendTime();
	}

	/**
	 * Stops the time for the level, will not save the lock state to disk
	 */
	public function stopTime(){
		$this->stopTime = true;
		$this->sendTime();
	}

	/**
	 * Start the time again, if it was stopped
	 */
	public function startTime(){
		$this->stopTime = false;
		$this->sendTime();
	}

	/**
	 * Gets the level seed
	 *
	 * @return int
	 */
	public function getSeed() : int{
		return $this->provider->getLevelData()->getSeed();
	}

	public function getWorldHeight() : int{
		return $this->worldHeight;
	}

	/**
	 * @return int
	 */
	public function getDifficulty() : int{
		return $this->provider->getLevelData()->getDifficulty();
	}

	/**
	 * @param int $difficulty
	 */
	public function setDifficulty(int $difficulty){
		if($difficulty < 0 or $difficulty > 3){
			throw new \InvalidArgumentException("Invalid difficulty level $difficulty");
		}
		$this->provider->getLevelData()->setDifficulty($difficulty);

		$this->sendDifficulty();
	}

	/**
	 * @param Player ...$targets
	 */
	public function sendDifficulty(Player ...$targets){
		$pk = new SetDifficultyPacket();
		$pk->difficulty = $this->getDifficulty();
		if(empty($targets)){
			$this->broadcastGlobalPacket($pk);
		}else{
			$this->server->broadcastPacket($targets, $pk);
		}
	}

	public function populateChunk(int $x, int $z, bool $force = false) : bool{
		if(isset($this->chunkPopulationQueue[$index = Level::chunkHash($x, $z)]) or (count($this->chunkPopulationQueue) >= $this->chunkPopulationQueueSize and !$force)){
			return false;
		}
		for($xx = -1; $xx <= 1; ++$xx){
			for($zz = -1; $zz <= 1; ++$zz){
				if(isset($this->chunkPopulationLock[Level::chunkHash($x + $xx, $z + $zz)])){
					return false;
				}
			}
		}

		$chunk = $this->getChunk($x, $z, true);
		if(!$chunk->isPopulated()){
			Timings::$populationTimer->startTiming();

			$this->chunkPopulationQueue[$index] = true;
			for($xx = -1; $xx <= 1; ++$xx){
				for($zz = -1; $zz <= 1; ++$zz){
					$this->chunkPopulationLock[Level::chunkHash($x + $xx, $z + $zz)] = true;
				}
			}

			$task = new PopulationTask($this, $chunk);
			$workerId = $this->server->getAsyncPool()->selectWorker();
			if(!isset($this->generatorRegisteredWorkers[$workerId])){
				$this->registerGeneratorToWorker($workerId);
			}
			$this->server->getAsyncPool()->submitTaskToWorker($task, $workerId);

			Timings::$populationTimer->stopTiming();
			return false;
		}

		return true;
	}

	public function doChunkGarbageCollection(){
		$this->timings->doChunkGC->startTiming();

		foreach($this->chunks as $index => $chunk){
			if(!isset($this->unloadQueue[$index])){
				Level::getXZ($index, $X, $Z);
				if(!$this->isSpawnChunk($X, $Z)){
					$this->unloadChunkRequest($X, $Z, true);
				}
			}
		}

		$this->provider->doGarbageCollection();

		$this->timings->doChunkGC->stopTiming();
	}

	public function unloadChunks(bool $force = false){
		if(count($this->unloadQueue) > 0){
			$maxUnload = 96;
			$now = microtime(true);
			foreach($this->unloadQueue as $index => $time){
				Level::getXZ($index, $X, $Z);

				if(!$force){
					if($maxUnload <= 0){
						break;
					}elseif($time > ($now - 30)){
						continue;
					}
				}

				//If the chunk can't be unloaded, it stays on the queue
				if($this->unloadChunk($X, $Z, true)){
					unset($this->unloadQueue[$index]);
					--$maxUnload;
				}
			}
		}
	}

	public function setMetadata(string $metadataKey, MetadataValue $newMetadataValue){
		$this->server->getLevelMetadata()->setMetadata($this, $metadataKey, $newMetadataValue);
	}

	public function getMetadata(string $metadataKey){
		return $this->server->getLevelMetadata()->getMetadata($this, $metadataKey);
	}

	public function hasMetadata(string $metadataKey) : bool{
		return $this->server->getLevelMetadata()->hasMetadata($this, $metadataKey);
	}

	public function removeMetadata(string $metadataKey, Plugin $owningPlugin){
		$this->server->getLevelMetadata()->removeMetadata($this, $metadataKey, $owningPlugin);
	}
}<|MERGE_RESOLUTION|>--- conflicted
+++ resolved
@@ -893,26 +893,9 @@
 	public function sendBlocks(array $target, array $blocks){
 		$packets = [];
 
-<<<<<<< HEAD
 		foreach($blocks as $b){
 			if(!($b instanceof Vector3)){
 				throw new \TypeError("Expected Vector3 in blocks array, got " . (is_object($b) ? get_class($b) : gettype($b)));
-=======
-				$pk->x = $b->x;
-				$pk->y = $b->y;
-				$pk->z = $b->z;
-
-				if($b instanceof Block){
-					$pk->blockRuntimeId = $b->getRuntimeId();
-				}else{
-					$fullBlock = $this->getFullBlock($b->x, $b->y, $b->z);
-					$pk->blockRuntimeId = BlockFactory::toStaticRuntimeId($fullBlock >> 4, $fullBlock & 0xf);
-				}
-
-				$pk->flags = $first ? $flags : UpdateBlockPacket::FLAG_NONE;
-
-				$packets[] = $pk;
->>>>>>> 6dd25979
 			}
 			$pk = new UpdateBlockPacket();
 
@@ -920,24 +903,11 @@
 			$pk->y = $b->y;
 			$pk->z = $b->z;
 
-<<<<<<< HEAD
 			if($b instanceof Block){
 				$pk->blockRuntimeId = $b->getRuntimeId();
 			}else{
 				$fullBlock = $this->getFullBlock($b->x, $b->y, $b->z);
-				$pk->blockRuntimeId = BlockFactory::toStaticRuntimeId($fullBlock >> 4,  $fullBlock & 0xf);
-=======
-				if($b instanceof Block){
-					$pk->blockRuntimeId = $b->getRuntimeId();
-				}else{
-					$fullBlock = $this->getFullBlock($b->x, $b->y, $b->z);
-					$pk->blockRuntimeId = BlockFactory::toStaticRuntimeId($fullBlock >> 4, $fullBlock & 0xf);
-				}
-
-				$pk->flags = $flags;
-
-				$packets[] = $pk;
->>>>>>> 6dd25979
+				$pk->blockRuntimeId = BlockFactory::toStaticRuntimeId($fullBlock >> 4, $fullBlock & 0xf);
 			}
 
 			$packets[] = $pk;
