--- conflicted
+++ resolved
@@ -27,14 +27,9 @@
 use pocketmine\event\entity\EntityInventoryChangeEvent;
 use pocketmine\event\inventory\InventoryOpenEvent;
 use pocketmine\item\Item;
-<<<<<<< HEAD
+use pocketmine\item\ItemFactory;
 use pocketmine\network\mcpe\protocol\InventoryContentPacket;
 use pocketmine\network\mcpe\protocol\InventorySlotPacket;
-=======
-use pocketmine\item\ItemFactory;
-use pocketmine\network\mcpe\protocol\ContainerSetContentPacket;
-use pocketmine\network\mcpe\protocol\ContainerSetSlotPacket;
->>>>>>> 50580f44
 use pocketmine\Player;
 use pocketmine\Server;
 
@@ -105,12 +100,7 @@
 	}
 
 	public function getItem(int $index) : Item{
-<<<<<<< HEAD
-		return $this->slots[$index] !== null ? clone $this->slots[$index] : Item::get(Item::AIR, 0, 0);
-=======
-		assert($index >= 0, "Inventory slot should not be negative");
-		return isset($this->slots[$index]) ? clone $this->slots[$index] : ItemFactory::get(Item::AIR, 0, 0);
->>>>>>> 50580f44
+		return $this->slots[$index] !== null ? clone $this->slots[$index] : ItemFactory::get(Item::AIR, 0, 0);
 	}
 
 	public function getContents() : array{
@@ -142,7 +132,7 @@
 
 	public function setItem(int $index, Item $item, bool $send = true) : bool{
 		if($item->isNull()){
-			$item = Item::get(Item::AIR, 0, 0);
+			$item = ItemFactory::get(Item::AIR, 0, 0);
 		}else{
 			$item = clone $item;
 		}
@@ -342,34 +332,8 @@
 		return $itemSlots;
 	}
 
-<<<<<<< HEAD
 	public function clear(int $index, bool $send = true) : bool{
-		return $this->setItem($index, Item::get(Item::AIR, 0, 0), $send);
-=======
-	public function clear(int $index) : bool{
-		if(isset($this->slots[$index])){
-			$item = ItemFactory::get(Item::AIR, 0, 0);
-			$old = $this->slots[$index];
-			$holder = $this->getHolder();
-			if($holder instanceof Entity){
-				Server::getInstance()->getPluginManager()->callEvent($ev = new EntityInventoryChangeEvent($holder, $old, $item, $index));
-				if($ev->isCancelled()){
-					$this->sendSlot($index, $this->getViewers());
-					return false;
-				}
-				$item = $ev->getNewItem();
-			}
-			if($item->getId() !== Item::AIR){
-				$this->slots[$index] = clone $item;
-			}else{
-				unset($this->slots[$index]);
-			}
-
-			$this->onSlotChange($index, $old);
-		}
-
-		return true;
->>>>>>> 50580f44
+		return $this->setItem($index, ItemFactory::get(Item::AIR, 0, 0), $send);
 	}
 
 	public function clearAll(){
