--- conflicted
+++ resolved
@@ -187,11 +187,7 @@
 			}
 		}
 
-<<<<<<< HEAD
-		$this->getHolder()->sendDataPacket($pk);
-=======
-		$holder->dataPacket($pk);
->>>>>>> d71a543d
+		$holder->sendDataPacket($pk);
 	}
 
 	/**
