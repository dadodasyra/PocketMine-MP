<?php

/*
 *
 *  ____            _        _   __  __ _                  __  __ ____
 * |  _ \ ___   ___| | _____| |_|  \/  (_)_ __   ___      |  \/  |  _ \
 * | |_) / _ \ / __| |/ / _ \ __| |\/| | | '_ \ / _ \_____| |\/| | |_) |
 * |  __/ (_) | (__|   <  __/ |_| |  | | | | | |  __/_____| |  | |  __/
 * |_|   \___/ \___|_|\_\___|\__|_|  |_|_|_| |_|\___|     |_|  |_|_|
 *
 * This program is free software: you can redistribute it and/or modify
 * it under the terms of the GNU Lesser General Public License as published by
 * the Free Software Foundation, either version 3 of the License, or
 * (at your option) any later version.
 *
 * @author PocketMine Team
 * @link http://www.pocketmine.net/
 *
 *
*/

declare(strict_types=1);

namespace pocketmine\scheduler;

use function is_scalar;
use function serialize;
use function spl_object_id;
use function unserialize;

/**
 * Class used to run async tasks in other threads.
 *
 * An AsyncTask does not have its own thread. It is queued into an AsyncPool and executed if there is an async worker
 * with no AsyncTask running. Therefore, an AsyncTask SHOULD NOT execute for more than a few seconds. For tasks that
<<<<<<< HEAD
 * run for a long time or infinitely, start another {@link \pocketmine\thread\Thread} instead.
=======
 * run for a long time or infinitely, start another thread instead.
>>>>>>> 87fb42ca
 *
 * WARNING: Any non-Threaded objects WILL BE SERIALIZED when assigned to members of AsyncTasks or other Threaded object.
 * If later accessed from said Threaded object, you will be operating on a COPY OF THE OBJECT, NOT THE ORIGINAL OBJECT.
 * If you want to store non-serializable objects to access when the task completes, store them using
 * {@link AsyncTask::storeLocal}.
 *
 * WARNING: As of pthreads v3.1.6, arrays are converted to Volatile objects when assigned as members of Threaded objects.
 * Keep this in mind when using arrays stored as members of your AsyncTask.
 *
 * WARNING: Do not call PocketMine-MP API methods from other Threads!!
 */
abstract class AsyncTask extends \Threaded{
	/**
	 * @var \ArrayObject|mixed[] object hash => mixed data
	 *
	 * Used to store objects which are only needed on one thread and should not be serialized.
	 */
	private static $threadLocalStorage = null;

	/** @var AsyncWorker $worker */
	public $worker = null;

	/** @var \Threaded */
	public $progressUpdates;

	private $result = null;
	private $serialized = false;
	private $cancelRun = false;
	/** @var bool */
	private $submitted = false;

	private $crashed = false;
	/** @var bool */
	private $finished = false;

	public function run() : void{
		$this->result = null;

		if(!$this->cancelRun){
			try{
				$this->onRun();
			}catch(\Throwable $e){
				$this->crashed = true;
				$this->worker->handleException($e);
			}
		}

		$this->finished = true;
	}

	public function isCrashed() : bool{
		return $this->crashed or $this->isTerminated();
	}

	/**
	 * Returns whether this task has finished executing, whether successfully or not. This differs from isRunning()
	 * because it is not true prior to task execution.
	 *
	 * @return bool
	 */
	public function isFinished() : bool{
		return $this->finished or $this->isCrashed();
	}

	/**
	 * @return mixed
	 */
	public function getResult(){
		return $this->serialized ? unserialize($this->result) : $this->result;
	}

	public function cancelRun() : void{
		$this->cancelRun = true;
	}

	public function hasCancelledRun() : bool{
		return $this->cancelRun;
	}

	/**
	 * @return bool
	 */
	public function hasResult() : bool{
		return $this->result !== null;
	}

	/**
	 * @param mixed $result
	 */
	public function setResult($result) : void{
		$this->result = ($this->serialized = !is_scalar($result)) ? serialize($result) : $result;
	}

<<<<<<< HEAD
	public function setSubmitted() : void{
		$this->submitted = true;
	}

	/**
	 * @return bool
=======
	public function setTaskId(int $taskId){
		$this->taskId = $taskId;
	}

	/**
	 * @return int|null
	 */
	public function getTaskId(){
		return $this->taskId;
	}

	/**
	 * @deprecated
	 * @see AsyncWorker::getFromThreadStore()
	 *
	 * @param string $identifier
	 *
	 * @return mixed
	 */
	public function getFromThreadStore(string $identifier){
		if($this->worker === null or $this->isGarbage()){
			throw new \BadMethodCallException("Objects stored in AsyncWorker thread-local storage can only be retrieved during task execution");
		}
		return $this->worker->getFromThreadStore($identifier);
	}

	/**
	 * @deprecated
	 * @see AsyncWorker::saveToThreadStore()
	 *
	 * @param string $identifier
	 * @param mixed  $value
	 */
	public function saveToThreadStore(string $identifier, $value){
		if($this->worker === null or $this->isGarbage()){
			throw new \BadMethodCallException("Objects can only be added to AsyncWorker thread-local storage during task execution");
		}
		$this->worker->saveToThreadStore($identifier, $value);
	}

	/**
	 * @deprecated
	 * @see AsyncWorker::removeFromThreadStore()
	 *
	 * @param string $identifier
>>>>>>> 87fb42ca
	 */
	public function isSubmitted() : bool{
		return $this->submitted;
	}

	/**
	 * Actions to execute when run
	 */
	abstract public function onRun() : void;

	/**
	 * Actions to execute when completed (on main thread)
	 * Implement this if you want to handle the data in your AsyncTask after it has been processed
	 */
	public function onCompletion() : void{

	}

	/**
	 * Call this method from {@link AsyncTask::onRun} (AsyncTask execution thread) to schedule a call to
	 * {@link AsyncTask::onProgressUpdate} from the main thread with the given progress parameter.
	 *
	 * @param mixed $progress A value that can be safely serialize()'ed.
	 */
	public function publishProgress($progress) : void{
		$this->progressUpdates[] = serialize($progress);
	}

	/**
	 * @internal Only call from AsyncPool.php on the main thread
	 */
	public function checkProgressUpdates() : void{
		while($this->progressUpdates->count() !== 0){
			$progress = $this->progressUpdates->shift();
			$this->onProgressUpdate(unserialize($progress));
		}
	}

	/**
	 * Called from the main thread after {@link AsyncTask::publishProgress} is called.
	 * All {@link AsyncTask::publishProgress} calls should result in {@link AsyncTask::onProgressUpdate} calls before
	 * {@link AsyncTask::onCompletion} is called.
	 *
<<<<<<< HEAD
	 * @param mixed $progress The parameter passed to {@link AsyncTask#publishProgress}. It is serialize()'ed
=======
	 * @param Server $server
	 * @param mixed  $progress The parameter passed to {@link AsyncTask::publishProgress}. It is serialize()'ed
>>>>>>> 87fb42ca
	 *                         and then unserialize()'ed, as if it has been cloned.
	 */
	public function onProgressUpdate($progress) : void{

	}

	/**
<<<<<<< HEAD
	 * Called from the main thread when the async task experiences an error during onRun(). Use this for things like
	 * promise rejection.
=======
	 * Saves mixed data in thread-local storage on the parent thread. You may use this to retain references to objects
	 * or arrays which you need to access in {@link AsyncTask::onCompletion} which cannot be stored as a property of
	 * your task (due to them becoming serialized).
	 *
	 * Scalar types can be stored directly in class properties instead of using this storage.
	 *
	 * Objects stored in this storage MUST be retrieved through {@link AsyncTask::fetchLocal} when {@link AsyncTask::onCompletion} is called.
	 * Otherwise, a NOTICE level message will be raised and the reference will be removed after onCompletion exits.
	 *
	 * WARNING: THIS METHOD SHOULD ONLY BE CALLED FROM THE MAIN THREAD!
	 *
	 * @param mixed $complexData the data to store
	 *
	 * @throws \BadMethodCallException if called from any thread except the main thread
>>>>>>> 87fb42ca
	 */
	public function onError() : void{

	}

	/**
<<<<<<< HEAD
	 * Saves mixed data in thread-local storage. Data stored using this storage is **only accessible from the thread it
	 * was stored on**. Data stored using this method will **not** be serialized.
	 * This can be used to store references to variables which you need later on on the same thread, but not others.
=======
	 * Returns and removes mixed data in thread-local storage on the parent thread. Call this method from
	 * {@link AsyncTask::onCompletion} to fetch the data stored in the object store, if any.
>>>>>>> 87fb42ca
	 *
	 * For example, plugin references could be stored in the constructor of the async task (which is called on the main
	 * thread) using this, and then fetched in onCompletion() (which is also called on the main thread), without them
	 * becoming serialized.
	 *
<<<<<<< HEAD
	 * Scalar types can be stored directly in class properties instead of using this storage.
=======
	 * Do not call this method from {@link AsyncTask::onProgressUpdate}, because this method deletes stored data, which
	 * means that you will not be able to retrieve it again afterwards. Use {@link AsyncTask::peekLocal} instead to
	 * retrieve stored data without removing it from the store.
>>>>>>> 87fb42ca
	 *
	 * Objects stored in this storage can be retrieved using fetchLocal() on the same thread that this method was called
	 * from.
	 *
	 * WARNING: Use this method carefully. It might take a long time before an AsyncTask is completed. The thread this
	 * is called on will keep a strong reference to variables stored using method. This may result in a light memory
	 * leak. Usually this does not cause memory failure, but be aware that the object may be no longer usable when the
	 * AsyncTask completes. Since a strong reference is retained, the objects still exist, but the implementation is
	 * responsible for checking whether these objects are still usable.
	 * (E.g. a {@link \pocketmine\World} object is no longer usable because it is unloaded while the AsyncTask is
	 * executing, or even a plugin might be unloaded).
	 *
	 * @param string $key
	 * @param mixed  $complexData the data to store
	 */
	protected function storeLocal(string $key, $complexData) : void{
		if(self::$threadLocalStorage === null){
			/*
			 * It's necessary to use an object (not array) here because pthreads is stupid. Non-default array statics
			 * will be inherited when task classes are copied to the worker thread, which would cause unwanted
			 * inheritance of primitive thread-locals, which we really don't want for various reasons.
			 * It won't try to inherit objects though, so this is the easiest solution.
			 */
			self::$threadLocalStorage = new \ArrayObject();
		}
		self::$threadLocalStorage[spl_object_id($this)][$key] = $complexData;
	}

	/**
<<<<<<< HEAD
	 * Retrieves data stored in thread-local storage.
	 *
	 * If you used storeLocal(), you can use this on the same thread to fetch data stored. This should be used during
	 * onProgressUpdate() and onCompletion() to fetch thread-local data stored on the parent thread.
=======
	 * Returns mixed data in thread-local storage on the parent thread **without clearing** it. Call this method from
	 * {@link AsyncTask::onProgressUpdate} to fetch the data stored if you need to be able to access the data later on,
	 * such as in another progress update.
	 *
	 * Use {@link AsyncTask::fetchLocal} instead from {@link AsyncTask::onCompletion}, because this method does not delete
	 * the data, and not clearing the data will result in a warning for memory leak after {@link AsyncTask::onCompletion}
	 * finished executing.
>>>>>>> 87fb42ca
	 *
	 * @param string $key
	 *
	 * @return mixed
	 *
	 * @throws \InvalidArgumentException if no data were stored by this AsyncTask instance.
	 */
	protected function fetchLocal(string $key){
		$id = spl_object_id($this);
		if(self::$threadLocalStorage === null or !isset(self::$threadLocalStorage[$id][$key])){
			throw new \InvalidArgumentException("No matching thread-local data found on this thread");
		}

		return self::$threadLocalStorage[$id][$key];
	}

	final public function __destruct(){
		$this->reallyDestruct();
		if(self::$threadLocalStorage !== null and isset(self::$threadLocalStorage[$h = spl_object_id($this)])){
			unset(self::$threadLocalStorage[$h]);
			if(self::$threadLocalStorage->count() === 0){
				self::$threadLocalStorage = null;
			}
		}
	}

	/**
	 * Override this to do normal __destruct() cleanup from a child class.
	 */
	protected function reallyDestruct() : void{

	}
}<|MERGE_RESOLUTION|>--- conflicted
+++ resolved
@@ -33,11 +33,7 @@
  *
  * An AsyncTask does not have its own thread. It is queued into an AsyncPool and executed if there is an async worker
  * with no AsyncTask running. Therefore, an AsyncTask SHOULD NOT execute for more than a few seconds. For tasks that
-<<<<<<< HEAD
- * run for a long time or infinitely, start another {@link \pocketmine\thread\Thread} instead.
-=======
  * run for a long time or infinitely, start another thread instead.
->>>>>>> 87fb42ca
  *
  * WARNING: Any non-Threaded objects WILL BE SERIALIZED when assigned to members of AsyncTasks or other Threaded object.
  * If later accessed from said Threaded object, you will be operating on a COPY OF THE OBJECT, NOT THE ORIGINAL OBJECT.
@@ -131,60 +127,12 @@
 		$this->result = ($this->serialized = !is_scalar($result)) ? serialize($result) : $result;
 	}
 
-<<<<<<< HEAD
 	public function setSubmitted() : void{
 		$this->submitted = true;
 	}
 
 	/**
 	 * @return bool
-=======
-	public function setTaskId(int $taskId){
-		$this->taskId = $taskId;
-	}
-
-	/**
-	 * @return int|null
-	 */
-	public function getTaskId(){
-		return $this->taskId;
-	}
-
-	/**
-	 * @deprecated
-	 * @see AsyncWorker::getFromThreadStore()
-	 *
-	 * @param string $identifier
-	 *
-	 * @return mixed
-	 */
-	public function getFromThreadStore(string $identifier){
-		if($this->worker === null or $this->isGarbage()){
-			throw new \BadMethodCallException("Objects stored in AsyncWorker thread-local storage can only be retrieved during task execution");
-		}
-		return $this->worker->getFromThreadStore($identifier);
-	}
-
-	/**
-	 * @deprecated
-	 * @see AsyncWorker::saveToThreadStore()
-	 *
-	 * @param string $identifier
-	 * @param mixed  $value
-	 */
-	public function saveToThreadStore(string $identifier, $value){
-		if($this->worker === null or $this->isGarbage()){
-			throw new \BadMethodCallException("Objects can only be added to AsyncWorker thread-local storage during task execution");
-		}
-		$this->worker->saveToThreadStore($identifier, $value);
-	}
-
-	/**
-	 * @deprecated
-	 * @see AsyncWorker::removeFromThreadStore()
-	 *
-	 * @param string $identifier
->>>>>>> 87fb42ca
 	 */
 	public function isSubmitted() : bool{
 		return $this->submitted;
@@ -228,12 +176,7 @@
 	 * All {@link AsyncTask::publishProgress} calls should result in {@link AsyncTask::onProgressUpdate} calls before
 	 * {@link AsyncTask::onCompletion} is called.
 	 *
-<<<<<<< HEAD
 	 * @param mixed $progress The parameter passed to {@link AsyncTask#publishProgress}. It is serialize()'ed
-=======
-	 * @param Server $server
-	 * @param mixed  $progress The parameter passed to {@link AsyncTask::publishProgress}. It is serialize()'ed
->>>>>>> 87fb42ca
 	 *                         and then unserialize()'ed, as if it has been cloned.
 	 */
 	public function onProgressUpdate($progress) : void{
@@ -241,62 +184,26 @@
 	}
 
 	/**
-<<<<<<< HEAD
 	 * Called from the main thread when the async task experiences an error during onRun(). Use this for things like
 	 * promise rejection.
-=======
-	 * Saves mixed data in thread-local storage on the parent thread. You may use this to retain references to objects
-	 * or arrays which you need to access in {@link AsyncTask::onCompletion} which cannot be stored as a property of
-	 * your task (due to them becoming serialized).
-	 *
-	 * Scalar types can be stored directly in class properties instead of using this storage.
-	 *
-	 * Objects stored in this storage MUST be retrieved through {@link AsyncTask::fetchLocal} when {@link AsyncTask::onCompletion} is called.
-	 * Otherwise, a NOTICE level message will be raised and the reference will be removed after onCompletion exits.
-	 *
-	 * WARNING: THIS METHOD SHOULD ONLY BE CALLED FROM THE MAIN THREAD!
-	 *
-	 * @param mixed $complexData the data to store
-	 *
-	 * @throws \BadMethodCallException if called from any thread except the main thread
->>>>>>> 87fb42ca
 	 */
 	public function onError() : void{
 
 	}
 
 	/**
-<<<<<<< HEAD
 	 * Saves mixed data in thread-local storage. Data stored using this storage is **only accessible from the thread it
 	 * was stored on**. Data stored using this method will **not** be serialized.
 	 * This can be used to store references to variables which you need later on on the same thread, but not others.
-=======
-	 * Returns and removes mixed data in thread-local storage on the parent thread. Call this method from
-	 * {@link AsyncTask::onCompletion} to fetch the data stored in the object store, if any.
->>>>>>> 87fb42ca
 	 *
 	 * For example, plugin references could be stored in the constructor of the async task (which is called on the main
 	 * thread) using this, and then fetched in onCompletion() (which is also called on the main thread), without them
 	 * becoming serialized.
 	 *
-<<<<<<< HEAD
 	 * Scalar types can be stored directly in class properties instead of using this storage.
-=======
-	 * Do not call this method from {@link AsyncTask::onProgressUpdate}, because this method deletes stored data, which
-	 * means that you will not be able to retrieve it again afterwards. Use {@link AsyncTask::peekLocal} instead to
-	 * retrieve stored data without removing it from the store.
->>>>>>> 87fb42ca
 	 *
 	 * Objects stored in this storage can be retrieved using fetchLocal() on the same thread that this method was called
 	 * from.
-	 *
-	 * WARNING: Use this method carefully. It might take a long time before an AsyncTask is completed. The thread this
-	 * is called on will keep a strong reference to variables stored using method. This may result in a light memory
-	 * leak. Usually this does not cause memory failure, but be aware that the object may be no longer usable when the
-	 * AsyncTask completes. Since a strong reference is retained, the objects still exist, but the implementation is
-	 * responsible for checking whether these objects are still usable.
-	 * (E.g. a {@link \pocketmine\World} object is no longer usable because it is unloaded while the AsyncTask is
-	 * executing, or even a plugin might be unloaded).
 	 *
 	 * @param string $key
 	 * @param mixed  $complexData the data to store
@@ -315,20 +222,10 @@
 	}
 
 	/**
-<<<<<<< HEAD
 	 * Retrieves data stored in thread-local storage.
 	 *
 	 * If you used storeLocal(), you can use this on the same thread to fetch data stored. This should be used during
 	 * onProgressUpdate() and onCompletion() to fetch thread-local data stored on the parent thread.
-=======
-	 * Returns mixed data in thread-local storage on the parent thread **without clearing** it. Call this method from
-	 * {@link AsyncTask::onProgressUpdate} to fetch the data stored if you need to be able to access the data later on,
-	 * such as in another progress update.
-	 *
-	 * Use {@link AsyncTask::fetchLocal} instead from {@link AsyncTask::onCompletion}, because this method does not delete
-	 * the data, and not clearing the data will result in a warning for memory leak after {@link AsyncTask::onCompletion}
-	 * finished executing.
->>>>>>> 87fb42ca
 	 *
 	 * @param string $key
 	 *
