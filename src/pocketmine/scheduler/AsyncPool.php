--- conflicted
+++ resolved
@@ -248,16 +248,7 @@
 	 */
 	public function collectTasks() : void{
 		foreach($this->tasks as $task){
-<<<<<<< HEAD
-			if(!$task->isGarbage()){
-				$task->checkProgressUpdates();
-			}
-			if($task->isGarbage() and !$task->isRunning() and !$task->isCrashed()){
-				if(!$task->hasCancelledRun()){
-					try{
-						$task->onCompletion();
-=======
-			$task->checkProgressUpdates($this->server);
+			$task->checkProgressUpdates();
 			if($task->isGarbage() and !$task->isRunning() and !$task->isCrashed()){
 				if(!$task->hasCancelledRun()){
 					try{
@@ -270,12 +261,8 @@
 						 * lost. Thus, it's necessary to do one last check here to make sure all progress updates have
 						 * been consumed before completing.
 						 */
-						$task->checkProgressUpdates($this->server);
-						$task->onCompletion($this->server);
-						if($task->removeDanglingStoredObjects()){
-							$this->logger->notice("AsyncTask " . get_class($task) . " stored local complex data but did not remove them after completion");
-						}
->>>>>>> 4f2f373a
+						$task->checkProgressUpdates();
+						$task->onCompletion();
 					}catch(\Throwable $e){
 						$this->logger->critical("Could not execute completion of asynchronous task " . (new \ReflectionClass($task))->getShortName() . ": " . $e->getMessage());
 						$this->logger->logException($e);
