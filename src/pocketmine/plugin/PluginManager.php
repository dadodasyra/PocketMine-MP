--- conflicted
+++ resolved
@@ -140,137 +140,15 @@
 	 *
 	 * @return Plugin|null
 	 */
-<<<<<<< HEAD
 	public function loadPlugin(PluginDescription $description, string $dataFolder, callable $createInstance) : bool{
 		if($this->sorted){
 			throw new InvalidStateException("Plugins calling PluginManager->loadPlugin() must use \"load: SCAN\"");
-=======
-	public function loadPlugin(string $path, ?array $loaders = null) : ?Plugin{
-		foreach($loaders ?? $this->fileAssociations as $loader){
-			if($loader->canLoadPlugin($path)){
-				$description = $loader->getPluginDescription($path);
-				if($description instanceof PluginDescription){
-					$this->server->getLogger()->info($this->server->getLanguage()->translateString("pocketmine.plugin.load", [$description->getFullName()]));
-					try{
-						$description->checkRequiredExtensions();
-					}catch(PluginException $ex){
-						$this->server->getLogger()->error($ex->getMessage());
-						return null;
-					}
-
-					$dataFolder = $this->getDataDirectory($path, $description->getName());
-					if(file_exists($dataFolder) and !is_dir($dataFolder)){
-						$this->server->getLogger()->error("Projected dataFolder '" . $dataFolder . "' for " . $description->getName() . " exists and is not a directory");
-						return null;
-					}
-					if(!file_exists($dataFolder)){
-						mkdir($dataFolder, 0777, true);
-					}
-
-					$prefixed = $loader->getAccessProtocol() . $path;
-					$loader->loadPlugin($prefixed);
-
-					$mainClass = $description->getMain();
-					if(!class_exists($mainClass, true)){
-						$this->server->getLogger()->error("Main class for plugin " . $description->getName() . " not found");
-						return null;
-					}
-					if(!is_a($mainClass, Plugin::class, true)){
-						$this->server->getLogger()->error("Main class for plugin " . $description->getName() . " is not an instance of " . Plugin::class);
-						return null;
-					}
-
-					/**
-					 * @var Plugin $plugin
-					 * @see Plugin::__construct()
-					 */
-					$plugin = new $mainClass($loader, $this->server, $description, $dataFolder, $prefixed, new DiskResourceProvider($prefixed . "/"));
-					$this->plugins[$plugin->getDescription()->getName()] = $plugin;
-
-					return $plugin;
-				}
-			}
->>>>>>> 261ba017
 		}
 
 		$this->server->getLogger()->info($this->server->getLanguage()->translateString("pocketmine.plugin.load", [$description->getFullName()]));
 		if(!$this->checkRequirements($description)){
 			return false;
 		}
-<<<<<<< HEAD
-=======
-
-		$files = iterator_to_array(new \FilesystemIterator($directory, \FilesystemIterator::CURRENT_AS_PATHNAME | \FilesystemIterator::SKIP_DOTS));
-		shuffle($files); //this prevents plugins implicitly relying on the filesystem name order when they should be using dependency properties
-		foreach($loaders as $loader){
-			foreach($files as $file){
-				if(!$loader->canLoadPlugin($file)){
-					continue;
-				}
-				try{
-					$description = $loader->getPluginDescription($file);
-				}catch(\RuntimeException $e){ //TODO: more specific exception handling
-					$this->server->getLogger()->error($this->server->getLanguage()->translateString("pocketmine.plugin.fileError", [$file, $directory, $e->getMessage()]));
-					$this->server->getLogger()->logException($e);
-					continue;
-				}
-				if($description === null){
-					continue;
-				}
-
-				$name = $description->getName();
-				if(stripos($name, "pocketmine") !== false or stripos($name, "minecraft") !== false or stripos($name, "mojang") !== false){
-					$this->server->getLogger()->error($this->server->getLanguage()->translateString("pocketmine.plugin.loadError", [$name, "%pocketmine.plugin.restrictedName"]));
-					continue;
-				}
-				if(strpos($name, " ") !== false){
-					$this->server->getLogger()->warning($this->server->getLanguage()->translateString("pocketmine.plugin.spacesDiscouraged", [$name]));
-				}
-
-				if(isset($plugins[$name]) or $this->getPlugin($name) instanceof Plugin){
-					$this->server->getLogger()->error($this->server->getLanguage()->translateString("pocketmine.plugin.duplicateError", [$name]));
-					continue;
-				}
-
-				if(!ApiVersion::isCompatible($this->server->getApiVersion(), $description->getCompatibleApis())){
-					$this->server->getLogger()->error($this->server->getLanguage()->translateString("pocketmine.plugin.loadError", [
-						$name,
-						$this->server->getLanguage()->translateString("%pocketmine.plugin.incompatibleAPI", [implode(", ", $description->getCompatibleApis())])
-					]));
-					continue;
-				}
-				$ambiguousVersions = ApiVersion::checkAmbiguousVersions($description->getCompatibleApis());
-				if(!empty($ambiguousVersions)){
-					$this->server->getLogger()->error($this->server->getLanguage()->translateString("pocketmine.plugin.loadError", [
-						$name,
-						$this->server->getLanguage()->translateString("pocketmine.plugin.ambiguousMinAPI", [implode(", ", $ambiguousVersions)])
-					]));
-					continue;
-				}
-
-				if(count($pluginMcpeProtocols = $description->getCompatibleMcpeProtocols()) > 0){
-					$serverMcpeProtocols = [ProtocolInfo::CURRENT_PROTOCOL];
-					if(count(array_intersect($pluginMcpeProtocols, $serverMcpeProtocols)) === 0){
-						$this->server->getLogger()->error($this->server->getLanguage()->translateString("pocketmine.plugin.loadError", [
-							$name,
-							$this->server->getLanguage()->translateString("%pocketmine.plugin.incompatibleProtocol", [implode(", ", $pluginMcpeProtocols)])
-						]));
-						continue;
-					}
-				}
-
-				if($this->graylist !== null and !$this->graylist->isAllowed($name)){
-					$this->server->getLogger()->notice($this->server->getLanguage()->translateString("pocketmine.plugin.loadError", [
-						$name,
-						"Disallowed by graylist"
-					]));
-					continue;
-				}
-				$plugins[$name] = $file;
-
-				$softDependencies[$name] = $description->getSoftDepend();
-				$dependencies[$name] = $description->getDepend();
->>>>>>> 261ba017
 
 		$pluginName = $description->getName();
 		if(file_exists($dataFolder) and !is_dir($dataFolder)){
