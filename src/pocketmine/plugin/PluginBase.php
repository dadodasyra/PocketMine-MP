<?php

/*
 *
 *  ____            _        _   __  __ _                  __  __ ____
 * |  _ \ ___   ___| | _____| |_|  \/  (_)_ __   ___      |  \/  |  _ \
 * | |_) / _ \ / __| |/ / _ \ __| |\/| | | '_ \ / _ \_____| |\/| | |_) |
 * |  __/ (_) | (__|   <  __/ |_| |  | | | | | |  __/_____| |  | |  __/
 * |_|   \___/ \___|_|\_\___|\__|_|  |_|_|_| |_|\___|     |_|  |_|_|
 *
 * This program is free software: you can redistribute it and/or modify
 * it under the terms of the GNU Lesser General Public License as published by
 * the Free Software Foundation, either version 3 of the License, or
 * (at your option) any later version.
 *
 * @author PocketMine Team
 * @link http://www.pocketmine.net/
 *
 *
*/

declare(strict_types=1);

namespace pocketmine\plugin;

use BadMethodCallException;
use Generator;
use pocketmine\command\Command;
use pocketmine\command\CommandExecutor;
use pocketmine\command\CommandSender;
use pocketmine\command\PluginCommand;
use pocketmine\command\PluginIdentifiableCommand;
use pocketmine\plugin\resources\PluginResourceProvider;
use pocketmine\Server;
use pocketmine\utils\Config;
use RuntimeException;
use SplFileInfo;
use function count;
use function dirname;
use function fclose;
use function file_exists;
use function fopen;
use function gettype;
use function is_array;
use function is_bool;
use function is_string;
use function mkdir;
<<<<<<< HEAD
use function stream_copy_to_stream;
use function strpos;
use function strtolower;
=======
use function rtrim;
use function stream_copy_to_stream;
use function strpos;
use function strtolower;
use function trim;
>>>>>>> 261ba017

abstract class PluginBase extends PluginImpl implements CommandExecutor{

	/** @var PluginResourceProvider */
	private $resourceProvider;
	/** @var string */
	private $file;

	/** @var Config|null */
	private $config = null;
	/** @var string */
	private $configFile;

<<<<<<< HEAD
	final public function __construct(Server $server, PluginDescription $description, string $dataFolder, string $loaderType, PluginResourceProvider $resourceProvider, string $file){
		parent::__construct($server, $description, $dataFolder, $loaderType);
		$this->resourceProvider = $resourceProvider;
		$this->file = $file;
		$this->configFile = $this->getDataFolder() . "config.yml";
=======
	/** @var ResourceProvider */
	private $resourceProvider;

	public function __construct(PluginLoader $loader, Server $server, PluginDescription $description, string $dataFolder, string $file, ResourceProvider $resourceProvider){
		$this->loader = $loader;
		$this->server = $server;
		$this->description = $description;
		$this->dataFolder = rtrim($dataFolder, "\\/") . "/";
		//TODO: this is accessed externally via reflection, not unused
		$this->file = rtrim($file, "\\/") . "/";
		$this->configFile = $this->dataFolder . "config.yml";
		$this->logger = new PluginLogger($this);
		$this->scheduler = new TaskScheduler($this->getFullName());
		$this->resourceProvider = $resourceProvider;

		$this->onLoad();
>>>>>>> 261ba017

		$this->registerYamlCommands();
	}


	/**
	 * To trigger a warning if plugins try to override the old onLoad() method
	 */
	final protected function onLoad() : void{
		throw new BadMethodCallException("PluginBase::onLoad() should never be called");
	}

	/**
	 * @return bool
	 */
	final public function isDisabled() : bool{
		return !$this->isEnabled();
	}

	/**
	 * @return string
	 */
	final public function getFullName() : string{
		return $this->getDescription()->getFullName();
	}


	/**
	 * Registers commands declared in the plugin manifest
	 */
	private function registerYamlCommands() : void{
		$pluginCmds = [];

		foreach($this->getDescription()->getCommands() as $key => $data){
			if(strpos($key, ":") !== false){
				$this->getLogger()->error($this->getServer()->getLanguage()->translateString("pocketmine.plugin.commandError", [$key, $this->getDescription()->getFullName()]));
				continue;
			}
			if(is_array($data)){ //TODO: error out if it isn't
				$newCmd = new PluginCommand($key, $this);
				if(isset($data["description"])){
					$newCmd->setDescription($data["description"]);
				}

				if(isset($data["usage"])){
					$newCmd->setUsage($data["usage"]);
				}

				if(isset($data["aliases"]) and is_array($data["aliases"])){
					$aliasList = [];
					foreach($data["aliases"] as $alias){
						if(strpos($alias, ":") !== false){
							$this->getLogger()->error($this->getServer()->getLanguage()->translateString("pocketmine.plugin.aliasError", [$alias, $this->getDescription()->getFullName()]));
							continue;
						}
						$aliasList[] = $alias;
					}

					$newCmd->setAliases($aliasList);
				}

				if(isset($data["permission"])){
					if(is_bool($data["permission"])){
						$newCmd->setPermission($data["permission"] ? "true" : "false");
					}elseif(is_string($data["permission"])){
						$newCmd->setPermission($data["permission"]);
					}else{
						$this->getLogger()->error("Permission must be a string, " . gettype($data["permission"]) . " given for command $key");
					}
				}

				if(isset($data["permission-message"])){
					$newCmd->setPermissionMessage($data["permission-message"]);
				}

				$pluginCmds[] = $newCmd;
			}
		}

		if(count($pluginCmds) > 0){
			$this->getServer()->getCommandMap()->registerAll($this->getDescription()->getName(), $pluginCmds);
		}
	}

	/**
	 * @param string $name
	 *
	 * @return Command|PluginIdentifiableCommand|null
	 */
	public function getCommand(string $name){
		$command = $this->getServer()->getPluginCommand($name);
		if($command === null or $command->getPlugin() !== $this){
			$command = $this->getServer()->getPluginCommand(strtolower($this->getDescription()->getName()) . ":" . $name);
		}

		return ($command instanceof PluginIdentifiableCommand and $command->getPlugin() === $this) ? $command : null;
	}

	/**
	 * @param CommandSender $sender
	 * @param Command       $command
	 * @param string        $label
	 * @param string[]      $args
	 *
	 * @return bool
	 */
	public function onCommand(CommandSender $sender, Command $command, string $label, array $args) : bool{
		return false;
	}


	/**
<<<<<<< HEAD
	 * @return bool
	 */
	public function isPhar() : bool{
		return strpos($this->file, "phar://") === 0;
	}


	/**
=======
>>>>>>> 261ba017
	 * Gets an embedded resource on the plugin file.
	 * WARNING: You must close the resource given using fclose()
	 *
	 * @param string $filename
	 *
	 * @return null|resource Resource data, or null
	 */
	public function getResource(string $filename){
		return $this->resourceProvider->getResource($filename);
	}

	/**
	 * Saves an embedded resource to its relative location in the data folder
	 *
	 * @param string $filename
	 * @param bool   $replace
	 *
	 * @return bool
	 */
	public function saveResource(string $filename, bool $replace = false) : bool{
		$resource = $this->getResource($filename);
		if($resource === null){
			throw new RuntimeException("Resource $filename does not exist");
		}

		$out = $this->getDataFolder() . $filename;
		if(!file_exists(dirname($out))){
			mkdir(dirname($out), 0755, true);
		}

		if(file_exists($out) and !$replace){
			return false;
		}

		$ret = stream_copy_to_stream($resource, $fp = fopen($out, "wb")) > 0;
		fclose($fp);
		fclose($resource);
		return $ret;
	}

	/**
	 * Yields all the resources packaged with the plugin in the form ["path/in/resources" => SplFileInfo]
	 *
	 * @return Generator|SplFileInfo[]
	 */
<<<<<<< HEAD
	public function getResources() : Generator{
		yield from $this->resourceProvider->listResources();
=======
	public function getResources() : array{
		return $this->resourceProvider->getResources();
>>>>>>> 261ba017
	}


	/**
	 * @return Config
	 */
	public function getConfig() : Config{
		if($this->config === null){
			$this->reloadConfig();
		}

		return $this->config;
	}

	public function saveConfig(){
		$this->getConfig()->save();
	}

	public function saveDefaultConfig() : bool{
		if(!file_exists($this->configFile)){
			return $this->saveResource("config.yml", false);
		}
		return false;
	}

	public function reloadConfig(){
		$this->saveDefaultConfig();
		$this->config = new Config($this->configFile);
	}


	/**
	 * @return string
	 */
	public function getFile() : string{
		return $this->file;
	}
}<|MERGE_RESOLUTION|>--- conflicted
+++ resolved
@@ -23,18 +23,13 @@
 
 namespace pocketmine\plugin;
 
-use BadMethodCallException;
-use Generator;
 use pocketmine\command\Command;
 use pocketmine\command\CommandExecutor;
 use pocketmine\command\CommandSender;
 use pocketmine\command\PluginCommand;
 use pocketmine\command\PluginIdentifiableCommand;
-use pocketmine\plugin\resources\PluginResourceProvider;
 use pocketmine\Server;
 use pocketmine\utils\Config;
-use RuntimeException;
-use SplFileInfo;
 use function count;
 use function dirname;
 use function fclose;
@@ -45,21 +40,13 @@
 use function is_bool;
 use function is_string;
 use function mkdir;
-<<<<<<< HEAD
 use function stream_copy_to_stream;
 use function strpos;
 use function strtolower;
-=======
-use function rtrim;
-use function stream_copy_to_stream;
-use function strpos;
-use function strtolower;
-use function trim;
->>>>>>> 261ba017
 
 abstract class PluginBase extends PluginImpl implements CommandExecutor{
 
-	/** @var PluginResourceProvider */
+	/** @var ResourceProvider */
 	private $resourceProvider;
 	/** @var string */
 	private $file;
@@ -69,30 +56,11 @@
 	/** @var string */
 	private $configFile;
 
-<<<<<<< HEAD
-	final public function __construct(Server $server, PluginDescription $description, string $dataFolder, string $loaderType, PluginResourceProvider $resourceProvider, string $file){
+	final public function __construct(Server $server, PluginDescription $description, string $dataFolder, string $loaderType, ResourceProvider $resourceProvider, string $file){
 		parent::__construct($server, $description, $dataFolder, $loaderType);
 		$this->resourceProvider = $resourceProvider;
 		$this->file = $file;
 		$this->configFile = $this->getDataFolder() . "config.yml";
-=======
-	/** @var ResourceProvider */
-	private $resourceProvider;
-
-	public function __construct(PluginLoader $loader, Server $server, PluginDescription $description, string $dataFolder, string $file, ResourceProvider $resourceProvider){
-		$this->loader = $loader;
-		$this->server = $server;
-		$this->description = $description;
-		$this->dataFolder = rtrim($dataFolder, "\\/") . "/";
-		//TODO: this is accessed externally via reflection, not unused
-		$this->file = rtrim($file, "\\/") . "/";
-		$this->configFile = $this->dataFolder . "config.yml";
-		$this->logger = new PluginLogger($this);
-		$this->scheduler = new TaskScheduler($this->getFullName());
-		$this->resourceProvider = $resourceProvider;
-
-		$this->onLoad();
->>>>>>> 261ba017
 
 		$this->registerYamlCommands();
 	}
@@ -102,7 +70,7 @@
 	 * To trigger a warning if plugins try to override the old onLoad() method
 	 */
 	final protected function onLoad() : void{
-		throw new BadMethodCallException("PluginBase::onLoad() should never be called");
+		throw new \BadMethodCallException("PluginBase::onLoad() should never be called");
 	}
 
 	/**
@@ -205,17 +173,6 @@
 
 
 	/**
-<<<<<<< HEAD
-	 * @return bool
-	 */
-	public function isPhar() : bool{
-		return strpos($this->file, "phar://") === 0;
-	}
-
-
-	/**
-=======
->>>>>>> 261ba017
 	 * Gets an embedded resource on the plugin file.
 	 * WARNING: You must close the resource given using fclose()
 	 *
@@ -238,7 +195,7 @@
 	public function saveResource(string $filename, bool $replace = false) : bool{
 		$resource = $this->getResource($filename);
 		if($resource === null){
-			throw new RuntimeException("Resource $filename does not exist");
+			throw new \RuntimeException("Resource $filename does not exist");
 		}
 
 		$out = $this->getDataFolder() . $filename;
@@ -257,19 +214,13 @@
 	}
 
 	/**
-	 * Yields all the resources packaged with the plugin in the form ["path/in/resources" => SplFileInfo]
-	 *
-	 * @return Generator|SplFileInfo[]
-	 */
-<<<<<<< HEAD
-	public function getResources() : Generator{
-		yield from $this->resourceProvider->listResources();
-=======
+	 * Returns all the resources packaged with the plugin in the form ["path/in/resources" => SplFileInfo]
+	 *
+	 * @return \SplFileInfo[]
+	 */
 	public function getResources() : array{
 		return $this->resourceProvider->getResources();
->>>>>>> 261ba017
-	}
-
+	}
 
 	/**
 	 * @return Config
