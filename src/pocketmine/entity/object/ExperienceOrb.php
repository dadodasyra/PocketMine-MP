--- conflicted
+++ resolved
@@ -150,11 +150,7 @@
 			return null;
 		}
 
-<<<<<<< HEAD
-		$entity = $this->server->getLevelManager()->findEntity($this->targetPlayerRuntimeId);
-=======
 		$entity = $this->level->getEntity($this->targetPlayerRuntimeId);
->>>>>>> 47321114
 		if($entity instanceof Human){
 			return $entity;
 		}
