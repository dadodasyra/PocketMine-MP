<?php

/*
 *
 *  ____            _        _   __  __ _                  __  __ ____
 * |  _ \ ___   ___| | _____| |_|  \/  (_)_ __   ___      |  \/  |  _ \
 * | |_) / _ \ / __| |/ / _ \ __| |\/| | | '_ \ / _ \_____| |\/| | |_) |
 * |  __/ (_) | (__|   <  __/ |_| |  | | | | | |  __/_____| |  | |  __/
 * |_|   \___/ \___|_|\_\___|\__|_|  |_|_|_| |_|\___|     |_|  |_|_|
 *
 * This program is free software: you can redistribute it and/or modify
 * it under the terms of the GNU Lesser General Public License as published by
 * the Free Software Foundation, either version 3 of the License, or
 * (at your option) any later version.
 *
 * @author PocketMine Team
 * @link http://www.pocketmine.net/
 *
 *
*/

declare(strict_types=1);

namespace pocketmine\entity\projectile;

use pocketmine\block\Block;
use pocketmine\entity\Entity;
use pocketmine\event\entity\ProjectileHitEvent;
use pocketmine\event\inventory\InventoryPickupArrowEvent;
use pocketmine\item\Item;
use pocketmine\item\ItemFactory;
use pocketmine\level\Level;
use pocketmine\math\RayTraceResult;
use pocketmine\nbt\tag\CompoundTag;
use pocketmine\network\mcpe\protocol\EntityEventPacket;
use pocketmine\network\mcpe\protocol\LevelSoundEventPacket;
use pocketmine\network\mcpe\protocol\TakeItemEntityPacket;
use pocketmine\Player;

class Arrow extends Projectile{
	public const NETWORK_ID = self::ARROW;

	public const PICKUP_NONE = 0;
	public const PICKUP_ANY = 1;
	public const PICKUP_CREATIVE = 2;

	private const TAG_PICKUP = "pickup"; //TAG_Byte

	public $width = 0.25;
	public $height = 0.25;

	protected $gravity = 0.05;
	protected $drag = 0.01;

	/** @var float */
	protected $damage = 2.0;

	/** @var int */
	protected $pickupMode = self::PICKUP_ANY;

	/** @var float */
	protected $punchKnockback = 0.0;

	/** @var int */
	protected $collideTicks = 0;

	public function __construct(Level $level, CompoundTag $nbt, ?Entity $shootingEntity = null, bool $critical = false){
		parent::__construct($level, $nbt, $shootingEntity);
		$this->setCritical($critical);
	}

	protected function initEntity(CompoundTag $nbt) : void{
		parent::initEntity($nbt);

<<<<<<< HEAD
		$this->pickupMode = $nbt->getByte(self::TAG_PICKUP, self::PICKUP_ANY, true);
	}

	public function saveNBT() : CompoundTag{
		$nbt = parent::saveNBT();
		$nbt->setByte(self::TAG_PICKUP, $this->pickupMode);
		return $nbt;
=======
		$this->pickupMode = $this->namedtag->getByte(self::TAG_PICKUP, self::PICKUP_ANY, true);
		$this->collideTicks = $this->namedtag->getShort("life", $this->collideTicks);
	}

	public function saveNBT() : void{
		parent::saveNBT();

		$this->namedtag->setByte(self::TAG_PICKUP, $this->pickupMode, true);
		$this->namedtag->setShort("life", $this->collideTicks);
>>>>>>> 90d01f5e
	}

	public function isCritical() : bool{
		return $this->getGenericFlag(self::DATA_FLAG_CRITICAL);
	}

	public function setCritical(bool $value = true) : void{
		$this->setGenericFlag(self::DATA_FLAG_CRITICAL, $value);
	}

	public function getResultDamage() : int{
		$base = parent::getResultDamage();
		if($this->isCritical()){
			return ($base + mt_rand(0, (int) ($base / 2) + 1));
		}else{
			return $base;
		}
	}

	/**
	 * @return float
	 */
	public function getPunchKnockback() : float{
		return $this->punchKnockback;
	}

	/**
	 * @param float $punchKnockback
	 */
	public function setPunchKnockback(float $punchKnockback) : void{
		$this->punchKnockback = $punchKnockback;
	}

	public function entityBaseTick(int $tickDiff = 1) : bool{
		if($this->closed){
			return false;
		}

		$hasUpdate = parent::entityBaseTick($tickDiff);

		if($this->isCollided){
			$this->collideTicks += $tickDiff;
			if($this->collideTicks > 1200){
				$this->flagForDespawn();
				$hasUpdate = true;
			}
		}else{
			$this->collideTicks = 0;
		}

		return $hasUpdate;
	}

	protected function onHit(ProjectileHitEvent $event) : void{
		$this->setCritical(false);
		$this->level->broadcastLevelSoundEvent($this, LevelSoundEventPacket::SOUND_BOW_HIT);
	}

	protected function onHitBlock(Block $blockHit, RayTraceResult $hitResult) : void{
		parent::onHitBlock($blockHit, $hitResult);
		$this->broadcastEntityEvent(EntityEventPacket::ARROW_SHAKE, 7); //7 ticks
	}

	protected function onHitEntity(Entity $entityHit, RayTraceResult $hitResult) : void{
		parent::onHitEntity($entityHit, $hitResult);
		if($this->punchKnockback > 0){
			$horizontalSpeed = sqrt($this->motion->x ** 2 + $this->motion->z ** 2);
			if($horizontalSpeed > 0){
				$multiplier = $this->punchKnockback * 0.6 / $horizontalSpeed;
				$entityHit->setMotion($entityHit->getMotion()->add($this->motion->x * $multiplier, 0.1, $this->motion->z * $multiplier));
			}
		}
	}

	/**
	 * @return int
	 */
	public function getPickupMode() : int{
		return $this->pickupMode;
	}

	/**
	 * @param int $pickupMode
	 */
	public function setPickupMode(int $pickupMode) : void{
		$this->pickupMode = $pickupMode;
	}

	public function onCollideWithPlayer(Player $player) : void{
		if($this->blockHit === null){
			return;
		}

		$item = ItemFactory::get(Item::ARROW, 0, 1);

		$playerInventory = $player->getInventory();
		if($player->isSurvival() and !$playerInventory->canAddItem($item)){
			return;
		}

		$ev = new InventoryPickupArrowEvent($playerInventory, $this);
		if($this->pickupMode === self::PICKUP_NONE or ($this->pickupMode === self::PICKUP_CREATIVE and !$player->isCreative())){
			$ev->setCancelled();
		}

		$this->server->getPluginManager()->callEvent($ev);
		if($ev->isCancelled()){
			return;
		}

		$pk = new TakeItemEntityPacket();
		$pk->eid = $player->getId();
		$pk->target = $this->getId();
		$this->server->broadcastPacket($this->getViewers(), $pk);

		$playerInventory->addItem(clone $item);
		$this->flagForDespawn();
	}
}<|MERGE_RESOLUTION|>--- conflicted
+++ resolved
@@ -72,25 +72,15 @@
 	protected function initEntity(CompoundTag $nbt) : void{
 		parent::initEntity($nbt);
 
-<<<<<<< HEAD
 		$this->pickupMode = $nbt->getByte(self::TAG_PICKUP, self::PICKUP_ANY, true);
+		$this->collideTicks = $nbt->getShort("life", $this->collideTicks);
 	}
 
 	public function saveNBT() : CompoundTag{
 		$nbt = parent::saveNBT();
 		$nbt->setByte(self::TAG_PICKUP, $this->pickupMode);
+		$nbt->setShort("life", $this->collideTicks);
 		return $nbt;
-=======
-		$this->pickupMode = $this->namedtag->getByte(self::TAG_PICKUP, self::PICKUP_ANY, true);
-		$this->collideTicks = $this->namedtag->getShort("life", $this->collideTicks);
-	}
-
-	public function saveNBT() : void{
-		parent::saveNBT();
-
-		$this->namedtag->setByte(self::TAG_PICKUP, $this->pickupMode, true);
-		$this->namedtag->setShort("life", $this->collideTicks);
->>>>>>> 90d01f5e
 	}
 
 	public function isCritical() : bool{
