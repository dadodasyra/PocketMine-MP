--- conflicted
+++ resolved
@@ -477,14 +477,10 @@
 			$this->putSoftEnum($enum);
 		}
 
-<<<<<<< HEAD
-		$this->putUnsignedVarInt(0); //TODO
-=======
 		$this->putUnsignedVarInt(count($this->enumConstraints));
 		foreach($this->enumConstraints as $constraint){
 			$this->putEnumConstraint($constraint, $enumIndexes, $enumValueIndexes);
 		}
->>>>>>> d8188b80
 	}
 
 	public function handle(NetworkSession $session) : bool{
