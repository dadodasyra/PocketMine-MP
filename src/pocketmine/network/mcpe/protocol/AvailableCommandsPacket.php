<?php

/*
 *
 *  ____            _        _   __  __ _                  __  __ ____
 * |  _ \ ___   ___| | _____| |_|  \/  (_)_ __   ___      |  \/  |  _ \
 * | |_) / _ \ / __| |/ / _ \ __| |\/| | | '_ \ / _ \_____| |\/| | |_) |
 * |  __/ (_) | (__|   <  __/ |_| |  | | | | | |  __/_____| |  | |  __/
 * |_|   \___/ \___|_|\_\___|\__|_|  |_|_|_| |_|\___|     |_|  |_|_|
 *
 * This program is free software: you can redistribute it and/or modify
 * it under the terms of the GNU Lesser General Public License as published by
 * the Free Software Foundation, either version 3 of the License, or
 * (at your option) any later version.
 *
 * @author PocketMine Team
 * @link http://www.pocketmine.net/
 *
 *
*/

declare(strict_types=1);

namespace pocketmine\network\mcpe\protocol;

#include <rules/DataPacket.h>

use pocketmine\network\BadPacketException;
use pocketmine\network\mcpe\handler\SessionHandler;
use pocketmine\network\mcpe\protocol\types\CommandData;
use pocketmine\network\mcpe\protocol\types\CommandEnum;
use pocketmine\network\mcpe\protocol\types\CommandParameter;
use pocketmine\utils\BinaryDataException;
use function array_flip;
use function array_keys;
use function array_map;
use function array_search;
use function array_values;
use function count;
use function dechex;

class AvailableCommandsPacket extends DataPacket implements ClientboundPacket{
	public const NETWORK_ID = ProtocolInfo::AVAILABLE_COMMANDS_PACKET;


	/**
	 * This flag is set on all types EXCEPT the POSTFIX type. Not completely sure what this is for, but it is required
	 * for the argtype to work correctly. VALID seems as good a name as any.
	 */
	public const ARG_FLAG_VALID = 0x100000;

	/**
	 * Basic parameter types. These must be combined with the ARG_FLAG_VALID constant.
	 * ARG_FLAG_VALID | (type const)
	 */
	public const ARG_TYPE_INT             = 0x01;
	public const ARG_TYPE_FLOAT           = 0x02;
	public const ARG_TYPE_VALUE           = 0x03;
	public const ARG_TYPE_WILDCARD_INT    = 0x04;
	public const ARG_TYPE_OPERATOR        = 0x05;
	public const ARG_TYPE_TARGET          = 0x06;

	public const ARG_TYPE_FILEPATH = 0x0f;

	public const ARG_TYPE_STRING   = 0x1c;

	public const ARG_TYPE_POSITION = 0x1e;

	public const ARG_TYPE_MESSAGE  = 0x21;

	public const ARG_TYPE_RAWTEXT  = 0x23;

	public const ARG_TYPE_JSON     = 0x26;

	public const ARG_TYPE_COMMAND  = 0x2d;

	/**
	 * Enums are a little different: they are composed as follows:
	 * ARG_FLAG_ENUM | ARG_FLAG_VALID | (enum index)
	 */
	public const ARG_FLAG_ENUM = 0x200000;

	/**
	 * This is used for /xp <level: int>L. It can only be applied to integer parameters.
	 */
	public const ARG_FLAG_POSTFIX = 0x1000000;

	/**
	 * @var string[]
	 * A list of every single enum value for every single command in the packet, including alias names.
	 */
	public $enumValues = [];
	/** @var int */
	private $enumValuesCount = 0;

	/**
	 * @var string[]
	 * A list of argument postfixes. Used for the /xp command's <int>L.
	 */
	public $postfixes = [];

	/**
	 * @var CommandEnum[]
	 * List of command enums, from command aliases to argument enums.
	 */
	public $enums = [];
	/**
	 * @var int[] string => int map of enum name to index
	 */
	private $enumMap = [];

	/**
	 * @var CommandData[]
	 * List of command data, including name, description, alias indexes and parameters.
	 */
	public $commandData = [];

	/**
	 * @var CommandEnum[]
	 * List of dynamic command enums, also referred to as "soft" enums. These can by dynamically updated mid-game
	 * without resending this packet.
	 */
	public $softEnums = [];

	protected function decodePayload() : void{
		for($i = 0, $this->enumValuesCount = $this->getUnsignedVarInt(); $i < $this->enumValuesCount; ++$i){
			$this->enumValues[] = $this->getString();
		}

		for($i = 0, $count = $this->getUnsignedVarInt(); $i < $count; ++$i){
			$this->postfixes[] = $this->getString();
		}

		for($i = 0, $count = $this->getUnsignedVarInt(); $i < $count; ++$i){
			$this->enums[] = $this->getEnum();
		}

		for($i = 0, $count = $this->getUnsignedVarInt(); $i < $count; ++$i){
			$this->commandData[] = $this->getCommandData();
		}

		for($i = 0, $count = $this->getUnsignedVarInt(); $i < $count; ++$i){
			$this->softEnums[] = $this->getSoftEnum();
		}
	}

	/**
	 * @return CommandEnum
	 * @throws BadPacketException
	 * @throws BinaryDataException
	 */
	protected function getEnum() : CommandEnum{
		$retval = new CommandEnum();
		$retval->enumName = $this->getString();

		for($i = 0, $count = $this->getUnsignedVarInt(); $i < $count; ++$i){
			$index = $this->getEnumValueIndex();
			if(!isset($this->enumValues[$index])){
				throw new BadPacketException("Invalid enum value index $index");
			}
			//Get the enum value from the initial pile of mess
			$retval->enumValues[] = $this->enumValues[$index];
		}

		return $retval;
	}

	/**
	 * @return CommandEnum
	 * @throws BinaryDataException
	 */
	protected function getSoftEnum() : CommandEnum{
		$retval = new CommandEnum();
		$retval->enumName = $this->getString();

		for($i = 0, $count = $this->getUnsignedVarInt(); $i < $count; ++$i){
			//Get the enum value from the initial pile of mess
			$retval->enumValues[] = $this->getString();
		}

		return $retval;
	}

	protected function putEnum(CommandEnum $enum) : void{
		$this->putString($enum->enumName);

		$this->putUnsignedVarInt(count($enum->enumValues));
		foreach($enum->enumValues as $value){
			//Dumb bruteforce search. I hate this packet.
			$index = array_search($value, $this->enumValues, true);
			if($index === false){
				throw new \InvalidStateException("Enum value '$value' not found");
			}
			$this->putEnumValueIndex($index);
		}
	}

	protected function putSoftEnum(CommandEnum $enum) : void{
		$this->putString($enum->enumName);

		$this->putUnsignedVarInt(count($enum->enumValues));
		foreach($enum->enumValues as $value){
			$this->putString($value);
		}
	}

	/**
	 * @return int
	 * @throws BinaryDataException
	 */
	protected function getEnumValueIndex() : int{
		if($this->enumValuesCount < 256){
			return $this->getByte();
		}elseif($this->enumValuesCount < 65536){
			return $this->getLShort();
		}else{
			return $this->getLInt();
		}
	}

	protected function putEnumValueIndex(int $index) : void{
		if($this->enumValuesCount < 256){
			$this->putByte($index);
		}elseif($this->enumValuesCount < 65536){
			$this->putLShort($index);
		}else{
			$this->putLInt($index);
		}
	}

	/**
	 * @return CommandData
	 * @throws BadPacketException
	 * @throws BinaryDataException
	 */
	protected function getCommandData() : CommandData{
		$retval = new CommandData();
		$retval->commandName = $this->getString();
		$retval->commandDescription = $this->getString();
		$retval->flags = $this->getByte();
		$retval->permission = $this->getByte();
		$retval->aliases = $this->enums[$this->getLInt()] ?? null;

		for($overloadIndex = 0, $overloadCount = $this->getUnsignedVarInt(); $overloadIndex < $overloadCount; ++$overloadIndex){
			for($paramIndex = 0, $paramCount = $this->getUnsignedVarInt(); $paramIndex < $paramCount; ++$paramIndex){
				$parameter = new CommandParameter();
				$parameter->paramName = $this->getString();
				$parameter->paramType = $this->getLInt();
				$parameter->isOptional = $this->getBool();
				$parameter->byte1 = $this->getByte();

				if($parameter->paramType & self::ARG_FLAG_ENUM){
					$index = ($parameter->paramType & 0xffff);
					$parameter->enum = $this->enums[$index] ?? null;
					if($parameter->enum === null){
<<<<<<< HEAD
						throw new BadPacketException("expected enum at $index, but got none");
=======
						throw new \UnexpectedValueException("deserializing $retval->commandName parameter $parameter->paramName: expected enum at $index, but got none");
>>>>>>> 6ada261b
					}
				}elseif($parameter->paramType & self::ARG_FLAG_POSTFIX){
					$index = ($parameter->paramType & 0xffff);
					$parameter->postfix = $this->postfixes[$index] ?? null;
					if($parameter->postfix === null){
<<<<<<< HEAD
						throw new BadPacketException("expected postfix at $index, but got none");
					}
				}elseif(($parameter->paramType & self::ARG_FLAG_VALID) === 0){
					throw new BadPacketException("Invalid parameter type 0x" . dechex($parameter->paramType));
=======
						throw new \UnexpectedValueException("deserializing $retval->commandName parameter $parameter->paramName: expected postfix at $index, but got none");
					}
				}elseif(($parameter->paramType & self::ARG_FLAG_VALID) === 0){
					throw new \UnexpectedValueException("deserializing $retval->commandName parameter $parameter->paramName: Invalid parameter type 0x" . dechex($parameter->paramType));
>>>>>>> 6ada261b
				}

				$retval->overloads[$overloadIndex][$paramIndex] = $parameter;
			}
		}

		return $retval;
	}

	protected function putCommandData(CommandData $data) : void{
		$this->putString($data->commandName);
		$this->putString($data->commandDescription);
		$this->putByte($data->flags);
		$this->putByte($data->permission);

		if($data->aliases !== null){
			$this->putLInt($this->enumMap[$data->aliases->enumName] ?? -1);
		}else{
			$this->putLInt(-1);
		}

		$this->putUnsignedVarInt(count($data->overloads));
		foreach($data->overloads as $overload){
			/** @var CommandParameter[] $overload */
			$this->putUnsignedVarInt(count($overload));
			foreach($overload as $parameter){
				$this->putString($parameter->paramName);

				if($parameter->enum !== null){
					$type = self::ARG_FLAG_ENUM | self::ARG_FLAG_VALID | ($this->enumMap[$parameter->enum->enumName] ?? -1);
				}elseif($parameter->postfix !== null){
					$key = array_search($parameter->postfix, $this->postfixes, true);
					if($key === false){
						throw new \InvalidStateException("Postfix '$parameter->postfix' not in postfixes array");
					}
					$type = self::ARG_FLAG_POSTFIX | $key;
				}else{
					$type = $parameter->paramType;
				}

				$this->putLInt($type);
				$this->putBool($parameter->isOptional);
				$this->putByte($parameter->byte1);
			}
		}
	}

	private function argTypeToString(int $argtype) : string{
		if($argtype & self::ARG_FLAG_VALID){
			if($argtype & self::ARG_FLAG_ENUM){
				return "stringenum (" . ($argtype & 0xffff) . ")";
			}

			switch($argtype & 0xffff){
				case self::ARG_TYPE_INT:
					return "int";
				case self::ARG_TYPE_FLOAT:
					return "float";
				case self::ARG_TYPE_VALUE:
					return "mixed";
				case self::ARG_TYPE_TARGET:
					return "target";
				case self::ARG_TYPE_STRING:
					return "string";
				case self::ARG_TYPE_POSITION:
					return "xyz";
				case self::ARG_TYPE_MESSAGE:
					return "message";
				case self::ARG_TYPE_RAWTEXT:
					return "text";
				case self::ARG_TYPE_JSON:
					return "json";
				case self::ARG_TYPE_COMMAND:
					return "command";
			}
		}elseif($argtype & self::ARG_FLAG_POSTFIX){
			$postfix = $this->postfixes[$argtype & 0xffff];

			return "int (postfix $postfix)";
		}else{
			throw new \UnexpectedValueException("Unknown arg type 0x" . dechex($argtype));
		}

		return "unknown ($argtype)";
	}

	protected function encodePayload() : void{
		$enumValuesMap = [];
		$postfixesMap = [];
		$enumMap = [];
		foreach($this->commandData as $commandData){
			if($commandData->aliases !== null){
				$enumMap[$commandData->aliases->enumName] = $commandData->aliases;

				foreach($commandData->aliases->enumValues as $str){
					$enumValuesMap[$str] = true;
				}
			}

			foreach($commandData->overloads as $overload){
				/**
				 * @var CommandParameter[] $overload
				 * @var CommandParameter   $parameter
				 */
				foreach($overload as $parameter){
					if($parameter->enum !== null){
						$enumMap[$parameter->enum->enumName] = $parameter->enum;
						foreach($parameter->enum->enumValues as $str){
							$enumValuesMap[$str] = true;
						}
					}

					if($parameter->postfix !== null){
						$postfixesMap[$parameter->postfix] = true;
					}
				}
			}
		}

		$this->enumValues = array_map('\strval', array_keys($enumValuesMap)); //stupid PHP key casting D:
		$this->putUnsignedVarInt($this->enumValuesCount = count($this->enumValues));
		foreach($this->enumValues as $enumValue){
			$this->putString($enumValue);
		}

		$this->postfixes = array_map('\strval', array_keys($postfixesMap));
		$this->putUnsignedVarInt(count($this->postfixes));
		foreach($this->postfixes as $postfix){
			$this->putString($postfix);
		}

		$this->enums = array_values($enumMap);
		$this->enumMap = array_flip(array_keys($enumMap));
		$this->putUnsignedVarInt(count($this->enums));
		foreach($this->enums as $enum){
			$this->putEnum($enum);
		}

		$this->putUnsignedVarInt(count($this->commandData));
		foreach($this->commandData as $data){
			$this->putCommandData($data);
		}

		$this->putUnsignedVarInt(count($this->softEnums));
		foreach($this->softEnums as $enum){
			$this->putSoftEnum($enum);
		}
	}

	public function handle(SessionHandler $handler) : bool{
		return $handler->handleAvailableCommands($this);
	}
}<|MERGE_RESOLUTION|>--- conflicted
+++ resolved
@@ -253,27 +253,16 @@
 					$index = ($parameter->paramType & 0xffff);
 					$parameter->enum = $this->enums[$index] ?? null;
 					if($parameter->enum === null){
-<<<<<<< HEAD
-						throw new BadPacketException("expected enum at $index, but got none");
-=======
-						throw new \UnexpectedValueException("deserializing $retval->commandName parameter $parameter->paramName: expected enum at $index, but got none");
->>>>>>> 6ada261b
+						throw new BadPacketException("deserializing $retval->commandName parameter $parameter->paramName: expected enum at $index, but got none");
 					}
 				}elseif($parameter->paramType & self::ARG_FLAG_POSTFIX){
 					$index = ($parameter->paramType & 0xffff);
 					$parameter->postfix = $this->postfixes[$index] ?? null;
 					if($parameter->postfix === null){
-<<<<<<< HEAD
-						throw new BadPacketException("expected postfix at $index, but got none");
+						throw new BadPacketException("deserializing $retval->commandName parameter $parameter->paramName: expected postfix at $index, but got none");
 					}
 				}elseif(($parameter->paramType & self::ARG_FLAG_VALID) === 0){
-					throw new BadPacketException("Invalid parameter type 0x" . dechex($parameter->paramType));
-=======
-						throw new \UnexpectedValueException("deserializing $retval->commandName parameter $parameter->paramName: expected postfix at $index, but got none");
-					}
-				}elseif(($parameter->paramType & self::ARG_FLAG_VALID) === 0){
-					throw new \UnexpectedValueException("deserializing $retval->commandName parameter $parameter->paramName: Invalid parameter type 0x" . dechex($parameter->paramType));
->>>>>>> 6ada261b
+					throw new BadPacketException("deserializing $retval->commandName parameter $parameter->paramName: Invalid parameter type 0x" . dechex($parameter->paramType));
 				}
 
 				$retval->overloads[$overloadIndex][$paramIndex] = $parameter;
