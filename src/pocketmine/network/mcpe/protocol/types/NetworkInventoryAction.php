--- conflicted
+++ resolved
@@ -159,10 +159,7 @@
 	 * @param Player $player
 	 *
 	 * @return InventoryAction|null
-<<<<<<< HEAD
-=======
-	 *
->>>>>>> 5e0c3333
+	 *
 	 * @throws \UnexpectedValueException
 	 */
 	public function createInventoryAction(Player $player) : ?InventoryAction{
