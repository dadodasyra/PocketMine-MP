--- conflicted
+++ resolved
@@ -139,7 +139,6 @@
 		$auxValue = (($item->getDamage() & 0x7fff) << 8) | $item->getCount();
 		$this->putVarInt($auxValue);
 
-<<<<<<< HEAD
 		$nbt = "";
 		$nbtLen = 0;
 		if($item->hasNamedTag()){
@@ -149,24 +148,18 @@
 			$nbt = self::$itemNbtSerializer->write($item->getNamedTag());
 			$nbtLen = strlen($nbt);
 			if($nbtLen > 32767){
-				throw new \InvalidArgumentException("NBT encoded length must be < 32768, got $nbtLen bytes");
-			}
-=======
-		$nbt = $item->getCompoundTag();
-		$nbtLen = strlen($nbt);
-		if($nbtLen > 32767){
-			/*
-			 * TODO: Workaround bug in the protocol (overflow)
-			 * Encoded tags larger than 32KB overflow the length field, so we can't send these over network.
-			 * However, it's unreasonable to randomly throw this burden off onto users by crashing their servers, so the
-			 * next best solution is to just not send the NBT. This is also not an ideal solution (books and the like
-			 * with too-large tags won't work on the client side) but it's better than crashing the server or client due
-			 * to a protocol bug. Mojang have confirmed this will be resolved by a future MCPE release, so we'll just
-			 * work around this problem until then.
-			 */
-			$nbt = "";
-			$nbtLen = 0;
->>>>>>> cb591a98
+				/*
+				 * TODO: Workaround bug in the protocol (overflow)
+				 * Encoded tags larger than 32KB overflow the length field, so we can't send these over network.
+				 * However, it's unreasonable to randomly throw this burden off onto users by crashing their servers, so the
+				 * next best solution is to just not send the NBT. This is also not an ideal solution (books and the like
+				 * with too-large tags won't work on the client side) but it's better than crashing the server or client due
+				 * to a protocol bug. Mojang have confirmed this will be resolved by a future MCPE release, so we'll just
+				 * work around this problem until then.
+				 */
+				$nbt = "";
+				$nbtLen = 0;
+			}
 		}
 
 		$this->putLShort($nbtLen);
