<?php

/*
 *
 *  ____            _        _   __  __ _                  __  __ ____
 * |  _ \ ___   ___| | _____| |_|  \/  (_)_ __   ___      |  \/  |  _ \
 * | |_) / _ \ / __| |/ / _ \ __| |\/| | | '_ \ / _ \_____| |\/| | |_) |
 * |  __/ (_) | (__|   <  __/ |_| |  | | | | | |  __/_____| |  | |  __/
 * |_|   \___/ \___|_|\_\___|\__|_|  |_|_|_| |_|\___|     |_|  |_|_|
 *
 * This program is free software: you can redistribute it and/or modify
 * it under the terms of the GNU Lesser General Public License as published by
 * the Free Software Foundation, either version 3 of the License, or
 * (at your option) any later version.
 *
 * @author PocketMine Team
 * @link http://www.pocketmine.net/
 *
 *
*/

declare(strict_types=1);

namespace pocketmine\network\mcpe;

#include <rules/DataPacket.h>

use pocketmine\entity\Attribute;
use pocketmine\entity\Entity;
use pocketmine\item\Item;
use pocketmine\item\ItemFactory;
use pocketmine\item\ItemIds;
use pocketmine\math\Vector3;
use pocketmine\nbt\tag\CompoundTag;
use pocketmine\nbt\TreeRoot;
use pocketmine\network\BadPacketException;
use pocketmine\network\mcpe\protocol\types\CommandOriginData;
use pocketmine\network\mcpe\protocol\types\EntityLink;
use pocketmine\utils\BinaryDataException;
use pocketmine\utils\BinaryStream;
use pocketmine\utils\UUID;
use function count;
use function strlen;

class NetworkBinaryStream extends BinaryStream{

	/**
	 * @return string
	 * @throws BinaryDataException
	 */
	public function getString() : string{
		return $this->get($this->getUnsignedVarInt());
	}

	public function putString(string $v) : void{
		$this->putUnsignedVarInt(strlen($v));
		$this->put($v);
	}

	/**
	 * @return UUID
	 * @throws BinaryDataException
	 */
	public function getUUID() : UUID{
		//This is actually two little-endian longs: UUID Most followed by UUID Least
		$part1 = $this->getLInt();
		$part0 = $this->getLInt();
		$part3 = $this->getLInt();
		$part2 = $this->getLInt();

		return new UUID($part0, $part1, $part2, $part3);
	}

	public function putUUID(UUID $uuid) : void{
		$this->putLInt($uuid->getPart(1));
		$this->putLInt($uuid->getPart(0));
		$this->putLInt($uuid->getPart(3));
		$this->putLInt($uuid->getPart(2));
	}

	/**
	 * @return Item
	 *
	 * @throws BadPacketException
	 * @throws BinaryDataException
	 */
	public function getSlot() : Item{
		$id = $this->getVarInt();
		if($id === 0){
			return ItemFactory::get(0, 0, 0);
		}

		$auxValue = $this->getVarInt();
		$data = $auxValue >> 8;
		if($data === 0x7fff){
			$data = -1;
		}
		$cnt = $auxValue & 0xff;

		$nbtLen = $this->getLShort();
		/** @var CompoundTag|null $compound */
		$compound = null;
		if($nbtLen === 0xffff){
			$c = $this->getByte();
			if($c !== 1){
				throw new BadPacketException("Unexpected NBT count $c");
			}
<<<<<<< HEAD
			$compound = (new NetworkNbtSerializer())->read($this->buffer, $this->offset)->getTag();
=======
			$nbt = (new NetworkLittleEndianNBTStream())->read($this->buffer, false, $this->offset, 512);
>>>>>>> 7bd9a2b2
		}elseif($nbtLen !== 0){
			throw new BadPacketException("Unexpected fake NBT length $nbtLen");
		}

		//TODO
		for($i = 0, $canPlaceOn = $this->getVarInt(); $i < $canPlaceOn; ++$i){
			$this->getString();
		}

		//TODO
		for($i = 0, $canDestroy = $this->getVarInt(); $i < $canDestroy; ++$i){
			$this->getString();
		}

		if($id === ItemIds::SHIELD){
			$this->getVarLong(); //"blocking tick" (ffs mojang)
		}

		try{
			return ItemFactory::get($id, $data, $cnt, $compound);
		}catch(\InvalidArgumentException $e){
			throw new BadPacketException($e->getMessage(), 0, $e);
		}
	}


	public function putSlot(Item $item) : void{
		if($item->getId() === 0){
			$this->putVarInt(0);

			return;
		}

		$this->putVarInt($item->getId());
		$auxValue = (($item->getMeta() & 0x7fff) << 8) | $item->getCount();
		$this->putVarInt($auxValue);

		if($item->hasNamedTag()){
			$this->putLShort(0xffff);
			$this->putByte(1); //TODO: some kind of count field? always 1 as of 1.9.0
			$this->put((new NetworkNbtSerializer())->write(new TreeRoot($item->getNamedTag())));
		}else{
			$this->putLShort(0);
		}

		$this->putVarInt(0); //CanPlaceOn entry count (TODO)
		$this->putVarInt(0); //CanDestroy entry count (TODO)

		if($item->getId() === ItemIds::SHIELD){
			$this->putVarLong(0); //"blocking tick" (ffs mojang)
		}
	}

	/**
	 * Decodes entity metadata from the stream.
	 *
	 * @param bool $types Whether to include metadata types along with values in the returned array
	 *
	 * @return array
	 *
	 * @throws BadPacketException
	 * @throws BinaryDataException
	 */
	public function getEntityMetadata(bool $types = true) : array{
		$count = $this->getUnsignedVarInt();
		$data = [];
		for($i = 0; $i < $count; ++$i){
			$key = $this->getUnsignedVarInt();
			$type = $this->getUnsignedVarInt();
			$value = null;
			switch($type){
				case Entity::DATA_TYPE_BYTE:
					$value = $this->getByte();
					break;
				case Entity::DATA_TYPE_SHORT:
					$value = $this->getSignedLShort();
					break;
				case Entity::DATA_TYPE_INT:
					$value = $this->getVarInt();
					break;
				case Entity::DATA_TYPE_FLOAT:
					$value = $this->getLFloat();
					break;
				case Entity::DATA_TYPE_STRING:
					$value = $this->getString();
					break;
				case Entity::DATA_TYPE_SLOT:
					$value = $this->getSlot();
					break;
				case Entity::DATA_TYPE_POS:
					$value = new Vector3();
					$this->getSignedBlockPosition($value->x, $value->y, $value->z);
					break;
				case Entity::DATA_TYPE_LONG:
					$value = $this->getVarLong();
					break;
				case Entity::DATA_TYPE_VECTOR3F:
					$value = $this->getVector3();
					break;
				default:
					throw new BadPacketException("Unknown entity metadata type " . $type);
			}
			if($types){
				$data[$key] = [$type, $value];
			}else{
				$data[$key] = $value;
			}
		}

		return $data;
	}

	/**
	 * Writes entity metadata to the packet buffer.
	 *
	 * @param array $metadata
	 */
	public function putEntityMetadata(array $metadata) : void{
		$this->putUnsignedVarInt(count($metadata));
		foreach($metadata as $key => $d){
			$this->putUnsignedVarInt($key); //data key
			$this->putUnsignedVarInt($d[0]); //data type
			switch($d[0]){
				case Entity::DATA_TYPE_BYTE:
					$this->putByte($d[1]);
					break;
				case Entity::DATA_TYPE_SHORT:
					$this->putLShort($d[1]); //SIGNED short!
					break;
				case Entity::DATA_TYPE_INT:
					$this->putVarInt($d[1]);
					break;
				case Entity::DATA_TYPE_FLOAT:
					$this->putLFloat($d[1]);
					break;
				case Entity::DATA_TYPE_STRING:
					$this->putString($d[1]);
					break;
				case Entity::DATA_TYPE_SLOT:
					$this->putSlot($d[1]);
					break;
				case Entity::DATA_TYPE_POS:
					$v = $d[1];
					if($v !== null){
						$this->putSignedBlockPosition($v->x, $v->y, $v->z);
					}else{
						$this->putSignedBlockPosition(0, 0, 0);
					}
					break;
				case Entity::DATA_TYPE_LONG:
					$this->putVarLong($d[1]);
					break;
				case Entity::DATA_TYPE_VECTOR3F:
					$this->putVector3Nullable($d[1]);
					break;
				default:
					throw new \InvalidArgumentException("Invalid data type " . $d[0]);
			}
		}
	}

	/**
	 * Reads a list of Attributes from the stream.
	 * @return Attribute[]
	 *
	 * @throws BadPacketException if reading an attribute with an unrecognized name
	 * @throws BinaryDataException
	 */
	public function getAttributeList() : array{
		$list = [];
		$count = $this->getUnsignedVarInt();

		for($i = 0; $i < $count; ++$i){
			$min = $this->getLFloat();
			$max = $this->getLFloat();
			$current = $this->getLFloat();
			$default = $this->getLFloat();
			$id = $this->getString();

			$attr = Attribute::getAttribute($id);
			if($attr !== null){
				$attr->setMinValue($min);
				$attr->setMaxValue($max);
				$attr->setValue($current);
				$attr->setDefaultValue($default);

				$list[] = $attr;
			}else{
				throw new BadPacketException("Unknown attribute type \"$id\"");
			}
		}

		return $list;
	}

	/**
	 * Writes a list of Attributes to the packet buffer using the standard format.
	 *
	 * @param Attribute ...$attributes
	 */
	public function putAttributeList(Attribute ...$attributes) : void{
		$this->putUnsignedVarInt(count($attributes));
		foreach($attributes as $attribute){
			$this->putLFloat($attribute->getMinValue());
			$this->putLFloat($attribute->getMaxValue());
			$this->putLFloat($attribute->getValue());
			$this->putLFloat($attribute->getDefaultValue());
			$this->putString($attribute->getId());
		}
	}

	/**
	 * Reads and returns an EntityUniqueID
	 * @return int
	 *
	 * @throws BinaryDataException
	 */
	public function getEntityUniqueId() : int{
		return $this->getVarLong();
	}

	/**
	 * Writes an EntityUniqueID
	 *
	 * @param int $eid
	 */
	public function putEntityUniqueId(int $eid) : void{
		$this->putVarLong($eid);
	}

	/**
	 * Reads and returns an EntityRuntimeID
	 * @return int
	 *
	 * @throws BinaryDataException
	 */
	public function getEntityRuntimeId() : int{
		return $this->getUnsignedVarLong();
	}

	/**
	 * Writes an EntityUniqueID
	 *
	 * @param int $eid
	 */
	public function putEntityRuntimeId(int $eid) : void{
		$this->putUnsignedVarLong($eid);
	}

	/**
	 * Reads an block position with unsigned Y coordinate.
	 *
	 * @param int &$x
	 * @param int &$y
	 * @param int &$z
	 *
	 * @throws BinaryDataException
	 */
	public function getBlockPosition(&$x, &$y, &$z) : void{
		$x = $this->getVarInt();
		$y = $this->getUnsignedVarInt();
		$z = $this->getVarInt();
	}

	/**
	 * Writes a block position with unsigned Y coordinate.
	 *
	 * @param int $x
	 * @param int $y
	 * @param int $z
	 */
	public function putBlockPosition(int $x, int $y, int $z) : void{
		$this->putVarInt($x);
		$this->putUnsignedVarInt($y);
		$this->putVarInt($z);
	}

	/**
	 * Reads a block position with a signed Y coordinate.
	 *
	 * @param int &$x
	 * @param int &$y
	 * @param int &$z
	 *
	 * @throws BinaryDataException
	 */
	public function getSignedBlockPosition(&$x, &$y, &$z) : void{
		$x = $this->getVarInt();
		$y = $this->getVarInt();
		$z = $this->getVarInt();
	}

	/**
	 * Writes a block position with a signed Y coordinate.
	 *
	 * @param int $x
	 * @param int $y
	 * @param int $z
	 */
	public function putSignedBlockPosition(int $x, int $y, int $z) : void{
		$this->putVarInt($x);
		$this->putVarInt($y);
		$this->putVarInt($z);
	}

	/**
	 * Reads a floating-point Vector3 object with coordinates rounded to 4 decimal places.
	 *
	 * @return Vector3
	 *
	 * @throws BinaryDataException
	 */
	public function getVector3() : Vector3{
		return new Vector3(
			$this->getRoundedLFloat(4),
			$this->getRoundedLFloat(4),
			$this->getRoundedLFloat(4)
		);
	}

	/**
	 * Writes a floating-point Vector3 object, or 3x zero if null is given.
	 *
	 * Note: ONLY use this where it is reasonable to allow not specifying the vector.
	 * For all other purposes, use the non-nullable version.
	 *
	 * @see NetworkBinaryStream::putVector3()
	 *
	 * @param Vector3|null $vector
	 */
	public function putVector3Nullable(?Vector3 $vector) : void{
		if($vector){
			$this->putVector3($vector);
		}else{
			$this->putLFloat(0.0);
			$this->putLFloat(0.0);
			$this->putLFloat(0.0);
		}
	}

	/**
	 * Writes a floating-point Vector3 object
	 *
	 * @param Vector3 $vector
	 */
	public function putVector3(Vector3 $vector) : void{
		$this->putLFloat($vector->x);
		$this->putLFloat($vector->y);
		$this->putLFloat($vector->z);
	}

	/**
	 * @return float
	 * @throws BinaryDataException
	 */
	public function getByteRotation() : float{
		return (float) ($this->getByte() * (360 / 256));
	}

	public function putByteRotation(float $rotation) : void{
		$this->putByte((int) ($rotation / (360 / 256)));
	}

	/**
	 * Reads gamerules
	 * TODO: implement this properly
	 *
	 * @return array, members are in the structure [name => [type, value]]
	 *
	 * @throws BadPacketException
	 * @throws BinaryDataException
	 */
	public function getGameRules() : array{
		$count = $this->getUnsignedVarInt();
		$rules = [];
		for($i = 0; $i < $count; ++$i){
			$name = $this->getString();
			$type = $this->getUnsignedVarInt();
			$value = null;
			switch($type){
				case 1:
					$value = $this->getBool();
					break;
				case 2:
					$value = $this->getUnsignedVarInt();
					break;
				case 3:
					$value = $this->getLFloat();
					break;
				default:
					throw new BadPacketException("Unknown gamerule type $type");
			}

			$rules[$name] = [$type, $value];
		}

		return $rules;
	}

	/**
	 * Writes a gamerule array, members should be in the structure [name => [type, value]]
	 * TODO: implement this properly
	 *
	 * @param array $rules
	 */
	public function putGameRules(array $rules) : void{
		$this->putUnsignedVarInt(count($rules));
		foreach($rules as $name => $rule){
			$this->putString($name);
			$this->putUnsignedVarInt($rule[0]);
			switch($rule[0]){
				case 1:
					$this->putBool($rule[1]);
					break;
				case 2:
					$this->putUnsignedVarInt($rule[1]);
					break;
				case 3:
					$this->putLFloat($rule[1]);
					break;
				default:
					throw new \InvalidArgumentException("Invalid gamerule type " . $rule[0]);
			}
		}
	}

	/**
	 * @return EntityLink
	 *
	 * @throws BinaryDataException
	 */
	protected function getEntityLink() : EntityLink{
		$link = new EntityLink();

		$link->fromEntityUniqueId = $this->getEntityUniqueId();
		$link->toEntityUniqueId = $this->getEntityUniqueId();
		$link->type = $this->getByte();
		$link->immediate = $this->getBool();

		return $link;
	}

	/**
	 * @param EntityLink $link
	 */
	protected function putEntityLink(EntityLink $link) : void{
		$this->putEntityUniqueId($link->fromEntityUniqueId);
		$this->putEntityUniqueId($link->toEntityUniqueId);
		$this->putByte($link->type);
		$this->putBool($link->immediate);
	}

	/**
	 * @return CommandOriginData
	 * @throws BinaryDataException
	 */
	protected function getCommandOriginData() : CommandOriginData{
		$result = new CommandOriginData();

		$result->type = $this->getUnsignedVarInt();
		$result->uuid = $this->getUUID();
		$result->requestId = $this->getString();

		if($result->type === CommandOriginData::ORIGIN_DEV_CONSOLE or $result->type === CommandOriginData::ORIGIN_TEST){
			$result->varlong1 = $this->getVarLong();
		}

		return $result;
	}

	protected function putCommandOriginData(CommandOriginData $data) : void{
		$this->putUnsignedVarInt($data->type);
		$this->putUUID($data->uuid);
		$this->putString($data->requestId);

		if($data->type === CommandOriginData::ORIGIN_DEV_CONSOLE or $data->type === CommandOriginData::ORIGIN_TEST){
			$this->putVarLong($data->varlong1);
		}
	}
}<|MERGE_RESOLUTION|>--- conflicted
+++ resolved
@@ -105,11 +105,7 @@
 			if($c !== 1){
 				throw new BadPacketException("Unexpected NBT count $c");
 			}
-<<<<<<< HEAD
-			$compound = (new NetworkNbtSerializer())->read($this->buffer, $this->offset)->getTag();
-=======
-			$nbt = (new NetworkLittleEndianNBTStream())->read($this->buffer, false, $this->offset, 512);
->>>>>>> 7bd9a2b2
+			$compound = (new NetworkNbtSerializer())->read($this->buffer, $this->offset, 512)->getTag();
 		}elseif($nbtLen !== 0){
 			throw new BadPacketException("Unexpected fake NBT length $nbtLen");
 		}
