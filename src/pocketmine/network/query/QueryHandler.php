--- conflicted
+++ resolved
@@ -58,16 +58,12 @@
 		$this->server->getLogger()->info($this->server->getLanguage()->translateString("pocketmine.server.query.running", [$addr, $port]));
 	}
 
-<<<<<<< HEAD
-	public function regenerateInfo() : void{
-=======
 	private function debug(string $message) : void{
 		//TODO: replace this with a proper prefixed logger
 		$this->server->getLogger()->debug("[Query] $message");
 	}
 
-	public function regenerateInfo(){
->>>>>>> 24f749a9
+	public function regenerateInfo() : void{
 		$ev = $this->server->getQueryInformation();
 		$this->longData = $ev->getLongQuery();
 		$this->shortData = $ev->getShortQuery();
