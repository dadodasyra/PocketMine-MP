<?php

/*
 *
 *  ____            _        _   __  __ _                  __  __ ____
 * |  _ \ ___   ___| | _____| |_|  \/  (_)_ __   ___      |  \/  |  _ \
 * | |_) / _ \ / __| |/ / _ \ __| |\/| | | '_ \ / _ \_____| |\/| | |_) |
 * |  __/ (_) | (__|   <  __/ |_| |  | | | | | |  __/_____| |  | |  __/
 * |_|   \___/ \___|_|\_\___|\__|_|  |_|_|_| |_|\___|     |_|  |_|_|
 *
 * This program is free software: you can redistribute it and/or modify
 * it under the terms of the GNU Lesser General Public License as published by
 * the Free Software Foundation, either version 3 of the License, or
 * (at your option) any later version.
 *
 * @author PocketMine Team
 * @link http://www.pocketmine.net/
 *
 *
*/

declare(strict_types=1);

/**
 * PocketMine-MP is the Minecraft: PE multiplayer server software
 * Homepage: http://www.pocketmine.net/
 */
namespace pocketmine;

use pocketmine\block\BlockFactory;
use pocketmine\command\CommandReader;
use pocketmine\command\CommandSender;
use pocketmine\command\ConsoleCommandSender;
use pocketmine\command\PluginIdentifiableCommand;
use pocketmine\command\SimpleCommandMap;
use pocketmine\entity\EntityFactory;
use pocketmine\entity\Skin;
use pocketmine\event\HandlerList;
use pocketmine\event\player\PlayerDataSaveEvent;
use pocketmine\event\server\CommandEvent;
use pocketmine\event\server\DataPacketBroadcastEvent;
use pocketmine\event\server\QueryRegenerateEvent;
use pocketmine\inventory\CraftingManager;
use pocketmine\item\enchantment\Enchantment;
use pocketmine\item\Item;
use pocketmine\item\ItemFactory;
use pocketmine\lang\Language;
use pocketmine\lang\LanguageNotFoundException;
use pocketmine\lang\TextContainer;
use pocketmine\level\biome\Biome;
use pocketmine\level\format\io\LevelProviderManager;
use pocketmine\level\generator\Generator;
use pocketmine\level\generator\GeneratorManager;
use pocketmine\level\generator\normal\Normal;
use pocketmine\level\Level;
use pocketmine\level\LevelManager;
use pocketmine\metadata\EntityMetadataStore;
use pocketmine\metadata\LevelMetadataStore;
use pocketmine\metadata\PlayerMetadataStore;
use pocketmine\nbt\BigEndianNbtSerializer;
use pocketmine\nbt\NbtDataException;
use pocketmine\nbt\tag\CompoundTag;
use pocketmine\network\AdvancedNetworkInterface;
use pocketmine\network\mcpe\CompressBatchPromise;
use pocketmine\network\mcpe\CompressBatchTask;
use pocketmine\network\mcpe\NetworkCipher;
use pocketmine\network\mcpe\NetworkCompression;
use pocketmine\network\mcpe\NetworkSession;
use pocketmine\network\mcpe\PacketStream;
use pocketmine\network\mcpe\protocol\ClientboundPacket;
use pocketmine\network\mcpe\protocol\PlayerListPacket;
use pocketmine\network\mcpe\protocol\ProtocolInfo;
use pocketmine\network\mcpe\protocol\types\PlayerListEntry;
use pocketmine\network\mcpe\RakLibInterface;
use pocketmine\network\Network;
use pocketmine\network\query\QueryHandler;
use pocketmine\network\upnp\UPnP;
use pocketmine\permission\BanList;
use pocketmine\permission\DefaultPermissions;
use pocketmine\permission\PermissionManager;
use pocketmine\plugin\PharPluginLoader;
use pocketmine\plugin\Plugin;
use pocketmine\plugin\PluginLoadOrder;
use pocketmine\plugin\PluginManager;
use pocketmine\plugin\ScriptPluginLoader;
use pocketmine\resourcepacks\ResourcePackManager;
use pocketmine\scheduler\AsyncPool;
use pocketmine\scheduler\SendUsageTask;
use pocketmine\snooze\SleeperHandler;
use pocketmine\snooze\SleeperNotifier;
use pocketmine\tile\TileFactory;
use pocketmine\timings\Timings;
use pocketmine\timings\TimingsHandler;
use pocketmine\updater\AutoUpdater;
use pocketmine\utils\Config;
use pocketmine\utils\Internet;
use pocketmine\utils\MainLogger;
use pocketmine\utils\Terminal;
use pocketmine\utils\TextFormat;
use pocketmine\utils\Utils;
use pocketmine\utils\UUID;
use function array_key_exists;
use function array_shift;
use function array_sum;
use function base64_encode;
use function bin2hex;
use function count;
use function define;
use function explode;
use function extension_loaded;
use function file_exists;
use function file_get_contents;
use function file_put_contents;
use function filemtime;
use function get_class;
use function getmypid;
use function getopt;
use function implode;
use function ini_get;
use function ini_set;
use function is_array;
use function is_bool;
use function is_string;
use function json_decode;
use function max;
use function microtime;
use function min;
use function mkdir;
<<<<<<< HEAD
=======
use function ob_end_flush;
use function pcntl_signal;
use function pcntl_signal_dispatch;
>>>>>>> 20a25a69
use function preg_replace;
use function random_bytes;
use function realpath;
use function register_shutdown_function;
use function rename;
use function round;
use function sleep;
use function spl_object_id;
use function sprintf;
use function str_repeat;
use function str_replace;
use function stripos;
use function strlen;
use function strrpos;
use function strtolower;
use function time;
use function touch;
use function trim;
use const DIRECTORY_SEPARATOR;
use const PHP_EOL;
use const PHP_INT_MAX;
use const PTHREADS_INHERIT_NONE;

/**
 * The class that manages everything
 */
class Server{
	public const BROADCAST_CHANNEL_ADMINISTRATIVE = "pocketmine.broadcast.admin";
	public const BROADCAST_CHANNEL_USERS = "pocketmine.broadcast.user";

	/** @var Server */
	private static $instance = null;

	/** @var SleeperHandler */
	private $tickSleeper;

	/** @var BanList */
	private $banByName = null;

	/** @var BanList */
	private $banByIP = null;

	/** @var Config */
	private $operators = null;

	/** @var Config */
	private $whitelist = null;

	/** @var bool */
	private $isRunning = true;

	/** @var bool */
	private $hasStopped = false;

	/** @var PluginManager */
	private $pluginManager = null;

	/** @var float */
	private $profilingTickRate = 20;

	/** @var AutoUpdater */
	private $updater = null;

	/** @var AsyncPool */
	private $asyncPool;

	/**
	 * Counts the ticks since the server start
	 *
	 * @var int
	 */
	private $tickCounter = 0;
	/** @var int */
	private $nextTick = 0;
	/** @var float[] */
	private $tickAverage = [20, 20, 20, 20, 20, 20, 20, 20, 20, 20, 20, 20, 20, 20, 20, 20, 20, 20, 20, 20];
	/** @var float[] */
	private $useAverage = [0, 0, 0, 0, 0, 0, 0, 0, 0, 0, 0, 0, 0, 0, 0, 0, 0, 0, 0, 0];
	/** @var float */
	private $currentTPS = 20;
	/** @var float */
	private $currentUse = 0;

	/** @var bool */
	private $doTitleTick = true;

	/** @var int */
	private $sendUsageTicker = 0;

	/** @var \AttachableThreadedLogger */
	private $logger;

	/** @var MemoryManager */
	private $memoryManager;

	/** @var CommandReader */
	private $console = null;

	/** @var SimpleCommandMap */
	private $commandMap = null;

	/** @var CraftingManager */
	private $craftingManager;

	/** @var ResourcePackManager */
	private $resourceManager;

	/** @var LevelManager */
	private $levelManager;

	/** @var int */
	private $maxPlayers;

	/** @var bool */
	private $onlineMode = true;

	/** @var EntityMetadataStore */
	private $entityMetadata;

	/** @var PlayerMetadataStore */
	private $playerMetadata;

	/** @var LevelMetadataStore */
	private $levelMetadata;

	/** @var Network */
	private $network;
	/** @var bool */
	private $networkCompressionAsync = true;

	/** @var Language */
	private $language;
	/** @var bool */
	private $forceLanguage = false;

	/** @var UUID */
	private $serverID;

	/** @var \ClassLoader */
	private $autoloader;
	/** @var string */
	private $dataPath;
	/** @var string */
	private $pluginPath;

	/** @var string[] */
	private $uniquePlayers = [];

	/** @var QueryHandler */
	private $queryHandler;

	/** @var QueryRegenerateEvent */
	private $queryRegenerateTask = null;

	/** @var Config */
	private $properties;
	/** @var mixed[] */
	private $propertyCache = [];

	/** @var Config */
	private $config;

	/** @var Player[] */
	private $players = [];

	/** @var Player[] */
	private $loggedInPlayers = [];

	/** @var Player[] */
	private $playerList = [];

	/**
	 * @return string
	 */
	public function getName() : string{
		return \pocketmine\NAME;
	}

	/**
	 * @return bool
	 */
	public function isRunning() : bool{
		return $this->isRunning;
	}

	/**
	 * @return string
	 */
	public function getPocketMineVersion() : string{
		return \pocketmine\VERSION;
	}

	/**
	 * @return string
	 */
	public function getVersion() : string{
		return ProtocolInfo::MINECRAFT_VERSION;
	}

	/**
	 * @return string
	 */
	public function getApiVersion() : string{
		return \pocketmine\BASE_VERSION;
	}

	/**
	 * @return string
	 */
	public function getFilePath() : string{
		return \pocketmine\PATH;
	}

	/**
	 * @return string
	 */
	public function getResourcePath() : string{
		return \pocketmine\RESOURCE_PATH;
	}

	/**
	 * @return string
	 */
	public function getDataPath() : string{
		return $this->dataPath;
	}

	/**
	 * @return string
	 */
	public function getPluginPath() : string{
		return $this->pluginPath;
	}

	/**
	 * @return int
	 */
	public function getMaxPlayers() : int{
		return $this->maxPlayers;
	}

	/**
	 * Returns whether the server requires that players be authenticated to Xbox Live. If true, connecting players who
	 * are not logged into Xbox Live will be disconnected.
	 *
	 * @return bool
	 */
	public function getOnlineMode() : bool{
		return $this->onlineMode;
	}

	/**
	 * Alias of {@link #getOnlineMode()}.
	 * @return bool
	 */
	public function requiresAuthentication() : bool{
		return $this->getOnlineMode();
	}

	/**
	 * @return int
	 */
	public function getPort() : int{
		return $this->getConfigInt("server-port", 19132);
	}

	/**
	 * @return int
	 */
	public function getViewDistance() : int{
		return max(2, $this->getConfigInt("view-distance", 8));
	}

	/**
	 * Returns a view distance up to the currently-allowed limit.
	 *
	 * @param int $distance
	 *
	 * @return int
	 */
	public function getAllowedViewDistance(int $distance) : int{
		return max(2, min($distance, $this->memoryManager->getViewDistance($this->getViewDistance())));
	}

	/**
	 * @return string
	 */
	public function getIp() : string{
		$str = $this->getConfigString("server-ip");
		return $str !== "" ? $str : "0.0.0.0";
	}

	/**
	 * @return UUID
	 */
	public function getServerUniqueId(){
		return $this->serverID;
	}

	/**
	 * @return int
	 */
	public function getGamemode() : int{
		return $this->getConfigInt("gamemode", 0) & 0b11;
	}

	/**
	 * @return bool
	 */
	public function getForceGamemode() : bool{
		return $this->getConfigBool("force-gamemode", false);
	}

	/**
	 * Returns Server global difficulty. Note that this may be overridden in individual Levels.
	 * @return int
	 */
	public function getDifficulty() : int{
		return $this->getConfigInt("difficulty", 1);
	}

	/**
	 * @return bool
	 */
	public function hasWhitelist() : bool{
		return $this->getConfigBool("white-list", false);
	}

	/**
	 * @return bool
	 */
	public function isHardcore() : bool{
		return $this->getConfigBool("hardcore", false);
	}

	/**
	 * @return int
	 */
	public function getDefaultGamemode() : int{
		return $this->getConfigInt("gamemode", 0) & 0b11;
	}

	/**
	 * @return string
	 */
	public function getMotd() : string{
		return $this->getConfigString("motd", \pocketmine\NAME . " Server");
	}

	/**
	 * @return \ClassLoader
	 */
	public function getLoader(){
		return $this->autoloader;
	}

	/**
	 * @return \AttachableThreadedLogger
	 */
	public function getLogger(){
		return $this->logger;
	}

	/**
	 * @return EntityMetadataStore
	 */
	public function getEntityMetadata(){
		return $this->entityMetadata;
	}

	/**
	 * @return PlayerMetadataStore
	 */
	public function getPlayerMetadata(){
		return $this->playerMetadata;
	}

	/**
	 * @return LevelMetadataStore
	 */
	public function getLevelMetadata(){
		return $this->levelMetadata;
	}

	/**
	 * @return AutoUpdater
	 */
	public function getUpdater(){
		return $this->updater;
	}

	/**
	 * @return PluginManager
	 */
	public function getPluginManager(){
		return $this->pluginManager;
	}

	/**
	 * @return CraftingManager
	 */
	public function getCraftingManager(){
		return $this->craftingManager;
	}

	/**
	 * @return ResourcePackManager
	 */
	public function getResourcePackManager() : ResourcePackManager{
		return $this->resourceManager;
	}

	/**
	 * @return LevelManager
	 */
	public function getLevelManager() : LevelManager{
		return $this->levelManager;
	}

	public function getAsyncPool() : AsyncPool{
		return $this->asyncPool;
	}

	/**
	 * @return int
	 */
	public function getTick() : int{
		return $this->tickCounter;
	}

	/**
	 * Returns the last server TPS measure
	 *
	 * @return float
	 */
	public function getTicksPerSecond() : float{
		return round($this->currentTPS, 2);
	}

	/**
	 * Returns the last server TPS average measure
	 *
	 * @return float
	 */
	public function getTicksPerSecondAverage() : float{
		return round(array_sum($this->tickAverage) / count($this->tickAverage), 2);
	}

	/**
	 * Returns the TPS usage/load in %
	 *
	 * @return float
	 */
	public function getTickUsage() : float{
		return round($this->currentUse * 100, 2);
	}

	/**
	 * Returns the TPS usage/load average in %
	 *
	 * @return float
	 */
	public function getTickUsageAverage() : float{
		return round((array_sum($this->useAverage) / count($this->useAverage)) * 100, 2);
	}

	/**
	 * @return SimpleCommandMap
	 */
	public function getCommandMap(){
		return $this->commandMap;
	}

	/**
	 * @return Player[]
	 */
	public function getLoggedInPlayers() : array{
		return $this->loggedInPlayers;
	}

	/**
	 * @return Player[]
	 */
	public function getOnlinePlayers() : array{
		return $this->playerList;
	}

	public function shouldSavePlayerData() : bool{
		return (bool) $this->getProperty("player.save-player-data", true);
	}

	/**
	 * @param string $name
	 *
	 * @return OfflinePlayer|Player
	 */
	public function getOfflinePlayer(string $name){
		$name = strtolower($name);
		$result = $this->getPlayerExact($name);

		if($result === null){
			$result = new OfflinePlayer($this, $name);
		}

		return $result;
	}

	/**
	 * Returns whether the server has stored any saved data for this player.
	 *
	 * @param string $name
	 *
	 * @return bool
	 */
	public function hasOfflinePlayerData(string $name) : bool{
		return file_exists($this->getDataPath() . "players/$name.dat");
	}

	/**
	 * @param string $name
	 *
	 * @return CompoundTag|null
	 */
	public function getOfflinePlayerData(string $name) : ?CompoundTag{
		$name = strtolower($name);
		$path = $this->getDataPath() . "players/";

		if(file_exists($path . "$name.dat")){
			try{
				return (new BigEndianNbtSerializer())->readCompressed(file_get_contents($path . "$name.dat"));
			}catch(NbtDataException $e){ //zlib decode error / corrupt data
				rename($path . "$name.dat", $path . "$name.dat.bak");
				$this->logger->error($this->getLanguage()->translateString("pocketmine.data.playerCorrupted", [$name]));
			}
		}
		return null;
	}

	/**
	 * @param string      $name
	 * @param CompoundTag $nbtTag
	 */
	public function saveOfflinePlayerData(string $name, CompoundTag $nbtTag) : void{
		$ev = new PlayerDataSaveEvent($nbtTag, $name);
		$ev->setCancelled(!$this->shouldSavePlayerData());

		$ev->call();

		if(!$ev->isCancelled()){
			$nbt = new BigEndianNbtSerializer();
			try{
				file_put_contents($this->getDataPath() . "players/" . strtolower($name) . ".dat", $nbt->writeCompressed($ev->getSaveData()));
			}catch(\ErrorException $e){
				$this->logger->critical($this->getLanguage()->translateString("pocketmine.data.saveError", [$name, $e->getMessage()]));
				$this->logger->logException($e);
			}
		}
	}

	/**
	 * @param string $name
	 *
	 * @return Player|null
	 */
	public function getPlayer(string $name) : ?Player{
		$found = null;
		$name = strtolower($name);
		$delta = PHP_INT_MAX;
		foreach($this->getOnlinePlayers() as $player){
			if(stripos($player->getName(), $name) === 0){
				$curDelta = strlen($player->getName()) - strlen($name);
				if($curDelta < $delta){
					$found = $player;
					$delta = $curDelta;
				}
				if($curDelta === 0){
					break;
				}
			}
		}

		return $found;
	}

	/**
	 * @param string $name
	 *
	 * @return Player|null
	 */
	public function getPlayerExact(string $name) : ?Player{
		$name = strtolower($name);
		foreach($this->getOnlinePlayers() as $player){
			if($player->getLowerCaseName() === $name){
				return $player;
			}
		}

		return null;
	}

	/**
	 * @param string $partialName
	 *
	 * @return Player[]
	 */
	public function matchPlayer(string $partialName) : array{
		$partialName = strtolower($partialName);
		$matchedPlayers = [];
		foreach($this->getOnlinePlayers() as $player){
			if($player->getLowerCaseName() === $partialName){
				$matchedPlayers = [$player];
				break;
			}elseif(stripos($player->getName(), $partialName) !== false){
				$matchedPlayers[] = $player;
			}
		}

		return $matchedPlayers;
	}

	/**
	 * Returns the player online with the specified raw UUID, or null if not found
	 *
	 * @param string $rawUUID
	 *
	 * @return null|Player
	 */
	public function getPlayerByRawUUID(string $rawUUID) : ?Player{
		return $this->playerList[$rawUUID] ?? null;
	}

	/**
	 * Returns the player online with a UUID equivalent to the specified UUID object, or null if not found
	 *
	 * @param UUID $uuid
	 *
	 * @return null|Player
	 */
	public function getPlayerByUUID(UUID $uuid) : ?Player{
		return $this->getPlayerByRawUUID($uuid->toBinary());
	}

	/**
	 * @param string $variable
	 * @param mixed  $defaultValue
	 *
	 * @return mixed
	 */
	public function getProperty(string $variable, $defaultValue = null){
		if(!array_key_exists($variable, $this->propertyCache)){
			$v = getopt("", ["$variable::"]);
			if(isset($v[$variable])){
				$this->propertyCache[$variable] = $v[$variable];
			}else{
				$this->propertyCache[$variable] = $this->config->getNested($variable);
			}
		}

		return $this->propertyCache[$variable] ?? $defaultValue;
	}

	/**
	 * @param string $variable
	 * @param string $defaultValue
	 *
	 * @return string
	 */
	public function getConfigString(string $variable, string $defaultValue = "") : string{
		$v = getopt("", ["$variable::"]);
		if(isset($v[$variable])){
			return (string) $v[$variable];
		}

		return $this->properties->exists($variable) ? (string) $this->properties->get($variable) : $defaultValue;
	}

	/**
	 * @param string $variable
	 * @param string $value
	 */
	public function setConfigString(string $variable, string $value) : void{
		$this->properties->set($variable, $value);
	}

	/**
	 * @param string $variable
	 * @param int    $defaultValue
	 *
	 * @return int
	 */
	public function getConfigInt(string $variable, int $defaultValue = 0) : int{
		$v = getopt("", ["$variable::"]);
		if(isset($v[$variable])){
			return (int) $v[$variable];
		}

		return $this->properties->exists($variable) ? (int) $this->properties->get($variable) : $defaultValue;
	}

	/**
	 * @param string $variable
	 * @param int    $value
	 */
	public function setConfigInt(string $variable, int $value) : void{
		$this->properties->set($variable, $value);
	}

	/**
	 * @param string $variable
	 * @param bool   $defaultValue
	 *
	 * @return bool
	 */
	public function getConfigBool(string $variable, bool $defaultValue = false) : bool{
		$v = getopt("", ["$variable::"]);
		if(isset($v[$variable])){
			$value = $v[$variable];
		}else{
			$value = $this->properties->exists($variable) ? $this->properties->get($variable) : $defaultValue;
		}

		if(is_bool($value)){
			return $value;
		}
		switch(strtolower($value)){
			case "on":
			case "true":
			case "1":
			case "yes":
				return true;
		}

		return false;
	}

	/**
	 * @param string $variable
	 * @param bool   $value
	 */
	public function setConfigBool(string $variable, bool $value) : void{
		$this->properties->set($variable, $value ? "1" : "0");
	}

	/**
	 * @param string $name
	 *
	 * @return PluginIdentifiableCommand|null
	 */
	public function getPluginCommand(string $name){
		if(($command = $this->commandMap->getCommand($name)) instanceof PluginIdentifiableCommand){
			return $command;
		}else{
			return null;
		}
	}

	/**
	 * @return BanList
	 */
	public function getNameBans(){
		return $this->banByName;
	}

	/**
	 * @return BanList
	 */
	public function getIPBans(){
		return $this->banByIP;
	}

	/**
	 * @param string $name
	 */
	public function addOp(string $name) : void{
		$this->operators->set(strtolower($name), true);

		if(($player = $this->getPlayerExact($name)) !== null){
			$player->recalculatePermissions();
		}
		$this->operators->save();
	}

	/**
	 * @param string $name
	 */
	public function removeOp(string $name) : void{
		$this->operators->remove(strtolower($name));

		if(($player = $this->getPlayerExact($name)) !== null){
			$player->recalculatePermissions();
		}
		$this->operators->save();
	}

	/**
	 * @param string $name
	 */
	public function addWhitelist(string $name) : void{
		$this->whitelist->set(strtolower($name), true);
		$this->whitelist->save();
	}

	/**
	 * @param string $name
	 */
	public function removeWhitelist(string $name) : void{
		$this->whitelist->remove(strtolower($name));
		$this->whitelist->save();
	}

	/**
	 * @param string $name
	 *
	 * @return bool
	 */
	public function isWhitelisted(string $name) : bool{
		return !$this->hasWhitelist() or $this->operators->exists($name, true) or $this->whitelist->exists($name, true);
	}

	/**
	 * @param string $name
	 *
	 * @return bool
	 */
	public function isOp(string $name) : bool{
		return $this->operators->exists($name, true);
	}

	/**
	 * @return Config
	 */
	public function getWhitelisted(){
		return $this->whitelist;
	}

	/**
	 * @return Config
	 */
	public function getOps(){
		return $this->operators;
	}

	public function reloadWhitelist() : void{
		$this->whitelist->reload();
	}

	/**
	 * @return string[]
	 */
	public function getCommandAliases() : array{
		$section = $this->getProperty("aliases");
		$result = [];
		if(is_array($section)){
			foreach($section as $key => $value){
				$commands = [];
				if(is_array($value)){
					$commands = $value;
				}else{
					$commands[] = (string) $value;
				}

				$result[$key] = $commands;
			}
		}

		return $result;
	}

	/**
	 * @return Server
	 */
	public static function getInstance() : Server{
		if(self::$instance === null){
			throw new \RuntimeException("Attempt to retrieve Server instance outside server thread");
		}
		return self::$instance;
	}

	/**
	 * @param \ClassLoader              $autoloader
	 * @param \AttachableThreadedLogger $logger
	 * @param string                    $dataPath
	 * @param string                    $pluginPath
	 */
	public function __construct(\ClassLoader $autoloader, \AttachableThreadedLogger $logger, string $dataPath, string $pluginPath){
		if(self::$instance !== null){
			throw new \InvalidStateException("Only one server instance can exist at once");
		}
		self::$instance = $this;

		$this->tickSleeper = new SleeperHandler();
		$this->autoloader = $autoloader;
		$this->logger = $logger;

		try{
			if(!file_exists($dataPath . "worlds/")){
				mkdir($dataPath . "worlds/", 0777);
			}

			if(!file_exists($dataPath . "players/")){
				mkdir($dataPath . "players/", 0777);
			}

			if(!file_exists($pluginPath)){
				mkdir($pluginPath, 0777);
			}

			$this->dataPath = realpath($dataPath) . DIRECTORY_SEPARATOR;
			$this->pluginPath = realpath($pluginPath) . DIRECTORY_SEPARATOR;

			$this->logger->info("Loading pocketmine.yml...");
			if(!file_exists($this->dataPath . "pocketmine.yml")){
				$content = file_get_contents(\pocketmine\RESOURCE_PATH . "pocketmine.yml");
				if(\pocketmine\IS_DEVELOPMENT_BUILD){
					$content = str_replace("preferred-channel: stable", "preferred-channel: beta", $content);
				}
				@file_put_contents($this->dataPath . "pocketmine.yml", $content);
			}
			$this->config = new Config($this->dataPath . "pocketmine.yml", Config::YAML, []);

			$this->logger->info("Loading server properties...");
			$this->properties = new Config($this->dataPath . "server.properties", Config::PROPERTIES, [
				"motd" => \pocketmine\NAME . " Server",
				"server-port" => 19132,
				"white-list" => false,
				"announce-player-achievements" => true,
				"max-players" => 20,
				"gamemode" => 0,
				"force-gamemode" => false,
				"hardcore" => false,
				"pvp" => true,
				"difficulty" => 1,
				"generator-settings" => "",
				"level-name" => "world",
				"level-seed" => "",
				"level-type" => "DEFAULT",
				"enable-query" => true,
				"auto-save" => true,
				"view-distance" => 8,
				"xbox-auth" => true,
				"language" => "eng"
			]);

			define('pocketmine\DEBUG', (int) $this->getProperty("debug.level", 1));

			$this->forceLanguage = (bool) $this->getProperty("settings.force-language", false);
			$selectedLang = $this->getConfigString("language", $this->getProperty("settings.language", Language::FALLBACK_LANGUAGE));
			try{
				$this->language = new Language($selectedLang);
			}catch(LanguageNotFoundException $e){
				$this->logger->error($e->getMessage());
				try{
					$this->language = new Language(Language::FALLBACK_LANGUAGE);
				}catch(LanguageNotFoundException $e){
					$this->logger->emergency("Fallback language \"" . Language::FALLBACK_LANGUAGE . "\" not found");
					return;
				}
			}

			$this->logger->info($this->getLanguage()->translateString("language.selected", [$this->getLanguage()->getName(), $this->getLanguage()->getLang()]));

			if(\pocketmine\IS_DEVELOPMENT_BUILD){
				if(!((bool) $this->getProperty("settings.enable-dev-builds", false))){
					$this->logger->emergency($this->language->translateString("pocketmine.server.devBuild.error1", [\pocketmine\NAME]));
					$this->logger->emergency($this->language->translateString("pocketmine.server.devBuild.error2"));
					$this->logger->emergency($this->language->translateString("pocketmine.server.devBuild.error3"));
					$this->logger->emergency($this->language->translateString("pocketmine.server.devBuild.error4", ["settings.enable-dev-builds"]));
					$this->logger->emergency($this->language->translateString("pocketmine.server.devBuild.error5", ["https://github.com/pmmp/PocketMine-MP/releases"]));
					$this->forceShutdown();

					return;
				}

				$this->logger->warning(str_repeat("-", 40));
				$this->logger->warning($this->language->translateString("pocketmine.server.devBuild.warning1", [\pocketmine\NAME]));
				$this->logger->warning($this->language->translateString("pocketmine.server.devBuild.warning2"));
				$this->logger->warning($this->language->translateString("pocketmine.server.devBuild.warning3"));
				$this->logger->warning(str_repeat("-", 40));
			}

			if(((int) ini_get('zend.assertions')) !== -1){
				$this->logger->warning("Debugging assertions are enabled, this may impact on performance. To disable them, set `zend.assertions = -1` in php.ini.");
			}

			ini_set('assert.exception', '1');

			if($this->logger instanceof MainLogger){
				$this->logger->setLogDebug(\pocketmine\DEBUG > 1);
			}

			$this->memoryManager = new MemoryManager($this);

			$this->logger->info($this->getLanguage()->translateString("pocketmine.server.start", [TextFormat::AQUA . $this->getVersion() . TextFormat::RESET]));

			if(($poolSize = $this->getProperty("settings.async-workers", "auto")) === "auto"){
				$poolSize = 2;
				$processors = Utils::getCoreCount() - 2;

				if($processors > 0){
					$poolSize = max(1, $processors);
				}
			}else{
				$poolSize = max(1, (int) $poolSize);
			}

			$this->asyncPool = new AsyncPool($poolSize, (int) max(-1, (int) $this->getProperty("memory.async-worker-hard-limit", 256)), $this->autoloader, $this->logger);

			if($this->getProperty("network.batch-threshold", 256) >= 0){
				NetworkCompression::$THRESHOLD = (int) $this->getProperty("network.batch-threshold", 256);
			}else{
				NetworkCompression::$THRESHOLD = -1;
			}

			NetworkCompression::$LEVEL = $this->getProperty("network.compression-level", 7);
			if(NetworkCompression::$LEVEL < 1 or NetworkCompression::$LEVEL > 9){
				$this->logger->warning("Invalid network compression level " . NetworkCompression::$LEVEL . " set, setting to default 7");
				NetworkCompression::$LEVEL = 7;
			}
			$this->networkCompressionAsync = (bool) $this->getProperty("network.async-compression", true);

			NetworkCipher::$ENABLED = (bool) $this->getProperty("network.enable-encryption", true);

			$this->doTitleTick = ((bool) $this->getProperty("console.title-tick", true)) && Terminal::hasFormattingCodes();


			$consoleSender = new ConsoleCommandSender();
			PermissionManager::getInstance()->subscribeToPermission(Server::BROADCAST_CHANNEL_ADMINISTRATIVE, $consoleSender);

			$consoleNotifier = new SleeperNotifier();
			$this->console = new CommandReader($consoleNotifier);
			$this->tickSleeper->addNotifier($consoleNotifier, function() use ($consoleSender) : void{
				Timings::$serverCommandTimer->startTiming();
				while(($line = $this->console->getLine()) !== null){
					$this->dispatchCommand($consoleSender, $line);
				}
				Timings::$serverCommandTimer->stopTiming();
			});
			$this->console->start(PTHREADS_INHERIT_NONE);

			$this->entityMetadata = new EntityMetadataStore();
			$this->playerMetadata = new PlayerMetadataStore();
			$this->levelMetadata = new LevelMetadataStore();

			$this->operators = new Config($this->dataPath . "ops.txt", Config::ENUM);
			$this->whitelist = new Config($this->dataPath . "white-list.txt", Config::ENUM);
			if(file_exists($this->dataPath . "banned.txt") and !file_exists($this->dataPath . "banned-players.txt")){
				@rename($this->dataPath . "banned.txt", $this->dataPath . "banned-players.txt");
			}
			@touch($this->dataPath . "banned-players.txt");
			$this->banByName = new BanList($this->dataPath . "banned-players.txt");
			$this->banByName->load();
			@touch($this->dataPath . "banned-ips.txt");
			$this->banByIP = new BanList($this->dataPath . "banned-ips.txt");
			$this->banByIP->load();

			$this->maxPlayers = $this->getConfigInt("max-players", 20);

			$this->onlineMode = $this->getConfigBool("xbox-auth", true);
			if($this->onlineMode){
				$this->logger->notice($this->getLanguage()->translateString("pocketmine.server.auth.enabled"));
				$this->logger->notice($this->getLanguage()->translateString("pocketmine.server.authProperty.enabled"));
			}else{
				$this->logger->warning($this->getLanguage()->translateString("pocketmine.server.auth.disabled"));
				$this->logger->warning($this->getLanguage()->translateString("pocketmine.server.authWarning"));
				$this->logger->warning($this->getLanguage()->translateString("pocketmine.server.authProperty.disabled"));
			}

			if($this->getConfigBool("hardcore", false) and $this->getDifficulty() < Level::DIFFICULTY_HARD){
				$this->setConfigInt("difficulty", Level::DIFFICULTY_HARD);
			}

			if(\pocketmine\DEBUG >= 0){
				@cli_set_process_title($this->getName() . " " . $this->getPocketMineVersion());
			}

			$this->logger->info($this->getLanguage()->translateString("pocketmine.server.networkStart", [$this->getIp(), $this->getPort()]));
			define("BOOTUP_RANDOM", random_bytes(16));
			$this->serverID = Utils::getMachineUniqueId($this->getIp() . $this->getPort());

			$this->getLogger()->debug("Server unique id: " . $this->getServerUniqueId());
			$this->getLogger()->debug("Machine unique id: " . Utils::getMachineUniqueId());

			$this->network = new Network();
			$this->network->setName($this->getMotd());


			$this->logger->info($this->getLanguage()->translateString("pocketmine.server.info", [
				$this->getName(),
				(\pocketmine\IS_DEVELOPMENT_BUILD ? TextFormat::YELLOW : "") . $this->getPocketMineVersion() . TextFormat::RESET
			]));
			$this->logger->info($this->getLanguage()->translateString("pocketmine.server.license", [$this->getName()]));


			Timings::init();
			TimingsHandler::setEnabled((bool) $this->getProperty("settings.enable-profiling", false));

			$this->commandMap = new SimpleCommandMap($this);

			EntityFactory::init();
			TileFactory::init();
			BlockFactory::init();
			BlockFactory::registerStaticRuntimeIdMappings();
			Enchantment::init();
			ItemFactory::init();
			Item::initCreativeItems();
			Biome::init();

			$this->craftingManager = new CraftingManager();

			$this->resourceManager = new ResourcePackManager($this->getDataPath() . "resource_packs" . DIRECTORY_SEPARATOR, $this->logger);

			$this->pluginManager = new PluginManager($this, ((bool) $this->getProperty("plugins.legacy-data-dir", true)) ? null : $this->getDataPath() . "plugin_data" . DIRECTORY_SEPARATOR);
			$this->profilingTickRate = (float) $this->getProperty("settings.profile-report-trigger", 20);
			$this->pluginManager->registerInterface(new PharPluginLoader($this->autoloader));
			$this->pluginManager->registerInterface(new ScriptPluginLoader());

			LevelProviderManager::init();
			if(($format = LevelProviderManager::getProviderByName($formatName = (string) $this->getProperty("level-settings.default-format"))) !== null){
				LevelProviderManager::setDefault($format);
			}elseif($formatName !== ""){
				$this->logger->warning($this->language->translateString("pocketmine.level.badDefaultFormat", [$formatName]));
			}
			if(extension_loaded("leveldb")){
				$this->logger->debug($this->getLanguage()->translateString("pocketmine.debug.enable"));
			}

			$this->levelManager = new LevelManager($this);

			GeneratorManager::registerDefaultGenerators();

			register_shutdown_function([$this, "crashDump"]);

			$this->queryRegenerateTask = new QueryRegenerateEvent($this, 5);

			$this->pluginManager->loadPlugins($this->pluginPath);

			$this->updater = new AutoUpdater($this, $this->getProperty("auto-updater.host", "update.pmmp.io"));

			$this->enablePlugins(PluginLoadOrder::STARTUP);

			$this->network->registerInterface(new RakLibInterface($this));

			foreach((array) $this->getProperty("worlds", []) as $name => $options){
				if($options === null){
					$options = [];
				}elseif(!is_array($options)){
					continue;
				}
				if(!$this->levelManager->loadLevel($name)){
					if(isset($options["generator"])){
						$generatorOptions = explode(":", $options["generator"]);
						$generator = GeneratorManager::getGenerator(array_shift($generatorOptions));
						if(count($options) > 0){
							$options["preset"] = implode(":", $generatorOptions);
						}
					}else{
						$generator = Normal::class;
					}

					$this->levelManager->generateLevel($name, Generator::convertSeed((string) ($options["seed"] ?? "")), $generator, $options);
				}
			}

			if($this->levelManager->getDefaultLevel() === null){
				$default = $this->getConfigString("level-name", "world");
				if(trim($default) == ""){
					$this->getLogger()->warning("level-name cannot be null, using default");
					$default = "world";
					$this->setConfigString("level-name", "world");
				}
				if(!$this->levelManager->loadLevel($default)){
					$this->levelManager->generateLevel(
						$default,
						Generator::convertSeed($this->getConfigString("level-seed")),
						GeneratorManager::getGenerator($this->getConfigString("level-type")),
						["preset" => $this->getConfigString("generator-settings")]
					);
				}

				$level = $this->levelManager->getLevelByName($default);
				if($level === null){
					$this->getLogger()->emergency($this->getLanguage()->translateString("pocketmine.level.defaultError"));
					$this->forceShutdown();

					return;
				}
				$this->levelManager->setDefaultLevel($level);
			}

			if($this->properties->hasChanged()){
				$this->properties->save();
			}

			$this->enablePlugins(PluginLoadOrder::POSTWORLD);

			$this->start();
		}catch(\Throwable $e){
			$this->exceptionHandler($e);
		}
	}

	/**
	 * @param TextContainer|string $message
	 * @param CommandSender[]      $recipients
	 *
	 * @return int
	 */
	public function broadcastMessage($message, ?array $recipients = null) : int{
		if(!is_array($recipients)){
			return $this->broadcast($message, self::BROADCAST_CHANNEL_USERS);
		}

		/** @var Player[] $recipients */
		foreach($recipients as $recipient){
			$recipient->sendMessage($message);
		}

		return count($recipients);
	}

	private function selectPermittedPlayers(string $permission) : array{
		/** @var Player[] $players */
		$players = [];
		foreach(PermissionManager::getInstance()->getPermissionSubscriptions($permission) as $permissible){
			if($permissible instanceof Player and $permissible->hasPermission($permission)){
				$players[spl_object_id($permissible)] = $permissible; //prevent duplication
			}
		}
		return $players;
	}

	/**
	 * @param string   $tip
	 * @param Player[] $recipients
	 *
	 * @return int
	 */
	public function broadcastTip(string $tip, ?array $recipients = null) : int{
		$recipients = $recipients ?? $this->selectPermittedPlayers(self::BROADCAST_CHANNEL_USERS);

		/** @var Player[] $recipients */
		foreach($recipients as $recipient){
			$recipient->sendTip($tip);
		}

		return count($recipients);
	}

	/**
	 * @param string   $popup
	 * @param Player[] $recipients
	 *
	 * @return int
	 */
	public function broadcastPopup(string $popup, ?array $recipients = null) : int{
		$recipients = $recipients ?? $this->selectPermittedPlayers(self::BROADCAST_CHANNEL_USERS);

		/** @var Player[] $recipients */
		foreach($recipients as $recipient){
			$recipient->sendPopup($popup);
		}

		return count($recipients);
	}

	/**
	 * @param string        $title
	 * @param string        $subtitle
	 * @param int           $fadeIn Duration in ticks for fade-in. If -1 is given, client-sided defaults will be used.
	 * @param int           $stay Duration in ticks to stay on screen for
	 * @param int           $fadeOut Duration in ticks for fade-out.
	 * @param Player[]|null $recipients
	 *
	 * @return int
	 */
	public function broadcastTitle(string $title, string $subtitle = "", int $fadeIn = -1, int $stay = -1, int $fadeOut = -1, ?array $recipients = null) : int{
		$recipients = $recipients ?? $this->selectPermittedPlayers(self::BROADCAST_CHANNEL_USERS);

		/** @var Player[] $recipients */
		foreach($recipients as $recipient){
			$recipient->addTitle($title, $subtitle, $fadeIn, $stay, $fadeOut);
		}

		return count($recipients);
	}

	/**
	 * @param TextContainer|string $message
	 * @param string               $permissions
	 *
	 * @return int
	 */
	public function broadcast($message, string $permissions) : int{
		/** @var CommandSender[] $recipients */
		$recipients = [];
		foreach(explode(";", $permissions) as $permission){
			foreach(PermissionManager::getInstance()->getPermissionSubscriptions($permission) as $permissible){
				if($permissible instanceof CommandSender and $permissible->hasPermission($permission)){
					$recipients[spl_object_id($permissible)] = $permissible; // do not send messages directly, or some might be repeated
				}
			}
		}

		foreach($recipients as $recipient){
			$recipient->sendMessage($message);
		}

		return count($recipients);
	}

	/**
	 * Broadcasts a Minecraft packet to a list of players
	 *
	 * @param Player[]          $players
	 * @param ClientboundPacket $packet
	 *
	 * @return bool
	 */
	public function broadcastPacket(array $players, ClientboundPacket $packet) : bool{
		return $this->broadcastPackets($players, [$packet]);
	}

	/**
	 * @param Player[]            $players
	 * @param ClientboundPacket[] $packets
	 *
	 * @return bool
	 */
	public function broadcastPackets(array $players, array $packets) : bool{
		if(empty($packets)){
			throw new \InvalidArgumentException("Cannot broadcast empty list of packets");
		}

		$ev = new DataPacketBroadcastEvent($players, $packets);
		$ev->call();
		if($ev->isCancelled()){
			return false;
		}

		/** @var NetworkSession[] $targets */
		$targets = [];
		foreach($ev->getPlayers() as $player){
			if($player->isConnected()){
				$targets[] = $player->getNetworkSession();
			}
		}
		if(empty($targets)){
			return false;
		}

		$stream = new PacketStream();
		foreach($ev->getPackets() as $packet){
			$stream->putPacket($packet);
		}

		if(NetworkCompression::$THRESHOLD < 0 or strlen($stream->getBuffer()) < NetworkCompression::$THRESHOLD){
			foreach($targets as $target){
				foreach($ev->getPackets() as $pk){
					$target->addToSendBuffer($pk);
				}
			}
		}else{
			$promise = $this->prepareBatch($stream);
			foreach($targets as $target){
				$target->queueCompressed($promise);
			}
		}

		return true;
	}

	/**
	 * Broadcasts a list of packets in a batch to a list of players
	 *
	 * @param PacketStream $stream
	 * @param bool         $forceSync
	 *
	 * @return CompressBatchPromise
	 */
	public function prepareBatch(PacketStream $stream, bool $forceSync = false) : CompressBatchPromise{
		try{
			Timings::$playerNetworkSendCompressTimer->startTiming();

			$compressionLevel = NetworkCompression::$LEVEL;
			$buffer = $stream->getBuffer();
			if(NetworkCompression::$THRESHOLD < 0 or strlen($buffer) < NetworkCompression::$THRESHOLD){
				$compressionLevel = 0; //Do not compress packets under the threshold
				$forceSync = true;
			}

			$promise = new CompressBatchPromise();
			if(!$forceSync and $this->networkCompressionAsync){
				$task = new CompressBatchTask($buffer, $compressionLevel, $promise);
				$this->asyncPool->submitTask($task);
			}else{
				$promise->resolve(NetworkCompression::compress($buffer, $compressionLevel));
			}

			return $promise;
		}finally{
			Timings::$playerNetworkSendCompressTimer->stopTiming();
		}
	}

	/**
	 * @param int $type
	 */
	public function enablePlugins(int $type) : void{
		foreach($this->pluginManager->getPlugins() as $plugin){
			if(!$plugin->isEnabled() and $plugin->getDescription()->getOrder() === $type){
				$this->pluginManager->enablePlugin($plugin);
			}
		}

		if($type === PluginLoadOrder::POSTWORLD){
			$this->commandMap->registerServerAliases();
			DefaultPermissions::registerCorePermissions();
		}
	}

	/**
	 * Executes a command from a CommandSender
	 *
	 * @param CommandSender $sender
	 * @param string        $commandLine
	 * @param bool          $internal
	 *
	 * @return bool
	 */
	public function dispatchCommand(CommandSender $sender, string $commandLine, bool $internal = false) : bool{
		if(!$internal){
			$ev = new CommandEvent($sender, $commandLine);
			$ev->call();
			if($ev->isCancelled()){
				return false;
			}

			$commandLine = $ev->getCommand();
		}

		if($this->commandMap->dispatch($sender, $commandLine)){
			return true;
		}


		$sender->sendMessage($this->getLanguage()->translateString(TextFormat::RED . "%commands.generic.notFound"));

		return false;
	}

	public function reload() : void{
		$this->logger->info("Saving worlds...");

		foreach($this->levelManager->getLevels() as $level){
			$level->save();
		}

		$this->pluginManager->disablePlugins();
		$this->pluginManager->clearPlugins();
		PermissionManager::getInstance()->clearPermissions();
		$this->commandMap->clearCommands();

		$this->logger->info("Reloading properties...");
		$this->properties->reload();
		$this->maxPlayers = $this->getConfigInt("max-players", 20);

		if($this->getConfigBool("hardcore", false) and $this->getDifficulty() < Level::DIFFICULTY_HARD){
			$this->setConfigInt("difficulty", Level::DIFFICULTY_HARD);
		}

		$this->banByIP->load();
		$this->banByName->load();
		$this->reloadWhitelist();
		$this->operators->reload();

		foreach($this->getIPBans()->getEntries() as $entry){
			$this->getNetwork()->blockAddress($entry->getName(), -1);
		}

		$this->pluginManager->registerInterface(new PharPluginLoader($this->autoloader));
		$this->pluginManager->registerInterface(new ScriptPluginLoader());
		$this->pluginManager->loadPlugins($this->pluginPath);
		$this->enablePlugins(PluginLoadOrder::STARTUP);
		$this->enablePlugins(PluginLoadOrder::POSTWORLD);
		TimingsHandler::reload();
	}

	/**
	 * Shuts the server down correctly
	 */
	public function shutdown() : void{
		$this->isRunning = false;
	}

	public function forceShutdown() : void{
		if($this->hasStopped){
			return;
		}

		if($this->doTitleTick){
			echo "\x1b]0;\x07";
		}

		try{
			if(!$this->isRunning()){
				$this->sendUsage(SendUsageTask::TYPE_CLOSE);
			}

			$this->hasStopped = true;

			$this->shutdown();

			if($this->getProperty("network.upnp-forwarding", false)){
				$this->logger->info("[UPnP] Removing port forward...");
				UPnP::RemovePortForward($this->getPort());
			}

			if($this->pluginManager instanceof PluginManager){
				$this->getLogger()->debug("Disabling all plugins");
				$this->pluginManager->disablePlugins();
			}

			foreach($this->players as $player){
				$player->close($player->getLeaveMessage(), $this->getProperty("settings.shutdown-message", "Server closed"));
			}

			if($this->levelManager instanceof LevelManager){
				$this->getLogger()->debug("Unloading all worlds");
				foreach($this->levelManager->getLevels() as $level){
					$this->levelManager->unloadLevel($level, true);
				}
			}

			$this->getLogger()->debug("Removing event handlers");
			HandlerList::unregisterAll();

			if($this->asyncPool instanceof AsyncPool){
				$this->getLogger()->debug("Shutting down async task worker pool");
				$this->asyncPool->shutdown();
			}

			if($this->properties !== null and $this->properties->hasChanged()){
				$this->getLogger()->debug("Saving properties");
				$this->properties->save();
			}

			if($this->console instanceof CommandReader){
				$this->getLogger()->debug("Closing console");
				$this->console->shutdown();
				$this->console->notify();
			}

			if($this->network instanceof Network){
				$this->getLogger()->debug("Stopping network interfaces");
				foreach($this->network->getInterfaces() as $interface){
					$this->getLogger()->debug("Stopping network interface " . get_class($interface));
					$this->network->unregisterInterface($interface);
				}
			}
		}catch(\Throwable $e){
			$this->logger->logException($e);
			$this->logger->emergency("Crashed while crashing, killing process");
			@Utils::kill(getmypid());
		}

	}

	/**
	 * @return QueryRegenerateEvent
	 */
	public function getQueryInformation(){
		return $this->queryRegenerateTask;
	}

	/**
	 * Starts the PocketMine-MP server and starts processing ticks and packets
	 */
	private function start() : void{
		if($this->getConfigBool("enable-query", true)){
			$this->queryHandler = new QueryHandler();
		}

		foreach($this->getIPBans()->getEntries() as $entry){
			$this->network->blockAddress($entry->getName(), -1);
		}

		if($this->getProperty("settings.send-usage", true)){
			$this->sendUsageTicker = 6000;
			$this->sendUsage(SendUsageTask::TYPE_OPEN);
		}


		if($this->getProperty("network.upnp-forwarding", false)){
			$this->logger->info("[UPnP] Trying to port forward...");
			try{
				UPnP::PortForward($this->getPort());
			}catch(\RuntimeException $e){
				$this->logger->alert("UPnP portforward failed: " . $e->getMessage());
			}
		}

		$this->tickCounter = 0;

		$this->logger->info($this->getLanguage()->translateString("pocketmine.server.defaultGameMode", [GameMode::toTranslation($this->getGamemode())]));

		$this->logger->info($this->getLanguage()->translateString("pocketmine.server.startFinished", [round(microtime(true) - \pocketmine\START_TIME, 3)]));

		$this->tickProcessor();
		$this->forceShutdown();
	}

	/**
	 * @param \Throwable $e
	 * @param array|null $trace
	 */
<<<<<<< HEAD
	public function exceptionHandler(\Throwable $e, $trace = null) : void{
=======
	public function exceptionHandler(\Throwable $e, $trace = null){
		while(@ob_end_flush()){}
>>>>>>> 20a25a69
		global $lastError;

		if($trace === null){
			$trace = $e->getTrace();
		}

		$errstr = $e->getMessage();
		$errfile = $e->getFile();
		$errline = $e->getLine();

		$errstr = preg_replace('/\s+/', ' ', trim($errstr));

		$errfile = Utils::cleanPath($errfile);

		$this->logger->logException($e, $trace);

		$lastError = [
			"type" => get_class($e),
			"message" => $errstr,
			"fullFile" => $e->getFile(),
			"file" => $errfile,
			"line" => $errline,
			"trace" => $trace
		];

		global $lastExceptionError, $lastError;
		$lastExceptionError = $lastError;
		$this->crashDump();
	}

<<<<<<< HEAD
	public function crashDump() : void{
=======
	public function crashDump(){
		while(@ob_end_flush()){}
>>>>>>> 20a25a69
		if(!$this->isRunning){
			return;
		}
		if($this->sendUsageTicker > 0){
			$this->sendUsage(SendUsageTask::TYPE_CLOSE);
		}
		$this->hasStopped = false;

		ini_set("error_reporting", '0');
		ini_set("memory_limit", '-1'); //Fix error dump not dumped on memory problems
		try{
			$this->logger->emergency($this->getLanguage()->translateString("pocketmine.crash.create"));
			$dump = new CrashDump($this);

			$this->logger->emergency($this->getLanguage()->translateString("pocketmine.crash.submit", [$dump->getPath()]));

			if($this->getProperty("auto-report.enabled", true) !== false){
				$report = true;

				$stamp = $this->getDataPath() . "crashdumps/.last_crash";
				$crashInterval = 120; //2 minutes
				if(file_exists($stamp) and !($report = (filemtime($stamp) + $crashInterval < time()))){
					$this->logger->debug("Not sending crashdump due to last crash less than $crashInterval seconds ago");
				}
				@touch($stamp); //update file timestamp

				$plugin = $dump->getData()["plugin"];
				if(is_string($plugin)){
					$p = $this->pluginManager->getPlugin($plugin);
					if($p instanceof Plugin and !($p->getPluginLoader() instanceof PharPluginLoader)){
						$this->logger->debug("Not sending crashdump due to caused by non-phar plugin");
					}
				}

				if($dump->getData()["error"]["type"] === \ParseError::class){
					$report = false;
				}

				if(strrpos(\pocketmine\GIT_COMMIT, "-dirty") !== false or \pocketmine\GIT_COMMIT === str_repeat("00", 20)){
					$this->logger->debug("Not sending crashdump due to locally modified");
					$report = false; //Don't send crashdumps for locally modified builds
				}

				if($report){
					$url = ($this->getProperty("auto-report.use-https", true) ? "https" : "http") . "://" . $this->getProperty("auto-report.host", "crash.pmmp.io") . "/submit/api";
					$reply = Internet::postURL($url, [
						"report" => "yes",
						"name" => $this->getName() . " " . $this->getPocketMineVersion(),
						"email" => "crash@pocketmine.net",
						"reportPaste" => base64_encode($dump->getEncodedData())
					]);

					if($reply !== false and ($data = json_decode($reply)) !== null and isset($data->crashId) and isset($data->crashUrl)){
						$reportId = $data->crashId;
						$reportUrl = $data->crashUrl;
						$this->logger->emergency($this->getLanguage()->translateString("pocketmine.crash.archive", [$reportUrl, $reportId]));
					}
				}
			}
		}catch(\Throwable $e){
			$this->logger->logException($e);
			try{
				$this->logger->critical($this->getLanguage()->translateString("pocketmine.crash.error", [$e->getMessage()]));
			}catch(\Throwable $e){}
		}

		$this->forceShutdown();
		$this->isRunning = false;

		//Force minimum uptime to be >= 120 seconds, to reduce the impact of spammy crash loops
		$spacing = ((int) \pocketmine\START_TIME) - time() + 120;
		if($spacing > 0){
			echo "--- Waiting $spacing seconds to throttle automatic restart (you can kill the process safely now) ---" . PHP_EOL;
			sleep($spacing);
		}
		@Utils::kill(getmypid());
		exit(1);
	}

	public function __debugInfo(){
		return [];
	}

	public function getTickSleeper() : SleeperHandler{
		return $this->tickSleeper;
	}

	private function tickProcessor() : void{
		$this->nextTick = microtime(true);

		while($this->isRunning){
			$this->tick();

			//sleeps are self-correcting - if we undersleep 1ms on this tick, we'll sleep an extra ms on the next tick
			$this->tickSleeper->sleepUntil($this->nextTick);
		}
	}

	public function onPlayerLogin(Player $player) : void{
		if($this->sendUsageTicker > 0){
			$this->uniquePlayers[$player->getRawUniqueId()] = $player->getRawUniqueId();
		}

		$this->loggedInPlayers[$player->getRawUniqueId()] = $player;
	}

	public function onPlayerLogout(Player $player) : void{
		unset($this->loggedInPlayers[$player->getRawUniqueId()]);
	}

	public function addPlayer(Player $player) : void{
		$this->players[spl_object_id($player)] = $player;
	}

	/**
	 * @param Player $player
	 */
	public function removePlayer(Player $player) : void{
		unset($this->players[spl_object_id($player)]);
	}

	public function addOnlinePlayer(Player $player) : void{
		$this->updatePlayerListData($player->getUniqueId(), $player->getId(), $player->getDisplayName(), $player->getSkin(), $player->getXuid());

		$this->playerList[$player->getRawUniqueId()] = $player;
	}

	public function removeOnlinePlayer(Player $player) : void{
		if(isset($this->playerList[$player->getRawUniqueId()])){
			unset($this->playerList[$player->getRawUniqueId()]);

			$this->removePlayerListData($player->getUniqueId());
		}
	}

	/**
	 * @param UUID          $uuid
	 * @param int           $entityId
	 * @param string        $name
	 * @param Skin          $skin
	 * @param string        $xboxUserId
	 * @param Player[]|null $players
	 */
	public function updatePlayerListData(UUID $uuid, int $entityId, string $name, Skin $skin, string $xboxUserId = "", ?array $players = null) : void{
		$pk = new PlayerListPacket();
		$pk->type = PlayerListPacket::TYPE_ADD;

		$pk->entries[] = PlayerListEntry::createAdditionEntry($uuid, $entityId, $name, $skin, $xboxUserId);

		$this->broadcastPacket($players ?? $this->playerList, $pk);
	}

	/**
	 * @param UUID          $uuid
	 * @param Player[]|null $players
	 */
	public function removePlayerListData(UUID $uuid, ?array $players = null) : void{
		$pk = new PlayerListPacket();
		$pk->type = PlayerListPacket::TYPE_REMOVE;
		$pk->entries[] = PlayerListEntry::createRemovalEntry($uuid);
		$this->broadcastPacket($players ?? $this->playerList, $pk);
	}

	/**
	 * @param Player $p
	 */
	public function sendFullPlayerListData(Player $p) : void{
		$pk = new PlayerListPacket();
		$pk->type = PlayerListPacket::TYPE_ADD;
		foreach($this->playerList as $player){
			$pk->entries[] = PlayerListEntry::createAdditionEntry($player->getUniqueId(), $player->getId(), $player->getDisplayName(), $player->getSkin(), $player->getXuid());
		}

		$p->sendDataPacket($pk);
	}

	public function sendUsage(int $type = SendUsageTask::TYPE_STATUS) : void{
		if((bool) $this->getProperty("anonymous-statistics.enabled", true)){
			$this->asyncPool->submitTask(new SendUsageTask($this, $type, $this->uniquePlayers));
		}
		$this->uniquePlayers = [];
	}


	/**
	 * @return Language
	 */
	public function getLanguage(){
		return $this->language;
	}

	/**
	 * @return bool
	 */
	public function isLanguageForced() : bool{
		return $this->forceLanguage;
	}

	/**
	 * @return Network
	 */
	public function getNetwork(){
		return $this->network;
	}

	/**
	 * @return MemoryManager
	 */
	public function getMemoryManager(){
		return $this->memoryManager;
	}

	private function titleTick() : void{
		Timings::$titleTickTimer->startTiming();
		$d = Utils::getRealMemoryUsage();

		$u = Utils::getMemoryUsage(true);
		$usage = sprintf("%g/%g/%g/%g MB @ %d threads", round(($u[0] / 1024) / 1024, 2), round(($d[0] / 1024) / 1024, 2), round(($u[1] / 1024) / 1024, 2), round(($u[2] / 1024) / 1024, 2), Utils::getThreadCount());

		$online = count($this->playerList);
		$connecting = $this->network->getConnectionCount() - $online;

		echo "\x1b]0;" . $this->getName() . " " .
			$this->getPocketMineVersion() .
			" | Online $online/" . $this->getMaxPlayers() .
			($connecting > 0 ? " (+$connecting connecting)" : "") .
			" | Memory " . $usage .
			" | U " . round($this->network->getUpload() / 1024, 2) .
			" D " . round($this->network->getDownload() / 1024, 2) .
			" kB/s | TPS " . $this->getTicksPerSecondAverage() .
			" | Load " . $this->getTickUsageAverage() . "%\x07";

		Timings::$titleTickTimer->stopTiming();
	}

	/**
	 * @param AdvancedNetworkInterface $interface
	 * @param string                   $address
	 * @param int                      $port
	 * @param string                   $payload
	 *
	 * TODO: move this to Network
	 */
	public function handlePacket(AdvancedNetworkInterface $interface, string $address, int $port, string $payload) : void{
		if($this->queryHandler === null or !$this->queryHandler->handle($interface, $address, $port, $payload)){
			$this->logger->debug("Unhandled raw packet from $address $port: " . bin2hex($payload));
		}
		//TODO: add raw packet events
	}


	/**
	 * Tries to execute a server tick
	 */
	private function tick() : void{
		$tickTime = microtime(true);
		if(($tickTime - $this->nextTick) < -0.025){ //Allow half a tick of diff
			return;
		}

		Timings::$serverTickTimer->startTiming();

		++$this->tickCounter;

		Timings::$schedulerTimer->startTiming();
		$this->pluginManager->tickSchedulers($this->tickCounter);
		Timings::$schedulerTimer->stopTiming();

		Timings::$schedulerAsyncTimer->startTiming();
		$this->asyncPool->collectTasks();
		Timings::$schedulerAsyncTimer->stopTiming();

		$this->levelManager->tick($this->tickCounter);

		Timings::$connectionTimer->startTiming();
		$this->network->tick();
		Timings::$connectionTimer->stopTiming();

		if(($this->tickCounter % 20) === 0){
			if($this->doTitleTick){
				$this->titleTick();
			}
			$this->currentTPS = 20;
			$this->currentUse = 0;

			$this->network->updateName();
			$this->network->resetStatistics();
		}

		if(($this->tickCounter & 0b111111111) === 0){
			($this->queryRegenerateTask = new QueryRegenerateEvent($this, 5))->call();
			if($this->queryHandler !== null){
				$this->queryHandler->regenerateInfo();
			}
		}

		if($this->sendUsageTicker > 0 and --$this->sendUsageTicker === 0){
			$this->sendUsageTicker = 6000;
			$this->sendUsage(SendUsageTask::TYPE_STATUS);
		}

		if(($this->tickCounter % 100) === 0){
			foreach($this->levelManager->getLevels() as $level){
				$level->clearCache();
			}

			if($this->getTicksPerSecondAverage() < 12){
				$this->logger->warning($this->getLanguage()->translateString("pocketmine.server.tickOverload"));
			}
		}

		$this->getMemoryManager()->check();

		Timings::$serverTickTimer->stopTiming();

		$now = microtime(true);
		$this->currentTPS = min(20, 1 / max(0.001, $now - $tickTime));
		$this->currentUse = min(1, ($now - $tickTime) / 0.05);

		TimingsHandler::tick($this->currentTPS <= $this->profilingTickRate);

		$idx = $this->tickCounter % 20;
		$this->tickAverage[$idx] = $this->currentTPS;
		$this->useAverage[$idx] = $this->currentUse;

		if(($this->nextTick - $tickTime) < -1){
			$this->nextTick = $tickTime;
		}else{
			$this->nextTick += 0.05;
		}
	}

	/**
	 * Called when something attempts to serialize the server instance.
	 *
	 * @throws \BadMethodCallException because Server instances cannot be serialized
	 */
	public function __sleep(){
		throw new \BadMethodCallException("Cannot serialize Server instance");
	}
}<|MERGE_RESOLUTION|>--- conflicted
+++ resolved
@@ -126,12 +126,7 @@
 use function microtime;
 use function min;
 use function mkdir;
-<<<<<<< HEAD
-=======
 use function ob_end_flush;
-use function pcntl_signal;
-use function pcntl_signal_dispatch;
->>>>>>> 20a25a69
 use function preg_replace;
 use function random_bytes;
 use function realpath;
@@ -1747,12 +1742,8 @@
 	 * @param \Throwable $e
 	 * @param array|null $trace
 	 */
-<<<<<<< HEAD
 	public function exceptionHandler(\Throwable $e, $trace = null) : void{
-=======
-	public function exceptionHandler(\Throwable $e, $trace = null){
 		while(@ob_end_flush()){}
->>>>>>> 20a25a69
 		global $lastError;
 
 		if($trace === null){
@@ -1783,12 +1774,8 @@
 		$this->crashDump();
 	}
 
-<<<<<<< HEAD
 	public function crashDump() : void{
-=======
-	public function crashDump(){
 		while(@ob_end_flush()){}
->>>>>>> 20a25a69
 		if(!$this->isRunning){
 			return;
 		}
