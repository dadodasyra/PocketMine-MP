--- conflicted
+++ resolved
@@ -1557,25 +1557,6 @@
 	}
 
 	/**
-<<<<<<< HEAD
-=======
-	 * @param PluginLoadOrder $type
-	 */
-	public function enablePlugins(PluginLoadOrder $type) : void{
-		foreach($this->pluginManager->getPlugins() as $plugin){
-			if(!$plugin->isEnabled() and $plugin->getDescription()->getOrder()->equals($type)){
-				$this->pluginManager->enablePlugin($plugin);
-			}
-		}
-
-		if($type->equals(PluginLoadOrder::POSTWORLD())){
-			$this->commandMap->registerServerAliases();
-			DefaultPermissions::registerCorePermissions();
-		}
-	}
-
-	/**
->>>>>>> ff8ca99c
 	 * Executes a command from a CommandSender
 	 *
 	 * @param CommandSender $sender
