<?php

/*
 *
 *  ____            _        _   __  __ _                  __  __ ____
 * |  _ \ ___   ___| | _____| |_|  \/  (_)_ __   ___      |  \/  |  _ \
 * | |_) / _ \ / __| |/ / _ \ __| |\/| | | '_ \ / _ \_____| |\/| | |_) |
 * |  __/ (_) | (__|   <  __/ |_| |  | | | | | |  __/_____| |  | |  __/
 * |_|   \___/ \___|_|\_\___|\__|_|  |_|_|_| |_|\___|     |_|  |_|_|
 *
 * This program is free software: you can redistribute it and/or modify
 * it under the terms of the GNU Lesser General Public License as published by
 * the Free Software Foundation, either version 3 of the License, or
 * (at your option) any later version.
 *
 * @author PocketMine Team
 * @link http://www.pocketmine.net/
 *
 *
*/

declare(strict_types=1);

namespace pocketmine;

use pocketmine\block\Bed;
use pocketmine\block\Block;
use pocketmine\block\BlockFactory;
use pocketmine\block\BlockLegacyIds;
use pocketmine\block\UnknownBlock;
use pocketmine\command\Command;
use pocketmine\command\CommandSender;
use pocketmine\entity\effect\Effect;
use pocketmine\entity\effect\EffectInstance;
use pocketmine\entity\Entity;
use pocketmine\entity\EntityFactory;
use pocketmine\entity\Human;
use pocketmine\entity\object\ItemEntity;
use pocketmine\entity\projectile\Arrow;
use pocketmine\entity\Skin;
use pocketmine\event\entity\EntityDamageByEntityEvent;
use pocketmine\event\entity\EntityDamageEvent;
use pocketmine\event\inventory\InventoryCloseEvent;
use pocketmine\event\player\cheat\PlayerIllegalMoveEvent;
use pocketmine\event\player\PlayerAchievementAwardedEvent;
use pocketmine\event\player\PlayerAnimationEvent;
use pocketmine\event\player\PlayerBedEnterEvent;
use pocketmine\event\player\PlayerBedLeaveEvent;
use pocketmine\event\player\PlayerBlockPickEvent;
use pocketmine\event\player\PlayerChangeSkinEvent;
use pocketmine\event\player\PlayerChatEvent;
use pocketmine\event\player\PlayerCommandPreprocessEvent;
use pocketmine\event\player\PlayerDeathEvent;
use pocketmine\event\player\PlayerEditBookEvent;
use pocketmine\event\player\PlayerExhaustEvent;
use pocketmine\event\player\PlayerGameModeChangeEvent;
use pocketmine\event\player\PlayerInteractEvent;
use pocketmine\event\player\PlayerItemConsumeEvent;
use pocketmine\event\player\PlayerItemHeldEvent;
use pocketmine\event\player\PlayerItemUseEvent;
use pocketmine\event\player\PlayerJoinEvent;
use pocketmine\event\player\PlayerJumpEvent;
use pocketmine\event\player\PlayerKickEvent;
use pocketmine\event\player\PlayerLoginEvent;
use pocketmine\event\player\PlayerMoveEvent;
use pocketmine\event\player\PlayerQuitEvent;
use pocketmine\event\player\PlayerRespawnEvent;
use pocketmine\event\player\PlayerToggleFlightEvent;
use pocketmine\event\player\PlayerToggleSneakEvent;
use pocketmine\event\player\PlayerToggleSprintEvent;
use pocketmine\event\player\PlayerTransferEvent;
use pocketmine\form\Form;
use pocketmine\form\FormValidationException;
use pocketmine\inventory\CraftingGrid;
use pocketmine\inventory\Inventory;
use pocketmine\inventory\PlayerCursorInventory;
use pocketmine\item\Consumable;
use pocketmine\item\Durable;
use pocketmine\item\enchantment\EnchantmentInstance;
use pocketmine\item\enchantment\MeleeWeaponEnchantment;
use pocketmine\item\Item;
use pocketmine\item\ItemUseResult;
use pocketmine\item\WritableBook;
use pocketmine\item\WrittenBook;
use pocketmine\lang\TextContainer;
use pocketmine\lang\TranslationContainer;
use pocketmine\level\ChunkListener;
use pocketmine\level\ChunkLoader;
use pocketmine\level\format\Chunk;
use pocketmine\level\Level;
use pocketmine\level\Position;
use pocketmine\math\Vector3;
use pocketmine\metadata\MetadataValue;
use pocketmine\nbt\tag\ByteTag;
use pocketmine\nbt\tag\CompoundTag;
use pocketmine\nbt\tag\DoubleTag;
use pocketmine\nbt\tag\IntTag;
use pocketmine\nbt\tag\ListTag;
use pocketmine\network\mcpe\CompressBatchPromise;
use pocketmine\network\mcpe\NetworkSession;
use pocketmine\network\mcpe\protocol\AnimatePacket;
use pocketmine\network\mcpe\protocol\BookEditPacket;
use pocketmine\network\mcpe\protocol\ClientboundPacket;
use pocketmine\network\mcpe\protocol\LevelEventPacket;
use pocketmine\network\mcpe\protocol\MovePlayerPacket;
use pocketmine\network\mcpe\protocol\SetTitlePacket;
use pocketmine\network\mcpe\protocol\types\ContainerIds;
use pocketmine\permission\PermissibleBase;
use pocketmine\permission\PermissionAttachment;
use pocketmine\permission\PermissionAttachmentInfo;
use pocketmine\permission\PermissionManager;
use pocketmine\plugin\Plugin;
use pocketmine\tile\Tile;
use pocketmine\timings\Timings;
use pocketmine\utils\TextFormat;
use pocketmine\utils\UUID;
use function abs;
use function array_merge;
use function assert;
use function ceil;
use function count;
use function explode;
use function floor;
use function get_class;
use function is_int;
use function max;
use function microtime;
use function min;
use function preg_match;
use function round;
use function spl_object_id;
use function sqrt;
use function strlen;
use function strpos;
use function strtolower;
use function substr;
use function trim;
use const M_PI;
use const M_SQRT3;
use const PHP_INT_MAX;


/**
 * Main class that handles networking, recovery, and packet sending to the server part
 */
class Player extends Human implements CommandSender, ChunkLoader, ChunkListener, IPlayer{

	/**
	 * Checks a supplied username and checks it is valid.
	 *
	 * @param string $name
	 *
	 * @return bool
	 */
	public static function isValidUserName(?string $name) : bool{
		if($name === null){
			return false;
		}

		$lname = strtolower($name);
		$len = strlen($name);
		return $lname !== "rcon" and $lname !== "console" and $len >= 1 and $len <= 16 and preg_match("/[^A-Za-z0-9_ ]/", $name) === 0;
	}

	/** @var NetworkSession */
	protected $networkSession;

	/** @var bool */
	public $spawned = false;

	/** @var string */
	protected $username;
	/** @var string */
	protected $iusername;
	/** @var string */
	protected $displayName;
	/** @var int */
	protected $randomClientId;
	/** @var string */
	protected $xuid = "";
	/** @var bool */
	protected $authenticated;
	/** @var PlayerInfo */
	protected $playerInfo;

	protected $windowCnt = 2;
	/** @var int[] */
	protected $windows = [];
	/** @var Inventory[] */
	protected $windowIndex = [];
	/** @var bool[] */
	protected $permanentWindows = [];
	/** @var PlayerCursorInventory */
	protected $cursorInventory;
	/** @var CraftingGrid */
	protected $craftingGrid = null;

	/** @var int */
	protected $messageCounter = 2;
	/** @var bool */
	protected $removeFormat = true;

	/** @var bool[] name of achievement => bool */
	protected $achievements = [];
	/** @var int */
	protected $firstPlayed;
	/** @var int */
	protected $lastPlayed;
	/** @var GameMode */
	protected $gamemode;

	/** @var bool[] chunkHash => bool (true = sent, false = needs sending) */
	public $usedChunks = [];
	/** @var bool[] chunkHash => dummy */
	protected $loadQueue = [];
	/** @var int */
	protected $nextChunkOrderRun = 5;

	/** @var int */
	protected $viewDistance = -1;
	/** @var int */
	protected $spawnThreshold;
	/** @var int */
	protected $spawnChunkLoadCount = 0;
	/** @var int */
	protected $chunksPerTick;

	/** @var bool[] map: raw UUID (string) => bool */
	protected $hiddenPlayers = [];

	/** @var Vector3|null */
	protected $newPosition;
	/** @var bool */
	protected $isTeleporting = false;
	/** @var int */
	protected $inAirTicks = 0;
	/** @var float */
	protected $stepHeight = 0.6;
	/** @var bool */
	protected $allowMovementCheats = false;

	/** @var Vector3|null */
	protected $sleeping = null;
	/** @var Position|null */
	private $spawnPosition = null;

	//TODO: Abilities
	/** @var bool */
	protected $autoJump = true;
	/** @var bool */
	protected $allowFlight = false;
	/** @var bool */
	protected $flying = false;

	/** @var PermissibleBase */
	private $perm = null;

	/** @var int|null */
	protected $lineHeight = null;
	/** @var string */
	protected $locale = "en_US";

	/** @var int */
	protected $startAction = -1;
	/** @var int[] ID => ticks map */
	protected $usedItemsCooldown = [];

	/** @var int */
	protected $formIdCounter = 0;
	/** @var Form[] */
	protected $forms = [];

	/**
	 * @param Server         $server
	 * @param NetworkSession $session
	 * @param PlayerInfo     $playerInfo
	 * @param bool           $authenticated
	 */
	public function __construct(Server $server, NetworkSession $session, PlayerInfo $playerInfo, bool $authenticated){
		$this->server = $server;
		$this->networkSession = $session;
		$this->playerInfo = $playerInfo;
		$this->authenticated = $authenticated;
		$this->skin = $this->playerInfo->getSkin();

		$this->username = TextFormat::clean($this->playerInfo->getUsername());
		$this->displayName = $this->username;
		$this->iusername = strtolower($this->username);
		$this->locale = $this->playerInfo->getLocale();
		$this->randomClientId = $this->playerInfo->getClientId();

		$this->uuid = $this->playerInfo->getUuid();
		$this->rawUUID = $this->uuid->toBinary();
		$this->xuid = $authenticated ? $this->playerInfo->getXuid() : "";

		$this->perm = new PermissibleBase($this);
		$this->chunksPerTick = (int) $this->server->getProperty("chunk-sending.per-tick", 4);
		$this->spawnThreshold = (int) (($this->server->getProperty("chunk-sending.spawn-radius", 4) ** 2) * M_PI);

		$this->allowMovementCheats = (bool) $this->server->getProperty("player.anti-cheat.allow-movement-cheats", false);

		$namedtag = $this->server->getOfflinePlayerData($this->username); //TODO: make this async

		$spawnReset = false;

		if($namedtag !== null and ($level = $this->server->getLevelManager()->getLevelByName($namedtag->getString("Level", "", true))) !== null){
			/** @var float[] $pos */
			$pos = $namedtag->getListTag("Pos")->getAllValues();
			$spawn = new Vector3($pos[0], $pos[1], $pos[2]);
		}else{
			$level = $this->server->getLevelManager()->getDefaultLevel(); //TODO: default level might be null
			$spawn = $level->getSpawnLocation();
			$spawnReset = true;
		}

		//load the spawn chunk so we can see the terrain
		$level->registerChunkLoader($this, $spawn->getFloorX() >> 4, $spawn->getFloorZ() >> 4, true);
		$level->registerChunkListener($this, $spawn->getFloorX() >> 4, $spawn->getFloorZ() >> 4);
		if($spawnReset){
			$spawn = $level->getSafeSpawn($spawn);
		}

		if($namedtag === null){
			$namedtag = EntityFactory::createBaseNBT($spawn);

			$namedtag->setByte("OnGround", 1); //TODO: this hack is needed for new players in-air ticks - they don't get detected as on-ground until they move
			//TODO: old code had a TODO for SpawnForced

		}elseif($spawnReset){
			$namedtag->setTag("Pos", new ListTag([
				new DoubleTag($spawn->x),
				new DoubleTag($spawn->y),
				new DoubleTag($spawn->z)
			]));
		}

		parent::__construct($level, $namedtag);

		$ev = new PlayerLoginEvent($this, "Plugin reason");
		$ev->call();
		if($ev->isCancelled()){
			$this->close($this->getLeaveMessage(), $ev->getKickMessage());

			return;
		}

		$this->server->getLogger()->info($this->getServer()->getLanguage()->translateString("pocketmine.player.logIn", [
			TextFormat::AQUA . $this->username . TextFormat::WHITE,
			$this->networkSession->getIp(),
			$this->networkSession->getPort(),
			$this->id,
			$this->level->getDisplayName(),
			round($this->x, 4),
			round($this->y, 4),
			round($this->z, 4)
		]));

		$this->server->addOnlinePlayer($this);
	}

	protected function initHumanData(CompoundTag $nbt) : void{
		$this->setNameTag($this->username);
	}

	protected function initEntity(CompoundTag $nbt) : void{
		parent::initEntity($nbt);
		$this->addDefaultWindows();

		$this->firstPlayed = $nbt->getLong("firstPlayed", $now = (int) (microtime(true) * 1000));
		$this->lastPlayed = $nbt->getLong("lastPlayed", $now);

		if($this->server->getForceGamemode() or !$nbt->hasTag("playerGameType", IntTag::class)){
			$this->gamemode = $this->server->getGamemode();
		}else{
			$this->gamemode = GameMode::fromMagicNumber($nbt->getInt("playerGameType") & 0x03); //TODO: bad hack here to avoid crashes on corrupted data
		}

		$this->allowFlight = $this->isCreative();
		$this->keepMovement = $this->isSpectator() || $this->allowMovementCheats();
		if($this->isOp()){
			$this->setRemoveFormat(false);
		}

		$this->setNameTagVisible();
		$this->setNameTagAlwaysVisible();
		$this->setCanClimb();

		$this->achievements = [];
		$achievements = $nbt->getCompoundTag("Achievements");
		if($achievements !== null){
			/** @var ByteTag $tag */
			foreach($achievements as $name => $tag){
				$this->achievements[$name] = $tag->getValue() !== 0;
			}
		}

		if(!$this->hasValidSpawnPosition()){
			if(($level = $this->server->getLevelManager()->getLevelByName($nbt->getString("SpawnLevel", ""))) instanceof Level){
				$this->spawnPosition = new Position($nbt->getInt("SpawnX"), $nbt->getInt("SpawnY"), $nbt->getInt("SpawnZ"), $level);
			}else{
				$this->spawnPosition = $this->level->getSafeSpawn();
			}
		}
	}

	/**
	 * @return TranslationContainer|string
	 */
	public function getLeaveMessage(){
		if($this->spawned){
			return new TranslationContainer(TextFormat::YELLOW . "%multiplayer.player.left", [
				$this->getDisplayName()
			]);
		}

		return "";
	}

	/**
	 * This might disappear in the future. Please use getUniqueId() instead.
	 * @deprecated
	 *
	 * @return int
	 */
	public function getClientId(){
		return $this->randomClientId;
	}

	public function isBanned() : bool{
		return $this->server->getNameBans()->isBanned($this->username);
	}

	public function setBanned(bool $banned) : void{
		if($banned){
			$this->server->getNameBans()->addBan($this->getName(), null, null, null);
			$this->kick("You have been banned");
		}else{
			$this->server->getNameBans()->remove($this->getName());
		}
	}

	public function isWhitelisted() : bool{
		return $this->server->isWhitelisted($this->username);
	}

	public function setWhitelisted(bool $value) : void{
		if($value){
			$this->server->addWhitelist($this->username);
		}else{
			$this->server->removeWhitelist($this->username);
		}
	}

	public function isAuthenticated() : bool{
		return $this->authenticated;
	}

	/**
	 * If the player is logged into Xbox Live, returns their Xbox user ID (XUID) as a string. Returns an empty string if
	 * the player is not logged into Xbox Live.
	 *
	 * @return string
	 */
	public function getXuid() : string{
		return $this->xuid;
	}

	/**
	 * Returns the player's UUID. This should be preferred over their Xbox user ID (XUID) because UUID is a standard
	 * format which will never change, and all players will have one regardless of whether they are logged into Xbox
	 * Live.
	 *
	 * The UUID is comprised of:
	 * - when logged into XBL: a hash of their XUID (and as such will not change for the lifetime of the XBL account)
	 * - when NOT logged into XBL: a hash of their name + clientID + secret device ID.
	 *
	 * WARNING: UUIDs of players **not logged into Xbox Live** CAN BE FAKED and SHOULD NOT be trusted!
	 *
	 * (In the olden days this method used to return a fake UUID computed by the server, which was used by plugins such
	 * as SimpleAuth for authentication. This is NOT SAFE anymore as this UUID is now what was given by the client, NOT
	 * a server-computed UUID.)
	 *
	 * @return UUID
	 */
	public function getUniqueId() : UUID{
		return parent::getUniqueId();
	}

	public function getPlayer() : ?Player{
		return $this;
	}

	/**
	 * TODO: not sure this should be nullable
	 * @return int|null
	 */
	public function getFirstPlayed() : ?int{
		return $this->firstPlayed;
	}

	/**
	 * TODO: not sure this should be nullable
	 * @return int|null
	 */
	public function getLastPlayed() : ?int{
		return $this->lastPlayed;
	}

	public function hasPlayedBefore() : bool{
		return $this->lastPlayed - $this->firstPlayed > 1; // microtime(true) - microtime(true) may have less than one millisecond difference
	}

	public function setAllowFlight(bool $value){
		$this->allowFlight = $value;
		$this->networkSession->syncAdventureSettings($this);
	}

	public function getAllowFlight() : bool{
		return $this->allowFlight;
	}

	public function setFlying(bool $value){
		if($this->flying !== $value){
			$this->flying = $value;
			$this->resetFallDistance();
			$this->networkSession->syncAdventureSettings($this);
		}
	}

	public function isFlying() : bool{
		return $this->flying;
	}

	public function setAutoJump(bool $value){
		$this->autoJump = $value;
		$this->networkSession->syncAdventureSettings($this);
	}

	public function hasAutoJump() : bool{
		return $this->autoJump;
	}

	public function allowMovementCheats() : bool{
		return $this->allowMovementCheats;
	}

	public function setAllowMovementCheats(bool $value = true){
		$this->allowMovementCheats = $value;
	}

	/**
	 * @param Player $player
	 */
	public function spawnTo(Player $player) : void{
		if($this->spawned and $player->spawned and $this->isAlive() and $player->isAlive() and $player->getLevel() === $this->level and $player->canSee($this) and !$this->isSpectator()){
			parent::spawnTo($player);
		}
	}

	/**
	 * @return Server
	 */
	public function getServer() : Server{
		return $this->server;
	}

	/**
	 * @return bool
	 */
	public function getRemoveFormat() : bool{
		return $this->removeFormat;
	}

	/**
	 * @param bool $remove
	 */
	public function setRemoveFormat(bool $remove = true){
		$this->removeFormat = $remove;
	}

	public function getScreenLineHeight() : int{
		return $this->lineHeight ?? 7;
	}

	public function setScreenLineHeight(?int $height) : void{
		if($height !== null and $height < 1){
			throw new \InvalidArgumentException("Line height must be at least 1");
		}
		$this->lineHeight = $height;
	}

	/**
	 * @param Player $player
	 *
	 * @return bool
	 */
	public function canSee(Player $player) : bool{
		return !isset($this->hiddenPlayers[$player->getRawUniqueId()]);
	}

	/**
	 * @param Player $player
	 */
	public function hidePlayer(Player $player){
		if($player === $this){
			return;
		}
		$this->hiddenPlayers[$player->getRawUniqueId()] = true;
		$player->despawnFrom($this);
	}

	/**
	 * @param Player $player
	 */
	public function showPlayer(Player $player){
		if($player === $this){
			return;
		}
		unset($this->hiddenPlayers[$player->getRawUniqueId()]);
		if($player->isOnline()){
			$player->spawnTo($this);
		}
	}

	public function canCollideWith(Entity $entity) : bool{
		return false;
	}

	public function canBeCollidedWith() : bool{
		return !$this->isSpectator() and parent::canBeCollidedWith();
	}

	public function resetFallDistance() : void{
		parent::resetFallDistance();
		$this->inAirTicks = 0;
	}

	public function getViewDistance() : int{
		return $this->viewDistance;
	}

	public function setViewDistance(int $distance){
		$this->viewDistance = $this->server->getAllowedViewDistance($distance);

		$this->spawnThreshold = (int) (min($this->viewDistance, $this->server->getProperty("chunk-sending.spawn-radius", 4)) ** 2 * M_PI);

		$this->nextChunkOrderRun = 0;

		$this->networkSession->syncViewAreaRadius($this->viewDistance);

		$this->server->getLogger()->debug("Setting view distance for " . $this->getName() . " to " . $this->viewDistance . " (requested " . $distance . ")");
	}

	/**
	 * @return bool
	 */
	public function isOnline() : bool{
		return $this->isConnected();
	}

	/**
	 * @return bool
	 */
	public function isOp() : bool{
		return $this->server->isOp($this->getName());
	}

	/**
	 * @param bool $value
	 */
	public function setOp(bool $value) : void{
		if($value === $this->isOp()){
			return;
		}

		if($value){
			$this->server->addOp($this->getName());
		}else{
			$this->server->removeOp($this->getName());
		}

		$this->networkSession->syncAdventureSettings($this);
	}

	/**
	 * @param permission\Permission|string $name
	 *
	 * @return bool
	 */
	public function isPermissionSet($name) : bool{
		return $this->perm->isPermissionSet($name);
	}

	/**
	 * @param permission\Permission|string $name
	 *
	 * @return bool
	 *
	 * @throws \InvalidStateException if the player is closed
	 */
	public function hasPermission($name) : bool{
		if($this->closed){
			throw new \InvalidStateException("Trying to get permissions of closed player");
		}
		return $this->perm->hasPermission($name);
	}

	/**
	 * @param Plugin $plugin
	 * @param string $name
	 * @param bool   $value
	 *
	 * @return PermissionAttachment
	 */
	public function addAttachment(Plugin $plugin, ?string $name = null, ?bool $value = null) : PermissionAttachment{
		return $this->perm->addAttachment($plugin, $name, $value);
	}

	/**
	 * @param PermissionAttachment $attachment
	 */
	public function removeAttachment(PermissionAttachment $attachment) : void{
		$this->perm->removeAttachment($attachment);
	}

	public function recalculatePermissions() : void{
		$permManager = PermissionManager::getInstance();
		$permManager->unsubscribeFromPermission(Server::BROADCAST_CHANNEL_USERS, $this);
		$permManager->unsubscribeFromPermission(Server::BROADCAST_CHANNEL_ADMINISTRATIVE, $this);

		if($this->perm === null){
			return;
		}

		$this->perm->recalculatePermissions();

		if($this->spawned){
			if($this->hasPermission(Server::BROADCAST_CHANNEL_USERS)){
				$permManager->subscribeToPermission(Server::BROADCAST_CHANNEL_USERS, $this);
			}
			if($this->hasPermission(Server::BROADCAST_CHANNEL_ADMINISTRATIVE)){
				$permManager->subscribeToPermission(Server::BROADCAST_CHANNEL_ADMINISTRATIVE, $this);
			}

			$this->networkSession->syncAvailableCommands();
		}
	}

	/**
	 * @return PermissionAttachmentInfo[]
	 */
	public function getEffectivePermissions() : array{
		return $this->perm->getEffectivePermissions();
	}

	/**
	 * @return bool
	 */
	public function isConnected() : bool{
		return $this->networkSession !== null;
	}

	/**
	 * @return NetworkSession
	 */
	public function getNetworkSession() : NetworkSession{
		return $this->networkSession;
	}

	/**
	 * Gets the username
	 * @return string
	 */
	public function getName() : string{
		return $this->username;
	}

	/**
	 * @return string
	 */
	public function getLowerCaseName() : string{
		return $this->iusername;
	}

	/**
	 * Gets the "friendly" name to display of this player to use in the chat.
	 *
	 * @return string
	 */
	public function getDisplayName() : string{
		return $this->displayName;
	}

	/**
	 * @param string $name
	 */
	public function setDisplayName(string $name){
		$this->displayName = $name;
		if($this->spawned){
			$this->server->updatePlayerListData($this->getUniqueId(), $this->getId(), $this->getDisplayName(), $this->getSkin(), $this->getXuid());
		}
	}

	/**
	 * Returns the player's locale, e.g. en_US.
	 * @return string
	 */
	public function getLocale() : string{
		return $this->locale;
	}

	/**
	 * Called when a player changes their skin.
	 * Plugin developers should not use this, use setSkin() and sendSkin() instead.
	 *
	 * @param Skin   $skin
	 * @param string $newSkinName
	 * @param string $oldSkinName
	 *
	 * @return bool
	 */
	public function changeSkin(Skin $skin, string $newSkinName, string $oldSkinName) : bool{
		if(!$skin->isValid()){
			return false;
		}

		$ev = new PlayerChangeSkinEvent($this, $this->getSkin(), $skin);
		$ev->call();

		if($ev->isCancelled()){
			$this->sendSkin([$this]);
			return true;
		}

		$this->setSkin($ev->getNewSkin());
		$this->sendSkin($this->server->getOnlinePlayers());
		return true;
	}

	/**
	 * {@inheritdoc}
	 *
	 * If null is given, will additionally send the skin to the player itself as well as its viewers.
	 */
	public function sendSkin(?array $targets = null) : void{
		parent::sendSkin($targets ?? $this->server->getOnlinePlayers());
	}

	/**
	 * Gets the player IP address
	 *
	 * @return string
	 */
	public function getAddress() : string{
		return $this->networkSession->getIp();
	}

	/**
	 * @return int
	 */
	public function getPort() : int{
		return $this->networkSession->getPort();
	}

	/**
	 * Returns the last measured latency for this player, in milliseconds. This is measured automatically and reported
	 * back by the network interface.
	 *
	 * @return int
	 */
	public function getPing() : int{
		return $this->networkSession->getPing();
	}

	/**
	 * Returns whether the player is currently using an item (right-click and hold).
	 * @return bool
	 */
	public function isUsingItem() : bool{
		return $this->getGenericFlag(self::DATA_FLAG_ACTION) and $this->startAction > -1;
	}

	public function setUsingItem(bool $value){
		$this->startAction = $value ? $this->server->getTick() : -1;
		$this->setGenericFlag(self::DATA_FLAG_ACTION, $value);
	}

	/**
	 * Returns how long the player has been using their currently-held item for. Used for determining arrow shoot force
	 * for bows.
	 *
	 * @return int
	 */
	public function getItemUseDuration() : int{
		return $this->startAction === -1 ? -1 : ($this->server->getTick() - $this->startAction);
	}

	/**
	 * Returns whether the player has a cooldown period left before it can use the given item again.
	 *
	 * @param Item $item
	 *
	 * @return bool
	 */
	public function hasItemCooldown(Item $item) : bool{
		$this->checkItemCooldowns();
		return isset($this->usedItemsCooldown[$item->getId()]);
	}

	/**
	 * Resets the player's cooldown time for the given item back to the maximum.
	 *
	 * @param Item $item
	 */
	public function resetItemCooldown(Item $item) : void{
		$ticks = $item->getCooldownTicks();
		if($ticks > 0){
			$this->usedItemsCooldown[$item->getId()] = $this->server->getTick() + $ticks;
		}
	}

	protected function checkItemCooldowns() : void{
		$serverTick = $this->server->getTick();
		foreach($this->usedItemsCooldown as $itemId => $cooldownUntil){
			if($cooldownUntil <= $serverTick){
				unset($this->usedItemsCooldown[$itemId]);
			}
		}
	}

	protected function switchLevel(Level $targetLevel) : bool{
		$oldLevel = $this->level;
		if(parent::switchLevel($targetLevel)){
			if($oldLevel !== null){
				foreach($this->usedChunks as $index => $d){
					Level::getXZ($index, $X, $Z);
					$this->unloadChunk($X, $Z, $oldLevel);
				}
			}

			$this->usedChunks = [];
			$this->loadQueue = [];
			$this->level->sendTime($this);
			$this->level->sendDifficulty($this);

			return true;
		}

		return false;
	}

	protected function unloadChunk(int $x, int $z, ?Level $level = null){
		$level = $level ?? $this->level;
		$index = Level::chunkHash($x, $z);
		if(isset($this->usedChunks[$index])){
			foreach($level->getChunkEntities($x, $z) as $entity){
				if($entity !== $this){
					$entity->despawnFrom($this);
				}
			}

			unset($this->usedChunks[$index]);
		}
		$level->unregisterChunkLoader($this, $x, $z);
		$level->unregisterChunkListener($this, $x, $z);
		unset($this->loadQueue[$index]);
	}

	public function sendChunk(int $x, int $z, CompressBatchPromise $promise){
		if(!$this->isConnected()){
			return;
		}

		$this->usedChunks[Level::chunkHash($x, $z)] = true;

		$this->networkSession->queueCompressed($promise);

		if($this->spawned){
			foreach($this->level->getChunkEntities($x, $z) as $entity){
				if($entity !== $this and !$entity->isClosed() and $entity->isAlive()){
					$entity->spawnTo($this);
				}
			}
		}elseif(++$this->spawnChunkLoadCount >= $this->spawnThreshold){
			$this->spawnChunkLoadCount = -1;
			$this->spawned = true;

			foreach($this->usedChunks as $index => $c){
				Level::getXZ($index, $chunkX, $chunkZ);
				foreach($this->level->getChunkEntities($chunkX, $chunkZ) as $entity){
					if($entity !== $this and !$entity->isClosed() and $entity->isAlive() and !$entity->isFlaggedForDespawn()){
						$entity->spawnTo($this);
					}
				}
			}

			$this->networkSession->onTerrainReady();
		}
	}

	protected function sendNextChunk(){
		if(!$this->isConnected()){
			return;
		}

		Timings::$playerChunkSendTimer->startTiming();

		$count = 0;
		foreach($this->loadQueue as $index => $distance){
			if($count >= $this->chunksPerTick){
				break;
			}

			$X = null;
			$Z = null;
			Level::getXZ($index, $X, $Z);
			assert(is_int($X) and is_int($Z));

			++$count;

			$this->usedChunks[$index] = false;
			$this->level->registerChunkLoader($this, $X, $Z, true);
			$this->level->registerChunkListener($this, $X, $Z);

			if(!$this->level->populateChunk($X, $Z)){
				continue;
			}

			unset($this->loadQueue[$index]);
			$this->level->requestChunk($X, $Z, $this);
		}

		Timings::$playerChunkSendTimer->stopTiming();
	}

	public function doFirstSpawn(){
		$this->networkSession->onSpawn();

		if($this->hasPermission(Server::BROADCAST_CHANNEL_USERS)){
			PermissionManager::getInstance()->subscribeToPermission(Server::BROADCAST_CHANNEL_USERS, $this);
		}
		if($this->hasPermission(Server::BROADCAST_CHANNEL_ADMINISTRATIVE)){
			PermissionManager::getInstance()->subscribeToPermission(Server::BROADCAST_CHANNEL_ADMINISTRATIVE, $this);
		}

		$ev = new PlayerJoinEvent($this,
			new TranslationContainer(TextFormat::YELLOW . "%multiplayer.player.joined", [
				$this->getDisplayName()
			])
		);
		$ev->call();
		if(strlen(trim((string) $ev->getJoinMessage())) > 0){
			$this->server->broadcastMessage($ev->getJoinMessage());
		}

		$this->noDamageTicks = 60;

		$this->spawnToAll();

		if($this->server->getUpdater()->hasUpdate() and $this->hasPermission(Server::BROADCAST_CHANNEL_ADMINISTRATIVE) and $this->server->getProperty("auto-updater.on-update.warn-ops", true)){
			$this->server->getUpdater()->showPlayerUpdate($this);
		}

		if($this->getHealth() <= 0){
			$this->respawn();
		}
	}

	protected function selectChunks() : \Generator{
		$radius = $this->server->getAllowedViewDistance($this->viewDistance);
		$radiusSquared = $radius ** 2;

		$centerX = $this->getFloorX() >> 4;
		$centerZ = $this->getFloorZ() >> 4;

		for($x = 0; $x < $radius; ++$x){
			for($z = 0; $z <= $x; ++$z){
				if(($x ** 2 + $z ** 2) > $radiusSquared){
					break; //skip to next band
				}

				//If the chunk is in the radius, others at the same offsets in different quadrants are also guaranteed to be.

				/* Top right quadrant */
				yield Level::chunkHash($centerX + $x, $centerZ + $z);
				/* Top left quadrant */
				yield Level::chunkHash($centerX - $x - 1, $centerZ + $z);
				/* Bottom right quadrant */
				yield Level::chunkHash($centerX + $x, $centerZ - $z - 1);
				/* Bottom left quadrant */
				yield Level::chunkHash($centerX - $x - 1, $centerZ - $z - 1);

				if($x !== $z){
					/* Top right quadrant mirror */
					yield Level::chunkHash($centerX + $z, $centerZ + $x);
					/* Top left quadrant mirror */
					yield Level::chunkHash($centerX - $z - 1, $centerZ + $x);
					/* Bottom right quadrant mirror */
					yield Level::chunkHash($centerX + $z, $centerZ - $x - 1);
					/* Bottom left quadrant mirror */
					yield Level::chunkHash($centerX - $z - 1, $centerZ - $x - 1);
				}
			}
		}
	}

	protected function orderChunks() : void{
		if(!$this->isConnected() or $this->viewDistance === -1){
			return;
		}

		Timings::$playerChunkOrderTimer->startTiming();

		$newOrder = [];
		$unloadChunks = $this->usedChunks;

		foreach($this->selectChunks() as $hash){
			if(!isset($this->usedChunks[$hash]) or $this->usedChunks[$hash] === false){
				$newOrder[$hash] = true;
			}
			unset($unloadChunks[$hash]);
		}

		foreach($unloadChunks as $index => $bool){
			Level::getXZ($index, $X, $Z);
			$this->unloadChunk($X, $Z);
		}

		$this->loadQueue = $newOrder;
		if(!empty($this->loadQueue) or !empty($unloadChunks)){
			$this->networkSession->syncViewAreaCenterPoint($this, $this->viewDistance);
		}

		Timings::$playerChunkOrderTimer->stopTiming();
	}

	public function doChunkRequests(){
		if(!$this->isOnline()){
			return;
		}

		if($this->nextChunkOrderRun !== PHP_INT_MAX and $this->nextChunkOrderRun-- <= 0){
			$this->nextChunkOrderRun = PHP_INT_MAX;
			$this->orderChunks();
		}

		if(count($this->loadQueue) > 0){
			$this->sendNextChunk();
		}
	}

	/**
	 * @return Position
	 */
	public function getSpawn(){
		if($this->hasValidSpawnPosition()){
			return $this->spawnPosition;
		}else{
			$level = $this->server->getLevelManager()->getDefaultLevel();

			return $level->getSafeSpawn();
		}
	}

	/**
	 * @return bool
	 */
	public function hasValidSpawnPosition() : bool{
		return $this->spawnPosition !== null and $this->spawnPosition->isValid();
	}

	/**
	 * Sets the spawnpoint of the player (and the compass direction) to a Vector3, or set it on another world with a
	 * Position object
	 *
	 * @param Vector3|Position $pos
	 */
	public function setSpawn(Vector3 $pos){
		if(!($pos instanceof Position)){
			$level = $this->level;
		}else{
			$level = $pos->getLevel();
		}
		$this->spawnPosition = new Position($pos->x, $pos->y, $pos->z, $level);
		$this->networkSession->syncPlayerSpawnPoint($this->spawnPosition);
	}

	/**
	 * @return bool
	 */
	public function isSleeping() : bool{
		return $this->sleeping !== null;
	}

	/**
	 * @param Vector3 $pos
	 *
	 * @return bool
	 */
	public function sleepOn(Vector3 $pos) : bool{
		if(!$this->isOnline()){
			return false;
		}

		$pos = $pos->floor();
		$b = $this->level->getBlock($pos);

		$ev = new PlayerBedEnterEvent($this, $b);
		$ev->call();
		if($ev->isCancelled()){
			return false;
		}

		if($b instanceof Bed){
			$b->setOccupied();
		}

		$this->sleeping = clone $pos;

		$this->propertyManager->setBlockPos(self::DATA_PLAYER_BED_POSITION, $pos);
		$this->setPlayerFlag(self::DATA_PLAYER_FLAG_SLEEP, true);

		$this->setSpawn($pos);

		$this->level->setSleepTicks(60);

		return true;
	}

	public function stopSleep(){
		if($this->sleeping instanceof Vector3){
			$b = $this->level->getBlock($this->sleeping);
			if($b instanceof Bed){
				$b->setOccupied(false);
			}
			(new PlayerBedLeaveEvent($this, $b))->call();

			$this->sleeping = null;
			$this->propertyManager->setBlockPos(self::DATA_PLAYER_BED_POSITION, null);
			$this->setPlayerFlag(self::DATA_PLAYER_FLAG_SLEEP, false);

			$this->level->setSleepTicks(0);

			$this->broadcastAnimation([$this], AnimatePacket::ACTION_STOP_SLEEP);
		}
	}

	/**
	 * @param string $achievementId
	 *
	 * @return bool
	 */
	public function hasAchievement(string $achievementId) : bool{
		if(!isset(Achievement::$list[$achievementId])){
			return false;
		}

		return $this->achievements[$achievementId] ?? false;
	}

	/**
	 * @param string $achievementId
	 *
	 * @return bool
	 */
	public function awardAchievement(string $achievementId) : bool{
		if(isset(Achievement::$list[$achievementId]) and !$this->hasAchievement($achievementId)){
			foreach(Achievement::$list[$achievementId]["requires"] as $requirementId){
				if(!$this->hasAchievement($requirementId)){
					return false;
				}
			}
			$ev = new PlayerAchievementAwardedEvent($this, $achievementId);
			$ev->call();
			if(!$ev->isCancelled()){
				$this->achievements[$achievementId] = true;
				Achievement::broadcast($this, $achievementId);

				return true;
			}else{
				return false;
			}
		}

		return false;
	}

	/**
	 * @param string $achievementId
	 */
	public function removeAchievement(string $achievementId){
		if($this->hasAchievement($achievementId)){
			$this->achievements[$achievementId] = false;
		}
	}

	/**
	 * @return GameMode
	 */
	public function getGamemode() : GameMode{
		return $this->gamemode;
	}

	/**
	 * Sets the gamemode, and if needed, kicks the Player.
	 *
	 * @param GameMode $gm
	 * @param bool     $client if the client made this change in their GUI
	 *
	 * @return bool
	 */
	public function setGamemode(GameMode $gm, bool $client = false) : bool{
		if($this->gamemode === $gm){
			return false;
		}

		$ev = new PlayerGameModeChangeEvent($this, $gm);
		$ev->call();
		if($ev->isCancelled()){
			if($client){ //gamemode change by client in the GUI
				$this->networkSession->syncGameMode($this->gamemode);
			}
			return false;
		}

		$this->gamemode = $gm;

		$this->allowFlight = $this->isCreative();
		if($this->isSpectator()){
			$this->setFlying(true);
			$this->keepMovement = true;
			$this->despawnFromAll();
		}else{
			$this->keepMovement = $this->allowMovementCheats;
			if($this->isSurvival()){
				$this->setFlying(false);
			}
			$this->spawnToAll();
		}

		if(!$client){ //Gamemode changed by server, do not send for client changes
			$this->networkSession->syncGameMode($this->gamemode);
		}else{
			Command::broadcastCommandMessage($this, new TranslationContainer("commands.gamemode.success.self", [$gm->getTranslationKey()]));
		}

		$this->networkSession->syncAdventureSettings($this);
		$this->inventory->sendCreativeContents();

		return true;
	}

	/**
	 * NOTE: Because Survival and Adventure Mode share some similar behaviour, this method will also return true if the player is
	 * in Adventure Mode. Supply the $literal parameter as true to force a literal Survival Mode check.
	 *
	 * @param bool $literal whether a literal check should be performed
	 *
	 * @return bool
	 */
	public function isSurvival(bool $literal = false) : bool{
		return $this->gamemode === GameMode::SURVIVAL() or (!$literal and $this->gamemode === GameMode::ADVENTURE());
	}

	/**
	 * NOTE: Because Creative and Spectator Mode share some similar behaviour, this method will also return true if the player is
	 * in Spectator Mode. Supply the $literal parameter as true to force a literal Creative Mode check.
	 *
	 * @param bool $literal whether a literal check should be performed
	 *
	 * @return bool
	 */
	public function isCreative(bool $literal = false) : bool{
		return $this->gamemode === GameMode::CREATIVE() or (!$literal and $this->gamemode === GameMode::SPECTATOR());
	}

	/**
	 * NOTE: Because Adventure and Spectator Mode share some similar behaviour, this method will also return true if the player is
	 * in Spectator Mode. Supply the $literal parameter as true to force a literal Adventure Mode check.
	 *
	 * @param bool $literal whether a literal check should be performed
	 *
	 * @return bool
	 */
	public function isAdventure(bool $literal = false) : bool{
		return $this->gamemode === GameMode::ADVENTURE() or (!$literal and $this->gamemode === GameMode::SPECTATOR());
	}

	/**
	 * @return bool
	 */
	public function isSpectator() : bool{
		return $this->gamemode === GameMode::SPECTATOR();
	}

	/**
	 * TODO: make this a dynamic ability instead of being hardcoded
	 *
	 * @return bool
	 */
	public function hasFiniteResources() : bool{
		return $this->gamemode === GameMode::SURVIVAL() or $this->gamemode === GameMode::ADVENTURE();
	}

	public function isFireProof() : bool{
		return $this->isCreative();
	}

	public function getDrops() : array{
		if($this->hasFiniteResources()){
			return parent::getDrops();
		}

		return [];
	}

	public function getXpDropAmount() : int{
		if($this->hasFiniteResources()){
			return parent::getXpDropAmount();
		}

		return 0;
	}

	protected function checkGroundState(float $movX, float $movY, float $movZ, float $dx, float $dy, float $dz) : void{
		$bb = clone $this->boundingBox;
		$bb->minY = $this->y - 0.2;
		$bb->maxY = $this->y + 0.2;

		$this->onGround = $this->isCollided = count($this->level->getCollisionBlocks($bb, true)) > 0;
	}

	public function canBeMovedByCurrents() : bool{
		return false; //currently has no server-side movement
	}

	protected function checkNearEntities(){
		foreach($this->level->getNearbyEntities($this->boundingBox->expandedCopy(1, 0.5, 1), $this) as $entity){
			$entity->scheduleUpdate();

			if(!$entity->isAlive() or $entity->isFlaggedForDespawn()){
				continue;
			}

			$entity->onCollideWithPlayer($this);
		}
	}

	/**
	 * Returns the location that the player wants to be in at the end of this tick. Note that this may not be their
	 * actual result position at the end due to plugin interference or a range of other things.
	 *
	 * @return Vector3
	 */
	public function getNextPosition() : Vector3{
		return $this->newPosition !== null ? clone $this->newPosition : $this->asVector3();
	}

	/**
	 * Sets the coordinates the player will move to next. This is processed at the end of each tick. Unless you have
	 * some particularly specialized logic, you probably want to use teleport() instead of this.
	 *
	 * This is used for processing movements sent by the player over network.
	 *
	 * @param Vector3 $newPos Coordinates of the player's feet, centered horizontally at the base of their bounding box.
	 *
	 * @return bool if the
	 */
	public function updateNextPosition(Vector3 $newPos) : bool{
		//TODO: teleport acks are a network specific thing and shouldn't be here

		$newPos = $newPos->asVector3();
		if($this->isTeleporting and $newPos->distanceSquared($this) > 1){  //Tolerate up to 1 block to avoid problems with client-sided physics when spawning in blocks
			$this->sendPosition($this, null, null, MovePlayerPacket::MODE_RESET);
			$this->server->getLogger()->debug("Got outdated pre-teleport movement from " . $this->getName() . ", received " . $newPos . ", expected " . $this->asVector3());
			//Still getting movements from before teleport, ignore them
			return false;
		}

		// Once we get a movement within a reasonable distance, treat it as a teleport ACK and remove position lock
		if($this->isTeleporting){
			$this->isTeleporting = false;
		}

		$this->newPosition = $newPos;
		return true;
	}

	public function getInAirTicks() : int{
		return $this->inAirTicks;
	}

	protected function processMovement(int $tickDiff){
		if($this->newPosition === null or $this->isSleeping()){
			return;
		}

		assert($this->x !== null and $this->y !== null and $this->z !== null);
		assert($this->newPosition->x !== null and $this->newPosition->y !== null and $this->newPosition->z !== null);

		$newPos = $this->newPosition;
		$distanceSquared = $newPos->distanceSquared($this);

		$revert = false;

		if(($distanceSquared / ($tickDiff ** 2)) > 100){
			/* !!! BEWARE YE WHO ENTER HERE !!!
			 *
			 * This is NOT an anti-cheat check. It is a safety check.
			 * Without it hackers can teleport with freedom on their own and cause lots of undesirable behaviour, like
			 * freezes, lag spikes and memory exhaustion due to sync chunk loading and collision checks across large distances.
			 * Not only that, but high-latency players can trigger such behaviour innocently.
			 *
			 * If you must tamper with this code, be aware that this can cause very nasty results. Do not waste our time
			 * asking for help if you suffer the consequences of messing with this.
			 */
			$this->server->getLogger()->warning($this->getName() . " moved too fast, reverting movement");
			$this->server->getLogger()->debug("Old position: " . $this->asVector3() . ", new position: " . $this->newPosition);
			$revert = true;
		}elseif(!$this->level->isInLoadedTerrain($newPos) or !$this->level->isChunkGenerated($newPos->getFloorX() >> 4, $newPos->getFloorZ() >> 4)){
			$revert = true;
			$this->nextChunkOrderRun = 0;
		}

		if(!$revert and $distanceSquared != 0){
			$dx = $newPos->x - $this->x;
			$dy = $newPos->y - $this->y;
			$dz = $newPos->z - $this->z;

			$this->move($dx, $dy, $dz);

			$diff = $this->distanceSquared($newPos) / $tickDiff ** 2;

			if($this->isSurvival() and !$revert and $diff > 0.0625){
				$ev = new PlayerIllegalMoveEvent($this, $newPos, $this->lastLocation->asVector3());
				$ev->setCancelled($this->allowMovementCheats);

				$ev->call();

				if(!$ev->isCancelled()){
					$revert = true;
					$this->server->getLogger()->warning($this->getServer()->getLanguage()->translateString("pocketmine.player.invalidMove", [$this->getName()]));
					$this->server->getLogger()->debug("Old position: " . $this->asVector3() . ", new position: " . $this->newPosition);
				}
			}

			if($diff > 0 and !$revert){
				$this->setPosition($newPos);
			}
		}

		$from = clone $this->lastLocation;
		$to = $this->asLocation();

		$delta = $to->distanceSquared($from);
		$deltaAngle = abs($this->lastLocation->yaw - $to->yaw) + abs($this->lastLocation->pitch - $to->pitch);

		if(!$revert and ($delta > 0.0001 or $deltaAngle > 1.0)){
			$this->lastLocation = clone $to; //avoid PlayerMoveEvent modifying this

			$ev = new PlayerMoveEvent($this, $from, $to);

			$ev->call();

			if(!($revert = $ev->isCancelled())){ //Yes, this is intended
				if($to->distanceSquared($ev->getTo()) > 0.01){ //If plugins modify the destination
					$this->teleport($ev->getTo());
				}else{
					$this->broadcastMovement();

					$distance = sqrt((($from->x - $to->x) ** 2) + (($from->z - $to->z) ** 2));
					//TODO: check swimming (adds 0.015 exhaustion in MCPE)
					if($this->isSprinting()){
						$this->exhaust(0.1 * $distance, PlayerExhaustEvent::CAUSE_SPRINTING);
					}else{
						$this->exhaust(0.01 * $distance, PlayerExhaustEvent::CAUSE_WALKING);
					}
				}
			}
		}

		if($revert){
			$this->lastLocation = $from;

			$this->setPosition($from);
			$this->sendPosition($from, $from->yaw, $from->pitch, MovePlayerPacket::MODE_RESET);
		}else{
			if($distanceSquared != 0 and $this->nextChunkOrderRun > 20){
				$this->nextChunkOrderRun = 20;
			}
		}

		$this->newPosition = null;
	}

	public function fall(float $fallDistance) : void{
		if(!$this->flying){
			parent::fall($fallDistance);
		}
	}

	public function jump() : void{
		(new PlayerJumpEvent($this))->call();
		parent::jump();
	}

	public function setMotion(Vector3 $motion) : bool{
		if(parent::setMotion($motion)){
			$this->broadcastMotion();

			return true;
		}
		return false;
	}

	protected function updateMovement(bool $teleport = false) : void{

	}

	protected function tryChangeMovement() : void{

	}

	public function onUpdate(int $currentTick) : bool{
		$tickDiff = $currentTick - $this->lastUpdate;

		if($tickDiff <= 0){
			return true;
		}

		$this->messageCounter = 2;

		$this->lastUpdate = $currentTick;

		//TODO: move this to network session ticking (this is specifically related to net sync)
		$this->networkSession->syncAttributes($this);

		if(!$this->isAlive() and $this->spawned){
			$this->onDeathUpdate($tickDiff);
			return true;
		}

		$this->timings->startTiming();

		if($this->spawned){
			$this->processMovement($tickDiff);
			$this->motion->x = $this->motion->y = $this->motion->z = 0; //TODO: HACK! (Fixes player knockback being messed up)
			if($this->onGround){
				$this->inAirTicks = 0;
			}else{
				$this->inAirTicks += $tickDiff;
			}

			Timings::$timerEntityBaseTick->startTiming();
			$this->entityBaseTick($tickDiff);
			Timings::$timerEntityBaseTick->stopTiming();

			if(!$this->isSpectator() and $this->isAlive()){
				Timings::$playerCheckNearEntitiesTimer->startTiming();
				$this->checkNearEntities();
				Timings::$playerCheckNearEntitiesTimer->stopTiming();
			}
		}

		$this->timings->stopTiming();

		return true;
	}

	protected function doFoodTick(int $tickDiff = 1) : void{
		if($this->isSurvival()){
			parent::doFoodTick($tickDiff);
		}
	}

	public function exhaust(float $amount, int $cause = PlayerExhaustEvent::CAUSE_CUSTOM) : float{
		if($this->isSurvival()){
			return parent::exhaust($amount, $cause);
		}

		return 0.0;
	}

	public function isHungry() : bool{
		return $this->isSurvival() and parent::isHungry();
	}

	public function canBreathe() : bool{
		return $this->isCreative() or parent::canBreathe();
	}

	protected function onEffectAdded(EffectInstance $effect, bool $replacesOldEffect) : void{
	    $this->networkSession->onEntityEffectAdded($this, $effect, $replacesOldEffect);
	}

	protected function onEffectRemoved(EffectInstance $effect) : void{
	    $this->networkSession->onEntityEffectRemoved($this, $effect);
	}

	/**
	 * Returns whether the player can interact with the specified position. This checks distance and direction.
	 *
	 * @param Vector3 $pos
	 * @param float   $maxDistance
	 * @param float   $maxDiff defaults to half of the 3D diagonal width of a block
	 *
	 * @return bool
	 */
	public function canInteract(Vector3 $pos, float $maxDistance, float $maxDiff = M_SQRT3 / 2) : bool{
		$eyePos = $this->getPosition()->add(0, $this->getEyeHeight(), 0);
		if($eyePos->distanceSquared($pos) > $maxDistance ** 2){
			return false;
		}

		$dV = $this->getDirectionVector();
		$eyeDot = $dV->dot($eyePos);
		$targetDot = $dV->dot($pos);
		return ($targetDot - $eyeDot) >= -$maxDiff;
	}

<<<<<<< HEAD
=======
	protected function initHumanData() : void{
		$this->setNameTag($this->username);
	}

	protected function initEntity() : void{
		parent::initEntity();
		$this->addDefaultWindows();
	}

	public function handleLogin(LoginPacket $packet) : bool{
		if($this->loggedIn){
			return false;
		}

		if($packet->protocol !== ProtocolInfo::CURRENT_PROTOCOL){
			if($packet->protocol < ProtocolInfo::CURRENT_PROTOCOL){
				$this->sendPlayStatus(PlayStatusPacket::LOGIN_FAILED_CLIENT, true);
			}else{
				$this->sendPlayStatus(PlayStatusPacket::LOGIN_FAILED_SERVER, true);
			}

			//This pocketmine disconnect message will only be seen by the console (PlayStatusPacket causes the messages to be shown for the client)
			$this->close("", $this->server->getLanguage()->translateString("pocketmine.disconnect.incompatibleProtocol", [$packet->protocol ?? "unknown"]), false);

			return true;
		}

		if(!self::isValidUserName($packet->username)){
			$this->close("", "disconnectionScreen.invalidName");

			return true;
		}

		$this->username = TextFormat::clean($packet->username);
		$this->displayName = $this->username;
		$this->iusername = strtolower($this->username);

		if($packet->locale !== null){
			$this->locale = $packet->locale;
		}

		if(count($this->server->getOnlinePlayers()) >= $this->server->getMaxPlayers() and $this->kick("disconnectionScreen.serverFull", false)){
			return true;
		}

		$this->randomClientId = $packet->clientId;

		$this->uuid = UUID::fromString($packet->clientUUID);
		$this->rawUUID = $this->uuid->toBinary();

		$skin = new Skin(
			$packet->clientData["SkinId"],
			base64_decode($packet->clientData["SkinData"] ?? ""),
			base64_decode($packet->clientData["CapeData"] ?? ""),
			$packet->clientData["SkinGeometryName"] ?? "",
			base64_decode($packet->clientData["SkinGeometry"] ?? "")
		);

		if(!$skin->isValid()){
			$this->close("", "disconnectionScreen.invalidSkin");

			return true;
		}

		$this->setSkin($skin);

		$ev = new PlayerPreLoginEvent($this, "Plugin reason");
		$ev->call();
		if($ev->isCancelled()){
			$this->close("", $ev->getKickMessage());

			return true;
		}

		if(!$this->server->isWhitelisted($this->iusername) and $this->kick("Server is white-listed", false)){
			return true;
		}

		if(
			($this->isBanned() or $this->server->getIPBans()->isBanned($this->getAddress())) and
			$this->kick("You are banned", false)
		){
			return true;
		}

		if(!$packet->skipVerification){
			$this->server->getAsyncPool()->submitTask(new VerifyLoginTask($this, $packet));
		}else{
			$this->onVerifyCompleted($packet, null, true);
		}

		return true;
	}

	public function sendPlayStatus(int $status, bool $immediate = false){
		$pk = new PlayStatusPacket();
		$pk->status = $status;
		$this->sendDataPacket($pk, false, $immediate);
	}

	public function onVerifyCompleted(LoginPacket $packet, ?string $error, bool $signedByMojang) : void{
		if($this->closed){
			return;
		}

		if($error !== null){
			$this->close("", $this->server->getLanguage()->translateString("pocketmine.disconnect.invalidSession", [$error]));
			return;
		}

		$xuid = $packet->xuid;

		if(!$signedByMojang and $xuid !== ""){
			$this->server->getLogger()->warning($this->getName() . " has an XUID, but their login keychain is not signed by Mojang");
			$xuid = "";
		}

		if($xuid === "" or !is_string($xuid)){
			if($signedByMojang){
				$this->server->getLogger()->error($this->getName() . " should have an XUID, but none found");
			}

			if($this->server->requiresAuthentication() and $this->kick("disconnectionScreen.notAuthenticated", false)){ //use kick to allow plugins to cancel this
				return;
			}

			$this->server->getLogger()->debug($this->getName() . " is NOT logged into Xbox Live");
		}else{
			$this->server->getLogger()->debug($this->getName() . " is logged into Xbox Live");
			$this->xuid = $xuid;
		}

		//TODO: encryption

		$this->processLogin();
	}

	protected function processLogin(){
		foreach($this->server->getLoggedInPlayers() as $p){
			if($p !== $this and ($p->iusername === $this->iusername or $this->getUniqueId()->equals($p->getUniqueId()))){
				if(!$p->kick("logged in from another location")){
					$this->close($this->getLeaveMessage(), "Logged in from another location");

					return;
				}
			}
		}

		$this->namedtag = $this->server->getOfflinePlayerData($this->username);

		$this->playedBefore = ($this->getLastPlayed() - $this->getFirstPlayed()) > 1; // microtime(true) - microtime(true) may have less than one millisecond difference
		$this->namedtag->setString("NameTag", $this->username);

		$this->gamemode = $this->namedtag->getInt("playerGameType", self::SURVIVAL) & 0x03;
		if($this->server->getForceGamemode()){
			$this->gamemode = $this->server->getGamemode();
			$this->namedtag->setInt("playerGameType", $this->gamemode);
		}

		$this->allowFlight = $this->isCreative();
		$this->keepMovement = $this->isSpectator() || $this->allowMovementCheats();

		if(($level = $this->server->getLevelByName($this->namedtag->getString("Level", "", true))) === null){
			$this->setLevel($this->server->getDefaultLevel());
			$this->namedtag->setString("Level", $this->level->getFolderName());
			$spawnLocation = $this->level->getSafeSpawn();
			$this->namedtag->setTag(new ListTag("Pos", [
				new DoubleTag("", $spawnLocation->x),
				new DoubleTag("", $spawnLocation->y),
				new DoubleTag("", $spawnLocation->z)
			]));
		}else{
			$this->setLevel($level);
		}

		$this->achievements = [];

		$achievements = $this->namedtag->getCompoundTag("Achievements") ?? [];
		/** @var ByteTag $achievement */
		foreach($achievements as $achievement){
			$this->achievements[$achievement->getName()] = $achievement->getValue() !== 0;
		}

		$this->sendPlayStatus(PlayStatusPacket::LOGIN_SUCCESS);

		$this->loggedIn = true;
		$this->server->onPlayerLogin($this);

		$pk = new ResourcePacksInfoPacket();
		$manager = $this->server->getResourcePackManager();
		$pk->resourcePackEntries = $manager->getResourceStack();
		$pk->mustAccept = $manager->resourcePacksRequired();
		$this->dataPacket($pk);
	}

	public function handleResourcePackClientResponse(ResourcePackClientResponsePacket $packet) : bool{
		switch($packet->status){
			case ResourcePackClientResponsePacket::STATUS_REFUSED:
				//TODO: add lang strings for this
				$this->close("", "You must accept resource packs to join this server.", true);
				break;
			case ResourcePackClientResponsePacket::STATUS_SEND_PACKS:
				$manager = $this->server->getResourcePackManager();
				foreach($packet->packIds as $uuid){
					$pack = $manager->getPackById(substr($uuid, 0, strpos($uuid, "_"))); //dirty hack for mojang's dirty hack for versions
					if(!($pack instanceof ResourcePack)){
						//Client requested a resource pack but we don't have it available on the server
						$this->close("", "disconnectionScreen.resourcePack", true);
						$this->server->getLogger()->debug("Got a resource pack request for unknown pack with UUID " . $uuid . ", available packs: " . implode(", ", $manager->getPackIdList()));

						return false;
					}

					$pk = new ResourcePackDataInfoPacket();
					$pk->packId = $pack->getPackId();
					$pk->maxChunkSize = 1048576; //1MB
					$pk->chunkCount = (int) ceil($pack->getPackSize() / $pk->maxChunkSize);
					$pk->compressedPackSize = $pack->getPackSize();
					$pk->sha256 = $pack->getSha256();
					$this->dataPacket($pk);
				}

				break;
			case ResourcePackClientResponsePacket::STATUS_HAVE_ALL_PACKS:
				$pk = new ResourcePackStackPacket();
				$manager = $this->server->getResourcePackManager();
				$pk->resourcePackStack = $manager->getResourceStack();
				$pk->mustAccept = $manager->resourcePacksRequired();
				$this->dataPacket($pk);
				break;
			case ResourcePackClientResponsePacket::STATUS_COMPLETED:
				$this->completeLoginSequence();
				break;
			default:
				return false;
		}

		return true;
	}

	protected function completeLoginSequence(){
		/** @var float[] $pos */
		$pos = $this->namedtag->getListTag("Pos")->getAllValues();
		$this->level->registerChunkLoader($this, ((int) floor($pos[0])) >> 4, ((int) floor($pos[2])) >> 4, true);
		$this->usedChunks[Level::chunkHash(((int) floor($pos[0])) >> 4, ((int) floor($pos[2])) >> 4)] = false;

		parent::__construct($this->level, $this->namedtag);
		$ev = new PlayerLoginEvent($this, "Plugin reason");
		$ev->call();
		if($ev->isCancelled()){
			$this->close($this->getLeaveMessage(), $ev->getKickMessage());

			return;
		}

		if(!$this->hasValidSpawnPosition()){
			if(($level = $this->server->getLevelByName($this->namedtag->getString("SpawnLevel", ""))) instanceof Level){
				$this->spawnPosition = new Position($this->namedtag->getInt("SpawnX"), $this->namedtag->getInt("SpawnY"), $this->namedtag->getInt("SpawnZ"), $level);
			}else{
				$this->spawnPosition = $this->level->getSafeSpawn();
			}
		}

		$spawnPosition = $this->getSpawn();

		$pk = new StartGamePacket();
		$pk->entityUniqueId = $this->id;
		$pk->entityRuntimeId = $this->id;
		$pk->playerGamemode = Player::getClientFriendlyGamemode($this->gamemode);

		$pk->playerPosition = $this->getOffsetPosition($this);

		$pk->pitch = $this->pitch;
		$pk->yaw = $this->yaw;
		$pk->seed = -1;
		$pk->dimension = DimensionIds::OVERWORLD; //TODO: implement this properly
		$pk->worldGamemode = Player::getClientFriendlyGamemode($this->server->getGamemode());
		$pk->difficulty = $this->level->getDifficulty();
		$pk->spawnX = $spawnPosition->getFloorX();
		$pk->spawnY = $spawnPosition->getFloorY();
		$pk->spawnZ = $spawnPosition->getFloorZ();
		$pk->hasAchievementsDisabled = true;
		$pk->time = $this->level->getTime();
		$pk->eduMode = false;
		$pk->rainLevel = 0; //TODO: implement these properly
		$pk->lightningLevel = 0;
		$pk->commandsEnabled = true;
		$pk->levelId = "";
		$pk->worldName = $this->server->getMotd();
		$this->dataPacket($pk);

		$this->sendDataPacket(new AvailableEntityIdentifiersPacket());
		$this->sendDataPacket(new BiomeDefinitionListPacket());

		$this->level->sendTime($this);

		$this->sendAttributes(true);
		$this->setNameTagVisible();
		$this->setNameTagAlwaysVisible();
		$this->setCanClimb();
		$this->setImmobile(); //disable pre-spawn movement

		$this->server->getLogger()->info($this->getServer()->getLanguage()->translateString("pocketmine.player.logIn", [
			TextFormat::AQUA . $this->username . TextFormat::WHITE,
			$this->ip,
			$this->port,
			$this->id,
			$this->level->getName(),
			round($this->x, 4),
			round($this->y, 4),
			round($this->z, 4)
		]));

		if($this->isOp()){
			$this->setRemoveFormat(false);
		}

		$this->sendCommandData();
		$this->sendSettings();
		$this->sendPotionEffects($this);
		$this->sendData($this);

		$this->sendAllInventories();
		$this->inventory->sendCreativeContents();
		$this->inventory->sendHeldItem($this);
		$this->dataPacket($this->server->getCraftingManager()->getCraftingDataPacket());

		$this->server->addOnlinePlayer($this);
		$this->server->sendFullPlayerListData($this);
	}

>>>>>>> 2c678dcf
	/**
	 * Sends a chat message as this player. If the message begins with a / (forward-slash) it will be treated
	 * as a command.
	 *
	 * @param string $message
	 *
	 * @return bool
	 */
	public function chat(string $message) : bool{
		$this->doCloseInventory();

		$message = TextFormat::clean($message, $this->removeFormat);
		foreach(explode("\n", $message) as $messagePart){
			if(trim($messagePart) !== "" and strlen($messagePart) <= 255 and $this->messageCounter-- > 0){
				if(strpos($messagePart, './') === 0){
					$messagePart = substr($messagePart, 1);
				}

				$ev = new PlayerCommandPreprocessEvent($this, $messagePart);
				$ev->call();

				if($ev->isCancelled()){
					break;
				}

				if(strpos($ev->getMessage(), "/") === 0){
					Timings::$playerCommandTimer->startTiming();
					$this->server->dispatchCommand($ev->getPlayer(), substr($ev->getMessage(), 1));
					Timings::$playerCommandTimer->stopTiming();
				}else{
					$ev = new PlayerChatEvent($this, $ev->getMessage());
					$ev->call();
					if(!$ev->isCancelled()){
						$this->server->broadcastMessage($this->getServer()->getLanguage()->translateString($ev->getFormat(), [$ev->getPlayer()->getDisplayName(), $ev->getMessage()]), $ev->getRecipients());
					}
				}
			}
		}

		return true;
	}

	public function equipItem(int $hotbarSlot) : bool{
		if(!$this->inventory->isHotbarSlot($hotbarSlot)){
			$this->inventory->sendContents($this);
			return false;
		}

		$ev = new PlayerItemHeldEvent($this, $this->inventory->getItem($hotbarSlot), $hotbarSlot);
		$ev->call();
		if($ev->isCancelled()){
			$this->inventory->sendHeldItem($this);
			return false;
		}

		$this->inventory->setHeldItemIndex($hotbarSlot, false);
		$this->setUsingItem(false);

		return true;
	}

	/**
	 * Activates the item in hand, for example throwing a projectile.
	 *
	 * @return bool if it did something
	 */
	public function useHeldItem() : bool{
		$directionVector = $this->getDirectionVector();
		$item = $this->inventory->getItemInHand();

		$ev = new PlayerItemUseEvent($this, $item, $directionVector);
		if($this->hasItemCooldown($item)){
			$ev->setCancelled();
		}

		$ev->call();

		if($ev->isCancelled()){
			$this->inventory->sendHeldItem($this);
			return false;
		}

		$result = $item->onClickAir($this, $directionVector);
		if($result === ItemUseResult::SUCCESS()){
			$this->resetItemCooldown($item);
			if($this->hasFiniteResources()){
				$this->inventory->setItemInHand($item);
			}
		}elseif($result === ItemUseResult::FAIL()){
			$this->inventory->sendHeldItem($this);
		}

		//TODO: check if item has a release action - if it doesn't, this shouldn't be set
		$this->setUsingItem(true);

		return true;
	}

	/**
	 * Consumes the currently-held item.
	 *
	 * @return bool
	 */
	public function consumeHeldItem() : bool{
		$slot = $this->inventory->getItemInHand();
		if($slot instanceof Consumable){
			$ev = new PlayerItemConsumeEvent($this, $slot);
			if($this->hasItemCooldown($slot)){
				$ev->setCancelled();
			}
			$ev->call();

			if($ev->isCancelled() or !$this->consumeObject($slot)){
				$this->inventory->sendContents($this);
				return true;
			}

			$this->resetItemCooldown($slot);

			if($this->hasFiniteResources()){
				$slot->pop();
				$this->inventory->setItemInHand($slot);
				$this->inventory->addItem($slot->getResidue());
			}

			return true;
		}

		return false;
	}

	/**
	 * Releases the held item, for example to fire a bow. This should be preceded by a call to useHeldItem().
	 *
	 * @return bool if it did something.
	 */
	public function releaseHeldItem() : bool{
		try{
			if($this->isUsingItem()){
				$item = $this->inventory->getItemInHand();
				if($this->hasItemCooldown($item)){
					$this->inventory->sendContents($this);
					return false;
				}
				$result = $item->onReleaseUsing($this);
				if($result === ItemUseResult::SUCCESS()){
					$this->resetItemCooldown($item);
					$this->inventory->setItemInHand($item);
					return true;
				}
				if($result === ItemUseResult::FAIL()){
					$this->inventory->sendContents($this);
					return true;
				}
			}

			return false;
		}finally{
			$this->setUsingItem(false);
		}
	}

	public function pickBlock(Vector3 $pos, bool $addTileNBT) : bool{
		$block = $this->level->getBlock($pos);
		if($block instanceof UnknownBlock){
			return true;
		}

		$item = $block->getPickedItem();
		if($addTileNBT){
			$tile = $this->getLevel()->getTile($block);
			if($tile instanceof Tile){
				$nbt = $tile->getCleanedNBT();
				if($nbt instanceof CompoundTag){
					$item->setCustomBlockData($nbt);
					$item->setLore(["+(DATA)"]);
				}
			}
		}

		$ev = new PlayerBlockPickEvent($this, $block, $item);
		$ev->call();

		if(!$ev->isCancelled()){
			$existing = $this->inventory->first($item);
			if($existing !== -1){
				if($existing < $this->inventory->getHotbarSize()){
					$this->inventory->setHeldItemIndex($existing);
				}else{
					$this->inventory->swap($this->inventory->getHeldItemIndex(), $existing);
				}
			}elseif(!$this->hasFiniteResources()){ //TODO: plugins won't know this isn't going to execute
				$firstEmpty = $this->inventory->firstEmpty();
				if($firstEmpty === -1){ //full inventory
					$this->inventory->setItemInHand($item);
				}elseif($firstEmpty < $this->inventory->getHotbarSize()){
					$this->inventory->setItem($firstEmpty, $item);
					$this->inventory->setHeldItemIndex($firstEmpty);
				}else{
					$this->inventory->swap($this->inventory->getHeldItemIndex(), $firstEmpty);
					$this->inventory->setItemInHand($item);
				}
			}
		}

		return true;
	}

	/**
	 * Performs a left-click (attack) action on the block.
	 *
	 * @param Vector3 $pos
	 * @param int     $face
	 *
	 * @return bool
	 */
	public function attackBlock(Vector3 $pos, int $face) : bool{
		if($pos->distanceSquared($this) > 10000){
			return false; //TODO: maybe this should throw an exception instead?
		}

		$target = $this->level->getBlock($pos);

		$ev = new PlayerInteractEvent($this, $this->inventory->getItemInHand(), $target, null, $face, PlayerInteractEvent::LEFT_CLICK_BLOCK);
		$ev->call();
		if($ev->isCancelled()){
			$this->level->sendBlocks([$this], [$target]);
			$this->inventory->sendHeldItem($this);
			return true;
		}
		if($target->onAttack($this->inventory->getItemInHand(), $face, $this)){
			return true;
		}

		$block = $target->getSide($face);
		if($block->getId() === BlockLegacyIds::FIRE){
			$this->level->setBlock($block, BlockFactory::get(BlockLegacyIds::AIR));
			return true;
		}

		if(!$this->isCreative()){
			//TODO: improve this to take stuff like swimming, ladders, enchanted tools into account, fix wrong tool break time calculations for bad tools (pmmp/PocketMine-MP#211)
			$breakTime = ceil($target->getBreakTime($this->inventory->getItemInHand()) * 20);
			if($breakTime > 0){
				$this->level->broadcastLevelEvent($pos, LevelEventPacket::EVENT_BLOCK_START_BREAK, (int) (65535 / $breakTime));
			}
		}

		return true;
	}

	public function continueBreakBlock(Vector3 $pos, int $face) : void{
		$block = $this->level->getBlock($pos);
		$this->level->broadcastLevelEvent(
			$pos,
			LevelEventPacket::EVENT_PARTICLE_PUNCH_BLOCK,
			$block->getRuntimeId() | ($face << 24)
		);

		//TODO: destroy-progress level event
	}

	public function stopBreakBlock(Vector3 $pos) : void{
		$this->level->broadcastLevelEvent($pos, LevelEventPacket::EVENT_BLOCK_STOP_BREAK);
	}

	/**
	 * Breaks the block at the given position using the currently-held item.
	 *
	 * @param Vector3 $pos
	 *
	 * @return bool if the block was successfully broken.
	 */
	public function breakBlock(Vector3 $pos) : bool{
		$this->doCloseInventory();

		if($this->canInteract($pos->add(0.5, 0.5, 0.5), $this->isCreative() ? 13 : 7) and !$this->isSpectator()){
			$item = $this->inventory->getItemInHand();
			$oldItem = clone $item;
			if($this->level->useBreakOn($pos, $item, $this, true)){
				if($this->hasFiniteResources() and !$item->equalsExact($oldItem)){
					$this->inventory->setItemInHand($item);
				}
				$this->exhaust(0.025, PlayerExhaustEvent::CAUSE_MINING);
				return true;
			}
		}

		$this->inventory->sendContents($this);
		$this->inventory->sendHeldItem($this);

		$target = $this->level->getBlock($pos);
		/** @var Block[] $blocks */
		$blocks = $target->getAllSides();
		$blocks[] = $target;

		$this->level->sendBlocks([$this], $blocks);

		return false;
	}

	/**
	 * Touches the block at the given position with the currently-held item.
	 *
	 * @param Vector3 $pos
	 * @param int     $face
	 * @param Vector3 $clickOffset
	 *
	 * @return bool if it did something
	 */
	public function interactBlock(Vector3 $pos, int $face, Vector3 $clickOffset) : bool{
		$this->setUsingItem(false);

		if($this->canInteract($pos->add(0.5, 0.5, 0.5), 13) and !$this->isSpectator()){
			$item = $this->inventory->getItemInHand(); //this is a copy of the real item
			$oldItem = clone $item;
			if($this->level->useItemOn($pos, $item, $face, $clickOffset, $this, true)){
				if($this->hasFiniteResources() and !$item->equalsExact($oldItem)){
					$this->inventory->setItemInHand($item);
				}
				return true;
			}
		}

		$this->inventory->sendHeldItem($this);

		if($pos->distanceSquared($this) > 10000){
			return true;
		}

		$target = $this->level->getBlock($pos);
		$block = $target->getSide($face);

		/** @var Block[] $blocks */
		$blocks = array_merge($target->getAllSides(), $block->getAllSides()); //getAllSides() on each of these will include $target and $block because they are next to each other

		$this->level->sendBlocks([$this], $blocks);

		return false;
	}

	/**
	 * Attacks the given entity with the currently-held item.
	 * TODO: move this up the class hierarchy
	 *
	 * @param Entity $entity
	 *
	 * @return bool if the entity was dealt damage
	 */
	public function attackEntity(Entity $entity) : bool{
		if(!$entity->isAlive()){
			return false;
		}
		if($entity instanceof ItemEntity or $entity instanceof Arrow){
			$this->kick("Attempting to attack an invalid entity");
			$this->server->getLogger()->warning($this->getServer()->getLanguage()->translateString("pocketmine.player.invalidEntity", [$this->getName()]));
			return false;
		}

		$heldItem = $this->inventory->getItemInHand();

		$ev = new EntityDamageByEntityEvent($this, $entity, EntityDamageEvent::CAUSE_ENTITY_ATTACK, $heldItem->getAttackPoints());
		if(!$this->canInteract($entity, 8) or ($entity instanceof Player and !$this->server->getConfigBool("pvp"))){
			$ev->setCancelled();
		}

		$meleeEnchantmentDamage = 0;
		/** @var EnchantmentInstance[] $meleeEnchantments */
		$meleeEnchantments = [];
		foreach($heldItem->getEnchantments() as $enchantment){
			$type = $enchantment->getType();
			if($type instanceof MeleeWeaponEnchantment and $type->isApplicableTo($entity)){
				$meleeEnchantmentDamage += $type->getDamageBonus($enchantment->getLevel());
				$meleeEnchantments[] = $enchantment;
			}
		}
		$ev->setModifier($meleeEnchantmentDamage, EntityDamageEvent::MODIFIER_WEAPON_ENCHANTMENTS);

		if(!$this->isSprinting() and !$this->isFlying() and $this->fallDistance > 0 and !$this->hasEffect(Effect::BLINDNESS()) and !$this->isUnderwater()){
			$ev->setModifier($ev->getFinalDamage() / 2, EntityDamageEvent::MODIFIER_CRITICAL);
		}

		$entity->attack($ev);

		if($ev->isCancelled()){
			if($heldItem instanceof Durable and $this->hasFiniteResources()){
				$this->inventory->sendContents($this);
			}
			return false;
		}

		if($ev->getModifier(EntityDamageEvent::MODIFIER_CRITICAL) > 0){
			$entity->broadcastAnimation(null, AnimatePacket::ACTION_CRITICAL_HIT);
		}

		foreach($meleeEnchantments as $enchantment){
			$type = $enchantment->getType();
			assert($type instanceof MeleeWeaponEnchantment);
			$type->onPostAttack($this, $entity, $enchantment->getLevel());
		}

		if($this->isAlive()){
			//reactive damage like thorns might cause us to be killed by attacking another mob, which
			//would mean we'd already have dropped the inventory by the time we reached here
			if($heldItem->onAttackEntity($entity) and $this->hasFiniteResources()){ //always fire the hook, even if we are survival
				$this->inventory->setItemInHand($heldItem);
			}

			$this->exhaust(0.3, PlayerExhaustEvent::CAUSE_ATTACK);
		}

		return true;
	}

	/**
	 * Interacts with the given entity using the currently-held item.
	 *
	 * @param Entity  $entity
	 * @param Vector3 $clickPos
	 *
	 * @return bool
	 */
	public function interactEntity(Entity $entity, Vector3 $clickPos) : bool{
		//TODO
		return false;
	}

	public function toggleSprint(bool $sprint) : bool{
		$ev = new PlayerToggleSprintEvent($this, $sprint);
		$ev->call();
		if($ev->isCancelled()){
			return false;
		}
		$this->setSprinting($sprint);
		return true;
	}

	public function toggleSneak(bool $sneak) : bool{
		$ev = new PlayerToggleSneakEvent($this, $sneak);
		$ev->call();
		if($ev->isCancelled()){
			return false;
		}
		$this->setSneaking($sneak);
		return true;
	}

	public function toggleFlight(bool $fly) : bool{
		$ev = new PlayerToggleFlightEvent($this, $fly);
		$ev->setCancelled(!$this->allowFlight);
		$ev->call();
		if($ev->isCancelled()){
			return false;
		}
		//don't use setFlying() here, to avoid feedback loops - TODO: get rid of this hack
		$this->flying = $fly;
		$this->resetFallDistance();
		return true;
	}

	public function animate(int $action) : bool{
		$ev = new PlayerAnimationEvent($this, $action);
		$ev->call();
		if($ev->isCancelled()){
			return true;
		}

		$this->broadcastAnimation($this->getViewers(), $ev->getAnimationType());
		return true;
	}

	/**
	 * Drops an item on the ground in front of the player.
	 *
	 * @param Item $item
	 */
	public function dropItem(Item $item) : void{
		$this->level->dropItem($this->add(0, 1.3, 0), $item, $this->getDirectionVector()->multiply(0.4), 40);
	}

	public function handleBookEdit(BookEditPacket $packet) : bool{
		/** @var WritableBook $oldBook */
		$oldBook = $this->inventory->getItem($packet->inventorySlot);
		if(!($oldBook instanceof WritableBook)){
			return false;
		}

		$newBook = clone $oldBook;
		$modifiedPages = [];

		switch($packet->type){
			case BookEditPacket::TYPE_REPLACE_PAGE:
				$newBook->setPageText($packet->pageNumber, $packet->text);
				$modifiedPages[] = $packet->pageNumber;
				break;
			case BookEditPacket::TYPE_ADD_PAGE:
				$newBook->insertPage($packet->pageNumber, $packet->text);
				$modifiedPages[] = $packet->pageNumber;
				break;
			case BookEditPacket::TYPE_DELETE_PAGE:
				$newBook->deletePage($packet->pageNumber);
				$modifiedPages[] = $packet->pageNumber;
				break;
			case BookEditPacket::TYPE_SWAP_PAGES:
				$newBook->swapPages($packet->pageNumber, $packet->secondaryPageNumber);
				$modifiedPages = [$packet->pageNumber, $packet->secondaryPageNumber];
				break;
			case BookEditPacket::TYPE_SIGN_BOOK:
				/** @var WrittenBook $newBook */
				$newBook = Item::get(Item::WRITTEN_BOOK, 0, 1, $newBook->getNamedTag());
				$newBook->setAuthor($packet->author);
				$newBook->setTitle($packet->title);
				$newBook->setGeneration(WrittenBook::GENERATION_ORIGINAL);
				break;
			default:
				return false;
		}

		$event = new PlayerEditBookEvent($this, $oldBook, $newBook, $packet->type, $modifiedPages);
		$event->call();
		if($event->isCancelled()){
			return true;
		}

		$this->getInventory()->setItem($packet->inventorySlot, $event->getNewBook());

		return true;
	}

	/**
	 * @param ClientboundPacket $packet
	 * @param bool              $immediate
	 *
	 * @return bool
	 */
	public function sendDataPacket(ClientboundPacket $packet, bool $immediate = false) : bool{
		if(!$this->isConnected()){
			return false;
		}

		return $this->networkSession->sendDataPacket($packet, $immediate);
	}

	/**
	 * @deprecated This is a proxy for sendDataPacket() and will be removed in the next major release.
	 * @see Player::sendDataPacket()
	 *
	 * @param ClientboundPacket $packet
	 *
	 * @return bool
	 */
	public function dataPacket(ClientboundPacket $packet) : bool{
		return $this->sendDataPacket($packet, false);
	}

	/**
	 * Adds a title text to the user's screen, with an optional subtitle.
	 *
	 * @param string $title
	 * @param string $subtitle
	 * @param int    $fadeIn Duration in ticks for fade-in. If -1 is given, client-sided defaults will be used.
	 * @param int    $stay Duration in ticks to stay on screen for
	 * @param int    $fadeOut Duration in ticks for fade-out.
	 */
	public function addTitle(string $title, string $subtitle = "", int $fadeIn = -1, int $stay = -1, int $fadeOut = -1){
		$this->setTitleDuration($fadeIn, $stay, $fadeOut);
		if($subtitle !== ""){
			$this->addSubTitle($subtitle);
		}
		$this->sendTitleText($title, SetTitlePacket::TYPE_SET_TITLE);
	}

	/**
	 * Sets the subtitle message, without sending a title.
	 *
	 * @param string $subtitle
	 */
	public function addSubTitle(string $subtitle){
		$this->sendTitleText($subtitle, SetTitlePacket::TYPE_SET_SUBTITLE);
	}

	/**
	 * Removes the title from the client's screen.
	 */
	public function removeTitles(){
		$pk = new SetTitlePacket();
		$pk->type = SetTitlePacket::TYPE_CLEAR_TITLE;
		$this->sendDataPacket($pk);
	}

	/**
	 * Resets the title duration settings.
	 */
	public function resetTitles(){
		$pk = new SetTitlePacket();
		$pk->type = SetTitlePacket::TYPE_RESET_TITLE;
		$this->sendDataPacket($pk);
	}

	/**
	 * Sets the title duration.
	 *
	 * @param int $fadeIn Title fade-in time in ticks.
	 * @param int $stay Title stay time in ticks.
	 * @param int $fadeOut Title fade-out time in ticks.
	 */
	public function setTitleDuration(int $fadeIn, int $stay, int $fadeOut){
		if($fadeIn >= 0 and $stay >= 0 and $fadeOut >= 0){
			$pk = new SetTitlePacket();
			$pk->type = SetTitlePacket::TYPE_SET_ANIMATION_TIMES;
			$pk->fadeInTime = $fadeIn;
			$pk->stayTime = $stay;
			$pk->fadeOutTime = $fadeOut;
			$this->sendDataPacket($pk);
		}
	}

	/**
	 * Internal function used for sending titles.
	 *
	 * @param string $title
	 * @param int    $type
	 */
	protected function sendTitleText(string $title, int $type){
		$pk = new SetTitlePacket();
		$pk->type = $type;
		$pk->text = $title;
		$this->sendDataPacket($pk);
	}

	/**
	 * Sends a direct chat message to a player
	 *
	 * @param TextContainer|string $message
	 */
	public function sendMessage($message) : void{
		if($message instanceof TextContainer){
			if($message instanceof TranslationContainer){
				$this->sendTranslation($message->getText(), $message->getParameters());
				return;
			}
			$message = $message->getText();
		}

		$this->networkSession->onRawChatMessage($this->server->getLanguage()->translateString($message));
	}

	/**
	 * @param string   $message
	 * @param string[] $parameters
	 */
	public function sendTranslation(string $message, array $parameters = []){
		if(!$this->server->isLanguageForced()){
			foreach($parameters as $i => $p){
				$parameters[$i] = $this->server->getLanguage()->translateString($p, $parameters, "pocketmine.");
			}
			$this->networkSession->onTranslatedChatMessage($this->server->getLanguage()->translateString($message, $parameters, "pocketmine."), $parameters);
		}else{
			$this->sendMessage($this->server->getLanguage()->translateString($message, $parameters));
		}
	}

	/**
	 * Sends a popup message to the player
	 *
	 * TODO: add translation type popups
	 *
	 * @param string $message
	 * @param string $subtitle @deprecated
	 */
	public function sendPopup(string $message, string $subtitle = ""){
		$this->networkSession->onPopup($message);
	}

	public function sendTip(string $message){
		$this->networkSession->onTip($message);
	}

	/**
	 * Sends a Form to the player, or queue to send it if a form is already open.
	 *
	 * @param Form $form
	 *
	 * @throws \InvalidArgumentException
	 */
	public function sendForm(Form $form) : void{
		$id = $this->formIdCounter++;
		if($this->networkSession->onFormSent($id, $form)){
			$this->forms[$id] = $form;
		}
	}

	/**
	 * @param int   $formId
	 * @param mixed $responseData
	 *
	 * @return bool
	 */
	public function onFormSubmit(int $formId, $responseData) : bool{
		if(!isset($this->forms[$formId])){
			$this->server->getLogger()->debug("Got unexpected response for form $formId");
			return false;
		}

		try{
			$this->forms[$formId]->handleResponse($this, $responseData);
		}catch(FormValidationException $e){
			$this->server->getLogger()->critical("Failed to validate form " . get_class($this->forms[$formId]) . ": " . $e->getMessage());
			$this->server->getLogger()->logException($e);
		}finally{
			unset($this->forms[$formId]);
		}

		return true;
	}

	/**
	 * Transfers a player to another server.
	 *
	 * @param string $address The IP address or hostname of the destination server
	 * @param int    $port The destination port, defaults to 19132
	 * @param string $message Message to show in the console when closing the player
	 *
	 * @return bool if transfer was successful.
	 */
	public function transfer(string $address, int $port = 19132, string $message = "transfer") : bool{
		$ev = new PlayerTransferEvent($this, $address, $port, $message);
		$ev->call();
		if(!$ev->isCancelled()){
			$this->networkSession->transfer($ev->getAddress(), $ev->getPort(), $ev->getMessage());
			return true;
		}

		return false;
	}

	/**
	 * Kicks a player from the server
	 *
	 * @param string               $reason
	 * @param bool                 $isAdmin
	 * @param TextContainer|string $quitMessage
	 *
	 * @return bool
	 */
	public function kick(string $reason = "", bool $isAdmin = true, $quitMessage = null) : bool{
		$ev = new PlayerKickEvent($this, $reason, $quitMessage ?? $this->getLeaveMessage());
		$ev->call();
		if(!$ev->isCancelled()){
			$reason = $ev->getReason();
			$message = $reason;
			if($isAdmin){
				if(!$this->isBanned()){
					$message = "Kicked by admin." . ($reason !== "" ? " Reason: " . $reason : "");
				}
			}else{
				if($reason === ""){
					$message = "disconnectionScreen.noReason";
				}
			}
			$this->close($ev->getQuitMessage(), $message);

			return true;
		}

		return false;
	}

	/**
	 * Note for plugin developers: use kick() with the isAdmin
	 * flag set to kick without the "Kicked by admin" part instead of this method.
	 *
	 * @param TextContainer|string $message Message to be broadcasted
	 * @param string               $reason Reason showed in console
	 * @param bool                 $notify
	 */
	final public function close($message = "", string $reason = "generic reason", bool $notify = true) : void{
		if($this->isConnected() and !$this->closed){
			$ip = $this->networkSession->getIp();
			$port = $this->networkSession->getPort();
			$this->networkSession->onPlayerDestroyed($reason, $notify);
			$this->networkSession = null;

			PermissionManager::getInstance()->unsubscribeFromPermission(Server::BROADCAST_CHANNEL_USERS, $this);
			PermissionManager::getInstance()->unsubscribeFromPermission(Server::BROADCAST_CHANNEL_ADMINISTRATIVE, $this);

			$this->stopSleep();

			if($this->spawned){
				$ev = new PlayerQuitEvent($this, $message, $reason);
				$ev->call();
				if($ev->getQuitMessage() != ""){
					$this->server->broadcastMessage($ev->getQuitMessage());
				}

				$this->save();
			}

			if($this->isValid()){
				foreach($this->usedChunks as $index => $d){
					Level::getXZ($index, $chunkX, $chunkZ);
					$this->level->unregisterChunkLoader($this, $chunkX, $chunkZ);
					$this->level->unregisterChunkListener($this, $chunkX, $chunkZ);
					foreach($this->level->getChunkEntities($chunkX, $chunkZ) as $entity){
						$entity->despawnFrom($this);
					}
					unset($this->usedChunks[$index]);
				}
			}
			$this->usedChunks = [];
			$this->loadQueue = [];

			foreach($this->server->getOnlinePlayers() as $player){
				if(!$player->canSee($this)){
					$player->showPlayer($this);
				}
			}
			$this->hiddenPlayers = [];

			$this->removeAllWindows(true);
			$this->windows = [];
			$this->windowIndex = [];
			$this->cursorInventory = null;
			$this->craftingGrid = null;

			parent::close();

			$this->spawned = false;

			$this->server->removeOnlinePlayer($this);

			$this->server->getLogger()->info($this->getServer()->getLanguage()->translateString("pocketmine.player.logOut", [
				TextFormat::AQUA . $this->getName() . TextFormat::WHITE,
				$ip,
				$port,
				$this->getServer()->getLanguage()->translateString($reason)
			]));

			$this->spawnPosition = null;

			if($this->perm !== null){
				$this->perm->clearPermissions();
				$this->perm = null;
			}
		}
	}

	public function __debugInfo(){
		return [];
	}

	public function canSaveWithChunk() : bool{
		return false;
	}

	public function setCanSaveWithChunk(bool $value) : void{
		throw new \BadMethodCallException("Players can't be saved with chunks");
	}

	/**
	 * Handles player data saving
	 *
	 * @throws \InvalidStateException if the player is closed
	 */
	public function save(){
		if($this->closed){
			throw new \InvalidStateException("Tried to save closed player");
		}

		$nbt = $this->saveNBT();

		if($this->isValid()){
			$nbt->setString("Level", $this->level->getFolderName());
		}

		if($this->hasValidSpawnPosition()){
			$nbt->setString("SpawnLevel", $this->spawnPosition->getLevel()->getFolderName());
			$nbt->setInt("SpawnX", $this->spawnPosition->getFloorX());
			$nbt->setInt("SpawnY", $this->spawnPosition->getFloorY());
			$nbt->setInt("SpawnZ", $this->spawnPosition->getFloorZ());

			if(!$this->isAlive()){
				//hack for respawn after quit
				$nbt->setTag("Pos", new ListTag([
					new DoubleTag($this->spawnPosition->x),
					new DoubleTag($this->spawnPosition->y),
					new DoubleTag($this->spawnPosition->z)
				]));
			}
		}

		$achievements = new CompoundTag();
		foreach($this->achievements as $achievement => $status){
			$achievements->setByte($achievement, $status ? 1 : 0);
		}
		$nbt->setTag("Achievements", $achievements);

		$nbt->setInt("playerGameType", $this->gamemode->getMagicNumber());
		$nbt->setLong("firstPlayed", $this->firstPlayed);
		$nbt->setLong("lastPlayed", (int) floor(microtime(true) * 1000));

		$this->server->saveOfflinePlayerData($this->username, $nbt);
	}

	protected function onDeath() : void{
		if(!$this->spawned){ //TODO: drop this hack
			return;
		}
		//Crafting grid must always be evacuated even if keep-inventory is true. This dumps the contents into the
		//main inventory and drops the rest on the ground.
		$this->doCloseInventory();

		$ev = new PlayerDeathEvent($this, $this->getDrops(), $this->getXpDropAmount(), null);
		$ev->call();

		if(!$ev->getKeepInventory()){
			foreach($ev->getDrops() as $item){
				$this->level->dropItem($this, $item);
			}

			if($this->inventory !== null){
				$this->inventory->setHeldItemIndex(0);
				$this->inventory->clearAll();
			}
			if($this->armorInventory !== null){
				$this->armorInventory->clearAll();
			}
		}

		$this->level->dropExperience($this, $ev->getXpDropAmount());
		$this->setXpAndProgress(0, 0);

		if($ev->getDeathMessage() != ""){
			$this->server->broadcastMessage($ev->getDeathMessage());
		}

		$this->startDeathAnimation();

		$this->networkSession->onDeath();
	}

	protected function onDeathUpdate(int $tickDiff) : bool{
		parent::onDeathUpdate($tickDiff);
		return false; //never flag players for despawn
	}

	public function respawn() : void{
		if($this->server->isHardcore()){
			$this->setBanned(true);
			return;
		}

		$ev = new PlayerRespawnEvent($this, $this->getSpawn());
		$ev->call();

		$realSpawn = Position::fromObject($ev->getRespawnPosition()->add(0.5, 0, 0.5), $ev->getRespawnPosition()->getLevel());
		$this->teleport($realSpawn);

		$this->setSprinting(false);
		$this->setSneaking(false);

		$this->extinguish();
		$this->setAirSupplyTicks($this->getMaxAirSupplyTicks());
		$this->deadTicks = 0;
		$this->noDamageTicks = 60;

		$this->removeAllEffects();
		$this->setHealth($this->getMaxHealth());

		foreach($this->attributeMap->getAll() as $attr){
			$attr->resetToDefault();
		}

		$this->sendData($this);
		$this->sendData($this->getViewers());

		$this->networkSession->syncAdventureSettings($this);
		$this->sendAllInventories();

		$this->spawnToAll();
		$this->scheduleUpdate();

		$this->networkSession->onRespawn();
	}

	protected function applyPostDamageEffects(EntityDamageEvent $source) : void{
		parent::applyPostDamageEffects($source);

		$this->exhaust(0.3, PlayerExhaustEvent::CAUSE_DAMAGE);
	}

	public function attack(EntityDamageEvent $source) : void{
		if(!$this->isAlive()){
			return;
		}

		if($this->isCreative()
			and $source->getCause() !== EntityDamageEvent::CAUSE_SUICIDE
			and $source->getCause() !== EntityDamageEvent::CAUSE_VOID
		){
			$source->setCancelled();
		}elseif($this->allowFlight and $source->getCause() === EntityDamageEvent::CAUSE_FALL){
			$source->setCancelled();
		}

		parent::attack($source);
	}

	public function broadcastEntityEvent(int $eventId, ?int $eventData = null, ?array $players = null) : void{
		if($this->spawned and $players === null){
			$players = $this->getViewers();
			$players[] = $this;
		}
		parent::broadcastEntityEvent($eventId, $eventData, $players);
	}

	public function broadcastAnimation(?array $players, int $animationId) : void{
		if($this->spawned and $players === null){
			$players = $this->getViewers();
			$players[] = $this;
		}
		parent::broadcastAnimation($players, $animationId);
	}

	public function getOffsetPosition(Vector3 $vector3) : Vector3{
		$result = parent::getOffsetPosition($vector3);
		$result->y += 0.001; //Hack for MCPE falling underground for no good reason (TODO: find out why it's doing this)
		return $result;
	}

	/**
	 * TODO: remove this
	 *
	 * @param Vector3    $pos
	 * @param float|null $yaw
	 * @param float|null $pitch
	 * @param int        $mode
	 */
	public function sendPosition(Vector3 $pos, ?float $yaw = null, ?float $pitch = null, int $mode = MovePlayerPacket::MODE_NORMAL){
		$this->networkSession->syncMovement($pos, $yaw, $pitch, $mode);

		//TODO: get rid of this
		$this->newPosition = null;
	}

	/**
	 * {@inheritdoc}
	 */
	public function teleport(Vector3 $pos, ?float $yaw = null, ?float $pitch = null) : bool{
		if(parent::teleport($pos, $yaw, $pitch)){

			$this->removeAllWindows();

			$this->sendPosition($this, $this->yaw, $this->pitch, MovePlayerPacket::MODE_TELEPORT);
			$this->broadcastMovement(true);

			$this->spawnToAll();

			$this->resetFallDistance();
			$this->nextChunkOrderRun = 0;
			$this->newPosition = null;
			$this->stopSleep();

			$this->isTeleporting = true;

			//TODO: workaround for player last pos not getting updated
			//Entity::updateMovement() normally handles this, but it's overridden with an empty function in Player
			$this->resetLastMovements();

			return true;
		}

		return false;
	}

	protected function addDefaultWindows(){
		$this->addWindow($this->getInventory(), ContainerIds::INVENTORY, true);

		$this->addWindow($this->getArmorInventory(), ContainerIds::ARMOR, true);

		$this->cursorInventory = new PlayerCursorInventory($this);
		$this->addWindow($this->cursorInventory, ContainerIds::CURSOR, true);

		$this->craftingGrid = new CraftingGrid($this, CraftingGrid::SIZE_SMALL);

		//TODO: more windows
	}

	public function getCursorInventory() : PlayerCursorInventory{
		return $this->cursorInventory;
	}

	public function getCraftingGrid() : CraftingGrid{
		return $this->craftingGrid;
	}

	/**
	 * @param CraftingGrid $grid
	 */
	public function setCraftingGrid(CraftingGrid $grid) : void{
		$this->craftingGrid = $grid;
	}

	/**
	 * @internal Called to clean up crafting grid and cursor inventory when it is detected that the player closed their
	 * inventory.
	 */
	public function doCloseInventory() : void{
		/** @var Inventory[] $inventories */
		$inventories = [$this->craftingGrid, $this->cursorInventory];
		foreach($inventories as $inventory){
			$contents = $inventory->getContents();
			if(count($contents) > 0){
				$drops = $this->inventory->addItem(...$contents);
				foreach($drops as $drop){
					$this->dropItem($drop);
				}

				$inventory->clearAll();
			}
		}

		if($this->craftingGrid->getGridWidth() > CraftingGrid::SIZE_SMALL){
			$this->craftingGrid = new CraftingGrid($this, CraftingGrid::SIZE_SMALL);
		}
	}

	/**
	 * @internal Called by the network session when a player closes a window.
	 *
	 * @param int $windowId
	 *
	 * @return bool
	 */
	public function doCloseWindow(int $windowId) : bool{
		if($windowId === 0){
			return false;
		}

		$this->doCloseInventory();

		if(isset($this->windowIndex[$windowId])){
			(new InventoryCloseEvent($this->windowIndex[$windowId], $this))->call();
			$this->removeWindow($this->windowIndex[$windowId]);
			return true;
		}
		if($windowId === 255){
			//Closed a fake window
			return true;
		}

		return false;
	}

	/**
	 * Returns the window ID which the inventory has for this player, or -1 if the window is not open to the player.
	 *
	 * @param Inventory $inventory
	 *
	 * @return int
	 */
	public function getWindowId(Inventory $inventory) : int{
		return $this->windows[spl_object_id($inventory)] ?? ContainerIds::NONE;
	}

	/**
	 * Returns the inventory window open to the player with the specified window ID, or null if no window is open with
	 * that ID.
	 *
	 * @param int $windowId
	 *
	 * @return Inventory|null
	 */
	public function getWindow(int $windowId) : ?Inventory{
		return $this->windowIndex[$windowId] ?? null;
	}

	/**
	 * Opens an inventory window to the player. Returns the ID of the created window, or the existing window ID if the
	 * player is already viewing the specified inventory.
	 *
	 * @param Inventory $inventory
	 * @param int|null  $forceId Forces a special ID for the window
	 * @param bool      $isPermanent Prevents the window being removed if true.
	 *
	 * @return int
	 *
	 * @throws \InvalidArgumentException if a forceID which is already in use is specified
	 * @throws \InvalidStateException if trying to add a window without forceID when no slots are free
	 */
	public function addWindow(Inventory $inventory, ?int $forceId = null, bool $isPermanent = false) : int{
		if(($id = $this->getWindowId($inventory)) !== ContainerIds::NONE){
			return $id;
		}

		if($forceId === null){
			$cnt = $this->windowCnt;
			do{
				$cnt = max(ContainerIds::FIRST, ($cnt + 1) % ContainerIds::LAST);
				if($cnt === $this->windowCnt){ //wraparound, no free slots
					throw new \InvalidStateException("No free window IDs found");
				}
			}while(isset($this->windowIndex[$cnt]));
			$this->windowCnt = $cnt;
		}else{
			$cnt = $forceId;
			if(isset($this->windowIndex[$cnt])){
				throw new \InvalidArgumentException("Requested force ID $forceId already in use");
			}
		}

		$this->windowIndex[$cnt] = $inventory;
		$this->windows[spl_object_id($inventory)] = $cnt;
		if($inventory->open($this)){
			if($isPermanent){
				$this->permanentWindows[$cnt] = true;
			}
			return $cnt;
		}else{
			$this->removeWindow($inventory);

			return -1;
		}
	}

	/**
	 * Removes an inventory window from the player.
	 *
	 * @param Inventory $inventory
	 * @param bool      $force Forces removal of permanent windows such as normal inventory, cursor
	 *
	 * @throws \InvalidArgumentException if trying to remove a fixed inventory window without the `force` parameter as true
	 */
	public function removeWindow(Inventory $inventory, bool $force = false){
		$id = $this->windows[$hash = spl_object_id($inventory)] ?? null;

		if($id !== null and !$force and isset($this->permanentWindows[$id])){
			throw new \InvalidArgumentException("Cannot remove fixed window $id (" . get_class($inventory) . ") from " . $this->getName());
		}

		if($id !== null){
			$inventory->close($this);
			unset($this->windows[$hash], $this->windowIndex[$id], $this->permanentWindows[$id]);
		}
	}

	/**
	 * Removes all inventory windows from the player. By default this WILL NOT remove permanent windows.
	 *
	 * @param bool $removePermanentWindows Whether to remove permanent windows.
	 */
	public function removeAllWindows(bool $removePermanentWindows = false){
		foreach($this->windowIndex as $id => $window){
			if(!$removePermanentWindows and isset($this->permanentWindows[$id])){
				continue;
			}

			$this->removeWindow($window, $removePermanentWindows);
		}
	}

	public function sendAllInventories(){
		foreach($this->windowIndex as $id => $inventory){
			$inventory->sendContents($this);
		}
	}

	public function setMetadata(string $metadataKey, MetadataValue $newMetadataValue) : void{
		$this->server->getPlayerMetadata()->setMetadata($this, $metadataKey, $newMetadataValue);
	}

	public function getMetadata(string $metadataKey){
		return $this->server->getPlayerMetadata()->getMetadata($this, $metadataKey);
	}

	public function hasMetadata(string $metadataKey) : bool{
		return $this->server->getPlayerMetadata()->hasMetadata($this, $metadataKey);
	}

	public function removeMetadata(string $metadataKey, Plugin $owningPlugin) : void{
		$this->server->getPlayerMetadata()->removeMetadata($this, $metadataKey, $owningPlugin);
	}

	public function onChunkChanged(Chunk $chunk) : void{
		if(isset($this->usedChunks[$hash = Level::chunkHash($chunk->getX(), $chunk->getZ())])){
			$this->usedChunks[$hash] = false;
			$this->nextChunkOrderRun = 0;
		}
	}

	public function onChunkLoaded(Chunk $chunk) : void{

	}

	public function onChunkPopulated(Chunk $chunk) : void{

	}

	public function onChunkUnloaded(Chunk $chunk) : void{

	}

	public function onBlockChanged(Vector3 $block) : void{

	}
}<|MERGE_RESOLUTION|>--- conflicted
+++ resolved
@@ -316,6 +316,7 @@
 		//load the spawn chunk so we can see the terrain
 		$level->registerChunkLoader($this, $spawn->getFloorX() >> 4, $spawn->getFloorZ() >> 4, true);
 		$level->registerChunkListener($this, $spawn->getFloorX() >> 4, $spawn->getFloorZ() >> 4);
+		$this->usedChunks[Level::chunkHash($spawn->getFloorX() >> 4, $spawn->getFloorZ() >> 4)] = false;
 		if($spawnReset){
 			$spawn = $level->getSafeSpawn($spawn);
 		}
@@ -1718,340 +1719,6 @@
 		return ($targetDot - $eyeDot) >= -$maxDiff;
 	}
 
-<<<<<<< HEAD
-=======
-	protected function initHumanData() : void{
-		$this->setNameTag($this->username);
-	}
-
-	protected function initEntity() : void{
-		parent::initEntity();
-		$this->addDefaultWindows();
-	}
-
-	public function handleLogin(LoginPacket $packet) : bool{
-		if($this->loggedIn){
-			return false;
-		}
-
-		if($packet->protocol !== ProtocolInfo::CURRENT_PROTOCOL){
-			if($packet->protocol < ProtocolInfo::CURRENT_PROTOCOL){
-				$this->sendPlayStatus(PlayStatusPacket::LOGIN_FAILED_CLIENT, true);
-			}else{
-				$this->sendPlayStatus(PlayStatusPacket::LOGIN_FAILED_SERVER, true);
-			}
-
-			//This pocketmine disconnect message will only be seen by the console (PlayStatusPacket causes the messages to be shown for the client)
-			$this->close("", $this->server->getLanguage()->translateString("pocketmine.disconnect.incompatibleProtocol", [$packet->protocol ?? "unknown"]), false);
-
-			return true;
-		}
-
-		if(!self::isValidUserName($packet->username)){
-			$this->close("", "disconnectionScreen.invalidName");
-
-			return true;
-		}
-
-		$this->username = TextFormat::clean($packet->username);
-		$this->displayName = $this->username;
-		$this->iusername = strtolower($this->username);
-
-		if($packet->locale !== null){
-			$this->locale = $packet->locale;
-		}
-
-		if(count($this->server->getOnlinePlayers()) >= $this->server->getMaxPlayers() and $this->kick("disconnectionScreen.serverFull", false)){
-			return true;
-		}
-
-		$this->randomClientId = $packet->clientId;
-
-		$this->uuid = UUID::fromString($packet->clientUUID);
-		$this->rawUUID = $this->uuid->toBinary();
-
-		$skin = new Skin(
-			$packet->clientData["SkinId"],
-			base64_decode($packet->clientData["SkinData"] ?? ""),
-			base64_decode($packet->clientData["CapeData"] ?? ""),
-			$packet->clientData["SkinGeometryName"] ?? "",
-			base64_decode($packet->clientData["SkinGeometry"] ?? "")
-		);
-
-		if(!$skin->isValid()){
-			$this->close("", "disconnectionScreen.invalidSkin");
-
-			return true;
-		}
-
-		$this->setSkin($skin);
-
-		$ev = new PlayerPreLoginEvent($this, "Plugin reason");
-		$ev->call();
-		if($ev->isCancelled()){
-			$this->close("", $ev->getKickMessage());
-
-			return true;
-		}
-
-		if(!$this->server->isWhitelisted($this->iusername) and $this->kick("Server is white-listed", false)){
-			return true;
-		}
-
-		if(
-			($this->isBanned() or $this->server->getIPBans()->isBanned($this->getAddress())) and
-			$this->kick("You are banned", false)
-		){
-			return true;
-		}
-
-		if(!$packet->skipVerification){
-			$this->server->getAsyncPool()->submitTask(new VerifyLoginTask($this, $packet));
-		}else{
-			$this->onVerifyCompleted($packet, null, true);
-		}
-
-		return true;
-	}
-
-	public function sendPlayStatus(int $status, bool $immediate = false){
-		$pk = new PlayStatusPacket();
-		$pk->status = $status;
-		$this->sendDataPacket($pk, false, $immediate);
-	}
-
-	public function onVerifyCompleted(LoginPacket $packet, ?string $error, bool $signedByMojang) : void{
-		if($this->closed){
-			return;
-		}
-
-		if($error !== null){
-			$this->close("", $this->server->getLanguage()->translateString("pocketmine.disconnect.invalidSession", [$error]));
-			return;
-		}
-
-		$xuid = $packet->xuid;
-
-		if(!$signedByMojang and $xuid !== ""){
-			$this->server->getLogger()->warning($this->getName() . " has an XUID, but their login keychain is not signed by Mojang");
-			$xuid = "";
-		}
-
-		if($xuid === "" or !is_string($xuid)){
-			if($signedByMojang){
-				$this->server->getLogger()->error($this->getName() . " should have an XUID, but none found");
-			}
-
-			if($this->server->requiresAuthentication() and $this->kick("disconnectionScreen.notAuthenticated", false)){ //use kick to allow plugins to cancel this
-				return;
-			}
-
-			$this->server->getLogger()->debug($this->getName() . " is NOT logged into Xbox Live");
-		}else{
-			$this->server->getLogger()->debug($this->getName() . " is logged into Xbox Live");
-			$this->xuid = $xuid;
-		}
-
-		//TODO: encryption
-
-		$this->processLogin();
-	}
-
-	protected function processLogin(){
-		foreach($this->server->getLoggedInPlayers() as $p){
-			if($p !== $this and ($p->iusername === $this->iusername or $this->getUniqueId()->equals($p->getUniqueId()))){
-				if(!$p->kick("logged in from another location")){
-					$this->close($this->getLeaveMessage(), "Logged in from another location");
-
-					return;
-				}
-			}
-		}
-
-		$this->namedtag = $this->server->getOfflinePlayerData($this->username);
-
-		$this->playedBefore = ($this->getLastPlayed() - $this->getFirstPlayed()) > 1; // microtime(true) - microtime(true) may have less than one millisecond difference
-		$this->namedtag->setString("NameTag", $this->username);
-
-		$this->gamemode = $this->namedtag->getInt("playerGameType", self::SURVIVAL) & 0x03;
-		if($this->server->getForceGamemode()){
-			$this->gamemode = $this->server->getGamemode();
-			$this->namedtag->setInt("playerGameType", $this->gamemode);
-		}
-
-		$this->allowFlight = $this->isCreative();
-		$this->keepMovement = $this->isSpectator() || $this->allowMovementCheats();
-
-		if(($level = $this->server->getLevelByName($this->namedtag->getString("Level", "", true))) === null){
-			$this->setLevel($this->server->getDefaultLevel());
-			$this->namedtag->setString("Level", $this->level->getFolderName());
-			$spawnLocation = $this->level->getSafeSpawn();
-			$this->namedtag->setTag(new ListTag("Pos", [
-				new DoubleTag("", $spawnLocation->x),
-				new DoubleTag("", $spawnLocation->y),
-				new DoubleTag("", $spawnLocation->z)
-			]));
-		}else{
-			$this->setLevel($level);
-		}
-
-		$this->achievements = [];
-
-		$achievements = $this->namedtag->getCompoundTag("Achievements") ?? [];
-		/** @var ByteTag $achievement */
-		foreach($achievements as $achievement){
-			$this->achievements[$achievement->getName()] = $achievement->getValue() !== 0;
-		}
-
-		$this->sendPlayStatus(PlayStatusPacket::LOGIN_SUCCESS);
-
-		$this->loggedIn = true;
-		$this->server->onPlayerLogin($this);
-
-		$pk = new ResourcePacksInfoPacket();
-		$manager = $this->server->getResourcePackManager();
-		$pk->resourcePackEntries = $manager->getResourceStack();
-		$pk->mustAccept = $manager->resourcePacksRequired();
-		$this->dataPacket($pk);
-	}
-
-	public function handleResourcePackClientResponse(ResourcePackClientResponsePacket $packet) : bool{
-		switch($packet->status){
-			case ResourcePackClientResponsePacket::STATUS_REFUSED:
-				//TODO: add lang strings for this
-				$this->close("", "You must accept resource packs to join this server.", true);
-				break;
-			case ResourcePackClientResponsePacket::STATUS_SEND_PACKS:
-				$manager = $this->server->getResourcePackManager();
-				foreach($packet->packIds as $uuid){
-					$pack = $manager->getPackById(substr($uuid, 0, strpos($uuid, "_"))); //dirty hack for mojang's dirty hack for versions
-					if(!($pack instanceof ResourcePack)){
-						//Client requested a resource pack but we don't have it available on the server
-						$this->close("", "disconnectionScreen.resourcePack", true);
-						$this->server->getLogger()->debug("Got a resource pack request for unknown pack with UUID " . $uuid . ", available packs: " . implode(", ", $manager->getPackIdList()));
-
-						return false;
-					}
-
-					$pk = new ResourcePackDataInfoPacket();
-					$pk->packId = $pack->getPackId();
-					$pk->maxChunkSize = 1048576; //1MB
-					$pk->chunkCount = (int) ceil($pack->getPackSize() / $pk->maxChunkSize);
-					$pk->compressedPackSize = $pack->getPackSize();
-					$pk->sha256 = $pack->getSha256();
-					$this->dataPacket($pk);
-				}
-
-				break;
-			case ResourcePackClientResponsePacket::STATUS_HAVE_ALL_PACKS:
-				$pk = new ResourcePackStackPacket();
-				$manager = $this->server->getResourcePackManager();
-				$pk->resourcePackStack = $manager->getResourceStack();
-				$pk->mustAccept = $manager->resourcePacksRequired();
-				$this->dataPacket($pk);
-				break;
-			case ResourcePackClientResponsePacket::STATUS_COMPLETED:
-				$this->completeLoginSequence();
-				break;
-			default:
-				return false;
-		}
-
-		return true;
-	}
-
-	protected function completeLoginSequence(){
-		/** @var float[] $pos */
-		$pos = $this->namedtag->getListTag("Pos")->getAllValues();
-		$this->level->registerChunkLoader($this, ((int) floor($pos[0])) >> 4, ((int) floor($pos[2])) >> 4, true);
-		$this->usedChunks[Level::chunkHash(((int) floor($pos[0])) >> 4, ((int) floor($pos[2])) >> 4)] = false;
-
-		parent::__construct($this->level, $this->namedtag);
-		$ev = new PlayerLoginEvent($this, "Plugin reason");
-		$ev->call();
-		if($ev->isCancelled()){
-			$this->close($this->getLeaveMessage(), $ev->getKickMessage());
-
-			return;
-		}
-
-		if(!$this->hasValidSpawnPosition()){
-			if(($level = $this->server->getLevelByName($this->namedtag->getString("SpawnLevel", ""))) instanceof Level){
-				$this->spawnPosition = new Position($this->namedtag->getInt("SpawnX"), $this->namedtag->getInt("SpawnY"), $this->namedtag->getInt("SpawnZ"), $level);
-			}else{
-				$this->spawnPosition = $this->level->getSafeSpawn();
-			}
-		}
-
-		$spawnPosition = $this->getSpawn();
-
-		$pk = new StartGamePacket();
-		$pk->entityUniqueId = $this->id;
-		$pk->entityRuntimeId = $this->id;
-		$pk->playerGamemode = Player::getClientFriendlyGamemode($this->gamemode);
-
-		$pk->playerPosition = $this->getOffsetPosition($this);
-
-		$pk->pitch = $this->pitch;
-		$pk->yaw = $this->yaw;
-		$pk->seed = -1;
-		$pk->dimension = DimensionIds::OVERWORLD; //TODO: implement this properly
-		$pk->worldGamemode = Player::getClientFriendlyGamemode($this->server->getGamemode());
-		$pk->difficulty = $this->level->getDifficulty();
-		$pk->spawnX = $spawnPosition->getFloorX();
-		$pk->spawnY = $spawnPosition->getFloorY();
-		$pk->spawnZ = $spawnPosition->getFloorZ();
-		$pk->hasAchievementsDisabled = true;
-		$pk->time = $this->level->getTime();
-		$pk->eduMode = false;
-		$pk->rainLevel = 0; //TODO: implement these properly
-		$pk->lightningLevel = 0;
-		$pk->commandsEnabled = true;
-		$pk->levelId = "";
-		$pk->worldName = $this->server->getMotd();
-		$this->dataPacket($pk);
-
-		$this->sendDataPacket(new AvailableEntityIdentifiersPacket());
-		$this->sendDataPacket(new BiomeDefinitionListPacket());
-
-		$this->level->sendTime($this);
-
-		$this->sendAttributes(true);
-		$this->setNameTagVisible();
-		$this->setNameTagAlwaysVisible();
-		$this->setCanClimb();
-		$this->setImmobile(); //disable pre-spawn movement
-
-		$this->server->getLogger()->info($this->getServer()->getLanguage()->translateString("pocketmine.player.logIn", [
-			TextFormat::AQUA . $this->username . TextFormat::WHITE,
-			$this->ip,
-			$this->port,
-			$this->id,
-			$this->level->getName(),
-			round($this->x, 4),
-			round($this->y, 4),
-			round($this->z, 4)
-		]));
-
-		if($this->isOp()){
-			$this->setRemoveFormat(false);
-		}
-
-		$this->sendCommandData();
-		$this->sendSettings();
-		$this->sendPotionEffects($this);
-		$this->sendData($this);
-
-		$this->sendAllInventories();
-		$this->inventory->sendCreativeContents();
-		$this->inventory->sendHeldItem($this);
-		$this->dataPacket($this->server->getCraftingManager()->getCraftingDataPacket());
-
-		$this->server->addOnlinePlayer($this);
-		$this->server->sendFullPlayerListData($this);
-	}
-
->>>>>>> 2c678dcf
 	/**
 	 * Sends a chat message as this player. If the message begins with a / (forward-slash) it will be treated
 	 * as a command.
