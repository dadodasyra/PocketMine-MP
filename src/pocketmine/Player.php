--- conflicted
+++ resolved
@@ -2290,11 +2290,7 @@
 
 						return true;
 					case InventoryTransactionPacket::USE_ITEM_ACTION_CLICK_AIR:
-						$directionVector = new Vector3(
-							-sin($this->yaw / 180 * M_PI) * cos($this->pitch / 180 * M_PI),
-							-sin($this->pitch / 180 * M_PI),
-							cos($this->yaw / 180 * M_PI) * cos($this->pitch / 180 * M_PI)
-						);
+						$directionVector = $this->getDirectionVector();
 
 						if($this->isCreative()){
 							$item = $this->inventory->getItemInHand();
@@ -2551,84 +2547,6 @@
 		return false;
 	}
 
-<<<<<<< HEAD
-=======
-	public function handleUseItem(UseItemPacket $packet) : bool{
-		if($this->spawned === false or !$this->isAlive()){
-			return true;
-		}
-
-		$blockVector = new Vector3($packet->x, $packet->y, $packet->z);
-		$facePos = new Vector3($packet->fx, $packet->fy, $packet->fz);
-
-		$this->craftingType = 0;
-
-		if($packet->face >= 0 and $packet->face <= 5){ //Use Block, place
-			$this->setGenericFlag(self::DATA_FLAG_ACTION, false);
-
-			if(!$this->canInteract($blockVector->add(0.5, 0.5, 0.5), 13) or $this->isSpectator()){
-			}elseif($this->isCreative()){
-				$item = $this->inventory->getItemInHand();
-				if($this->level->useItemOn($blockVector, $item, $packet->face, $facePos, $this, true) === true){
-					return true;
-				}
-			}elseif(!$this->inventory->getItemInHand()->equals($packet->item)){
-				$this->inventory->sendHeldItem($this);
-			}else{
-				$item = $this->inventory->getItemInHand();
-				$oldItem = clone $item;
-				if($this->level->useItemOn($blockVector, $item, $packet->face, $facePos, $this, true)){
-					if(!$item->equals($oldItem) or $item->getCount() !== $oldItem->getCount()){
-						$this->inventory->setItemInHand($item);
-						$this->inventory->sendHeldItem($this->hasSpawned);
-					}
-					return true;
-				}
-			}
-
-			$this->inventory->sendHeldItem($this);
-
-			if($blockVector->distanceSquared($this) > 10000){
-				return true;
-			}
-			$target = $this->level->getBlock($blockVector);
-			$block = $target->getSide($packet->face);
-
-			$this->level->sendBlocks([$this], [$target, $block], UpdateBlockPacket::FLAG_ALL_PRIORITY);
-			return true;
-		}elseif($packet->face === -1){
-			$directionVector = $this->getDirectionVector();
-
-			if($this->isCreative()){
-				$item = $this->inventory->getItemInHand();
-			}elseif(!$this->inventory->getItemInHand()->equals($packet->item)){
-				$this->inventory->sendHeldItem($this);
-				return true;
-			}else{
-				$item = $this->inventory->getItemInHand();
-			}
-
-			$ev = new PlayerInteractEvent($this, $item, $directionVector, $packet->face, PlayerInteractEvent::RIGHT_CLICK_AIR);
-
-			$this->server->getPluginManager()->callEvent($ev);
-
-			if($ev->isCancelled()){
-				$this->inventory->sendHeldItem($this);
-				return true;
-			}
-
-			if($item->onClickAir($this, $directionVector) and $this->isSurvival()){
-				$this->inventory->setItemInHand($item);
-			}
-
-			$this->setGenericFlag(self::DATA_FLAG_ACTION, true);
-			$this->startAction = $this->server->getTick();
-		}
-
-		return true;
-	}
-
->>>>>>> 815c6977
 	public function handlePlayerAction(PlayerActionPacket $packet) : bool{
 		if($this->spawned === false or (!$this->isAlive() and $packet->action !== PlayerActionPacket::ACTION_RESPAWN and $packet->action !== PlayerActionPacket::ACTION_DIMENSION_CHANGE_REQUEST)){
 			return true;
