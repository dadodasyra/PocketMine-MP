--- conflicted
+++ resolved
@@ -2624,15 +2624,12 @@
 				}
 
 				$target = $this->level->getBlock($pos);
-<<<<<<< HEAD
+
 				$ev = new PlayerInteractEvent($this, $this->inventory->getItemInHand(), $target, null, $packet->face, $target->getId() === 0 ? PlayerInteractEvent::LEFT_CLICK_AIR : PlayerInteractEvent::LEFT_CLICK_BLOCK);
-=======
-				$ev = new PlayerInteractEvent($this, $this->inventory->getItemInHand(), $target, $packet->face, $target->getId() === 0 ? PlayerInteractEvent::LEFT_CLICK_AIR : PlayerInteractEvent::LEFT_CLICK_BLOCK);
 				if($this->level->checkSpawnProtection($this, $target)){
 					$ev->setCancelled();
 				}
 
->>>>>>> a82efc44
 				$this->getServer()->getPluginManager()->callEvent($ev);
 				if($ev->isCancelled()){
 					$this->inventory->sendHeldItem($this);
