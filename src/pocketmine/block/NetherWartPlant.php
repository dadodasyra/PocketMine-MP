<?php

/*
 *
 *  ____            _        _   __  __ _                  __  __ ____
 * |  _ \ ___   ___| | _____| |_|  \/  (_)_ __   ___      |  \/  |  _ \
 * | |_) / _ \ / __| |/ / _ \ __| |\/| | | '_ \ / _ \_____| |\/| | |_) |
 * |  __/ (_) | (__|   <  __/ |_| |  | | | | | |  __/_____| |  | |  __/
 * |_|   \___/ \___|_|\_\___|\__|_|  |_|_|_| |_|\___|     |_|  |_|_|
 *
 * This program is free software: you can redistribute it and/or modify
 * it under the terms of the GNU Lesser General Public License as published by
 * the Free Software Foundation, either version 3 of the License, or
 * (at your option) any later version.
 *
 * @author PocketMine Team
 * @link http://www.pocketmine.net/
 *
 *
*/

declare(strict_types=1);

namespace pocketmine\block;


use pocketmine\event\block\BlockGrowEvent;
use pocketmine\item\Item;
use pocketmine\item\ItemFactory;
use pocketmine\math\Facing;
use pocketmine\math\Vector3;
use pocketmine\Player;

class NetherWartPlant extends Flowable{
	protected $id = Block::NETHER_WART_PLANT;

	protected $itemId = Item::NETHER_WART;

	/** @var int */
	protected $age = 0;

	public function __construct(){

	}

	protected function writeStateToMeta() : int{
		return $this->age;
	}

	public function readStateFromMeta(int $meta) : void{
		$this->age = $meta;
	}

	public function getStateBitmask() : int{
		return 0b11;
	}

	public function getName() : string{
		return "Nether Wart";
	}

	public function place(Item $item, Block $blockReplace, Block $blockClicked, int $face, Vector3 $clickVector, Player $player = null) : bool{
		$down = $this->getSide(Facing::DOWN);
		if($down->getId() === Block::SOUL_SAND){
			return parent::place($item, $blockReplace, $blockClicked, $face, $clickVector, $player);
		}

		return false;
	}

	public function onNearbyBlockChange() : void{
		if($this->getSide(Facing::DOWN)->getId() !== Block::SOUL_SAND){
			$this->getLevel()->useBreakOn($this);
		}
	}

	public function ticksRandomly() : bool{
		return true;
	}

	public function onRandomTick() : void{
		if($this->age < 3 and mt_rand(0, 10) === 0){ //Still growing
			$block = clone $this;
<<<<<<< HEAD
			$block->age++;
			$this->getLevel()->getServer()->getPluginManager()->callEvent($ev = new BlockGrowEvent($this, $block));

=======
			$block->meta++;
			$ev = new BlockGrowEvent($this, $block);
			$ev->call();
>>>>>>> 495fdbd1
			if(!$ev->isCancelled()){
				$this->getLevel()->setBlock($this, $ev->getNewState());
			}
		}
	}

	public function getDropsForCompatibleTool(Item $item) : array{
		return [
			ItemFactory::get($this->getItemId(), 0, ($this->age === 3 ? mt_rand(2, 4) : 1))
		];
	}

	public function isAffectedBySilkTouch() : bool{
		return false;
	}
}<|MERGE_RESOLUTION|>--- conflicted
+++ resolved
@@ -81,15 +81,9 @@
 	public function onRandomTick() : void{
 		if($this->age < 3 and mt_rand(0, 10) === 0){ //Still growing
 			$block = clone $this;
-<<<<<<< HEAD
 			$block->age++;
-			$this->getLevel()->getServer()->getPluginManager()->callEvent($ev = new BlockGrowEvent($this, $block));
-
-=======
-			$block->meta++;
 			$ev = new BlockGrowEvent($this, $block);
 			$ev->call();
->>>>>>> 495fdbd1
 			if(!$ev->isCancelled()){
 				$this->getLevel()->setBlock($this, $ev->getNewState());
 			}
