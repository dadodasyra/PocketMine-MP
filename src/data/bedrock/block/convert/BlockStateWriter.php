--- conflicted
+++ resolved
@@ -245,17 +245,10 @@
 
 	/** @return $this */
 	public function writeSlabPosition(SlabType $slabType) : self{
-<<<<<<< HEAD
-		$this->writeBool(BlockStateNames::TOP_SLOT_BIT, match($slabType){
-			SlabType::TOP => true,
-			SlabType::BOTTOM => false,
+		$this->writeString(BlockStateNames::MC_VERTICAL_HALF, match($slabType){
+			SlabType::TOP => StringValues::MC_VERTICAL_HALF_TOP,
+			SlabType::BOTTOM => StringValues::MC_VERTICAL_HALF_BOTTOM,
 			default => throw new BlockStateSerializeException("Invalid slab type " . $slabType->name)
-=======
-		$this->writeString(BlockStateNames::MC_VERTICAL_HALF, match($slabType->id()){
-			SlabType::TOP()->id() => StringValues::MC_VERTICAL_HALF_TOP,
-			SlabType::BOTTOM()->id() => StringValues::MC_VERTICAL_HALF_BOTTOM,
-			default => throw new BlockStateSerializeException("Invalid slab type " . $slabType->name())
->>>>>>> 5eca90d4
 		});
 		return $this;
 	}
