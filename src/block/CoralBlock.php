<?php

/*
 *
 *  ____            _        _   __  __ _                  __  __ ____
 * |  _ \ ___   ___| | _____| |_|  \/  (_)_ __   ___      |  \/  |  _ \
 * | |_) / _ \ / __| |/ / _ \ __| |\/| | | '_ \ / _ \_____| |\/| | |_) |
 * |  __/ (_) | (__|   <  __/ |_| |  | | | | | |  __/_____| |  | |  __/
 * |_|   \___/ \___|_|\_\___|\__|_|  |_|_|_| |_|\___|     |_|  |_|_|
 *
 * This program is free software: you can redistribute it and/or modify
 * it under the terms of the GNU Lesser General Public License as published by
 * the Free Software Foundation, either version 3 of the License, or
 * (at your option) any later version.
 *
 * @author PocketMine Team
 * @link http://www.pocketmine.net/
 *
 *
 */

declare(strict_types=1);

namespace pocketmine\block;

use pocketmine\block\utils\BlockEventHelper;
use pocketmine\block\utils\CoralType;
use pocketmine\block\utils\CoralTypeTrait;
use pocketmine\item\Item;
use function mt_rand;

final class CoralBlock extends Opaque{
	use CoralTypeTrait;

	public function __construct(BlockIdentifier $idInfo, string $name, BlockTypeInfo $typeInfo){
		$this->coralType = CoralType::TUBE();
		parent::__construct($idInfo, $name, $typeInfo);
	}

	public function onNearbyBlockChange() : void{
		if(!$this->dead){
			$this->position->getWorld()->scheduleDelayedBlockUpdate($this->position, mt_rand(40, 200));
		}
	}

	public function onScheduledUpdate() : void{
		if(!$this->dead){
			$world = $this->position->getWorld();

			$hasWater = false;
			foreach($this->position->sides() as $vector3){
				if($world->getBlock($vector3) instanceof Water){
					$hasWater = true;
					break;
				}
			}
			if(!$hasWater){
<<<<<<< HEAD
				BlockEventHelper::die($this, (clone $this)->setDead(true));
=======
				$ev = new BlockDeathEvent($this, (clone $this)->setDead(true));
				$ev->call();
				if(!$ev->isCancelled()){
					$world->setBlock($this->position, $ev->getNewState());
				}
>>>>>>> b86b389f
			}
		}
	}

	public function getDropsForCompatibleTool(Item $item) : array{
		return [(clone $this)->setDead(true)->asItem()];
	}

	public function isAffectedBySilkTouch() : bool{
		return true;
	}
}<|MERGE_RESOLUTION|>--- conflicted
+++ resolved
@@ -55,15 +55,7 @@
 				}
 			}
 			if(!$hasWater){
-<<<<<<< HEAD
 				BlockEventHelper::die($this, (clone $this)->setDead(true));
-=======
-				$ev = new BlockDeathEvent($this, (clone $this)->setDead(true));
-				$ev->call();
-				if(!$ev->isCancelled()){
-					$world->setBlock($this->position, $ev->getNewState());
-				}
->>>>>>> b86b389f
 			}
 		}
 	}
