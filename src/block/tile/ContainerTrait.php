<?php

/*
 *
 *  ____            _        _   __  __ _                  __  __ ____
 * |  _ \ ___   ___| | _____| |_|  \/  (_)_ __   ___      |  \/  |  _ \
 * | |_) / _ \ / __| |/ / _ \ __| |\/| | | '_ \ / _ \_____| |\/| | |_) |
 * |  __/ (_) | (__|   <  __/ |_| |  | | | | | |  __/_____| |  | |  __/
 * |_|   \___/ \___|_|\_\___|\__|_|  |_|_|_| |_|\___|     |_|  |_|_|
 *
 * This program is free software: you can redistribute it and/or modify
 * it under the terms of the GNU Lesser General Public License as published by
 * the Free Software Foundation, either version 3 of the License, or
 * (at your option) any later version.
 *
 * @author PocketMine Team
 * @link http://www.pocketmine.net/
 *
 *
 */

declare(strict_types=1);

namespace pocketmine\block\tile;

use pocketmine\data\SavedDataLoadingException;
use pocketmine\inventory\Inventory;
use pocketmine\item\Item;
use pocketmine\nbt\NBT;
use pocketmine\nbt\tag\CompoundTag;
use pocketmine\nbt\tag\ListTag;
use pocketmine\nbt\tag\StringTag;
use pocketmine\world\Position;

/**
 * This trait implements most methods in the {@link Container} interface. It should only be used by Tiles.
 */
trait ContainerTrait{
	/** @var string|null */
	private $lock = null;

	abstract public function getRealInventory() : Inventory;

	protected function loadItems(CompoundTag $tag) : void{
		if(($inventoryTag = $tag->getTag(Container::TAG_ITEMS)) instanceof ListTag && $inventoryTag->getTagType() === NBT::TAG_Compound){
			$inventory = $this->getRealInventory();
			$listeners = $inventory->getListeners()->toArray();
			$inventory->getListeners()->remove(...$listeners); //prevent any events being fired by initialization

			$newContents = [];
			/** @var CompoundTag $itemNBT */
			foreach($inventoryTag as $itemNBT){
<<<<<<< HEAD
				try{
					$newContents[$itemNBT->getByte("Slot")] = Item::nbtDeserialize($itemNBT);
				}catch(SavedDataLoadingException $e){
					//TODO: not the best solution
					\GlobalLogger::get()->logException($e);
					continue;
				}
=======
				$newContents[$itemNBT->getByte(Item::TAG_SLOT)] = Item::nbtDeserialize($itemNBT);
>>>>>>> b2017c84
			}
			$inventory->setContents($newContents);

			$inventory->getListeners()->add(...$listeners);
		}

		if(($lockTag = $tag->getTag(Container::TAG_LOCK)) instanceof StringTag){
			$this->lock = $lockTag->getValue();
		}
	}

	protected function saveItems(CompoundTag $tag) : void{
		$items = [];
		foreach($this->getRealInventory()->getContents() as $slot => $item){
			$items[] = $item->nbtSerialize($slot);
		}

		$tag->setTag(Container::TAG_ITEMS, new ListTag($items, NBT::TAG_Compound));

		if($this->lock !== null){
			$tag->setString(Container::TAG_LOCK, $this->lock);
		}
	}

	/**
	 * @see Container::canOpenWith()
	 */
	public function canOpenWith(string $key) : bool{
		return $this->lock === null || $this->lock === $key;
	}

	/**
	 * @see Position::asPosition()
	 */
	abstract protected function getPosition() : Position;

	/**
	 * @see Tile::onBlockDestroyedHook()
	 */
	protected function onBlockDestroyedHook() : void{
		$inv = $this->getRealInventory();
		$pos = $this->getPosition();

		$world = $pos->getWorld();
		$dropPos = $pos->add(0.5, 0.5, 0.5);
		foreach($inv->getContents() as $k => $item){
			$world->dropItem($dropPos, $item);
		}
		$inv->clearAll();
	}
}<|MERGE_RESOLUTION|>--- conflicted
+++ resolved
@@ -23,6 +23,7 @@
 
 namespace pocketmine\block\tile;
 
+use pocketmine\data\bedrock\item\SavedItemStackData;
 use pocketmine\data\SavedDataLoadingException;
 use pocketmine\inventory\Inventory;
 use pocketmine\item\Item;
@@ -50,17 +51,13 @@
 			$newContents = [];
 			/** @var CompoundTag $itemNBT */
 			foreach($inventoryTag as $itemNBT){
-<<<<<<< HEAD
 				try{
-					$newContents[$itemNBT->getByte("Slot")] = Item::nbtDeserialize($itemNBT);
+					$newContents[$itemNBT->getByte(SavedItemStackData::TAG_SLOT)] = Item::nbtDeserialize($itemNBT);
 				}catch(SavedDataLoadingException $e){
 					//TODO: not the best solution
 					\GlobalLogger::get()->logException($e);
 					continue;
 				}
-=======
-				$newContents[$itemNBT->getByte(Item::TAG_SLOT)] = Item::nbtDeserialize($itemNBT);
->>>>>>> b2017c84
 			}
 			$inventory->setContents($newContents);
 
