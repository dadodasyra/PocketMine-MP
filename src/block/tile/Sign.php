--- conflicted
+++ resolved
@@ -140,29 +140,20 @@
 	}
 
 	protected function addAdditionalSpawnData(CompoundTag $nbt) : void{
-<<<<<<< HEAD
-		$nbt->setString(self::TAG_TEXT_BLOB, implode("\n", $this->text->getLines()));
-		$nbt->setInt(self::TAG_TEXT_COLOR, Binary::signInt($this->text->getBaseColor()->toARGB()));
-		$nbt->setByte(self::TAG_GLOWING_TEXT, $this->text->isGlowing() ? 1 : 0);
-		$nbt->setByte(self::TAG_LEGACY_BUG_RESOLVE, 1);
-=======
-		$textPolyfill = function(CompoundTag $textTag) : CompoundTag{
-			//the following are not yet used by the server, but needed to roll back any changes to glowing state or colour
-			//if the client uses dye on the sign
-			return $textTag
-				->setInt(self::TAG_TEXT_COLOR, Binary::signInt(0xff_00_00_00))
-				->setByte(self::TAG_GLOWING_TEXT, 0)
-				->setByte(self::TAG_PERSIST_FORMATTING, 1); //TODO: not sure what this is used for
-		};
-		$nbt->setTag(self::TAG_FRONT_TEXT, $textPolyfill(CompoundTag::create()
+		$nbt->setTag(self::TAG_FRONT_TEXT, CompoundTag::create()
 			->setString(self::TAG_TEXT_BLOB, implode("\n", $this->text->getLines()))
-		));
+			->setInt(self::TAG_TEXT_COLOR, Binary::signInt($this->text->getBaseColor()->toARGB()))
+			->setByte(self::TAG_GLOWING_TEXT, $this->text->isGlowing() ? 1 : 0)
+			->setByte(self::TAG_PERSIST_FORMATTING, 1) //TODO: not sure what this is used for
+		);
 		//TODO: this is not yet used by the server, but needed to rollback any client-side changes to the back text
-		$nbt->setTag(self::TAG_BACK_TEXT, $textPolyfill(CompoundTag::create()
+		$nbt->setTag(self::TAG_BACK_TEXT, CompoundTag::create()
 			->setString(self::TAG_TEXT_BLOB, "")
-		));
+			->setInt(self::TAG_TEXT_COLOR, Binary::signInt(0xff_00_00_00))
+			->setByte(self::TAG_GLOWING_TEXT, 0)
+			->setByte(self::TAG_PERSIST_FORMATTING, 1)
+		);
 		$nbt->setByte(self::TAG_WAXED, 0);
 		$nbt->setLong(self::TAG_LOCKED_FOR_EDITING_BY, $this->editorEntityRuntimeId ?? -1);
->>>>>>> 4def4d52
 	}
 }