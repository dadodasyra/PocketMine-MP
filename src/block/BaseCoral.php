--- conflicted
+++ resolved
@@ -44,20 +44,13 @@
 		}
 	}
 
-<<<<<<< HEAD
 	public function onScheduledUpdate() : void{
 		if(!$this->dead && !$this->isCoveredWithWater()){
-			$this->position->getWorld()->setBlock($this->position, $this->setDead(true));
-=======
-			//TODO: check water inside the block itself (not supported on the API yet)
-			if(!$hasWater){
-				$ev = new BlockDeathEvent($this, $this->setDead(true));
-				$ev->call();
-				if(!$ev->isCancelled()){
-					$world->setBlock($this->position, $ev->getNewState());
-				}
+			$ev = new BlockDeathEvent($this, $this->setDead(true));
+			$ev->call();
+			if(!$ev->isCancelled()){
+				$this->position->getWorld()->setBlock($this->position, $ev->getNewState());
 			}
->>>>>>> d79e6354
 		}
 	}
 
