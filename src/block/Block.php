<?php

/*
 *
 *  ____            _        _   __  __ _                  __  __ ____
 * |  _ \ ___   ___| | _____| |_|  \/  (_)_ __   ___      |  \/  |  _ \
 * | |_) / _ \ / __| |/ / _ \ __| |\/| | | '_ \ / _ \_____| |\/| | |_) |
 * |  __/ (_) | (__|   <  __/ |_| |  | | | | | |  __/_____| |  | |  __/
 * |_|   \___/ \___|_|\_\___|\__|_|  |_|_|_| |_|\___|     |_|  |_|_|
 *
 * This program is free software: you can redistribute it and/or modify
 * it under the terms of the GNU Lesser General Public License as published by
 * the Free Software Foundation, either version 3 of the License, or
 * (at your option) any later version.
 *
 * @author PocketMine Team
 * @link http://www.pocketmine.net/
 *
 *
 */

declare(strict_types=1);

/**
 * All Block classes are in here
 */
namespace pocketmine\block;

use pocketmine\block\tile\Spawnable;
use pocketmine\block\tile\Tile;
use pocketmine\block\utils\SupportType;
use pocketmine\data\runtime\RuntimeDataReader;
use pocketmine\data\runtime\RuntimeDataWriter;
use pocketmine\entity\Entity;
use pocketmine\entity\projectile\Projectile;
use pocketmine\item\enchantment\VanillaEnchantments;
use pocketmine\item\Item;
use pocketmine\item\ItemBlock;
use pocketmine\math\Axis;
use pocketmine\math\AxisAlignedBB;
use pocketmine\math\RayTraceResult;
use pocketmine\math\Vector3;
use pocketmine\nbt\tag\CompoundTag;
use pocketmine\player\Player;
use pocketmine\world\BlockTransaction;
use pocketmine\world\format\Chunk;
use pocketmine\world\Position;
use pocketmine\world\World;
use function count;
use function get_class;
use const PHP_INT_MAX;

class Block{
	public const INTERNAL_STATE_DATA_BITS = 9;
	public const INTERNAL_STATE_DATA_MASK = ~(~0 << self::INTERNAL_STATE_DATA_BITS);

	protected BlockIdentifier $idInfo;
	protected string $fallbackName;
	protected BlockTypeInfo $typeInfo;
	protected Position $position;

	/** @var AxisAlignedBB[]|null */
	protected ?array $collisionBoxes = null;

	/**
	 * @param string          $name English name of the block type (TODO: implement translations)
	 */
	public function __construct(BlockIdentifier $idInfo, string $name, BlockTypeInfo $typeInfo){
		$this->idInfo = $idInfo;
		$this->fallbackName = $name;
		$this->typeInfo = $typeInfo;
		$this->position = new Position(0, 0, 0, null);
	}

	public function __clone(){
		$this->position = clone $this->position;
	}

	/**
	 * Returns an object containing information about how to identify and store this block type, such as its legacy
	 * numeric ID(s), tile type (if any), and legacy variant metadata.
	 */
	public function getIdInfo() : BlockIdentifier{
		return $this->idInfo;
	}

	/**
	 * Returns the printable English name of the block.
	 */
	public function getName() : string{
		return $this->fallbackName;
	}

<<<<<<< HEAD
=======
	/**
	 * @deprecated
	 *
	 * Returns the legacy numeric Minecraft block ID.
	 */
	public function getId() : int{
		return $this->idInfo->getBlockId();
	}

>>>>>>> a7dfa090
	/**
	 * @internal
	 *
	 * Returns the full blockstate ID of this block. This is a compact way of representing a blockstate used to store
	 * blocks in chunks at runtime.
	 *
	 * This ID can be used to later obtain a copy of this block using {@link BlockFactory::get()}.
	 */
	public function getStateId() : int{
		return ($this->getTypeId() << self::INTERNAL_STATE_DATA_BITS) | $this->computeStateData();
	}

	/**
	 * Returns the block as an item.
	 * State information such as facing, powered/unpowered, open/closed, etc., is discarded.
	 * Type information such as colour, wood type, etc. is preserved.
	 */
	public function asItem() : Item{
		return new ItemBlock($this);
	}

<<<<<<< HEAD
	public function getRequiredTypeDataBits() : int{ return 0; }
=======
	/**
	 * @deprecated
	 *
	 * Returns the legacy Minecraft block meta value. This is a mixed-purpose value, which is used to store different
	 * things for different blocks.
	 */
	public function getMeta() : int{
		$stateMeta = $this->writeStateToMeta();
		assert(($stateMeta & ~$this->getStateBitmask()) === 0);
		return $this->idInfo->getVariant() | $stateMeta;
	}
>>>>>>> a7dfa090

	public function getRequiredStateDataBits() : int{ return 0; }

	/**
	 * @internal
	 */
	final public function decodeTypeData(int $data) : void{
		$typeBits = $this->getRequiredTypeDataBits();
		$givenBits = $typeBits;
		$reader = new RuntimeDataReader($givenBits, $data);

		$this->describeType($reader);
		$readBits = $reader->getOffset();
		if($typeBits !== $readBits){
			throw new \LogicException(get_class($this) . ": Exactly $typeBits bits of type data were provided, but $readBits were read");
		}
	}

	/**
<<<<<<< HEAD
	 * @internal
=======
	 * Returns a bitmask used to extract state bits from block metadata.
	 * This is used to remove unwanted information from the legacy meta value when getting the block as an item.
>>>>>>> a7dfa090
	 */
	final public function decodeStateData(int $data) : void{
		$typeBits = $this->getRequiredTypeDataBits();
		$stateBits = $this->getRequiredStateDataBits();
		$givenBits = $typeBits + $stateBits;
		$reader = new RuntimeDataReader($givenBits, $data);
		$this->decodeTypeData($reader->readInt($typeBits));

		$this->describeState($reader);
		$readBits = $reader->getOffset() - $typeBits;
		if($stateBits !== $readBits){
			throw new \LogicException(get_class($this) . ": Exactly $stateBits bits of state data were provided, but $readBits were read");
		}
	}

	/**
	 * @internal
	 */
	final public function computeTypeData() : int{
		$typeBits = $this->getRequiredTypeDataBits();
		$requiredBits = $typeBits;
		$writer = new RuntimeDataWriter($requiredBits);

		$this->describeType($writer);
		$writtenBits = $writer->getOffset();
		if($typeBits !== $writtenBits){
			throw new \LogicException(get_class($this) . ": Exactly $typeBits bits of type data were expected, but $writtenBits were written");
		}

		return $writer->getValue();
	}

	/**
	 * @internal
	 */
	final public function computeStateData() : int{
		$typeBits = $this->getRequiredTypeDataBits();
		$stateBits = $this->getRequiredStateDataBits();
		$requiredBits = $typeBits + $stateBits;
		$writer = new RuntimeDataWriter($requiredBits);
		$writer->int($typeBits, $this->computeTypeData());

		$this->describeState($writer);
		$writtenBits = $writer->getOffset() - $typeBits;
		if($stateBits !== $writtenBits){
			throw new \LogicException(get_class($this) . ": Exactly $stateBits bits of state data were expected, but $writtenBits were written");
		}

		return $writer->getValue();
	}

	protected function describeType(RuntimeDataReader|RuntimeDataWriter $w) : void{
		//NOOP
	}

	protected function describeState(RuntimeDataReader|RuntimeDataWriter $w) : void{
		//NOOP
	}

	/**
	 * Called when this block is created, set, or has a neighbouring block update, to re-detect dynamic properties which
	 * are not saved on the world.
	 *
	 * Clears any cached precomputed objects, such as bounding boxes. Remove any outdated precomputed things such as
	 * AABBs and force recalculation.
	 *
	 * A replacement block may be returned. This is useful if the block type changed due to reading of world data (e.g.
	 * data from a block entity).
	 */
	public function readStateFromWorld() : Block{
		$this->collisionBoxes = null;

		return $this;
	}

	/**
	 * Writes information about the block into the world. This writes the blockstate ID into the chunk, and creates
	 * and/or removes tiles as necessary.
	 *
	 * Note: Do not call this directly. Pass the block to {@link World::setBlock()} instead.
	 */
	public function writeStateToWorld() : void{
		$world = $this->position->getWorld();
		$world->getOrLoadChunkAtPosition($this->position)->setFullBlock($this->position->x & Chunk::COORD_MASK, $this->position->y, $this->position->z & Chunk::COORD_MASK, $this->getStateId());

		$tileType = $this->idInfo->getTileClass();
		$oldTile = $world->getTile($this->position);
		if($oldTile !== null){
			if($tileType === null || !($oldTile instanceof $tileType)){
				$oldTile->close();
				$oldTile = null;
			}elseif($oldTile instanceof Spawnable){
				$oldTile->clearSpawnCompoundCache(); //destroy old network cache
			}
		}
		if($oldTile === null && $tileType !== null){
			/**
			 * @var Tile $tile
			 * @see Tile::__construct()
			 */
			$tile = new $tileType($world, $this->position->asVector3());
			$world->addTile($tile);
		}
	}

	/**
	 * Returns a type ID that identifies this type of block. This does not include information like facing, open/closed,
	 * powered/unpowered, etc.
	 */
	public function getTypeId() : int{
		return $this->idInfo->getBlockTypeId();
	}

	/**
	 * Returns whether the given block has an equivalent type to this one. This compares the type IDs.
	 */
	public function isSameType(Block $other) : bool{
		return $this->getTypeId() === $other->getTypeId();
	}

	/**
	 * Returns whether the given block has the same type and properties as this block.
	 */
	public function isSameState(Block $other) : bool{
		return $this->getStateId() === $other->getStateId();
	}

	/**
	 * @return string[]
	 */
	public function getTypeTags() : array{
		return $this->typeInfo->getTypeTags();
	}

	/**
	 * Returns whether this block type has the given type tag. Type tags are used as a dynamic way to tag blocks as
	 * having certain properties, allowing type checks which are more dynamic than hardcoding a bunch of IDs or a bunch
	 * of instanceof checks.
	 *
	 * For example, grass blocks, dirt, farmland, podzol and mycelium are all dirt-like blocks, and support the
	 * placement of blocks like flowers, so they have a common tag which allows them to be identified as such.
	 */
	public function hasTypeTag(string $tag) : bool{
		return $this->typeInfo->hasTypeTag($tag);
	}

	/**
	 * AKA: Block->isPlaceable
	 */
	public function canBePlaced() : bool{
		return true;
	}

	/**
	 * Returns whether this block can be replaced by another block placed in the same position.
	 */
	public function canBeReplaced() : bool{
		return false;
	}

	/**
	 * Returns whether this block can replace the given block in the given placement conditions.
	 * This is used to allow slabs of the same type to combine into double slabs.
	 */
	public function canBePlacedAt(Block $blockReplace, Vector3 $clickVector, int $face, bool $isClickedBlock) : bool{
		return $blockReplace->canBeReplaced();
	}

	/**
	 * Generates a block transaction to set all blocks affected by placing this block. Usually this is just the block
	 * itself, but may be multiple blocks in some cases (such as doors).
	 *
	 * @return bool whether the placement should go ahead
	 */
	public function place(BlockTransaction $tx, Item $item, Block $blockReplace, Block $blockClicked, int $face, Vector3 $clickVector, ?Player $player = null) : bool{
		$tx->addBlock($blockReplace->position, $this);
		return true;
	}

	/**
	 * Called immediately after the block has been placed in the world. Since placement uses a block transaction, some
	 * things may not be possible until after the transaction has been executed.
	 */
	public function onPostPlace() : void{

	}

	/**
	 * Returns an object containing information about the destruction requirements of this block.
	 */
	public function getBreakInfo() : BlockBreakInfo{
		return $this->typeInfo->getBreakInfo();
	}

	/**
	 * Do the actions needed so the block is broken with the Item
	 *
	 * @param Item[] &$returnedItems Items to be added to the target's inventory (or dropped, if full)
	 */
	public function onBreak(Item $item, ?Player $player = null, array &$returnedItems = []) : bool{
		$world = $this->position->getWorld();
		if(($t = $world->getTile($this->position)) !== null){
			$t->onBlockDestroyed();
		}
		$world->setBlock($this->position, VanillaBlocks::AIR());
		return true;
	}

	/**
	 * Called when this block or a block immediately adjacent to it changes state.
	 */
	public function onNearbyBlockChange() : void{

	}

	/**
	 * Returns whether random block updates will be done on this block.
	 */
	public function ticksRandomly() : bool{
		return false;
	}

	/**
	 * Called when this block is randomly updated due to chunk ticking.
	 * WARNING: This will not be called if {@link Block::ticksRandomly()} does not return true!
	 */
	public function onRandomTick() : void{

	}

	/**
	 * Called when this block is updated by the delayed blockupdate scheduler in the world.
	 */
	public function onScheduledUpdate() : void{

	}

	/**
	 * Do actions when interacted by Item. Returns if it has done anything
	 *
	 * @param Item[] &$returnedItems Items to be added to the target's inventory (or dropped, if the inventory is full)
	 */
	public function onInteract(Item $item, int $face, Vector3 $clickVector, ?Player $player = null, array &$returnedItems = []) : bool{
		return false;
	}

	/**
	 * Called when this block is attacked (left-clicked) by a player attempting to start breaking it in survival.
	 *
	 * @return bool if an action took place, prevents starting to break the block if true.
	 */
	public function onAttack(Item $item, int $face, ?Player $player = null) : bool{
		return false;
	}

	/**
	 * Returns a multiplier applied to the velocity of entities moving on top of this block. A higher value will make
	 * the block more slippery (like ice).
	 *
	 * @return float 0.0-1.0
	 */
	public function getFrictionFactor() : float{
		return 0.6;
	}

	/**
	 * Returns the amount of light emitted by this block.
	 *
	 * @return int 0-15
	 */
	public function getLightLevel() : int{
		return 0;
	}

	/**
	 * Returns the amount of light this block will filter out when light passes through this block.
	 * This value is used in light spread calculation.
	 *
	 * @return int 0-15
	 */
	public function getLightFilter() : int{
		return $this->isTransparent() ? 0 : 15;
	}

	/**
	 * Returns whether this block blocks direct sky light from passing through it. This is independent from the light
	 * filter value, which is used during propagation.
	 *
	 * In most cases, this is the same as isTransparent(); however, some special cases exist such as leaves and cobwebs,
	 * which don't have any additional effect on light propagation, but don't allow direct sky light to pass through.
	 */
	public function blocksDirectSkyLight() : bool{
		return $this->getLightFilter() > 0;
	}

	public function isTransparent() : bool{
		return false;
	}

	public function isSolid() : bool{
		return true;
	}

	/**
	 * AKA: Block->isFlowable
	 */
	public function canBeFlowedInto() : bool{
		return false;
	}

	/**
	 * Returns whether entities can climb up this block.
	 */
	public function canClimb() : bool{
		return false;
	}

	final public function getPosition() : Position{
		return $this->position;
	}

	/**
	 * @internal
	 */
	final public function position(World $world, int $x, int $y, int $z) : void{
		$this->position = new Position($x, $y, $z, $world);
	}

	/**
	 * Returns an array of Item objects to be dropped
	 *
	 * @return Item[]
	 */
	public function getDrops(Item $item) : array{
		if($this->getBreakInfo()->isToolCompatible($item)){
			if($this->isAffectedBySilkTouch() && $item->hasEnchantment(VanillaEnchantments::SILK_TOUCH())){
				return $this->getSilkTouchDrops($item);
			}

			return $this->getDropsForCompatibleTool($item);
		}

		return $this->getDropsForIncompatibleTool($item);
	}

	/**
	 * Returns an array of Items to be dropped when the block is broken using the correct tool type.
	 *
	 * @return Item[]
	 */
	public function getDropsForCompatibleTool(Item $item) : array{
		return [$this->asItem()];
	}

	/**
	 * Returns the items dropped by this block when broken with an incorrect tool type (or tool with a too-low tier).
	 *
	 * @return Item[]
	 */
	public function getDropsForIncompatibleTool(Item $item) : array{
		return [];
	}

	/**
	 * Returns an array of Items to be dropped when the block is broken using a compatible Silk Touch-enchanted tool.
	 *
	 * @return Item[]
	 */
	public function getSilkTouchDrops(Item $item) : array{
		return [$this->asItem()];
	}

	/**
	 * Returns how much XP will be dropped by breaking this block with the given item.
	 */
	public function getXpDropForTool(Item $item) : int{
		if($item->hasEnchantment(VanillaEnchantments::SILK_TOUCH()) || !$this->getBreakInfo()->isToolCompatible($item)){
			return 0;
		}

		return $this->getXpDropAmount();
	}

	/**
	 * Returns how much XP this block will drop when broken with an appropriate tool.
	 */
	protected function getXpDropAmount() : int{
		return 0;
	}

	/**
	 * Returns whether Silk Touch enchanted tools will cause this block to drop as itself.
	 */
	public function isAffectedBySilkTouch() : bool{
		return false;
	}

	/**
	 * Returns the item that players will equip when middle-clicking on this block.
	 * If addUserData is true, additional data may be added, such as banner patterns, chest contents, etc.
	 */
	public function getPickedItem(bool $addUserData = false) : Item{
		$item = $this->asItem();
		if($addUserData){
			$tile = $this->position->getWorld()->getTile($this->position);
			if($tile instanceof Tile){
				$nbt = $tile->getCleanedNBT();
				if($nbt instanceof CompoundTag){
					$item->setCustomBlockData($nbt);
					$item->setLore(["+(DATA)"]);
				}
			}
		}
		return $item;
	}

	/**
	 * Returns the time in ticks which the block will fuel a furnace for.
	 */
	public function getFuelTime() : int{
		return 0;
	}

	/**
	 * Returns the maximum number of this block that can fit into a single item stack.
	 */
	public function getMaxStackSize() : int{
		return 64;
	}

	public function isFireProofAsItem() : bool{
		return false;
	}

	/**
	 * Returns the chance that the block will catch fire from nearby fire sources. Higher values lead to faster catching
	 * fire.
	 */
	public function getFlameEncouragement() : int{
		return 0;
	}

	/**
	 * Returns the base flammability of this block. Higher values lead to the block burning away more quickly.
	 */
	public function getFlammability() : int{
		return 0;
	}

	/**
	 * Returns whether fire lit on this block will burn indefinitely.
	 */
	public function burnsForever() : bool{
		return false;
	}

	/**
	 * Returns whether this block can catch fire.
	 */
	public function isFlammable() : bool{
		return $this->getFlammability() > 0;
	}

	/**
	 * Called when this block is burned away by being on fire.
	 */
	public function onIncinerate() : void{

	}

	/**
	 * Returns the Block on the side $side, works like Vector3::getSide()
	 *
	 * @return Block
	 */
	public function getSide(int $side, int $step = 1){
		if($this->position->isValid()){
			return $this->position->getWorld()->getBlock($this->position->getSide($side, $step));
		}

		throw new \LogicException("Block does not have a valid world");
	}

	/**
	 * Returns the 4 blocks on the horizontal axes around the block (north, south, east, west)
	 *
	 * @return Block[]|\Generator
	 * @phpstan-return \Generator<int, Block, void, void>
	 */
	public function getHorizontalSides() : \Generator{
		$world = $this->position->getWorld();
		foreach($this->position->sidesAroundAxis(Axis::Y) as $vector3){
			yield $world->getBlock($vector3);
		}
	}

	/**
	 * Returns the six blocks around this block.
	 *
	 * @return Block[]|\Generator
	 * @phpstan-return \Generator<int, Block, void, void>
	 */
	public function getAllSides() : \Generator{
		$world = $this->position->getWorld();
		foreach($this->position->sides() as $vector3){
			yield $world->getBlock($vector3);
		}
	}

	/**
	 * Returns a list of blocks that this block is part of. In most cases, only contains the block itself, but in cases
	 * such as double plants, beds and doors, will contain both halves.
	 *
	 * @return Block[]
	 */
	public function getAffectedBlocks() : array{
		return [$this];
	}

	/**
	 * @return string
	 */
	public function __toString(){
		return "Block[" . $this->getName() . "] (" . $this->getTypeId() . ":" . $this->computeStateData() . ")";
	}

	/**
	 * Returns whether any of the block's collision boxes intersect with the given AxisAlignedBB.
	 */
	public function collidesWithBB(AxisAlignedBB $bb) : bool{
		foreach($this->getCollisionBoxes() as $bb2){
			if($bb->intersectsWith($bb2)){
				return true;
			}
		}

		return false;
	}

	/**
	 * Returns whether the block has actions to be executed when an entity enters its cell (full cube space).
	 *
	 * @see Block::onEntityInside()
	 */
	public function hasEntityCollision() : bool{
		return false;
	}

	/**
	 * Called when an entity's bounding box clips inside this block's cell. Note that the entity may not be intersecting
	 * with the collision box or bounding box.
	 *
	 * WARNING: This will not be called if {@link Block::hasEntityCollision()} returns false.
	 *
	 * @return bool Whether the block is still the same after the intersection. If it changed (e.g. due to an explosive
	 * being ignited), this should return false.
	 */
	public function onEntityInside(Entity $entity) : bool{
		return true;
	}

	/**
	 * Returns a direction vector describing which way an entity intersecting this block should be pushed.
	 * This is used by liquids to push entities in liquid currents.
	 *
	 * The returned vector is summed with vectors from every other block the entity is intersecting, and normalized to
	 * produce a final direction vector.
	 *
	 * WARNING: This will not be called if {@link Block::hasEntityCollision()} does not return true!
	 */
	public function addVelocityToEntity(Entity $entity) : ?Vector3{
		return null;
	}

	/**
	 * Called when an entity lands on this block (usually due to falling).
	 * @return float|null The new vertical velocity of the entity, or null if unchanged.
	 */
	public function onEntityLand(Entity $entity) : ?float{
		return null;
	}

	/**
<<<<<<< HEAD
	 * Called when a projectile collides with one of this block's collision boxes.
	 */
	public function onProjectileHit(Projectile $projectile, RayTraceResult $hitResult) : void{
		//NOOP
	}

	/**
=======
	 * Returns an array of collision bounding boxes for this block.
	 * These are used for:
	 * - entity movement collision checks (to ensure entities can't clip through blocks)
	 * - projectile flight paths
	 * - block placement (to ensure the player can't place blocks inside itself or another entity)
	 * - anti-cheat checks in plugins
	 *
>>>>>>> a7dfa090
	 * @return AxisAlignedBB[]
	 */
	final public function getCollisionBoxes() : array{
		if($this->collisionBoxes === null){
			$this->collisionBoxes = $this->recalculateCollisionBoxes();
			$extraOffset = $this->getModelPositionOffset();
			$offset = $extraOffset !== null ? $this->position->addVector($extraOffset) : $this->position;
			foreach($this->collisionBoxes as $bb){
				$bb->offset($offset->x, $offset->y, $offset->z);
			}
		}

		return $this->collisionBoxes;
	}

	/**
	 * Returns an additional fractional vector to shift the block model's position by based on the current position.
	 * Used to randomize position of things like bamboo canes and tall grass.
	 */
	public function getModelPositionOffset() : ?Vector3{
		return null;
	}

	/**
	 * @return AxisAlignedBB[]
	 */
	protected function recalculateCollisionBoxes() : array{
		return [AxisAlignedBB::one()];
	}

	/**
	 * Returns the type of support that the block can provide on the given face. This is used to determine whether
	 * blocks placed on the given face can be supported by this block.
	 */
	public function getSupportType(int $facing) : SupportType{
		return SupportType::FULL();
	}

	public function isFullCube() : bool{
		$bb = $this->getCollisionBoxes();

		return count($bb) === 1 && $bb[0]->getAverageEdgeLength() >= 1 && $bb[0]->isCube();
	}

	/**
	 * Performs a ray trace along the line between the two positions using the block's collision boxes.
	 * Returns the intersection point closest to pos1, or null if no intersection occurred.
	 */
	public function calculateIntercept(Vector3 $pos1, Vector3 $pos2) : ?RayTraceResult{
		$bbs = $this->getCollisionBoxes();
		if(count($bbs) === 0){
			return null;
		}

		/** @var RayTraceResult|null $currentHit */
		$currentHit = null;
		/** @var int|float $currentDistance */
		$currentDistance = PHP_INT_MAX;

		foreach($bbs as $bb){
			$nextHit = $bb->calculateIntercept($pos1, $pos2);
			if($nextHit === null){
				continue;
			}

			$nextDistance = $nextHit->hitVector->distanceSquared($pos1);
			if($nextDistance < $currentDistance){
				$currentHit = $nextHit;
				$currentDistance = $nextDistance;
			}
		}

		return $currentHit;
	}
}<|MERGE_RESOLUTION|>--- conflicted
+++ resolved
@@ -91,25 +91,13 @@
 		return $this->fallbackName;
 	}
 
-<<<<<<< HEAD
-=======
-	/**
-	 * @deprecated
-	 *
-	 * Returns the legacy numeric Minecraft block ID.
-	 */
-	public function getId() : int{
-		return $this->idInfo->getBlockId();
-	}
-
->>>>>>> a7dfa090
 	/**
 	 * @internal
 	 *
 	 * Returns the full blockstate ID of this block. This is a compact way of representing a blockstate used to store
 	 * blocks in chunks at runtime.
 	 *
-	 * This ID can be used to later obtain a copy of this block using {@link BlockFactory::get()}.
+	 * This ID can be used to later obtain a copy of this block using {@link BlockFactory::fromStateId()}.
 	 */
 	public function getStateId() : int{
 		return ($this->getTypeId() << self::INTERNAL_STATE_DATA_BITS) | $this->computeStateData();
@@ -124,21 +112,7 @@
 		return new ItemBlock($this);
 	}
 
-<<<<<<< HEAD
 	public function getRequiredTypeDataBits() : int{ return 0; }
-=======
-	/**
-	 * @deprecated
-	 *
-	 * Returns the legacy Minecraft block meta value. This is a mixed-purpose value, which is used to store different
-	 * things for different blocks.
-	 */
-	public function getMeta() : int{
-		$stateMeta = $this->writeStateToMeta();
-		assert(($stateMeta & ~$this->getStateBitmask()) === 0);
-		return $this->idInfo->getVariant() | $stateMeta;
-	}
->>>>>>> a7dfa090
 
 	public function getRequiredStateDataBits() : int{ return 0; }
 
@@ -158,12 +132,7 @@
 	}
 
 	/**
-<<<<<<< HEAD
 	 * @internal
-=======
-	 * Returns a bitmask used to extract state bits from block metadata.
-	 * This is used to remove unwanted information from the legacy meta value when getting the block as an item.
->>>>>>> a7dfa090
 	 */
 	final public function decodeStateData(int $data) : void{
 		$typeBits = $this->getRequiredTypeDataBits();
@@ -747,7 +716,6 @@
 	}
 
 	/**
-<<<<<<< HEAD
 	 * Called when a projectile collides with one of this block's collision boxes.
 	 */
 	public function onProjectileHit(Projectile $projectile, RayTraceResult $hitResult) : void{
@@ -755,7 +723,6 @@
 	}
 
 	/**
-=======
 	 * Returns an array of collision bounding boxes for this block.
 	 * These are used for:
 	 * - entity movement collision checks (to ensure entities can't clip through blocks)
@@ -763,7 +730,6 @@
 	 * - block placement (to ensure the player can't place blocks inside itself or another entity)
 	 * - anti-cheat checks in plugins
 	 *
->>>>>>> a7dfa090
 	 * @return AxisAlignedBB[]
 	 */
 	final public function getCollisionBoxes() : array{
