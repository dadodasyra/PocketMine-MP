--- conflicted
+++ resolved
@@ -86,12 +86,8 @@
 	 *
 	 * Calling this method also lazily initializes the $classMap inheritance tree of handler lists.
 	 *
-<<<<<<< HEAD
 	 * @phpstan-template TEvent of Event|AsyncEvent
 	 * @phpstan-param class-string<TEvent> $event
-=======
-	 * @phpstan-param class-string<covariant Event> $event
->>>>>>> c7c20d4d
 	 *
 	 * @throws \ReflectionException
 	 * @throws \InvalidArgumentException
