--- conflicted
+++ resolved
@@ -313,12 +313,8 @@
 	}
 
 	/**
-<<<<<<< HEAD
 	 * @phpstan-template TEvent of Event|AsyncEvent
 	 * @phpstan-param class-string<TEvent> $event
-=======
-	 * @phpstan-param class-string<covariant Event> $event
->>>>>>> c7c20d4d
 	 */
 	public static function getEventHandlerTimings(string $event, string $handlerName, string $group) : TimingsHandler{
 		if(!isset(self::$eventHandlers[$event][$handlerName])){
