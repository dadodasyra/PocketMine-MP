<?php

/*
 *
 *  ____            _        _   __  __ _                  __  __ ____
 * |  _ \ ___   ___| | _____| |_|  \/  (_)_ __   ___      |  \/  |  _ \
 * | |_) / _ \ / __| |/ / _ \ __| |\/| | | '_ \ / _ \_____| |\/| | |_) |
 * |  __/ (_) | (__|   <  __/ |_| |  | | | | | |  __/_____| |  | |  __/
 * |_|   \___/ \___|_|\_\___|\__|_|  |_|_|_| |_|\___|     |_|  |_|_|
 *
 * This program is free software: you can redistribute it and/or modify
 * it under the terms of the GNU Lesser General Public License as published by
 * the Free Software Foundation, either version 3 of the License, or
 * (at your option) any later version.
 *
 * @author PocketMine Team
 * @link http://www.pocketmine.net/
 *
 *
 */

declare(strict_types=1);

namespace pocketmine\timings;

use pocketmine\block\tile\Tile;
use pocketmine\entity\Entity;
use pocketmine\network\mcpe\protocol\ClientboundPacket;
use pocketmine\network\mcpe\protocol\ServerboundPacket;
use pocketmine\scheduler\TaskHandler;

abstract class Timings{
	public const INCLUDED_BY_OTHER_TIMINGS_PREFIX = "** ";

	private static bool $initialized = false;

	public static TimingsHandler $fullTick;
	public static TimingsHandler $serverTick;
	public static TimingsHandler $serverInterrupts;
	public static TimingsHandler $memoryManager;
	public static TimingsHandler $garbageCollector;
	public static TimingsHandler $titleTick;
	public static TimingsHandler $playerNetworkSend;
	public static TimingsHandler $playerNetworkSendCompress;
	public static TimingsHandler $playerNetworkSendCompressBroadcast;
	public static TimingsHandler $playerNetworkSendCompressSessionBuffer;
<<<<<<< HEAD
	public static TimingsHandler $playerNetworkSendEncrypt;
	public static TimingsHandler $playerNetworkReceive;
	public static TimingsHandler $playerNetworkReceiveDecompress;
	public static TimingsHandler $playerNetworkReceiveDecrypt;
	public static TimingsHandler $playerChunkOrder;
	public static TimingsHandler $playerChunkSend;
	public static TimingsHandler $connection;
	public static TimingsHandler $scheduler;
	public static TimingsHandler $serverCommand;
	public static TimingsHandler $worldLoad;
	public static TimingsHandler $worldSave;
	public static TimingsHandler $population;
	public static TimingsHandler $generationCallback;
	public static TimingsHandler $permissibleCalculation;
	public static TimingsHandler $permissibleCalculationDiff;
	public static TimingsHandler $permissibleCalculationCallback;
	public static TimingsHandler $entityMove;
	public static TimingsHandler $playerCheckNearEntities;
	public static TimingsHandler $tickEntity;
	public static TimingsHandler $tickTileEntity;
	public static TimingsHandler $entityBaseTick;
	public static TimingsHandler $livingEntityBaseTick;

	public static TimingsHandler $schedulerSync;
	public static TimingsHandler $schedulerAsync;

	public static TimingsHandler $playerCommand;

	public static TimingsHandler $craftingDataCacheRebuild;

	public static TimingsHandler $syncPlayerDataLoad;
	public static TimingsHandler $syncPlayerDataSave;
=======

	/** @var TimingsHandler */
	public static $playerNetworkSendEncrypt;
	/** @var TimingsHandler */
	public static $playerNetworkReceive;
	/** @var TimingsHandler */
	public static $playerNetworkReceiveDecompress;
	/** @var TimingsHandler */
	public static $playerNetworkReceiveDecrypt;
	/** @var TimingsHandler */
	public static $playerChunkOrder;
	/** @var TimingsHandler */
	public static $playerChunkSend;
	/** @var TimingsHandler */
	public static $connection;
	/** @var TimingsHandler */
	public static $scheduler;
	/** @var TimingsHandler */
	public static $serverCommand;
	/** @var TimingsHandler */
	public static $worldLoad;
	/** @var TimingsHandler */
	public static $worldSave;
	/** @var TimingsHandler */
	public static $population;
	/** @var TimingsHandler */
	public static $generationCallback;
	/** @var TimingsHandler */
	public static $permissibleCalculation;
	/** @var TimingsHandler */
	public static $permissibleCalculationDiff;
	/** @var TimingsHandler */
	public static $permissibleCalculationCallback;

	/** @var TimingsHandler */
	public static $entityMove;

	public static TimingsHandler $entityMoveCollision;

	public static TimingsHandler $projectileMove;
	public static TimingsHandler $projectileMoveRayTrace;

	/** @var TimingsHandler */
	public static $playerCheckNearEntities;
	/** @var TimingsHandler */
	public static $tickEntity;
	/** @var TimingsHandler */
	public static $tickTileEntity;

	/** @var TimingsHandler */
	public static $entityBaseTick;
	/** @var TimingsHandler */
	public static $livingEntityBaseTick;

	public static TimingsHandler $itemEntityBaseTick;

	/** @var TimingsHandler */
	public static $schedulerSync;
	/** @var TimingsHandler */
	public static $schedulerAsync;

	/** @var TimingsHandler */
	public static $playerCommand;

	/** @var TimingsHandler */
	public static $craftingDataCacheRebuild;

	/** @var TimingsHandler */
	public static $syncPlayerDataLoad;
	/** @var TimingsHandler */
	public static $syncPlayerDataSave;
>>>>>>> 8408da85

	/** @var TimingsHandler[] */
	public static array $entityTypeTimingMap = [];
	/** @var TimingsHandler[] */
	public static array $tileEntityTypeTimingMap = [];
	/** @var TimingsHandler[] */
	public static array $packetReceiveTimingMap = [];

	/** @var TimingsHandler[] */
	private static array $packetDecodeTimingMap = [];
	/** @var TimingsHandler[] */
	private static array $packetHandleTimingMap = [];

	/** @var TimingsHandler[] */
	private static array $packetEncodeTimingMap = [];

	/** @var TimingsHandler[] */
	public static array $packetSendTimingMap = [];
	/** @var TimingsHandler[] */
	public static array $pluginTaskTimingMap = [];

	/**
	 * @var TimingsHandler[]
	 * @phpstan-var array<string, TimingsHandler>
	 */
	private static array $commandTimingMap = [];

	public static TimingsHandler $broadcastPackets;

	public static TimingsHandler $playerMove;

	public static function init() : void{
		if(self::$initialized){
			return;
		}
		self::$initialized = true;

		self::$fullTick = new TimingsHandler("Full Server Tick");
		self::$serverTick = new TimingsHandler(self::INCLUDED_BY_OTHER_TIMINGS_PREFIX . "Server Tick Update Cycle", self::$fullTick);
		self::$serverInterrupts = new TimingsHandler(self::INCLUDED_BY_OTHER_TIMINGS_PREFIX . "Server Mid-Tick Processing", self::$fullTick);
		self::$memoryManager = new TimingsHandler("Memory Manager");
		self::$garbageCollector = new TimingsHandler("Garbage Collector", self::$memoryManager);
		self::$titleTick = new TimingsHandler("Console Title Tick");

		self::$connection = new TimingsHandler("Connection Handler");

		self::$playerNetworkSend = new TimingsHandler("Player Network Send", self::$connection);
		self::$playerNetworkSendCompress = new TimingsHandler(self::INCLUDED_BY_OTHER_TIMINGS_PREFIX . "Player Network Send - Compression", self::$playerNetworkSend);
		self::$playerNetworkSendCompressBroadcast = new TimingsHandler(self::INCLUDED_BY_OTHER_TIMINGS_PREFIX . "Player Network Send - Compression (Broadcast)", self::$playerNetworkSendCompress);
		self::$playerNetworkSendCompressSessionBuffer = new TimingsHandler(self::INCLUDED_BY_OTHER_TIMINGS_PREFIX . "Player Network Send - Compression (Session Buffer)", self::$playerNetworkSendCompress);
		self::$playerNetworkSendEncrypt = new TimingsHandler(self::INCLUDED_BY_OTHER_TIMINGS_PREFIX . "Player Network Send - Encryption", self::$playerNetworkSend);

		self::$playerNetworkReceive = new TimingsHandler("Player Network Receive", self::$connection);
		self::$playerNetworkReceiveDecompress = new TimingsHandler(self::INCLUDED_BY_OTHER_TIMINGS_PREFIX . "Player Network Receive - Decompression", self::$playerNetworkReceive);
		self::$playerNetworkReceiveDecrypt = new TimingsHandler(self::INCLUDED_BY_OTHER_TIMINGS_PREFIX . "Player Network Receive - Decryption", self::$playerNetworkReceive);

		self::$broadcastPackets = new TimingsHandler(self::INCLUDED_BY_OTHER_TIMINGS_PREFIX . "Broadcast Packets", self::$playerNetworkSend);

		self::$playerMove = new TimingsHandler("Player Movement");
		self::$playerChunkOrder = new TimingsHandler("Player Order Chunks");
		self::$playerChunkSend = new TimingsHandler(self::INCLUDED_BY_OTHER_TIMINGS_PREFIX . "Player Network Send - Chunks", self::$playerNetworkSend);
		self::$scheduler = new TimingsHandler("Scheduler");
		self::$serverCommand = new TimingsHandler("Server Command");
		self::$worldLoad = new TimingsHandler("World Load");
		self::$worldSave = new TimingsHandler("World Save");
		self::$population = new TimingsHandler("World Population");
		self::$generationCallback = new TimingsHandler("World Generation Callback");
		self::$permissibleCalculation = new TimingsHandler("Permissible Calculation");
		self::$permissibleCalculationDiff = new TimingsHandler(self::INCLUDED_BY_OTHER_TIMINGS_PREFIX . "Permissible Calculation - Diff", self::$permissibleCalculation);
		self::$permissibleCalculationCallback = new TimingsHandler(self::INCLUDED_BY_OTHER_TIMINGS_PREFIX . "Permissible Calculation - Callbacks", self::$permissibleCalculation);

		self::$syncPlayerDataLoad = new TimingsHandler("Player Data Load");
		self::$syncPlayerDataSave = new TimingsHandler("Player Data Save");

		self::$entityMove = new TimingsHandler(self::INCLUDED_BY_OTHER_TIMINGS_PREFIX . "Entity Movement");
		self::$entityMoveCollision = new TimingsHandler(self::INCLUDED_BY_OTHER_TIMINGS_PREFIX . "Entity Movement - Collision Checks", self::$entityMove);

		self::$projectileMove = new TimingsHandler(self::INCLUDED_BY_OTHER_TIMINGS_PREFIX . "Projectile Movement", self::$entityMove);
		self::$projectileMoveRayTrace = new TimingsHandler(self::INCLUDED_BY_OTHER_TIMINGS_PREFIX . "Projectile Movement - Ray Tracing", self::$projectileMove);

		self::$playerCheckNearEntities = new TimingsHandler(self::INCLUDED_BY_OTHER_TIMINGS_PREFIX . "checkNearEntities");
		self::$tickEntity = new TimingsHandler(self::INCLUDED_BY_OTHER_TIMINGS_PREFIX . "Entity Tick");
		self::$tickTileEntity = new TimingsHandler(self::INCLUDED_BY_OTHER_TIMINGS_PREFIX . "Block Entity Tick");

		self::$entityBaseTick = new TimingsHandler(self::INCLUDED_BY_OTHER_TIMINGS_PREFIX . "Entity Base Tick");
		self::$livingEntityBaseTick = new TimingsHandler(self::INCLUDED_BY_OTHER_TIMINGS_PREFIX . "Entity Base Tick - Living");
		self::$itemEntityBaseTick = new TimingsHandler(self::INCLUDED_BY_OTHER_TIMINGS_PREFIX . "Entity Base Tick - ItemEntity");

		self::$schedulerSync = new TimingsHandler(self::INCLUDED_BY_OTHER_TIMINGS_PREFIX . "Scheduler - Sync Tasks");
		self::$schedulerAsync = new TimingsHandler(self::INCLUDED_BY_OTHER_TIMINGS_PREFIX . "Scheduler - Async Tasks");

		self::$playerCommand = new TimingsHandler(self::INCLUDED_BY_OTHER_TIMINGS_PREFIX . "Player Command");
		self::$craftingDataCacheRebuild = new TimingsHandler(self::INCLUDED_BY_OTHER_TIMINGS_PREFIX . "Build CraftingDataPacket Cache");

	}

	public static function getScheduledTaskTimings(TaskHandler $task, int $period) : TimingsHandler{
		self::init();
		$name = "Task: " . $task->getOwnerName() . " Runnable: " . $task->getTaskName();

		if($period > 0){
			$name .= "(interval:" . $period . ")";
		}else{
			$name .= "(Single)";
		}

		if(!isset(self::$pluginTaskTimingMap[$name])){
			self::$pluginTaskTimingMap[$name] = new TimingsHandler($name, self::$schedulerSync);
		}

		return self::$pluginTaskTimingMap[$name];
	}

	public static function getEntityTimings(Entity $entity) : TimingsHandler{
		self::init();
		$entityType = (new \ReflectionClass($entity))->getShortName();
		if(!isset(self::$entityTypeTimingMap[$entityType])){
			self::$entityTypeTimingMap[$entityType] = new TimingsHandler(self::INCLUDED_BY_OTHER_TIMINGS_PREFIX . "Entity Tick - " . $entityType, self::$tickEntity);
		}

		return self::$entityTypeTimingMap[$entityType];
	}

	public static function getTileEntityTimings(Tile $tile) : TimingsHandler{
		self::init();
		$tileType = (new \ReflectionClass($tile))->getShortName();
		if(!isset(self::$tileEntityTypeTimingMap[$tileType])){
			self::$tileEntityTypeTimingMap[$tileType] = new TimingsHandler(self::INCLUDED_BY_OTHER_TIMINGS_PREFIX . "Block Entity Tick - " . $tileType, self::$tickTileEntity);
		}

		return self::$tileEntityTypeTimingMap[$tileType];
	}

	public static function getReceiveDataPacketTimings(ServerboundPacket $pk) : TimingsHandler{
		self::init();
		$pid = $pk->pid();
		if(!isset(self::$packetReceiveTimingMap[$pid])){
			self::$packetReceiveTimingMap[$pid] = new TimingsHandler(self::INCLUDED_BY_OTHER_TIMINGS_PREFIX . "Receive - " . $pk->getName(), self::$playerNetworkReceive);
		}

		return self::$packetReceiveTimingMap[$pid];
	}

	public static function getDecodeDataPacketTimings(ServerboundPacket $pk) : TimingsHandler{
		$pid = $pk->pid();
		return self::$packetDecodeTimingMap[$pid] ??= new TimingsHandler(
			self::INCLUDED_BY_OTHER_TIMINGS_PREFIX . "Decode - " . $pk->getName(),
			self::getReceiveDataPacketTimings($pk)
		);
	}

	public static function getHandleDataPacketTimings(ServerboundPacket $pk) : TimingsHandler{
		$pid = $pk->pid();
		return self::$packetHandleTimingMap[$pid] ??= new TimingsHandler(
			self::INCLUDED_BY_OTHER_TIMINGS_PREFIX . "Handler - " . $pk->getName(),
			self::getReceiveDataPacketTimings($pk)
		);
	}

	public static function getEncodeDataPacketTimings(ClientboundPacket $pk) : TimingsHandler{
		$pid = $pk->pid();
		return self::$packetEncodeTimingMap[$pid] ??= new TimingsHandler(
			self::INCLUDED_BY_OTHER_TIMINGS_PREFIX . "Encode - " . $pk->getName(),
			self::getSendDataPacketTimings($pk)
		);
	}

	public static function getSendDataPacketTimings(ClientboundPacket $pk) : TimingsHandler{
		self::init();
		$pid = $pk->pid();
		if(!isset(self::$packetSendTimingMap[$pid])){
			self::$packetSendTimingMap[$pid] = new TimingsHandler(self::INCLUDED_BY_OTHER_TIMINGS_PREFIX . "Send - " . $pk->getName(), self::$playerNetworkSend);
		}

		return self::$packetSendTimingMap[$pid];
	}

	public static function getCommandDispatchTimings(string $commandName) : TimingsHandler{
		self::init();

		return self::$commandTimingMap[$commandName] ??= new TimingsHandler(self::INCLUDED_BY_OTHER_TIMINGS_PREFIX . "Command - " . $commandName);
	}
}<|MERGE_RESOLUTION|>--- conflicted
+++ resolved
@@ -44,7 +44,6 @@
 	public static TimingsHandler $playerNetworkSendCompress;
 	public static TimingsHandler $playerNetworkSendCompressBroadcast;
 	public static TimingsHandler $playerNetworkSendCompressSessionBuffer;
-<<<<<<< HEAD
 	public static TimingsHandler $playerNetworkSendEncrypt;
 	public static TimingsHandler $playerNetworkReceive;
 	public static TimingsHandler $playerNetworkReceiveDecompress;
@@ -62,94 +61,24 @@
 	public static TimingsHandler $permissibleCalculationDiff;
 	public static TimingsHandler $permissibleCalculationCallback;
 	public static TimingsHandler $entityMove;
+	public static TimingsHandler $entityMoveCollision;
+	public static TimingsHandler $projectileMove;
+	public static TimingsHandler $projectileMoveRayTrace;
 	public static TimingsHandler $playerCheckNearEntities;
 	public static TimingsHandler $tickEntity;
 	public static TimingsHandler $tickTileEntity;
 	public static TimingsHandler $entityBaseTick;
 	public static TimingsHandler $livingEntityBaseTick;
+	public static TimingsHandler $itemEntityBaseTick;
 
 	public static TimingsHandler $schedulerSync;
 	public static TimingsHandler $schedulerAsync;
 
 	public static TimingsHandler $playerCommand;
-
 	public static TimingsHandler $craftingDataCacheRebuild;
 
 	public static TimingsHandler $syncPlayerDataLoad;
 	public static TimingsHandler $syncPlayerDataSave;
-=======
-
-	/** @var TimingsHandler */
-	public static $playerNetworkSendEncrypt;
-	/** @var TimingsHandler */
-	public static $playerNetworkReceive;
-	/** @var TimingsHandler */
-	public static $playerNetworkReceiveDecompress;
-	/** @var TimingsHandler */
-	public static $playerNetworkReceiveDecrypt;
-	/** @var TimingsHandler */
-	public static $playerChunkOrder;
-	/** @var TimingsHandler */
-	public static $playerChunkSend;
-	/** @var TimingsHandler */
-	public static $connection;
-	/** @var TimingsHandler */
-	public static $scheduler;
-	/** @var TimingsHandler */
-	public static $serverCommand;
-	/** @var TimingsHandler */
-	public static $worldLoad;
-	/** @var TimingsHandler */
-	public static $worldSave;
-	/** @var TimingsHandler */
-	public static $population;
-	/** @var TimingsHandler */
-	public static $generationCallback;
-	/** @var TimingsHandler */
-	public static $permissibleCalculation;
-	/** @var TimingsHandler */
-	public static $permissibleCalculationDiff;
-	/** @var TimingsHandler */
-	public static $permissibleCalculationCallback;
-
-	/** @var TimingsHandler */
-	public static $entityMove;
-
-	public static TimingsHandler $entityMoveCollision;
-
-	public static TimingsHandler $projectileMove;
-	public static TimingsHandler $projectileMoveRayTrace;
-
-	/** @var TimingsHandler */
-	public static $playerCheckNearEntities;
-	/** @var TimingsHandler */
-	public static $tickEntity;
-	/** @var TimingsHandler */
-	public static $tickTileEntity;
-
-	/** @var TimingsHandler */
-	public static $entityBaseTick;
-	/** @var TimingsHandler */
-	public static $livingEntityBaseTick;
-
-	public static TimingsHandler $itemEntityBaseTick;
-
-	/** @var TimingsHandler */
-	public static $schedulerSync;
-	/** @var TimingsHandler */
-	public static $schedulerAsync;
-
-	/** @var TimingsHandler */
-	public static $playerCommand;
-
-	/** @var TimingsHandler */
-	public static $craftingDataCacheRebuild;
-
-	/** @var TimingsHandler */
-	public static $syncPlayerDataLoad;
-	/** @var TimingsHandler */
-	public static $syncPlayerDataSave;
->>>>>>> 8408da85
 
 	/** @var TimingsHandler[] */
 	public static array $entityTypeTimingMap = [];
