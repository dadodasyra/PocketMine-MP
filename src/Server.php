--- conflicted
+++ resolved
@@ -1256,11 +1256,7 @@
 	}
 
 	/**
-<<<<<<< HEAD
 	 * @param ChatBroadcastSubscriber[]|null $recipients
-=======
-	 * @param CommandSender[]|null $recipients
->>>>>>> 7314151c
 	 */
 	public function broadcastMessage(Translatable|string $message, ?array $recipients = null) : int{
 		$recipients = $recipients ?? $this->getBroadcastChannelSubscribers(self::BROADCAST_CHANNEL_USERS);
