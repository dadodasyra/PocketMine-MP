--- conflicted
+++ resolved
@@ -56,17 +56,6 @@
 				return false;
 			}
 
-<<<<<<< HEAD
-			$ev = new DataPacketSendEvent($sessions, $packets);
-			$ev->call();
-			if($ev->isCancelled()){
-				return false;
-			}
-			$sessions = $ev->getTargets();
-			$packets = $ev->getPackets();
-
-=======
->>>>>>> b19c7212
 			/** @var PacketBroadcaster[] $uniqueBroadcasters */
 			$uniqueBroadcasters = [];
 			/** @var NetworkSession[][] $broadcasterTargets */
