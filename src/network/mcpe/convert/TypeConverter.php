<?php

/*
 *
 *  ____            _        _   __  __ _                  __  __ ____
 * |  _ \ ___   ___| | _____| |_|  \/  (_)_ __   ___      |  \/  |  _ \
 * | |_) / _ \ / __| |/ / _ \ __| |\/| | | '_ \ / _ \_____| |\/| | |_) |
 * |  __/ (_) | (__|   <  __/ |_| |  | | | | | |  __/_____| |  | |  __/
 * |_|   \___/ \___|_|\_\___|\__|_|  |_|_|_| |_|\___|     |_|  |_|_|
 *
 * This program is free software: you can redistribute it and/or modify
 * it under the terms of the GNU Lesser General Public License as published by
 * the Free Software Foundation, either version 3 of the License, or
 * (at your option) any later version.
 *
 * @author PocketMine Team
 * @link http://www.pocketmine.net/
 *
 *
 */

declare(strict_types=1);

namespace pocketmine\network\mcpe\convert;

use pocketmine\block\VanillaBlocks;
use pocketmine\crafting\ExactRecipeIngredient;
use pocketmine\crafting\MetaWildcardRecipeIngredient;
use pocketmine\crafting\RecipeIngredient;
use pocketmine\data\bedrock\item\BlockItemIdMap;
use pocketmine\inventory\transaction\action\CreateItemAction;
use pocketmine\inventory\transaction\action\DestroyItemAction;
use pocketmine\inventory\transaction\action\DropItemAction;
use pocketmine\inventory\transaction\action\InventoryAction;
use pocketmine\inventory\transaction\action\SlotChangeAction;
use pocketmine\item\Item;
use pocketmine\item\VanillaItems;
use pocketmine\nbt\NbtException;
use pocketmine\nbt\tag\CompoundTag;
use pocketmine\network\mcpe\InventoryManager;
use pocketmine\network\mcpe\protocol\types\GameMode as ProtocolGameMode;
use pocketmine\network\mcpe\protocol\types\inventory\ContainerIds;
use pocketmine\network\mcpe\protocol\types\inventory\ItemStack;
use pocketmine\network\mcpe\protocol\types\inventory\NetworkInventoryAction;
use pocketmine\network\mcpe\protocol\types\inventory\UIInventorySlotOffset;
<<<<<<< HEAD
use pocketmine\network\mcpe\protocol\types\recipe\RecipeIngredient as ProtocolRecipeIngredient;
=======
use pocketmine\network\mcpe\protocol\types\recipe\IntIdMetaItemDescriptor;
use pocketmine\network\mcpe\protocol\types\recipe\RecipeIngredient;
use pocketmine\network\mcpe\protocol\types\recipe\StringIdMetaItemDescriptor;
>>>>>>> 89e29448
use pocketmine\player\GameMode;
use pocketmine\player\Player;
use pocketmine\utils\AssumptionFailedError;
use pocketmine\utils\SingletonTrait;
use function get_class;
use function morton2d_encode;

class TypeConverter{
	use SingletonTrait;

	private const PM_ID_TAG = "___Id___";

	private const RECIPE_INPUT_WILDCARD_META = 0x7fff;

	private int $shieldRuntimeId;

	public function __construct(){
		//TODO: inject stuff via constructor
		$this->shieldRuntimeId = GlobalItemTypeDictionary::getInstance()->getDictionary()->fromStringId("minecraft:shield");
	}

	/**
	 * Returns a client-friendly gamemode of the specified real gamemode
	 * This function takes care of handling gamemodes known to MCPE (as of 1.1.0.3, that includes Survival, Creative and Adventure)
	 *
	 * @internal
	 */
	public function coreGameModeToProtocol(GameMode $gamemode) : int{
		switch($gamemode->id()){
			case GameMode::SURVIVAL()->id():
				return ProtocolGameMode::SURVIVAL;
			case GameMode::CREATIVE()->id():
			case GameMode::SPECTATOR()->id():
				return ProtocolGameMode::CREATIVE;
			case GameMode::ADVENTURE()->id():
				return ProtocolGameMode::ADVENTURE;
			default:
				throw new AssumptionFailedError("Unknown game mode");
		}
	}

	public function protocolGameModeName(GameMode $gameMode) : string{
		switch($gameMode->id()){
			case GameMode::SURVIVAL()->id(): return "Survival";
			case GameMode::ADVENTURE()->id(): return "Adventure";
			default: return "Creative";
		}
	}

	public function protocolGameModeToCore(int $gameMode) : ?GameMode{
		switch($gameMode){
			case ProtocolGameMode::SURVIVAL:
				return GameMode::SURVIVAL();
			case ProtocolGameMode::CREATIVE:
				return GameMode::CREATIVE();
			case ProtocolGameMode::ADVENTURE:
				return GameMode::ADVENTURE();
			case ProtocolGameMode::CREATIVE_VIEWER:
			case ProtocolGameMode::SURVIVAL_VIEWER:
				return GameMode::SPECTATOR();
			default:
				return null;
		}
	}

<<<<<<< HEAD
	public function coreRecipeIngredientToNet(?RecipeIngredient $ingredient) : ProtocolRecipeIngredient{
		if($ingredient === null){
			return new ProtocolRecipeIngredient(0, 0, 0);
=======
	public function coreItemStackToRecipeIngredient(Item $itemStack) : RecipeIngredient{
		if($itemStack->isNull()){
			return new RecipeIngredient(null, 0);
>>>>>>> 89e29448
		}
		if($ingredient instanceof MetaWildcardRecipeIngredient){
			$id = GlobalItemTypeDictionary::getInstance()->getDictionary()->fromStringId($ingredient->getItemId());
			$meta = self::RECIPE_INPUT_WILDCARD_META;
		}elseif($ingredient instanceof ExactRecipeIngredient){
			$item = $ingredient->getItem();
			[$id, $meta, $blockRuntimeId] = ItemTranslator::getInstance()->toNetworkId($item);
			if($blockRuntimeId !== ItemTranslator::NO_BLOCK_RUNTIME_ID){
				$meta = RuntimeBlockMapping::getInstance()->getBlockStateDictionary()->getMetaFromStateId($blockRuntimeId);
				if($meta === null){
					throw new AssumptionFailedError("Every block state should have an associated meta value");
				}
			}
		}else{
			throw new \LogicException("Unsupported recipe ingredient type " . get_class($ingredient) . ", only " . ExactRecipeIngredient::class . " and " . MetaWildcardRecipeIngredient::class . " are supported");
		}
<<<<<<< HEAD
		return new ProtocolRecipeIngredient($id, $meta, 1);
	}

	public function netRecipeIngredientToCore(ProtocolRecipeIngredient $ingredient) : ?RecipeIngredient{
		if($ingredient->getId() === 0){
			return null;
		}

		$itemId = GlobalItemTypeDictionary::getInstance()->getDictionary()->fromIntId($ingredient->getId());

		if($ingredient->getMeta() === self::RECIPE_INPUT_WILDCARD_META){
			return new MetaWildcardRecipeIngredient($itemId);
		}

		$meta = $ingredient->getMeta();
		$blockRuntimeId = null;
		if(($blockId = BlockItemIdMap::getInstance()->lookupBlockId($itemId)) !== null){
			$blockRuntimeId = RuntimeBlockMapping::getInstance()->getBlockStateDictionary()->lookupStateIdFromIdMeta($blockId, $meta);
			if($blockRuntimeId !== null){
				$meta = 0;
			}
		}
		$result = ItemTranslator::getInstance()->fromNetworkId($ingredient->getId(), $meta, $blockRuntimeId ?? ItemTranslator::NO_BLOCK_RUNTIME_ID);
		return new ExactRecipeIngredient($result);
=======
		return new RecipeIngredient(new IntIdMetaItemDescriptor($id, $meta), $itemStack->getCount());
	}

	public function recipeIngredientToCoreItemStack(RecipeIngredient $ingredient) : Item{
		$descriptor = $ingredient->getDescriptor();
		if($descriptor === null){
			return VanillaItems::AIR();
		}
		if($descriptor instanceof IntIdMetaItemDescriptor){
			[$id, $meta] = ItemTranslator::getInstance()->fromNetworkIdWithWildcardHandling($descriptor->getId(), $descriptor->getMeta());
			return ItemFactory::getInstance()->get($id, $meta, $ingredient->getCount());
		}
		if($descriptor instanceof StringIdMetaItemDescriptor){
			$intId = GlobalItemTypeDictionary::getInstance()->getDictionary()->fromStringId($descriptor->getId());
			[$id, $meta] = ItemTranslator::getInstance()->fromNetworkIdWithWildcardHandling($intId, $descriptor->getMeta());
			return ItemFactory::getInstance()->get($id, $meta, $ingredient->getCount());
		}

		throw new \LogicException("Unsupported conversion of recipe ingredient to core item stack");
>>>>>>> 89e29448
	}

	public function coreItemStackToNet(Item $itemStack) : ItemStack{
		if($itemStack->isNull()){
			return ItemStack::null();
		}
		$nbt = null;
		if($itemStack->hasNamedTag()){
			$nbt = clone $itemStack->getNamedTag();
		}

		$idMeta = ItemTranslator::getInstance()->toNetworkIdQuiet($itemStack);
		if($idMeta === null){
			//Display unmapped items as INFO_UPDATE, but stick something in their NBT to make sure they don't stack with
			//other unmapped items.
			[$id, $meta, $blockRuntimeId] = ItemTranslator::getInstance()->toNetworkId(VanillaBlocks::INFO_UPDATE()->asItem());
			if($nbt === null){
				$nbt = new CompoundTag();
			}
			$nbt->setInt(self::PM_ID_TAG, morton2d_encode($itemStack->getTypeId(), $itemStack->computeTypeData()));
		}else{
			[$id, $meta, $blockRuntimeId] = $idMeta;
		}

		return new ItemStack(
			$id,
			$meta,
			$itemStack->getCount(),
			$blockRuntimeId,
			$nbt,
			[],
			[],
			$id === $this->shieldRuntimeId ? 0 : null
		);
	}

	/**
	 * @throws TypeConversionException
	 */
	public function netItemStackToCore(ItemStack $itemStack) : Item{
		if($itemStack->getId() === 0){
			return VanillaItems::AIR();
		}
		$compound = $itemStack->getNbt();

		$itemResult = ItemTranslator::getInstance()->fromNetworkId($itemStack->getId(), $itemStack->getMeta(), $itemStack->getBlockRuntimeId());

		if($compound !== null){
			$compound = clone $compound;
		}

		$itemResult->setCount($itemStack->getCount());
		if($compound !== null){
			try{
				$itemResult->setNamedTag($compound);
			}catch(NbtException $e){
				throw TypeConversionException::wrap($e, "Bad itemstack NBT data");
			}
		}

		return $itemResult;
	}

	/**
	 * @throws TypeConversionException
	 */
	public function createInventoryAction(NetworkInventoryAction $action, Player $player, InventoryManager $inventoryManager) : ?InventoryAction{
		if($action->oldItem->getItemStack()->equals($action->newItem->getItemStack())){
			//filter out useless noise in 1.13
			return null;
		}
		try{
			$old = $this->netItemStackToCore($action->oldItem->getItemStack());
		}catch(TypeConversionException $e){
			throw TypeConversionException::wrap($e, "Inventory action: oldItem");
		}
		try{
			$new = $this->netItemStackToCore($action->newItem->getItemStack());
		}catch(TypeConversionException $e){
			throw TypeConversionException::wrap($e, "Inventory action: newItem");
		}
		switch($action->sourceType){
			case NetworkInventoryAction::SOURCE_CONTAINER:
				if($action->windowId === ContainerIds::UI && $action->inventorySlot === UIInventorySlotOffset::CREATED_ITEM_OUTPUT){
					return null; //useless noise
				}
				$located = $inventoryManager->locateWindowAndSlot($action->windowId, $action->inventorySlot);
				if($located !== null){
					[$window, $slot] = $located;
					return new SlotChangeAction($window, $slot, $old, $new);
				}

				throw new TypeConversionException("No open container with window ID $action->windowId");
			case NetworkInventoryAction::SOURCE_WORLD:
				if($action->inventorySlot !== NetworkInventoryAction::ACTION_MAGIC_SLOT_DROP_ITEM){
					throw new TypeConversionException("Only expecting drop-item world actions from the client!");
				}

				return new DropItemAction($new);
			case NetworkInventoryAction::SOURCE_CREATIVE:
				switch($action->inventorySlot){
					case NetworkInventoryAction::ACTION_MAGIC_SLOT_CREATIVE_DELETE_ITEM:
						return new DestroyItemAction($new);
					case NetworkInventoryAction::ACTION_MAGIC_SLOT_CREATIVE_CREATE_ITEM:
						return new CreateItemAction($old);
					default:
						throw new TypeConversionException("Unexpected creative action type $action->inventorySlot");

				}
			case NetworkInventoryAction::SOURCE_TODO:
				//These are used to balance a transaction that involves special actions, like crafting, enchanting, etc.
				//The vanilla server just accepted these without verifying them. We don't need to care about them since
				//we verify crafting by checking for imbalances anyway.
				return null;
			default:
				throw new TypeConversionException("Unknown inventory source type $action->sourceType");
		}
	}
}<|MERGE_RESOLUTION|>--- conflicted
+++ resolved
@@ -43,13 +43,9 @@
 use pocketmine\network\mcpe\protocol\types\inventory\ItemStack;
 use pocketmine\network\mcpe\protocol\types\inventory\NetworkInventoryAction;
 use pocketmine\network\mcpe\protocol\types\inventory\UIInventorySlotOffset;
-<<<<<<< HEAD
+use pocketmine\network\mcpe\protocol\types\recipe\IntIdMetaItemDescriptor;
 use pocketmine\network\mcpe\protocol\types\recipe\RecipeIngredient as ProtocolRecipeIngredient;
-=======
-use pocketmine\network\mcpe\protocol\types\recipe\IntIdMetaItemDescriptor;
-use pocketmine\network\mcpe\protocol\types\recipe\RecipeIngredient;
 use pocketmine\network\mcpe\protocol\types\recipe\StringIdMetaItemDescriptor;
->>>>>>> 89e29448
 use pocketmine\player\GameMode;
 use pocketmine\player\Player;
 use pocketmine\utils\AssumptionFailedError;
@@ -115,15 +111,9 @@
 		}
 	}
 
-<<<<<<< HEAD
 	public function coreRecipeIngredientToNet(?RecipeIngredient $ingredient) : ProtocolRecipeIngredient{
 		if($ingredient === null){
-			return new ProtocolRecipeIngredient(0, 0, 0);
-=======
-	public function coreItemStackToRecipeIngredient(Item $itemStack) : RecipeIngredient{
-		if($itemStack->isNull()){
-			return new RecipeIngredient(null, 0);
->>>>>>> 89e29448
+			return new ProtocolRecipeIngredient(null, 0);
 		}
 		if($ingredient instanceof MetaWildcardRecipeIngredient){
 			$id = GlobalItemTypeDictionary::getInstance()->getDictionary()->fromStringId($ingredient->getItemId());
@@ -140,52 +130,43 @@
 		}else{
 			throw new \LogicException("Unsupported recipe ingredient type " . get_class($ingredient) . ", only " . ExactRecipeIngredient::class . " and " . MetaWildcardRecipeIngredient::class . " are supported");
 		}
-<<<<<<< HEAD
-		return new ProtocolRecipeIngredient($id, $meta, 1);
+
+		return new ProtocolRecipeIngredient(new IntIdMetaItemDescriptor($id, $meta), 1);
 	}
 
 	public function netRecipeIngredientToCore(ProtocolRecipeIngredient $ingredient) : ?RecipeIngredient{
-		if($ingredient->getId() === 0){
+		$descriptor = $ingredient->getDescriptor();
+		if($descriptor === null){
 			return null;
 		}
 
-		$itemId = GlobalItemTypeDictionary::getInstance()->getDictionary()->fromIntId($ingredient->getId());
-
-		if($ingredient->getMeta() === self::RECIPE_INPUT_WILDCARD_META){
-			return new MetaWildcardRecipeIngredient($itemId);
-		}
-
-		$meta = $ingredient->getMeta();
+		if($descriptor instanceof IntIdMetaItemDescriptor){
+			$stringId = GlobalItemTypeDictionary::getInstance()->getDictionary()->fromIntId($descriptor->getId());
+			$meta = $descriptor->getMeta();
+		}elseif($descriptor instanceof StringIdMetaItemDescriptor){
+			$stringId = $descriptor->getId();
+			$meta = $descriptor->getMeta();
+		}else{
+			throw new \LogicException("Unsupported conversion of recipe ingredient to core item stack");
+		}
+
+		if($meta === self::RECIPE_INPUT_WILDCARD_META){
+			return new MetaWildcardRecipeIngredient($stringId);
+		}
+
 		$blockRuntimeId = null;
-		if(($blockId = BlockItemIdMap::getInstance()->lookupBlockId($itemId)) !== null){
+		if(($blockId = BlockItemIdMap::getInstance()->lookupBlockId($stringId)) !== null){
 			$blockRuntimeId = RuntimeBlockMapping::getInstance()->getBlockStateDictionary()->lookupStateIdFromIdMeta($blockId, $meta);
 			if($blockRuntimeId !== null){
 				$meta = 0;
 			}
 		}
-		$result = ItemTranslator::getInstance()->fromNetworkId($ingredient->getId(), $meta, $blockRuntimeId ?? ItemTranslator::NO_BLOCK_RUNTIME_ID);
+		$result = ItemTranslator::getInstance()->fromNetworkId(
+			GlobalItemTypeDictionary::getInstance()->getDictionary()->fromStringId($stringId),
+			$meta,
+			$blockRuntimeId ?? ItemTranslator::NO_BLOCK_RUNTIME_ID
+		);
 		return new ExactRecipeIngredient($result);
-=======
-		return new RecipeIngredient(new IntIdMetaItemDescriptor($id, $meta), $itemStack->getCount());
-	}
-
-	public function recipeIngredientToCoreItemStack(RecipeIngredient $ingredient) : Item{
-		$descriptor = $ingredient->getDescriptor();
-		if($descriptor === null){
-			return VanillaItems::AIR();
-		}
-		if($descriptor instanceof IntIdMetaItemDescriptor){
-			[$id, $meta] = ItemTranslator::getInstance()->fromNetworkIdWithWildcardHandling($descriptor->getId(), $descriptor->getMeta());
-			return ItemFactory::getInstance()->get($id, $meta, $ingredient->getCount());
-		}
-		if($descriptor instanceof StringIdMetaItemDescriptor){
-			$intId = GlobalItemTypeDictionary::getInstance()->getDictionary()->fromStringId($descriptor->getId());
-			[$id, $meta] = ItemTranslator::getInstance()->fromNetworkIdWithWildcardHandling($intId, $descriptor->getMeta());
-			return ItemFactory::getInstance()->get($id, $meta, $ingredient->getCount());
-		}
-
-		throw new \LogicException("Unsupported conversion of recipe ingredient to core item stack");
->>>>>>> 89e29448
 	}
 
 	public function coreItemStackToNet(Item $itemStack) : ItemStack{
