<?php

/*
 *
 *  ____            _        _   __  __ _                  __  __ ____
 * |  _ \ ___   ___| | _____| |_|  \/  (_)_ __   ___      |  \/  |  _ \
 * | |_) / _ \ / __| |/ / _ \ __| |\/| | | '_ \ / _ \_____| |\/| | |_) |
 * |  __/ (_) | (__|   <  __/ |_| |  | | | | | |  __/_____| |  | |  __/
 * |_|   \___/ \___|_|\_\___|\__|_|  |_|_|_| |_|\___|     |_|  |_|_|
 *
 * This program is free software: you can redistribute it and/or modify
 * it under the terms of the GNU Lesser General Public License as published by
 * the Free Software Foundation, either version 3 of the License, or
 * (at your option) any later version.
 *
 * @author PocketMine Team
 * @link http://www.pocketmine.net/
 *
 *
 */

declare(strict_types=1);

namespace pocketmine\network\mcpe;

use pocketmine\data\bedrock\EffectIdMap;
use pocketmine\entity\Attribute;
use pocketmine\entity\effect\EffectInstance;
use pocketmine\entity\Entity;
use pocketmine\entity\Human;
use pocketmine\entity\Living;
use pocketmine\event\player\PlayerDuplicateLoginEvent;
use pocketmine\event\server\DataPacketReceiveEvent;
use pocketmine\event\server\DataPacketSendEvent;
use pocketmine\form\Form;
use pocketmine\lang\KnownTranslationFactory;
use pocketmine\lang\Translatable;
use pocketmine\math\Vector3;
use pocketmine\nbt\tag\CompoundTag;
use pocketmine\nbt\tag\StringTag;
use pocketmine\network\mcpe\cache\ChunkCache;
use pocketmine\network\mcpe\compression\CompressBatchPromise;
use pocketmine\network\mcpe\compression\Compressor;
use pocketmine\network\mcpe\compression\DecompressionException;
use pocketmine\network\mcpe\convert\GlobalItemTypeDictionary;
use pocketmine\network\mcpe\convert\SkinAdapterSingleton;
use pocketmine\network\mcpe\convert\TypeConverter;
use pocketmine\network\mcpe\encryption\DecryptionException;
use pocketmine\network\mcpe\encryption\EncryptionContext;
use pocketmine\network\mcpe\encryption\PrepareEncryptionTask;
use pocketmine\network\mcpe\handler\DeathPacketHandler;
use pocketmine\network\mcpe\handler\HandshakePacketHandler;
use pocketmine\network\mcpe\handler\InGamePacketHandler;
use pocketmine\network\mcpe\handler\LoginPacketHandler;
use pocketmine\network\mcpe\handler\PacketHandler;
use pocketmine\network\mcpe\handler\PreSpawnPacketHandler;
use pocketmine\network\mcpe\handler\ResourcePacksPacketHandler;
use pocketmine\network\mcpe\handler\SessionStartPacketHandler;
use pocketmine\network\mcpe\handler\SpawnResponsePacketHandler;
use pocketmine\network\mcpe\protocol\AvailableCommandsPacket;
use pocketmine\network\mcpe\protocol\ChunkRadiusUpdatedPacket;
use pocketmine\network\mcpe\protocol\ClientboundPacket;
use pocketmine\network\mcpe\protocol\DisconnectPacket;
use pocketmine\network\mcpe\protocol\EmotePacket;
use pocketmine\network\mcpe\protocol\MobArmorEquipmentPacket;
use pocketmine\network\mcpe\protocol\MobEffectPacket;
use pocketmine\network\mcpe\protocol\MobEquipmentPacket;
use pocketmine\network\mcpe\protocol\ModalFormRequestPacket;
use pocketmine\network\mcpe\protocol\MovePlayerPacket;
use pocketmine\network\mcpe\protocol\NetworkChunkPublisherUpdatePacket;
use pocketmine\network\mcpe\protocol\Packet;
use pocketmine\network\mcpe\protocol\PacketDecodeException;
use pocketmine\network\mcpe\protocol\PacketPool;
use pocketmine\network\mcpe\protocol\PlayerListPacket;
use pocketmine\network\mcpe\protocol\PlayStatusPacket;
use pocketmine\network\mcpe\protocol\ProtocolInfo;
use pocketmine\network\mcpe\protocol\RemoveActorPacket;
use pocketmine\network\mcpe\protocol\serializer\PacketBatch;
use pocketmine\network\mcpe\protocol\serializer\PacketSerializer;
use pocketmine\network\mcpe\protocol\serializer\PacketSerializerContext;
use pocketmine\network\mcpe\protocol\ServerboundPacket;
use pocketmine\network\mcpe\protocol\ServerToClientHandshakePacket;
use pocketmine\network\mcpe\protocol\SetActorDataPacket;
use pocketmine\network\mcpe\protocol\SetDifficultyPacket;
use pocketmine\network\mcpe\protocol\SetPlayerGameTypePacket;
use pocketmine\network\mcpe\protocol\SetSpawnPositionPacket;
use pocketmine\network\mcpe\protocol\SetTimePacket;
use pocketmine\network\mcpe\protocol\SetTitlePacket;
use pocketmine\network\mcpe\protocol\TakeItemActorPacket;
use pocketmine\network\mcpe\protocol\TextPacket;
use pocketmine\network\mcpe\protocol\ToastRequestPacket;
use pocketmine\network\mcpe\protocol\TransferPacket;
use pocketmine\network\mcpe\protocol\types\BlockPosition;
use pocketmine\network\mcpe\protocol\types\command\CommandData;
use pocketmine\network\mcpe\protocol\types\command\CommandEnum;
use pocketmine\network\mcpe\protocol\types\command\CommandParameter;
use pocketmine\network\mcpe\protocol\types\command\CommandPermissions;
use pocketmine\network\mcpe\protocol\types\DimensionIds;
use pocketmine\network\mcpe\protocol\types\entity\Attribute as NetworkAttribute;
use pocketmine\network\mcpe\protocol\types\entity\MetadataProperty;
use pocketmine\network\mcpe\protocol\types\entity\PropertySyncData;
use pocketmine\network\mcpe\protocol\types\inventory\ContainerIds;
use pocketmine\network\mcpe\protocol\types\inventory\ItemStackWrapper;
use pocketmine\network\mcpe\protocol\types\PlayerListEntry;
use pocketmine\network\mcpe\protocol\types\PlayerPermissions;
use pocketmine\network\mcpe\protocol\types\UpdateAbilitiesPacketLayer;
use pocketmine\network\mcpe\protocol\UpdateAbilitiesPacket;
use pocketmine\network\mcpe\protocol\UpdateAdventureSettingsPacket;
use pocketmine\network\mcpe\protocol\UpdateAttributesPacket;
use pocketmine\network\NetworkSessionManager;
use pocketmine\network\PacketHandlingException;
use pocketmine\permission\DefaultPermissionNames;
use pocketmine\permission\DefaultPermissions;
use pocketmine\player\GameMode;
use pocketmine\player\Player;
use pocketmine\player\PlayerInfo;
use pocketmine\player\UsedChunkStatus;
use pocketmine\player\XboxLivePlayerInfo;
use pocketmine\Server;
use pocketmine\timings\Timings;
use pocketmine\utils\AssumptionFailedError;
use pocketmine\utils\ObjectSet;
use pocketmine\utils\TextFormat;
use pocketmine\utils\Utils;
use pocketmine\world\Position;
use function array_map;
use function array_values;
use function base64_encode;
use function bin2hex;
use function count;
use function function_exists;
use function get_class;
use function hrtime;
use function in_array;
use function intdiv;
use function json_encode;
use function ksort;
<<<<<<< HEAD
use function random_bytes;
=======
use function min;
>>>>>>> 91ac47ec
use function strcasecmp;
use function strlen;
use function strtolower;
use function substr;
use function time;
use function ucfirst;
use function xdebug_is_debugger_active;
use const JSON_THROW_ON_ERROR;
use const SORT_NUMERIC;

class NetworkSession{
	private const INCOMING_PACKET_BATCH_PER_TICK = 2; //usually max 1 per tick, but transactions may arrive separately
	private const INCOMING_PACKET_BATCH_MAX_BUDGET = 100; //enough to account for a 5-second lag spike

	/**
	 * At most this many more packets can be received. If this reaches zero, any additional packets received will cause
	 * the player to be kicked from the server.
	 * This number is increased every tick up to a maximum limit.
	 *
	 * @see self::INCOMING_PACKET_BATCH_PER_TICK
	 * @see self::INCOMING_PACKET_BATCH_MAX_BUDGET
	 */
	private int $incomingPacketBatchBudget = self::INCOMING_PACKET_BATCH_MAX_BUDGET;
	private int $lastPacketBudgetUpdateTimeNs;

	private \PrefixedLogger $logger;
	private ?Player $player = null;
	private ?PlayerInfo $info = null;
	private ?int $ping = null;

	private ?PacketHandler $handler = null;

	private bool $connected = true;
	private bool $disconnectGuard = false;
	private bool $loggedIn = false;
	private bool $authenticated = false;
	private int $connectTime;
	private ?CompoundTag $cachedOfflinePlayerData = null;

	private ?EncryptionContext $cipher = null;

	/** @var Packet[] */
	private array $sendBuffer = [];

	/**
	 * @var \SplQueue|CompressBatchPromise[]
	 * @phpstan-var \SplQueue<CompressBatchPromise>
	 */
	private \SplQueue $compressedQueue;
	private bool $forceAsyncCompression = true;
	private bool $enableCompression = false; //disabled until handshake completed

	private PacketSerializerContext $packetSerializerContext;

	private ?InventoryManager $invManager = null;

	/**
	 * @var \Closure[]|ObjectSet
	 * @phpstan-var ObjectSet<\Closure() : void>
	 */
	private ObjectSet $disposeHooks;

	public function __construct(
		private Server $server,
		private NetworkSessionManager $manager,
		private PacketPool $packetPool,
		private PacketSender $sender,
		private PacketBroadcaster $broadcaster,
		private Compressor $compressor,
		private string $ip,
		private int $port
	){
		$this->logger = new \PrefixedLogger($this->server->getLogger(), $this->getLogPrefix());

		$this->compressedQueue = new \SplQueue();

		//TODO: allow this to be injected
		$this->packetSerializerContext = new PacketSerializerContext(GlobalItemTypeDictionary::getInstance()->getDictionary());

		$this->disposeHooks = new ObjectSet();

		$this->connectTime = time();
		$this->lastPacketBudgetUpdateTimeNs = hrtime(true);

		$this->setHandler(new SessionStartPacketHandler(
			$this,
			fn() => $this->onSessionStartSuccess()
		));

		$this->manager->add($this);
		$this->logger->info($this->server->getLanguage()->translate(KnownTranslationFactory::pocketmine_network_session_open()));
	}

	private function getLogPrefix() : string{
		return "NetworkSession: " . $this->getDisplayName();
	}

	public function getLogger() : \Logger{
		return $this->logger;
	}

	private function onSessionStartSuccess() : void{
		$this->logger->debug("Session start handshake completed, awaiting login packet");
		$this->flushSendBuffer(true);
		$this->enableCompression = true;
		$this->setHandler(new LoginPacketHandler(
			$this->server,
			$this,
			function(PlayerInfo $info) : void{
				$this->info = $info;
				$this->logger->info($this->server->getLanguage()->translate(KnownTranslationFactory::pocketmine_network_session_playerName(TextFormat::AQUA . $info->getUsername() . TextFormat::RESET)));
				$this->logger->setPrefix($this->getLogPrefix());
				$this->manager->markLoginReceived($this);
			},
			\Closure::fromCallable([$this, "setAuthenticationStatus"])
		));
	}

	protected function createPlayer() : void{
		$this->server->createPlayer($this, $this->info, $this->authenticated, $this->cachedOfflinePlayerData)->onCompletion(
			\Closure::fromCallable([$this, 'onPlayerCreated']),
			function() : void{
				//TODO: this should never actually occur... right?
				$this->logger->error("Failed to create player");
				$this->disconnectWithError(KnownTranslationFactory::pocketmine_disconnect_error_internal());
			}
		);
	}

	private function onPlayerCreated(Player $player) : void{
		if(!$this->isConnected()){
			//the remote player might have disconnected before spawn terrain generation was finished
			return;
		}
		$this->player = $player;
		if(!$this->server->addOnlinePlayer($player)){
			return;
		}

		$this->invManager = new InventoryManager($this->player, $this);

		$effectManager = $this->player->getEffects();
		$effectManager->getEffectAddHooks()->add($effectAddHook = function(EffectInstance $effect, bool $replacesOldEffect) : void{
			$this->onEntityEffectAdded($this->player, $effect, $replacesOldEffect);
		});
		$effectManager->getEffectRemoveHooks()->add($effectRemoveHook = function(EffectInstance $effect) : void{
			$this->onEntityEffectRemoved($this->player, $effect);
		});
		$this->disposeHooks->add(static function() use ($effectManager, $effectAddHook, $effectRemoveHook) : void{
			$effectManager->getEffectAddHooks()->remove($effectAddHook);
			$effectManager->getEffectRemoveHooks()->remove($effectRemoveHook);
		});

		$permissionHooks = $this->player->getPermissionRecalculationCallbacks();
		$permissionHooks->add($permHook = function() : void{
			$this->logger->debug("Syncing available commands and abilities/permissions due to permission recalculation");
			$this->syncAbilities($this->player);
			$this->syncAvailableCommands();
		});
		$this->disposeHooks->add(static function() use ($permissionHooks, $permHook) : void{
			$permissionHooks->remove($permHook);
		});
		$this->beginSpawnSequence();
	}

	public function getPlayer() : ?Player{
		return $this->player;
	}

	public function getPlayerInfo() : ?PlayerInfo{
		return $this->info;
	}

	public function isConnected() : bool{
		return $this->connected && !$this->disconnectGuard;
	}

	public function getIp() : string{
		return $this->ip;
	}

	public function getPort() : int{
		return $this->port;
	}

	public function getDisplayName() : string{
		return $this->info !== null ? $this->info->getUsername() : $this->ip . " " . $this->port;
	}

	/**
	 * Returns the last recorded ping measurement for this session, in milliseconds, or null if a ping measurement has not yet been recorded.
	 */
	public function getPing() : ?int{
		return $this->ping;
	}

	/**
	 * @internal Called by the network interface to update last recorded ping measurements.
	 */
	public function updatePing(int $ping) : void{
		$this->ping = $ping;
	}

	public function getHandler() : ?PacketHandler{
		return $this->handler;
	}

	public function setHandler(?PacketHandler $handler) : void{
		if($this->connected){ //TODO: this is fine since we can't handle anything from a disconnected session, but it might produce surprises in some cases
			$this->handler = $handler;
			if($this->handler !== null){
				$this->handler->setUp();
			}
		}
	}

	/**
	 * @throws PacketHandlingException
	 */
	public function handleEncoded(string $payload) : void{
		if(!$this->connected){
			return;
		}

		if($this->incomingPacketBatchBudget <= 0){
			if(!function_exists('xdebug_is_debugger_active') || !xdebug_is_debugger_active()){
				throw new PacketHandlingException("Receiving packets too fast");
			}else{
				//when a debugging session is active, the server may halt at any point for an indefinite length of time,
				//in which time the client will continue to send packets
				$this->incomingPacketBatchBudget = self::INCOMING_PACKET_BATCH_MAX_BUDGET;
			}
		}
		$this->incomingPacketBatchBudget--;

		if($this->cipher !== null){
			Timings::$playerNetworkReceiveDecrypt->startTiming();
			try{
				$payload = $this->cipher->decrypt($payload);
			}catch(DecryptionException $e){
				$this->logger->debug("Encrypted packet: " . base64_encode($payload));
				throw PacketHandlingException::wrap($e, "Packet decryption error");
			}finally{
				Timings::$playerNetworkReceiveDecrypt->stopTiming();
			}
		}

		if($this->enableCompression){
			Timings::$playerNetworkReceiveDecompress->startTiming();
			try{
				$decompressed = $this->compressor->decompress($payload);
			}catch(DecompressionException $e){
				$this->logger->debug("Failed to decompress packet: " . base64_encode($payload));
				throw PacketHandlingException::wrap($e, "Compressed packet batch decode error");
			}finally{
				Timings::$playerNetworkReceiveDecompress->stopTiming();
			}
		}else{
			$decompressed = $payload;
		}

		try{
			foreach((new PacketBatch($decompressed))->getPackets($this->packetPool, $this->packetSerializerContext, 1300) as [$packet, $buffer]){
				if($packet === null){
					$this->logger->debug("Unknown packet: " . base64_encode($buffer));
					throw new PacketHandlingException("Unknown packet received");
				}
				try{
					$this->handleDataPacket($packet, $buffer);
				}catch(PacketHandlingException $e){
					$this->logger->debug($packet->getName() . ": " . base64_encode($buffer));
					throw PacketHandlingException::wrap($e, "Error processing " . $packet->getName());
				}
			}
		}catch(PacketDecodeException $e){
			$this->logger->logException($e);
			throw PacketHandlingException::wrap($e, "Packet batch decode error");
		}
	}

	/**
	 * @throws PacketHandlingException
	 */
	public function handleDataPacket(Packet $packet, string $buffer) : void{
		if(!($packet instanceof ServerboundPacket)){
			throw new PacketHandlingException("Unexpected non-serverbound packet");
		}

		$timings = Timings::getDecodeDataPacketTimings($packet);
		$timings->startTiming();
		try{
			$stream = PacketSerializer::decoder($buffer, 0, $this->packetSerializerContext);
			try{
				$packet->decode($stream);
			}catch(PacketDecodeException $e){
				throw PacketHandlingException::wrap($e);
			}
			if(!$stream->feof()){
				$remains = substr($stream->getBuffer(), $stream->getOffset());
				$this->logger->debug("Still " . strlen($remains) . " bytes unread in " . $packet->getName() . ": " . bin2hex($remains));
			}
		}finally{
			$timings->stopTiming();
		}

		$timings = Timings::getHandleDataPacketTimings($packet);
		$timings->startTiming();
		try{
			//TODO: I'm not sure DataPacketReceiveEvent should be included in the handler timings, but it needs to be
			//included for now to ensure the receivePacket timings are counted the way they were before
			$ev = new DataPacketReceiveEvent($this, $packet);
			$ev->call();
			if(!$ev->isCancelled() && ($this->handler === null || !$packet->handle($this->handler))){
				$this->logger->debug("Unhandled " . $packet->getName() . ": " . base64_encode($stream->getBuffer()));
			}
		}finally{
			$timings->stopTiming();
		}
	}

	public function sendDataPacket(ClientboundPacket $packet, bool $immediate = false) : bool{
		if(!$this->connected){
			return false;
		}
		//Basic safety restriction. TODO: improve this
		if(!$this->loggedIn && !$packet->canBeSentBeforeLogin()){
			throw new \InvalidArgumentException("Attempted to send " . get_class($packet) . " to " . $this->getDisplayName() . " too early");
		}

		$timings = Timings::getSendDataPacketTimings($packet);
		$timings->startTiming();
		try{
			$ev = new DataPacketSendEvent([$this], [$packet]);
			$ev->call();
			if($ev->isCancelled()){
				return false;
			}
			$packets = $ev->getPackets();

			foreach($packets as $evPacket){
				$this->addToSendBuffer($evPacket);
			}
			if($immediate){
				$this->flushSendBuffer(true);
			}

			return true;
		}finally{
			$timings->stopTiming();
		}
	}

	/**
	 * @internal
	 */
	public function addToSendBuffer(ClientboundPacket $packet) : void{
		$timings = Timings::getSendDataPacketTimings($packet);
		$timings->startTiming();
		try{
			$this->sendBuffer[] = $packet;
		}finally{
			$timings->stopTiming();
		}
	}

	private function flushSendBuffer(bool $immediate = false) : void{
		if(count($this->sendBuffer) > 0){
			$syncMode = null; //automatic
			if($immediate){
				$syncMode = true;
			}elseif($this->forceAsyncCompression){
				$syncMode = false;
			}

			$batch = PacketBatch::fromPackets($this->packetSerializerContext, ...$this->sendBuffer);
			if($this->enableCompression){
				$promise = $this->server->prepareBatch($batch, $this->compressor, $syncMode);
			}else{
				$promise = new CompressBatchPromise();
				$promise->resolve($batch->getBuffer());
			}
			$this->sendBuffer = [];
			$this->queueCompressedNoBufferFlush($promise, $immediate);
		}
	}

	public function getPacketSerializerContext() : PacketSerializerContext{ return $this->packetSerializerContext; }

	public function getBroadcaster() : PacketBroadcaster{ return $this->broadcaster; }

	public function getCompressor() : Compressor{
		return $this->compressor;
	}

	public function queueCompressed(CompressBatchPromise $payload, bool $immediate = false) : void{
		$this->flushSendBuffer($immediate); //Maintain ordering if possible
		$this->queueCompressedNoBufferFlush($payload, $immediate);
	}

	private function queueCompressedNoBufferFlush(CompressBatchPromise $payload, bool $immediate = false) : void{
		if($immediate){
			//Skips all queues
			$this->sendEncoded($payload->getResult(), true);
		}else{
			$this->compressedQueue->enqueue($payload);
			$payload->onResolve(function(CompressBatchPromise $payload) : void{
				if($this->connected && $this->compressedQueue->bottom() === $payload){
					$this->compressedQueue->dequeue(); //result unused
					$this->sendEncoded($payload->getResult());

					while(!$this->compressedQueue->isEmpty()){
						/** @var CompressBatchPromise $current */
						$current = $this->compressedQueue->bottom();
						if($current->hasResult()){
							$this->compressedQueue->dequeue();

							$this->sendEncoded($current->getResult());
						}else{
							//can't send any more queued until this one is ready
							break;
						}
					}
				}
			});
		}
	}

	private function sendEncoded(string $payload, bool $immediate = false) : void{
		if($this->cipher !== null){
			Timings::$playerNetworkSendEncrypt->startTiming();
			$payload = $this->cipher->encrypt($payload);
			Timings::$playerNetworkSendEncrypt->stopTiming();
		}
		$this->sender->send($payload, $immediate);
	}

	/**
	 * @phpstan-param \Closure() : void $func
	 */
	private function tryDisconnect(\Closure $func, Translatable|string $reason) : void{
		if($this->connected && !$this->disconnectGuard){
			$this->disconnectGuard = true;
			$func();
			$this->disconnectGuard = false;
			$this->flushSendBuffer(true);
			$this->sender->close("");
			foreach($this->disposeHooks as $callback){
				$callback();
			}
			$this->disposeHooks->clear();
			$this->setHandler(null);
			$this->connected = false;

			$this->logger->info($this->server->getLanguage()->translate(KnownTranslationFactory::pocketmine_network_session_close($reason)));
		}
	}

	/**
	 * Performs actions after the session has been disconnected. By this point, nothing should be interacting with the
	 * session, so it's safe to destroy any cycles and perform destructive cleanup.
	 */
	private function dispose() : void{
		$this->invManager = null;
	}

	private function sendDisconnectPacket(Translatable|string $reason) : void{
		if($reason instanceof Translatable){
			$translated = $this->server->getLanguage()->translate($reason);
		}else{
			$translated = $reason;
		}
		$this->sendDataPacket(DisconnectPacket::create($translated));
	}

	/**
	 * Disconnects the session, destroying the associated player (if it exists).
	 */
	public function disconnect(Translatable|string $reason, bool $notify = true) : void{
		$this->tryDisconnect(function() use ($reason, $notify) : void{
			if($notify){
				$this->sendDisconnectPacket($reason);
			}
			if($this->player !== null){
				$this->player->onPostDisconnect($reason, null);
			}
		}, $reason);
	}

	public function disconnectWithError(Translatable|string $reason) : void{
		$this->disconnect(KnownTranslationFactory::pocketmine_disconnect_error($reason, bin2hex(random_bytes(6))));
	}

	public function disconnectIncompatibleProtocol(int $protocolVersion) : void{
		$this->tryDisconnect(
			function() use ($protocolVersion) : void{
				$this->sendDataPacket(PlayStatusPacket::create($protocolVersion < ProtocolInfo::CURRENT_PROTOCOL ? PlayStatusPacket::LOGIN_FAILED_CLIENT : PlayStatusPacket::LOGIN_FAILED_SERVER), true);
			},
			$this->server->getLanguage()->translate(KnownTranslationFactory::pocketmine_disconnect_incompatibleProtocol((string) $protocolVersion))
		);
	}

	/**
	 * Instructs the remote client to connect to a different server.
	 */
	public function transfer(string $ip, int $port, Translatable|string|null $reason = null) : void{
		$reason ??= KnownTranslationFactory::pocketmine_disconnect_transfer();
		$this->tryDisconnect(function() use ($ip, $port, $reason) : void{
			$this->sendDataPacket(TransferPacket::create($ip, $port), true);
			if($this->player !== null){
				$this->player->onPostDisconnect($reason, null);
			}
		}, $reason);
	}

	/**
	 * Called by the Player when it is closed (for example due to getting kicked).
	 */
	public function onPlayerDestroyed(Translatable|string $reason) : void{
		$this->tryDisconnect(function() use ($reason) : void{
			$this->sendDisconnectPacket($reason);
		}, $reason);
	}

	/**
	 * Called by the network interface to close the session when the client disconnects without server input, for
	 * example in a timeout condition or voluntary client disconnect.
	 */
	public function onClientDisconnect(string $reason) : void{
		$this->tryDisconnect(function() use ($reason) : void{
			if($this->player !== null){
				$this->player->onPostDisconnect($reason, null);
			}
		}, $reason);
	}

	private function setAuthenticationStatus(bool $authenticated, bool $authRequired, Translatable|string|null $error, ?string $clientPubKey) : void{
		if(!$this->connected){
			return;
		}
		if($error === null){
			if($authenticated && !($this->info instanceof XboxLivePlayerInfo)){
				$error = "Expected XUID but none found";
			}elseif($clientPubKey === null){
				$error = "Missing client public key"; //failsafe
			}
		}

		if($error !== null){
			$this->disconnectWithError(KnownTranslationFactory::pocketmine_disconnect_invalidSession($error));

			return;
		}

		$this->authenticated = $authenticated;

		if(!$this->authenticated){
			if($authRequired){
				$this->disconnect(KnownTranslationFactory::disconnectionScreen_notAuthenticated());
				return;
			}
			if($this->info instanceof XboxLivePlayerInfo){
				$this->logger->warning("Discarding unexpected XUID for non-authenticated player");
				$this->info = $this->info->withoutXboxData();
			}
		}
		$this->logger->debug("Xbox Live authenticated: " . ($this->authenticated ? "YES" : "NO"));

		$checkXUID = $this->server->getConfigGroup()->getPropertyBool("player.verify-xuid", true);
		$myXUID = $this->info instanceof XboxLivePlayerInfo ? $this->info->getXuid() : "";
		$kickForXUIDMismatch = function(string $xuid) use ($checkXUID, $myXUID) : bool{
			if($checkXUID && $myXUID !== $xuid){
				$this->logger->debug("XUID mismatch: expected '$xuid', but got '$myXUID'");
				//TODO: Longer term, we should be identifying playerdata using something more reliable, like XUID or UUID.
				//However, that would be a very disruptive change, so this will serve as a stopgap for now.
				//Side note: this will also prevent offline players hijacking XBL playerdata on online servers, since their
				//XUID will always be empty.
				$this->disconnect("XUID does not match (possible impersonation attempt)");
				return true;
			}
			return false;
		};

		foreach($this->manager->getSessions() as $existingSession){
			if($existingSession === $this){
				continue;
			}
			$info = $existingSession->getPlayerInfo();
			if($info !== null && (strcasecmp($info->getUsername(), $this->info->getUsername()) === 0 || $info->getUuid()->equals($this->info->getUuid()))){
				if($kickForXUIDMismatch($info instanceof XboxLivePlayerInfo ? $info->getXuid() : "")){
					return;
				}
				$ev = new PlayerDuplicateLoginEvent($this, $existingSession);
				$ev->call();
				if($ev->isCancelled()){
					$this->disconnect($ev->getDisconnectMessage());
					return;
				}

				$existingSession->disconnect($ev->getDisconnectMessage());
			}
		}

		//TODO: make player data loading async
		//TODO: we shouldn't be loading player data here at all, but right now we don't have any choice :(
		$this->cachedOfflinePlayerData = $this->server->getOfflinePlayerData($this->info->getUsername());
		if($checkXUID){
			$recordedXUID = $this->cachedOfflinePlayerData !== null ? $this->cachedOfflinePlayerData->getTag(Player::TAG_LAST_KNOWN_XUID) : null;
			if(!($recordedXUID instanceof StringTag)){
				$this->logger->debug("No previous XUID recorded, no choice but to trust this player");
			}elseif(!$kickForXUIDMismatch($recordedXUID->getValue())){
				$this->logger->debug("XUID match");
			}
		}

		if(EncryptionContext::$ENABLED){
			$this->server->getAsyncPool()->submitTask(new PrepareEncryptionTask($clientPubKey, function(string $encryptionKey, string $handshakeJwt) : void{
				if(!$this->connected){
					return;
				}
				$this->sendDataPacket(ServerToClientHandshakePacket::create($handshakeJwt), true); //make sure this gets sent before encryption is enabled

				$this->cipher = EncryptionContext::fakeGCM($encryptionKey);

				$this->setHandler(new HandshakePacketHandler(function() : void{
					$this->onServerLoginSuccess();
				}));
				$this->logger->debug("Enabled encryption");
			}));
		}else{
			$this->onServerLoginSuccess();
		}
	}

	private function onServerLoginSuccess() : void{
		$this->loggedIn = true;

		$this->sendDataPacket(PlayStatusPacket::create(PlayStatusPacket::LOGIN_SUCCESS));

		$this->logger->debug("Initiating resource packs phase");
		$this->setHandler(new ResourcePacksPacketHandler($this, $this->server->getResourcePackManager(), function() : void{
			$this->createPlayer();
		}));
	}

	private function beginSpawnSequence() : void{
		$this->setHandler(new PreSpawnPacketHandler($this->server, $this->player, $this, $this->invManager));
		$this->player->setImmobile(); //TODO: HACK: fix client-side falling pre-spawn

		$this->logger->debug("Waiting for chunk radius request");
	}

	public function notifyTerrainReady() : void{
		$this->logger->debug("Sending spawn notification, waiting for spawn response");
		$this->sendDataPacket(PlayStatusPacket::create(PlayStatusPacket::PLAYER_SPAWN));
		$this->setHandler(new SpawnResponsePacketHandler(function() : void{
			$this->onClientSpawnResponse();
		}));
	}

	private function onClientSpawnResponse() : void{
		$this->logger->debug("Received spawn response, entering in-game phase");
		$this->player->setImmobile(false); //TODO: HACK: we set this during the spawn sequence to prevent the client sending junk movements
		$this->player->doFirstSpawn();
		$this->forceAsyncCompression = false;
		$this->setHandler(new InGamePacketHandler($this->player, $this, $this->invManager));
	}

	public function onServerDeath(Translatable|string $deathMessage) : void{
		if($this->handler instanceof InGamePacketHandler){ //TODO: this is a bad fix for pre-spawn death, this shouldn't be reachable at all at this stage :(
			$this->setHandler(new DeathPacketHandler($this->player, $this, $this->invManager ?? throw new AssumptionFailedError(), $deathMessage));
		}
	}

	public function onServerRespawn() : void{
		$this->syncAttributes($this->player, $this->player->getAttributeMap()->getAll());
		$this->player->sendData(null);

		$this->syncAbilities($this->player);
		$this->invManager->syncAll();
		$this->setHandler(new InGamePacketHandler($this->player, $this, $this->invManager));
	}

	public function syncMovement(Vector3 $pos, ?float $yaw = null, ?float $pitch = null, int $mode = MovePlayerPacket::MODE_NORMAL) : void{
		if($this->player !== null){
			$location = $this->player->getLocation();
			$yaw = $yaw ?? $location->getYaw();
			$pitch = $pitch ?? $location->getPitch();

			$this->sendDataPacket(MovePlayerPacket::simple(
				$this->player->getId(),
				$this->player->getOffsetPosition($pos),
				$pitch,
				$yaw,
				$yaw, //TODO: head yaw
				$mode,
				$this->player->onGround,
				0, //TODO: riding entity ID
				0 //TODO: tick
			));

			if($this->handler instanceof InGamePacketHandler){
				$this->handler->forceMoveSync = true;
			}
		}
	}

	public function syncViewAreaRadius(int $distance) : void{
		$this->sendDataPacket(ChunkRadiusUpdatedPacket::create($distance));
	}

	public function syncViewAreaCenterPoint(Vector3 $newPos, int $viewDistance) : void{
		$this->sendDataPacket(NetworkChunkPublisherUpdatePacket::create(BlockPosition::fromVector3($newPos), $viewDistance * 16, [])); //blocks, not chunks >.>
	}

	public function syncPlayerSpawnPoint(Position $newSpawn) : void{
		$newSpawnBlockPosition = BlockPosition::fromVector3($newSpawn);
		//TODO: respawn causing block position (bed, respawn anchor)
		$this->sendDataPacket(SetSpawnPositionPacket::playerSpawn($newSpawnBlockPosition, DimensionIds::OVERWORLD, $newSpawnBlockPosition));
	}

	public function syncWorldSpawnPoint(Position $newSpawn) : void{
		$this->sendDataPacket(SetSpawnPositionPacket::worldSpawn(BlockPosition::fromVector3($newSpawn), DimensionIds::OVERWORLD));
	}

	public function syncGameMode(GameMode $mode, bool $isRollback = false) : void{
		$this->sendDataPacket(SetPlayerGameTypePacket::create(TypeConverter::getInstance()->coreGameModeToProtocol($mode)));
		if($this->player !== null){
			$this->syncAbilities($this->player);
			$this->syncAdventureSettings(); //TODO: we might be able to do this with the abilities packet alone
		}
		if(!$isRollback && $this->invManager !== null){
			$this->invManager->syncCreative();
		}
	}

	public function syncAbilities(Player $for) : void{
		$isOp = $for->hasPermission(DefaultPermissions::ROOT_OPERATOR);

		//ALL of these need to be set for the base layer, otherwise the client will cry
		$boolAbilities = [
			UpdateAbilitiesPacketLayer::ABILITY_ALLOW_FLIGHT => $for->getAllowFlight(),
			UpdateAbilitiesPacketLayer::ABILITY_FLYING => $for->isFlying(),
			UpdateAbilitiesPacketLayer::ABILITY_NO_CLIP => !$for->hasBlockCollision(),
			UpdateAbilitiesPacketLayer::ABILITY_OPERATOR => $isOp,
			UpdateAbilitiesPacketLayer::ABILITY_TELEPORT => $for->hasPermission(DefaultPermissionNames::COMMAND_TELEPORT_SELF),
			UpdateAbilitiesPacketLayer::ABILITY_INVULNERABLE => $for->isCreative(),
			UpdateAbilitiesPacketLayer::ABILITY_MUTED => false,
			UpdateAbilitiesPacketLayer::ABILITY_WORLD_BUILDER => false,
			UpdateAbilitiesPacketLayer::ABILITY_INFINITE_RESOURCES => !$for->hasFiniteResources(),
			UpdateAbilitiesPacketLayer::ABILITY_LIGHTNING => false,
			UpdateAbilitiesPacketLayer::ABILITY_BUILD => !$for->isSpectator(),
			UpdateAbilitiesPacketLayer::ABILITY_MINE => !$for->isSpectator(),
			UpdateAbilitiesPacketLayer::ABILITY_DOORS_AND_SWITCHES => !$for->isSpectator(),
			UpdateAbilitiesPacketLayer::ABILITY_OPEN_CONTAINERS => !$for->isSpectator(),
			UpdateAbilitiesPacketLayer::ABILITY_ATTACK_PLAYERS => !$for->isSpectator(),
			UpdateAbilitiesPacketLayer::ABILITY_ATTACK_MOBS => !$for->isSpectator(),
		];

		$this->sendDataPacket(UpdateAbilitiesPacket::create(
			$isOp ? CommandPermissions::OPERATOR : CommandPermissions::NORMAL,
			$isOp ? PlayerPermissions::OPERATOR : PlayerPermissions::MEMBER,
			$for->getId(),
			[
				//TODO: dynamic flying speed! FINALLY!!!!!!!!!!!!!!!!!
				new UpdateAbilitiesPacketLayer(UpdateAbilitiesPacketLayer::LAYER_BASE, $boolAbilities, 0.05, 0.1),
			]
		));
	}

	public function syncAdventureSettings() : void{
		if($this->player === null){
			throw new \LogicException("Cannot sync adventure settings for a player that is not yet created");
		}
		//everything except auto jump is handled via UpdateAbilitiesPacket
		$this->sendDataPacket(UpdateAdventureSettingsPacket::create(
			noAttackingMobs: false,
			noAttackingPlayers: false,
			worldImmutable: false,
			showNameTags: true,
			autoJump: $this->player->hasAutoJump()
		));
	}

	/**
	 * @param Attribute[] $attributes
	 */
	public function syncAttributes(Living $entity, array $attributes) : void{
		if(count($attributes) > 0){
			$this->sendDataPacket(UpdateAttributesPacket::create($entity->getId(), array_map(function(Attribute $attr) : NetworkAttribute{
				return new NetworkAttribute($attr->getId(), $attr->getMinValue(), $attr->getMaxValue(), $attr->getValue(), $attr->getDefaultValue(), []);
			}, $attributes), 0));
		}
	}

	/**
	 * @param MetadataProperty[] $properties
	 * @phpstan-param array<int, MetadataProperty> $properties
	 */
	public function syncActorData(Entity $entity, array $properties) : void{
		//TODO: HACK! as of 1.18.10, the client responds differently to the same data ordered in different orders - for
		//example, sending HEIGHT in the list before FLAGS when unsetting the SWIMMING flag results in a hitbox glitch
		ksort($properties, SORT_NUMERIC);
		$this->sendDataPacket(SetActorDataPacket::create($entity->getId(), $properties, new PropertySyncData([], []), 0));
	}

	public function onEntityEffectAdded(Living $entity, EffectInstance $effect, bool $replacesOldEffect) : void{
		//TODO: we may need yet another effect <=> ID map in the future depending on protocol changes
		$this->sendDataPacket(MobEffectPacket::add($entity->getId(), $replacesOldEffect, EffectIdMap::getInstance()->toId($effect->getType()), $effect->getAmplifier(), $effect->isVisible(), $effect->getDuration()));
	}

	public function onEntityEffectRemoved(Living $entity, EffectInstance $effect) : void{
		$this->sendDataPacket(MobEffectPacket::remove($entity->getId(), EffectIdMap::getInstance()->toId($effect->getType())));
	}

	public function onEntityRemoved(Entity $entity) : void{
		$this->sendDataPacket(RemoveActorPacket::create($entity->getId()));
	}

	public function syncAvailableCommands() : void{
		$commandData = [];
		foreach($this->server->getCommandMap()->getCommands() as $name => $command){
			if(isset($commandData[$command->getLabel()]) || $command->getLabel() === "help" || !$command->testPermissionSilent($this->player)){
				continue;
			}

			$lname = strtolower($command->getLabel());
			$aliases = $command->getAliases();
			$aliasObj = null;
			if(count($aliases) > 0){
				if(!in_array($lname, $aliases, true)){
					//work around a client bug which makes the original name not show when aliases are used
					$aliases[] = $lname;
				}
				$aliasObj = new CommandEnum(ucfirst($command->getLabel()) . "Aliases", array_values($aliases));
			}

			$description = $command->getDescription();
			$data = new CommandData(
				$lname, //TODO: commands containing uppercase letters in the name crash 1.9.0 client
				$description instanceof Translatable ? $this->player->getLanguage()->translate($description) : $description,
				0,
				0,
				$aliasObj,
				[
					[CommandParameter::standard("args", AvailableCommandsPacket::ARG_TYPE_RAWTEXT, 0, true)]
				]
			);

			$commandData[$command->getLabel()] = $data;
		}

		$this->sendDataPacket(AvailableCommandsPacket::create($commandData, [], [], []));
	}

	public function onChatMessage(Translatable|string $message) : void{
		if($message instanceof Translatable){
			$language = $this->player->getLanguage();
			if(!$this->server->isLanguageForced()){
				//we can't send nested translations to the client, so make sure they are always pre-translated by the server
				$parameters = array_map(fn(string|Translatable $p) => $p instanceof Translatable ? $language->translate($p) : $p, $message->getParameters());
				$this->sendDataPacket(TextPacket::translation($language->translateString($message->getText(), $parameters, "pocketmine."), $parameters));
			}else{
				$this->sendDataPacket(TextPacket::raw($language->translate($message)));
			}
		}else{
			$this->sendDataPacket(TextPacket::raw($message));
		}
	}

	/**
	 * @param string[] $parameters
	 */
	public function onJukeboxPopup(string $key, array $parameters) : void{
		$this->sendDataPacket(TextPacket::jukeboxPopup($key, $parameters));
	}

	public function onPopup(string $message) : void{
		$this->sendDataPacket(TextPacket::popup($message));
	}

	public function onTip(string $message) : void{
		$this->sendDataPacket(TextPacket::tip($message));
	}

	public function onFormSent(int $id, Form $form) : bool{
		return $this->sendDataPacket(ModalFormRequestPacket::create($id, json_encode($form, JSON_THROW_ON_ERROR)));
	}

	/**
	 * Instructs the networksession to start using the chunk at the given coordinates. This may occur asynchronously.
	 * @param \Closure $onCompletion To be called when chunk sending has completed.
	 * @phpstan-param \Closure() : void $onCompletion
	 */
	public function startUsingChunk(int $chunkX, int $chunkZ, \Closure $onCompletion) : void{
		Utils::validateCallableSignature(function() : void{}, $onCompletion);

		$world = $this->player->getLocation()->getWorld();
		ChunkCache::getInstance($world, $this->compressor)->request($chunkX, $chunkZ)->onResolve(

			//this callback may be called synchronously or asynchronously, depending on whether the promise is resolved yet
			function(CompressBatchPromise $promise) use ($world, $onCompletion, $chunkX, $chunkZ) : void{
				if(!$this->isConnected()){
					return;
				}
				$currentWorld = $this->player->getLocation()->getWorld();
				if($world !== $currentWorld || ($status = $this->player->getUsedChunkStatus($chunkX, $chunkZ)) === null){
					$this->logger->debug("Tried to send no-longer-active chunk $chunkX $chunkZ in world " . $world->getFolderName());
					return;
				}
				if(!$status->equals(UsedChunkStatus::REQUESTED_SENDING())){
					//TODO: make this an error
					//this could be triggered due to the shitty way that chunk resends are handled
					//right now - not because of the spammy re-requesting, but because the chunk status reverts
					//to NEEDED if they want to be resent.
					return;
				}
				$world->timings->syncChunkSend->startTiming();
				try{
					$this->queueCompressed($promise);
					$onCompletion();
				}finally{
					$world->timings->syncChunkSend->stopTiming();
				}
			}
		);
	}

	public function stopUsingChunk(int $chunkX, int $chunkZ) : void{

	}

	public function onEnterWorld() : void{
		if($this->player !== null){
			$world = $this->player->getWorld();
			$this->syncWorldTime($world->getTime());
			$this->syncWorldDifficulty($world->getDifficulty());
			$this->syncWorldSpawnPoint($world->getSpawnLocation());
			//TODO: weather needs to be synced here (when implemented)
		}
	}

	public function syncWorldTime(int $worldTime) : void{
		$this->sendDataPacket(SetTimePacket::create($worldTime));
	}

	public function syncWorldDifficulty(int $worldDifficulty) : void{
		$this->sendDataPacket(SetDifficultyPacket::create($worldDifficulty));
	}

	public function getInvManager() : ?InventoryManager{
		return $this->invManager;
	}

	/**
	 * TODO: expand this to more than just humans
	 */
	public function onMobMainHandItemChange(Human $mob) : void{
		//TODO: we could send zero for slot here because remote players don't need to know which slot was selected
		$inv = $mob->getInventory();
		$this->sendDataPacket(MobEquipmentPacket::create($mob->getId(), ItemStackWrapper::legacy(TypeConverter::getInstance()->coreItemStackToNet($inv->getItemInHand())), $inv->getHeldItemIndex(), $inv->getHeldItemIndex(), ContainerIds::INVENTORY));
	}

	public function onMobOffHandItemChange(Human $mob) : void{
		$inv = $mob->getOffHandInventory();
		$this->sendDataPacket(MobEquipmentPacket::create($mob->getId(), ItemStackWrapper::legacy(TypeConverter::getInstance()->coreItemStackToNet($inv->getItem(0))), 0, 0, ContainerIds::OFFHAND));
	}

	public function onMobArmorChange(Living $mob) : void{
		$inv = $mob->getArmorInventory();
		$converter = TypeConverter::getInstance();
		$this->sendDataPacket(MobArmorEquipmentPacket::create(
			$mob->getId(),
			ItemStackWrapper::legacy($converter->coreItemStackToNet($inv->getHelmet())),
			ItemStackWrapper::legacy($converter->coreItemStackToNet($inv->getChestplate())),
			ItemStackWrapper::legacy($converter->coreItemStackToNet($inv->getLeggings())),
			ItemStackWrapper::legacy($converter->coreItemStackToNet($inv->getBoots()))
		));
	}

	public function onPlayerPickUpItem(Player $collector, Entity $pickedUp) : void{
		$this->sendDataPacket(TakeItemActorPacket::create($collector->getId(), $pickedUp->getId()));
	}

	/**
	 * @param Player[] $players
	 */
	public function syncPlayerList(array $players) : void{
		$this->sendDataPacket(PlayerListPacket::add(array_map(function(Player $player) : PlayerListEntry{
			return PlayerListEntry::createAdditionEntry($player->getUniqueId(), $player->getId(), $player->getDisplayName(), SkinAdapterSingleton::get()->toSkinData($player->getSkin()), $player->getXuid());
		}, $players)));
	}

	public function onPlayerAdded(Player $p) : void{
		$this->sendDataPacket(PlayerListPacket::add([PlayerListEntry::createAdditionEntry($p->getUniqueId(), $p->getId(), $p->getDisplayName(), SkinAdapterSingleton::get()->toSkinData($p->getSkin()), $p->getXuid())]));
	}

	public function onPlayerRemoved(Player $p) : void{
		if($p !== $this->player){
			$this->sendDataPacket(PlayerListPacket::remove([PlayerListEntry::createRemovalEntry($p->getUniqueId())]));
		}
	}

	public function onTitle(string $title) : void{
		$this->sendDataPacket(SetTitlePacket::title($title));
	}

	public function onSubTitle(string $subtitle) : void{
		$this->sendDataPacket(SetTitlePacket::subtitle($subtitle));
	}

	public function onActionBar(string $actionBar) : void{
		$this->sendDataPacket(SetTitlePacket::actionBarMessage($actionBar));
	}

	public function onClearTitle() : void{
		$this->sendDataPacket(SetTitlePacket::clearTitle());
	}

	public function onResetTitleOptions() : void{
		$this->sendDataPacket(SetTitlePacket::resetTitleOptions());
	}

	public function onTitleDuration(int $fadeIn, int $stay, int $fadeOut) : void{
		$this->sendDataPacket(SetTitlePacket::setAnimationTimes($fadeIn, $stay, $fadeOut));
	}

	public function onEmote(Human $from, string $emoteId) : void{
		$this->sendDataPacket(EmotePacket::create($from->getId(), $emoteId, EmotePacket::FLAG_SERVER));
	}

	public function onToastNotification(string $title, string $body) : void{
		$this->sendDataPacket(ToastRequestPacket::create($title, $body));
	}

	public function tick() : void{
		if(!$this->isConnected()){
			$this->dispose();
			return;
		}

		if($this->info === null){
			if(time() >= $this->connectTime + 10){
				$this->disconnectWithError(KnownTranslationFactory::pocketmine_disconnect_error_loginTimeout());
			}

			return;
		}

		if($this->player !== null){
			$this->player->doChunkRequests();

			$dirtyAttributes = $this->player->getAttributeMap()->needSend();
			$this->syncAttributes($this->player, $dirtyAttributes);
			foreach($dirtyAttributes as $attribute){
				//TODO: we might need to send these to other players in the future
				//if that happens, this will need to become more complex than a flag on the attribute itself
				$attribute->markSynchronized();
			}
		}

		$this->flushSendBuffer();

		$nowNs = hrtime(true);
		$timeSinceLastUpdateNs = $nowNs - $this->lastPacketBudgetUpdateTimeNs;
		if($timeSinceLastUpdateNs > 50_000_000){
			$ticksSinceLastUpdate = intdiv($timeSinceLastUpdateNs, 50_000_000);
			$this->incomingPacketBatchBudget = min(
				$this->incomingPacketBatchBudget + (self::INCOMING_PACKET_BATCH_PER_TICK * 2 * $ticksSinceLastUpdate),
				self::INCOMING_PACKET_BATCH_MAX_BUDGET
			);
			$this->lastPacketBudgetUpdateTimeNs = $nowNs;
		}
	}
}<|MERGE_RESOLUTION|>--- conflicted
+++ resolved
@@ -135,11 +135,8 @@
 use function intdiv;
 use function json_encode;
 use function ksort;
-<<<<<<< HEAD
+use function min;
 use function random_bytes;
-=======
-use function min;
->>>>>>> 91ac47ec
 use function strcasecmp;
 use function strlen;
 use function strtolower;
