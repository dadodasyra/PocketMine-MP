--- conflicted
+++ resolved
@@ -116,11 +116,7 @@
 use function get_class;
 use function in_array;
 use function json_encode;
-<<<<<<< HEAD
-use function min;
 use function random_bytes;
-=======
->>>>>>> 9e9b4db0
 use function strcasecmp;
 use function strlen;
 use function strtolower;
