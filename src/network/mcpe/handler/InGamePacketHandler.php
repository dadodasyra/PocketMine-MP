--- conflicted
+++ resolved
@@ -253,7 +253,26 @@
 
 		$packetHandled = true;
 
-<<<<<<< HEAD
+		$blockActions = $packet->getBlockActions();
+		if($blockActions !== null){
+			if(count($blockActions) > 100){
+				throw new PacketHandlingException("Too many block actions in PlayerAuthInputPacket");
+			}
+			foreach($blockActions as $k => $blockAction){
+				$actionHandled = false;
+				if($blockAction instanceof PlayerBlockActionStopBreak){
+					$actionHandled = $this->handlePlayerActionFromData($blockAction->getActionType(), new BlockPosition(0, 0, 0), Facing::DOWN);
+				}elseif($blockAction instanceof PlayerBlockActionWithBlockInfo){
+					$actionHandled = $this->handlePlayerActionFromData($blockAction->getActionType(), $blockAction->getBlockPosition(), $blockAction->getFace());
+				}
+
+				if(!$actionHandled){
+					$packetHandled = false;
+					$this->session->getLogger()->debug("Unhandled player block action at offset $k in PlayerAuthInputPacket");
+				}
+			}
+		}
+
 		$useItemTransaction = $packet->getItemInteractionData();
 		if($useItemTransaction !== null){
 			if(count($useItemTransaction->getTransactionData()->getActions()) > 100){
@@ -275,42 +294,6 @@
 		if($itemStackRequest !== null){
 			$result = $this->handleSingleItemStackRequest($itemStackRequest);
 			$this->session->sendDataPacket(ItemStackResponsePacket::create([$result]));
-		}
-
-=======
->>>>>>> 14f141fa
-		$blockActions = $packet->getBlockActions();
-		if($blockActions !== null){
-			if(count($blockActions) > 100){
-				throw new PacketHandlingException("Too many block actions in PlayerAuthInputPacket");
-			}
-			foreach($blockActions as $k => $blockAction){
-				$actionHandled = false;
-				if($blockAction instanceof PlayerBlockActionStopBreak){
-					$actionHandled = $this->handlePlayerActionFromData($blockAction->getActionType(), new BlockPosition(0, 0, 0), Facing::DOWN);
-				}elseif($blockAction instanceof PlayerBlockActionWithBlockInfo){
-					$actionHandled = $this->handlePlayerActionFromData($blockAction->getActionType(), $blockAction->getBlockPosition(), $blockAction->getFace());
-				}
-
-				if(!$actionHandled){
-					$packetHandled = false;
-					$this->session->getLogger()->debug("Unhandled player block action at offset $k in PlayerAuthInputPacket");
-				}
-			}
-		}
-
-		$useItemTransaction = $packet->getItemInteractionData();
-		if($useItemTransaction !== null){
-			if(count($useItemTransaction->getTransactionData()->getActions()) > 100){
-				throw new PacketHandlingException("Too many actions in item use transaction");
-			}
-			$this->inventoryManager->addPredictedSlotChanges($useItemTransaction->getTransactionData()->getActions());
-			if(!$this->handleUseItemTransaction($useItemTransaction->getTransactionData())){
-				$packetHandled = false;
-				$this->session->getLogger()->debug("Unhandled transaction in PlayerAuthInputPacket (type " . $useItemTransaction->getTransactionData()->getActionType() . ")");
-			}else{
-				$this->inventoryManager->syncMismatchedPredictedSlotChanges();
-			}
 		}
 
 		return $packetHandled;
