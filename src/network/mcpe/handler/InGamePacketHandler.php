--- conflicted
+++ resolved
@@ -125,12 +125,6 @@
 use function sprintf;
 use function str_starts_with;
 use function strlen;
-<<<<<<< HEAD
-use function substr;
-use function trim;
-=======
-use function strpos;
->>>>>>> f43ca405
 use const JSON_THROW_ON_ERROR;
 
 /**
