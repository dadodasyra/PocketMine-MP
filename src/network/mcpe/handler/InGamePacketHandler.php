--- conflicted
+++ resolved
@@ -330,7 +330,7 @@
 			throw new PacketHandlingException("Too many actions in inventory transaction");
 		}
 
-		$this->inventoryManager->addPredictedSlotChanges($packet->trData->getActions());
+		$this->inventoryManager->addRawPredictedSlotChanges($packet->trData->getActions());
 
 		if($packet->trData instanceof NormalTransactionData){
 			$result = $this->handleNormalTransaction($packet->trData);
@@ -426,14 +426,7 @@
 				return true;
 			}
 			try{
-<<<<<<< HEAD
 				return $this->executeInventoryTransaction($this->craftingTransaction);
-=======
-				$this->craftingTransaction->execute();
-			}catch(TransactionException $e){
-				$this->session->getLogger()->debug("Failed to execute crafting transaction: " . $e->getMessage());
-				return false;
->>>>>>> 0e4b79ea
 			}finally{
 				$this->craftingTransaction = null;
 			}
@@ -450,29 +443,12 @@
 				return true;
 			}
 
-<<<<<<< HEAD
 			return $this->executeInventoryTransaction(new InventoryTransaction($this->player, $actions));
-=======
-			$this->player->setUsingItem(false);
-			$transaction = new InventoryTransaction($this->player, $actions);
-			try{
-				$transaction->execute();
-			}catch(TransactionException $e){
-				$logger = $this->session->getLogger();
-				$logger->debug("Failed to execute inventory transaction: " . $e->getMessage());
-				$logger->debug("Actions: " . json_encode($data->getActions()));
-				return false;
-			}
->>>>>>> 0e4b79ea
 		}
 	}
 
 	private function handleUseItemTransaction(UseItemTransactionData $data) : bool{
 		$this->player->selectHotbarSlot($data->getHotbarSlot());
-<<<<<<< HEAD
-		$this->inventoryManager->addRawPredictedSlotChanges($data->getActions());
-=======
->>>>>>> 0e4b79ea
 
 		switch($data->getActionType()){
 			case UseItemTransactionData::ACTION_CLICK_BLOCK:
@@ -558,10 +534,6 @@
 		}
 
 		$this->player->selectHotbarSlot($data->getHotbarSlot());
-<<<<<<< HEAD
-		$this->inventoryManager->addRawPredictedSlotChanges($data->getActions());
-=======
->>>>>>> 0e4b79ea
 
 		switch($data->getActionType()){
 			case UseItemOnEntityTransactionData::ACTION_INTERACT:
@@ -577,10 +549,6 @@
 
 	private function handleReleaseItemTransaction(ReleaseItemTransactionData $data) : bool{
 		$this->player->selectHotbarSlot($data->getHotbarSlot());
-<<<<<<< HEAD
-		$this->inventoryManager->addRawPredictedSlotChanges($data->getActions());
-=======
->>>>>>> 0e4b79ea
 
 		if($data->getActionType() == ReleaseItemTransactionData::ACTION_RELEASE){
 			$this->player->releaseHeldItem();
