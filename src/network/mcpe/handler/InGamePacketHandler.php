--- conflicted
+++ resolved
@@ -136,17 +136,8 @@
 class InGamePacketHandler extends PacketHandler{
 	private const MAX_FORM_RESPONSE_DEPTH = 2; //modal/simple will be 1, custom forms 2 - they will never contain anything other than string|int|float|bool|null
 
-<<<<<<< HEAD
-	protected ?CraftingTransaction $craftingTransaction = null;
-
 	protected float $lastRightClickTime = 0.0;
 	protected ?UseItemTransactionData $lastRightClickData = null;
-=======
-	/** @var float */
-	protected $lastRightClickTime = 0.0;
-	/** @var UseItemTransactionData|null */
-	protected $lastRightClickData = null;
->>>>>>> c9601ae6
 
 	protected ?Vector3 $lastPlayerAuthInputPosition = null;
 	protected ?float $lastPlayerAuthInputYaw = null;
