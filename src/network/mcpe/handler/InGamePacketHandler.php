--- conflicted
+++ resolved
@@ -136,11 +136,6 @@
 class InGamePacketHandler extends PacketHandler{
 	private const MAX_FORM_RESPONSE_DEPTH = 2; //modal/simple will be 1, custom forms 2 - they will never contain anything other than string|int|float|bool|null
 
-<<<<<<< HEAD
-	protected ?CraftingTransaction $craftingTransaction = null;
-
-=======
->>>>>>> 453ad997
 	protected float $lastRightClickTime = 0.0;
 	protected ?UseItemTransactionData $lastRightClickData = null;
 
