--- conflicted
+++ resolved
@@ -63,15 +63,6 @@
 	){}
 
 	public function handleLogin(LoginPacket $packet) : bool{
-<<<<<<< HEAD
-		if(!$this->isCompatibleProtocol($packet->protocol)){
-			$this->session->disconnectIncompatibleProtocol($packet->protocol);
-
-			return true;
-		}
-
-=======
->>>>>>> 0fcd2e78
 		$extraData = $this->fetchAuthData($packet->chainDataJwt);
 
 		if(!Player::isValidUserName($extraData->displayName)){
