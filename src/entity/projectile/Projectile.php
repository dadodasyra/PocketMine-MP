<?php

/*
 *
 *  ____            _        _   __  __ _                  __  __ ____
 * |  _ \ ___   ___| | _____| |_|  \/  (_)_ __   ___      |  \/  |  _ \
 * | |_) / _ \ / __| |/ / _ \ __| |\/| | | '_ \ / _ \_____| |\/| | |_) |
 * |  __/ (_) | (__|   <  __/ |_| |  | | | | | |  __/_____| |  | |  __/
 * |_|   \___/ \___|_|\_\___|\__|_|  |_|_|_| |_|\___|     |_|  |_|_|
 *
 * This program is free software: you can redistribute it and/or modify
 * it under the terms of the GNU Lesser General Public License as published by
 * the Free Software Foundation, either version 3 of the License, or
 * (at your option) any later version.
 *
 * @author PocketMine Team
 * @link http://www.pocketmine.net/
 *
 *
 */

declare(strict_types=1);

namespace pocketmine\entity\projectile;

use pocketmine\block\Block;
use pocketmine\data\SavedDataLoadingException;
use pocketmine\entity\Entity;
use pocketmine\entity\Living;
use pocketmine\entity\Location;
use pocketmine\event\entity\EntityCombustByEntityEvent;
use pocketmine\event\entity\EntityDamageByChildEntityEvent;
use pocketmine\event\entity\EntityDamageByEntityEvent;
use pocketmine\event\entity\EntityDamageEvent;
use pocketmine\event\entity\ProjectileHitBlockEvent;
use pocketmine\event\entity\ProjectileHitEntityEvent;
use pocketmine\event\entity\ProjectileHitEvent;
use pocketmine\math\RayTraceResult;
use pocketmine\math\Vector3;
use pocketmine\math\VoxelRayTrace;
use pocketmine\nbt\NBT;
use pocketmine\nbt\tag\CompoundTag;
use pocketmine\nbt\tag\IntTag;
use pocketmine\nbt\tag\ListTag;
use pocketmine\timings\Timings;
use function assert;
use function atan2;
use function ceil;
use function count;
use function sqrt;
use const M_PI;
use const PHP_INT_MAX;

abstract class Projectile extends Entity{
<<<<<<< HEAD
	private const TAG_STUCK_ON_BLOCK_POS = "StuckToBlockPos";
=======
	private const TAG_DAMAGE = "damage"; //TAG_Double
	private const TAG_TILE_X = "tileX"; //TAG_Int
	private const TAG_TILE_Y = "tileY"; //TAG_Int
	private const TAG_TILE_Z = "tileZ"; //TAG_Int
	private const TAG_BLOCK_ID = "blockId"; //TAG_Int
	private const TAG_BLOCK_DATA = "blockData"; //TAG_Byte
>>>>>>> b2017c84

	protected float $damage = 0.0;
	protected ?Vector3 $blockHit = null;

	public function __construct(Location $location, ?Entity $shootingEntity, ?CompoundTag $nbt = null){
		parent::__construct($location, $nbt);
		if($shootingEntity !== null){
			$this->setOwningEntity($shootingEntity);
		}
	}

	public function attack(EntityDamageEvent $source) : void{
		if($source->getCause() === EntityDamageEvent::CAUSE_VOID){
			parent::attack($source);
		}
	}

	protected function initEntity(CompoundTag $nbt) : void{
		parent::initEntity($nbt);

		$this->setMaxHealth(1);
		$this->setHealth(1);
		$this->damage = $nbt->getDouble(self::TAG_DAMAGE, $this->damage);

<<<<<<< HEAD
		if(($stuckOnBlockPosTag = $nbt->getListTag(self::TAG_STUCK_ON_BLOCK_POS)) !== null){
			if($stuckOnBlockPosTag->getTagType() !== NBT::TAG_Int || count($stuckOnBlockPosTag) !== 3){
				throw new SavedDataLoadingException(self::TAG_STUCK_ON_BLOCK_POS . " tag should be a list of 3 TAG_Int");
			}

			/** @var IntTag[] $values */
			$values = $stuckOnBlockPosTag->getValue();
=======
		(function() use ($nbt) : void{
			if(($tileXTag = $nbt->getTag(self::TAG_TILE_X)) instanceof IntTag && ($tileYTag = $nbt->getTag(self::TAG_TILE_Y)) instanceof IntTag && ($tileZTag = $nbt->getTag(self::TAG_TILE_Z)) instanceof IntTag){
				$blockPos = new Vector3($tileXTag->getValue(), $tileYTag->getValue(), $tileZTag->getValue());
			}else{
				return;
			}

			if(($blockIdTag = $nbt->getTag(self::TAG_BLOCK_ID)) instanceof IntTag){
				$blockId = $blockIdTag->getValue();
			}else{
				return;
			}

			if(($blockDataTag = $nbt->getTag(self::TAG_BLOCK_DATA)) instanceof ByteTag){
				$blockData = $blockDataTag->getValue();
			}else{
				return;
			}
>>>>>>> b2017c84

			$this->blockHit = new Vector3($values[0]->getValue(), $values[1]->getValue(), $values[2]->getValue());
		}elseif(($tileXTag = $nbt->getTag("tileX")) instanceof IntTag && ($tileYTag = $nbt->getTag("tileY")) instanceof IntTag && ($tileZTag = $nbt->getTag("tileZ")) instanceof IntTag){
			$this->blockHit = new Vector3($tileXTag->getValue(), $tileYTag->getValue(), $tileZTag->getValue());
		}
	}

	public function canCollideWith(Entity $entity) : bool{
		return $entity instanceof Living && !$this->onGround;
	}

	public function canBeCollidedWith() : bool{
		return false;
	}

	/**
	 * Returns the base damage applied on collision. This is multiplied by the projectile's speed to give a result
	 * damage.
	 */
	public function getBaseDamage() : float{
		return $this->damage;
	}

	/**
	 * Sets the base amount of damage applied by the projectile.
	 */
	public function setBaseDamage(float $damage) : void{
		$this->damage = $damage;
	}

	/**
	 * Returns the amount of damage this projectile will deal to the entity it hits.
	 */
	public function getResultDamage() : int{
		return (int) ceil($this->damage);
	}

	public function saveNBT() : CompoundTag{
		$nbt = parent::saveNBT();

		$nbt->setDouble(self::TAG_DAMAGE, $this->damage);

		if($this->blockHit !== null){
<<<<<<< HEAD
			$nbt->setTag(self::TAG_STUCK_ON_BLOCK_POS, new ListTag([
				new IntTag($this->blockHit->getFloorX()),
				new IntTag($this->blockHit->getFloorY()),
				new IntTag($this->blockHit->getFloorZ())
			]));
=======
			$pos = $this->blockHit->getPosition();
			$nbt->setInt(self::TAG_TILE_X, $pos->x);
			$nbt->setInt(self::TAG_TILE_Y, $pos->y);
			$nbt->setInt(self::TAG_TILE_Z, $pos->z);

			//we intentionally use different ones to PC because we don't have stringy IDs
			$nbt->setInt(self::TAG_BLOCK_ID, $this->blockHit->getId());
			$nbt->setByte(self::TAG_BLOCK_DATA, $this->blockHit->getMeta());
>>>>>>> b2017c84
		}

		return $nbt;
	}

	protected function applyDragBeforeGravity() : bool{
		return true;
	}

	public function onNearbyBlockChange() : void{
		if($this->blockHit !== null && $this->getWorld()->isInLoadedTerrain($this->blockHit)){
			$blockHit = $this->getWorld()->getBlock($this->blockHit);
			if(!$blockHit->collidesWithBB($this->getBoundingBox()->expandedCopy(0.001, 0.001, 0.001))){
				$this->blockHit = null;
			}
		}

		parent::onNearbyBlockChange();
	}

	public function hasMovementUpdate() : bool{
		return $this->blockHit === null && parent::hasMovementUpdate();
	}

	protected function move(float $dx, float $dy, float $dz) : void{
		$this->blocksAround = null;

		Timings::$entityMove->startTiming();

		$start = $this->location->asVector3();
		$end = $start->add($dx, $dy, $dz);

		$blockHit = null;
		$entityHit = null;
		$hitResult = null;

		foreach(VoxelRayTrace::betweenPoints($start, $end) as $vector3){
			$block = $this->getWorld()->getBlockAt($vector3->x, $vector3->y, $vector3->z);

			$blockHitResult = $this->calculateInterceptWithBlock($block, $start, $end);
			if($blockHitResult !== null){
				$end = $blockHitResult->hitVector;
				$blockHit = $block;
				$hitResult = $blockHitResult;
				break;
			}
		}

		$entityDistance = PHP_INT_MAX;

		$newDiff = $end->subtractVector($start);
		foreach($this->getWorld()->getCollidingEntities($this->boundingBox->addCoord($newDiff->x, $newDiff->y, $newDiff->z)->expand(1, 1, 1), $this) as $entity){
			if($entity->getId() === $this->getOwningEntityId() && $this->ticksLived < 5){
				continue;
			}

			$entityBB = $entity->boundingBox->expandedCopy(0.3, 0.3, 0.3);
			$entityHitResult = $entityBB->calculateIntercept($start, $end);

			if($entityHitResult === null){
				continue;
			}

			$distance = $this->location->distanceSquared($entityHitResult->hitVector);

			if($distance < $entityDistance){
				$entityDistance = $distance;
				$entityHit = $entity;
				$hitResult = $entityHitResult;
				$end = $entityHitResult->hitVector;
			}
		}

		$this->location = Location::fromObject(
			$end,
			$this->location->world,
			$this->location->yaw,
			$this->location->pitch
		);
		$this->recalculateBoundingBox();

		if($hitResult !== null){
			/** @var ProjectileHitEvent|null $ev */
			$ev = null;
			if($entityHit !== null){
				$ev = new ProjectileHitEntityEvent($this, $hitResult, $entityHit);
			}elseif($blockHit !== null){
				$ev = new ProjectileHitBlockEvent($this, $hitResult, $blockHit);
			}else{
				assert(false, "unknown hit type");
			}

			if($ev !== null){
				$ev->call();
				$this->onHit($ev);

				if($ev instanceof ProjectileHitEntityEvent){
					$this->onHitEntity($ev->getEntityHit(), $ev->getRayTraceResult());
				}elseif($ev instanceof ProjectileHitBlockEvent){
					$this->onHitBlock($ev->getBlockHit(), $ev->getRayTraceResult());
				}
			}

			$this->isCollided = $this->onGround = true;
			$this->motion = new Vector3(0, 0, 0);
		}else{
			$this->isCollided = $this->onGround = false;
			$this->blockHit = null;

			//recompute angles...
			$f = sqrt(($this->motion->x ** 2) + ($this->motion->z ** 2));
			$this->setRotation(
				atan2($this->motion->x, $this->motion->z) * 180 / M_PI,
				atan2($this->motion->y, $f) * 180 / M_PI
			);
		}

		$this->getWorld()->onEntityMoved($this);
		$this->checkBlockIntersections();

		Timings::$entityMove->stopTiming();
	}

	/**
	 * Called by move() when raytracing blocks to discover whether the block should be considered as a point of impact.
	 * This can be overridden by other projectiles to allow altering the blocks which are collided with (for example
	 * some projectiles collide with any non-air block).
	 *
	 * @return RayTraceResult|null the result of the ray trace if successful, or null if no interception is found.
	 */
	protected function calculateInterceptWithBlock(Block $block, Vector3 $start, Vector3 $end) : ?RayTraceResult{
		return $block->calculateIntercept($start, $end);
	}

	/**
	 * Called when the projectile hits something. Override this to perform non-target-specific effects when the
	 * projectile hits something.
	 */
	protected function onHit(ProjectileHitEvent $event) : void{

	}

	/**
	 * Called when the projectile collides with an Entity.
	 */
	protected function onHitEntity(Entity $entityHit, RayTraceResult $hitResult) : void{
		$damage = $this->getResultDamage();

		if($damage >= 0){
			if($this->getOwningEntity() === null){
				$ev = new EntityDamageByEntityEvent($this, $entityHit, EntityDamageEvent::CAUSE_PROJECTILE, $damage);
			}else{
				$ev = new EntityDamageByChildEntityEvent($this->getOwningEntity(), $this, $entityHit, EntityDamageEvent::CAUSE_PROJECTILE, $damage);
			}

			$entityHit->attack($ev);

			if($this->isOnFire()){
				$ev = new EntityCombustByEntityEvent($this, $entityHit, 5);
				$ev->call();
				if(!$ev->isCancelled()){
					$entityHit->setOnFire($ev->getDuration());
				}
			}
		}

		$this->flagForDespawn();
	}

	/**
	 * Called when the projectile collides with a Block.
	 */
	protected function onHitBlock(Block $blockHit, RayTraceResult $hitResult) : void{
		$this->blockHit = $blockHit->getPosition()->asVector3();
		$blockHit->onProjectileHit($this, $hitResult);
	}
}<|MERGE_RESOLUTION|>--- conflicted
+++ resolved
@@ -52,16 +52,11 @@
 use const PHP_INT_MAX;
 
 abstract class Projectile extends Entity{
-<<<<<<< HEAD
 	private const TAG_STUCK_ON_BLOCK_POS = "StuckToBlockPos";
-=======
 	private const TAG_DAMAGE = "damage"; //TAG_Double
 	private const TAG_TILE_X = "tileX"; //TAG_Int
 	private const TAG_TILE_Y = "tileY"; //TAG_Int
 	private const TAG_TILE_Z = "tileZ"; //TAG_Int
-	private const TAG_BLOCK_ID = "blockId"; //TAG_Int
-	private const TAG_BLOCK_DATA = "blockData"; //TAG_Byte
->>>>>>> b2017c84
 
 	protected float $damage = 0.0;
 	protected ?Vector3 $blockHit = null;
@@ -86,7 +81,6 @@
 		$this->setHealth(1);
 		$this->damage = $nbt->getDouble(self::TAG_DAMAGE, $this->damage);
 
-<<<<<<< HEAD
 		if(($stuckOnBlockPosTag = $nbt->getListTag(self::TAG_STUCK_ON_BLOCK_POS)) !== null){
 			if($stuckOnBlockPosTag->getTagType() !== NBT::TAG_Int || count($stuckOnBlockPosTag) !== 3){
 				throw new SavedDataLoadingException(self::TAG_STUCK_ON_BLOCK_POS . " tag should be a list of 3 TAG_Int");
@@ -94,29 +88,9 @@
 
 			/** @var IntTag[] $values */
 			$values = $stuckOnBlockPosTag->getValue();
-=======
-		(function() use ($nbt) : void{
-			if(($tileXTag = $nbt->getTag(self::TAG_TILE_X)) instanceof IntTag && ($tileYTag = $nbt->getTag(self::TAG_TILE_Y)) instanceof IntTag && ($tileZTag = $nbt->getTag(self::TAG_TILE_Z)) instanceof IntTag){
-				$blockPos = new Vector3($tileXTag->getValue(), $tileYTag->getValue(), $tileZTag->getValue());
-			}else{
-				return;
-			}
-
-			if(($blockIdTag = $nbt->getTag(self::TAG_BLOCK_ID)) instanceof IntTag){
-				$blockId = $blockIdTag->getValue();
-			}else{
-				return;
-			}
-
-			if(($blockDataTag = $nbt->getTag(self::TAG_BLOCK_DATA)) instanceof ByteTag){
-				$blockData = $blockDataTag->getValue();
-			}else{
-				return;
-			}
->>>>>>> b2017c84
 
 			$this->blockHit = new Vector3($values[0]->getValue(), $values[1]->getValue(), $values[2]->getValue());
-		}elseif(($tileXTag = $nbt->getTag("tileX")) instanceof IntTag && ($tileYTag = $nbt->getTag("tileY")) instanceof IntTag && ($tileZTag = $nbt->getTag("tileZ")) instanceof IntTag){
+		}elseif(($tileXTag = $nbt->getTag(self::TAG_TILE_X)) instanceof IntTag && ($tileYTag = $nbt->getTag(self::TAG_TILE_Y)) instanceof IntTag && ($tileZTag = $nbt->getTag(self::TAG_TILE_Z)) instanceof IntTag){
 			$this->blockHit = new Vector3($tileXTag->getValue(), $tileYTag->getValue(), $tileZTag->getValue());
 		}
 	}
@@ -157,22 +131,11 @@
 		$nbt->setDouble(self::TAG_DAMAGE, $this->damage);
 
 		if($this->blockHit !== null){
-<<<<<<< HEAD
 			$nbt->setTag(self::TAG_STUCK_ON_BLOCK_POS, new ListTag([
 				new IntTag($this->blockHit->getFloorX()),
 				new IntTag($this->blockHit->getFloorY()),
 				new IntTag($this->blockHit->getFloorZ())
 			]));
-=======
-			$pos = $this->blockHit->getPosition();
-			$nbt->setInt(self::TAG_TILE_X, $pos->x);
-			$nbt->setInt(self::TAG_TILE_Y, $pos->y);
-			$nbt->setInt(self::TAG_TILE_Z, $pos->z);
-
-			//we intentionally use different ones to PC because we don't have stringy IDs
-			$nbt->setInt(self::TAG_BLOCK_ID, $this->blockHit->getId());
-			$nbt->setByte(self::TAG_BLOCK_DATA, $this->blockHit->getMeta());
->>>>>>> b2017c84
 		}
 
 		return $nbt;
