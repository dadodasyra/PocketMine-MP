--- conflicted
+++ resolved
@@ -47,7 +47,6 @@
 
 class FallingBlock extends Entity{
 	private const TAG_FALLING_BLOCK = "FallingBlock"; //TAG_Compound
-
 	private const TAG_TILE_ID = "TileID"; //TAG_Int
 	private const TAG_TILE = "Tile"; //TAG_Byte
 	private const TAG_DATA = "Data"; //TAG_Byte
@@ -70,26 +69,18 @@
 	public static function parseBlockNBT(BlockFactory $factory, CompoundTag $nbt) : Block{
 
 		//TODO: 1.8+ save format
-<<<<<<< HEAD
 		$blockDataUpgrader = GlobalBlockStateHandlers::getUpgrader();
 		if(($fallingBlockTag = $nbt->getCompoundTag(self::TAG_FALLING_BLOCK)) !== null){
 			$blockStateData = $blockDataUpgrader->upgradeBlockStateNbt($fallingBlockTag);
 		}else{
-			if(($tileIdTag = $nbt->getTag("TileID")) instanceof IntTag){
+			if(($tileIdTag = $nbt->getTag(self::TAG_TILE_ID)) instanceof IntTag){
 				$blockId = $tileIdTag->getValue();
-			}elseif(($tileTag = $nbt->getTag("Tile")) instanceof ByteTag){
+			}elseif(($tileTag = $nbt->getTag(self::TAG_TILE)) instanceof ByteTag){
 				$blockId = $tileTag->getValue();
 			}else{
 				throw new SavedDataLoadingException("Missing legacy falling block info");
 			}
-			$damage = $nbt->getByte("Data", 0);
-=======
-		if(($tileIdTag = $nbt->getTag(self::TAG_TILE_ID)) instanceof IntTag){
-			$blockId = $tileIdTag->getValue();
-		}elseif(($tileTag = $nbt->getTag(self::TAG_TILE)) instanceof ByteTag){
-			$blockId = $tileTag->getValue();
-		}
->>>>>>> b2017c84
+			$damage = $nbt->getByte(self::TAG_DATA, 0);
 
 			$blockStateData = $blockDataUpgrader->upgradeIntIdMeta($blockId, $damage);
 		}
@@ -97,15 +88,11 @@
 			throw new SavedDataLoadingException("Invalid legacy falling block");
 		}
 
-<<<<<<< HEAD
 		try{
 			$blockStateId = GlobalBlockStateHandlers::getDeserializer()->deserialize($blockStateData);
 		}catch(BlockStateDeserializeException $e){
 			throw new SavedDataLoadingException($e->getMessage(), 0, $e);
 		}
-=======
-		$damage = $nbt->getByte(self::TAG_DATA, 0);
->>>>>>> b2017c84
 
 		return $factory->fromStateId($blockStateId);
 	}
@@ -181,12 +168,7 @@
 
 	public function saveNBT() : CompoundTag{
 		$nbt = parent::saveNBT();
-<<<<<<< HEAD
 		$nbt->setTag(self::TAG_FALLING_BLOCK, GlobalBlockStateHandlers::getSerializer()->serialize($this->block->getStateId())->toNbt());
-=======
-		$nbt->setInt(self::TAG_TILE_ID, $this->block->getId());
-		$nbt->setByte(self::TAG_DATA, $this->block->getMeta());
->>>>>>> b2017c84
 
 		return $nbt;
 	}
