<?php

/*
 *
 *  ____            _        _   __  __ _                  __  __ ____
 * |  _ \ ___   ___| | _____| |_|  \/  (_)_ __   ___      |  \/  |  _ \
 * | |_) / _ \ / __| |/ / _ \ __| |\/| | | '_ \ / _ \_____| |\/| | |_) |
 * |  __/ (_) | (__|   <  __/ |_| |  | | | | | |  __/_____| |  | |  __/
 * |_|   \___/ \___|_|\_\___|\__|_|  |_|_|_| |_|\___|     |_|  |_|_|
 *
 * This program is free software: you can redistribute it and/or modify
 * it under the terms of the GNU Lesser General Public License as published by
 * the Free Software Foundation, either version 3 of the License, or
 * (at your option) any later version.
 *
 * @author PocketMine Team
 * @link http://www.pocketmine.net/
 *
 *
 */

declare(strict_types=1);

/**
 * All the entity classes
 */
namespace pocketmine\entity;

use pocketmine\block\Block;
use pocketmine\block\Water;
use pocketmine\entity\animation\Animation;
use pocketmine\event\entity\EntityDamageEvent;
use pocketmine\event\entity\EntityDespawnEvent;
use pocketmine\event\entity\EntityMotionEvent;
use pocketmine\event\entity\EntityRegainHealthEvent;
use pocketmine\event\entity\EntitySpawnEvent;
use pocketmine\event\entity\EntityTeleportEvent;
use pocketmine\math\AxisAlignedBB;
use pocketmine\math\Facing;
use pocketmine\math\Vector2;
use pocketmine\math\Vector3;
use pocketmine\nbt\tag\CompoundTag;
use pocketmine\nbt\tag\DoubleTag;
use pocketmine\nbt\tag\FloatTag;
use pocketmine\nbt\tag\ListTag;
use pocketmine\nbt\tag\StringTag;
use pocketmine\network\mcpe\EntityEventBroadcaster;
use pocketmine\network\mcpe\NetworkBroadcastUtils;
use pocketmine\network\mcpe\protocol\AddActorPacket;
use pocketmine\network\mcpe\protocol\MoveActorAbsolutePacket;
use pocketmine\network\mcpe\protocol\SetActorMotionPacket;
use pocketmine\network\mcpe\protocol\types\entity\Attribute as NetworkAttribute;
use pocketmine\network\mcpe\protocol\types\entity\EntityMetadataCollection;
use pocketmine\network\mcpe\protocol\types\entity\EntityMetadataFlags;
use pocketmine\network\mcpe\protocol\types\entity\EntityMetadataProperties;
use pocketmine\network\mcpe\protocol\types\entity\MetadataProperty;
use pocketmine\network\mcpe\protocol\types\entity\PropertySyncData;
use pocketmine\player\Player;
use pocketmine\Server;
use pocketmine\timings\Timings;
use pocketmine\timings\TimingsHandler;
use pocketmine\utils\Utils;
use pocketmine\world\format\Chunk;
use pocketmine\world\Position;
use pocketmine\world\sound\Sound;
use pocketmine\world\World;
use function abs;
use function array_map;
use function assert;
use function cos;
use function count;
use function deg2rad;
use function floor;
use function fmod;
use function get_class;
use function lcg_value;
use function sin;
use function spl_object_id;
use const M_PI_2;

abstract class Entity{

	public const MOTION_THRESHOLD = 0.00001;
	protected const STEP_CLIP_MULTIPLIER = 0.4;

	private const TAG_FIRE = "Fire"; //TAG_Short
	private const TAG_ON_GROUND = "OnGround"; //TAG_Byte
	private const TAG_FALL_DISTANCE = "FallDistance"; //TAG_Float
	private const TAG_CUSTOM_NAME = "CustomName"; //TAG_String
	private const TAG_CUSTOM_NAME_VISIBLE = "CustomNameVisible"; //TAG_Byte
	public const TAG_POS = "Pos"; //TAG_List<TAG_Double>|TAG_List<TAG_Float>
	public const TAG_MOTION = "Motion"; //TAG_List<TAG_Double>|TAG_List<TAG_Float>
	public const TAG_ROTATION = "Rotation"; //TAG_List<TAG_Float>

	private static int $entityCount = 1;

	/**
	 * Returns a new runtime entity ID for a new entity.
	 */
	public static function nextRuntimeId() : int{
		return self::$entityCount++;
	}

	/** @var Player[] */
	protected array $hasSpawned = [];

	protected int $id;

	private EntityMetadataCollection $networkProperties;

	protected ?EntityDamageEvent $lastDamageCause = null;

	/** @var Block[]|null */
<<<<<<< HEAD
	protected ?array $blocksAround = null;

	protected Location $location;
	protected Location $lastLocation;
	protected Vector3 $motion;
	protected Vector3 $lastMotion;
	protected bool $forceMovementUpdate = false;

	public AxisAlignedBB $boundingBox;
	public bool $onGround = false;

	public EntitySizeInfo $size;
=======
	protected $blocksAround;

	private bool $checkBlockIntersectionsNextTick = true;

	/** @var Location */
	protected $location;
	/** @var Location */
	protected $lastLocation;
	/** @var Vector3 */
	protected $motion;
	/** @var Vector3 */
	protected $lastMotion;
	/** @var bool */
	protected $forceMovementUpdate = false;

	/** @var AxisAlignedBB */
	public $boundingBox;
	/** @var bool */
	public $onGround = false;

	/** @var EntitySizeInfo */
	public $size;
>>>>>>> 71b78b02

	private float $health = 20.0;
	private int $maxHealth = 20;

	protected float $ySize = 0.0;
	protected float $stepHeight = 0.0;
	public bool $keepMovement = false;

	public float $fallDistance = 0.0;
	public int $ticksLived = 0;
	public int $lastUpdate;
	protected int $fireTicks = 0;

	private bool $savedWithChunk = true;

	public bool $isCollided = false;
	public bool $isCollidedHorizontally = false;
	public bool $isCollidedVertically = false;

	public int $noDamageTicks = 0;
	protected bool $justCreated = true;

	protected AttributeMap $attributeMap;

	protected float $gravity;
	protected float $drag;
	protected bool $gravityEnabled = true;

	protected Server $server;

	protected bool $closed = false;
	private bool $closeInFlight = false;
	private bool $needsDespawn = false;

	protected TimingsHandler $timings;

	protected bool $networkPropertiesDirty = false;

	protected string $nameTag = "";
	protected bool $nameTagVisible = true;
	protected bool $alwaysShowNameTag = false;
	protected string $scoreTag = "";
	protected float $scale = 1.0;

	protected bool $canClimb = false;
	protected bool $canClimbWalls = false;
	protected bool $immobile = false;
	protected bool $invisible = false;
	protected bool $silent = false;

	protected ?int $ownerId = null;
	protected ?int $targetId = null;

	private bool $constructorCalled = false;

	public function __construct(Location $location, ?CompoundTag $nbt = null){
		if($this->constructorCalled){
			throw new \LogicException("Attempted to call constructor for an Entity multiple times");
		}
		$this->constructorCalled = true;
		Utils::checkLocationNotInfOrNaN($location);

		$this->timings = Timings::getEntityTimings($this);

		$this->size = $this->getInitialSizeInfo();
		$this->drag = $this->getInitialDragMultiplier();
		$this->gravity = $this->getInitialGravity();

		$this->id = self::nextRuntimeId();
		$this->server = $location->getWorld()->getServer();

		$this->location = $location->asLocation();

		$this->boundingBox = new AxisAlignedBB(0, 0, 0, 0, 0, 0);
		$this->recalculateBoundingBox();

		if($nbt !== null){
			$this->motion = EntityDataHelper::parseVec3($nbt, self::TAG_MOTION, true);
		}else{
			$this->motion = Vector3::zero();
		}

		$this->resetLastMovements();

		$this->networkProperties = new EntityMetadataCollection();

		$this->attributeMap = new AttributeMap();
		$this->addAttributes();

		$this->initEntity($nbt ?? new CompoundTag());

		$this->getWorld()->addEntity($this);

		$this->lastUpdate = $this->server->getTick();

		$this->scheduleUpdate();
	}

	abstract protected function getInitialSizeInfo() : EntitySizeInfo;

	/**
	 * Returns the percentage by which the entity's velocity is reduced per tick when moving through air.
	 * The entity's velocity is multiplied by 1 minus this value.
	 *
	 * @return float 0-1
	 */
	abstract protected function getInitialDragMultiplier() : float;

	/**
	 * Returns the downwards acceleration of the entity when falling, in blocks/tick².
	 *
	 * @return float minimum 0
	 */
	abstract protected function getInitialGravity() : float;

	public function getNameTag() : string{
		return $this->nameTag;
	}

	public function isNameTagVisible() : bool{
		return $this->nameTagVisible;
	}

	public function isNameTagAlwaysVisible() : bool{
		return $this->alwaysShowNameTag;
	}

	public function setNameTag(string $name) : void{
		$this->nameTag = $name;
		$this->networkPropertiesDirty = true;
	}

	public function setNameTagVisible(bool $value = true) : void{
		$this->nameTagVisible = $value;
		$this->networkPropertiesDirty = true;
	}

	public function setNameTagAlwaysVisible(bool $value = true) : void{
		$this->alwaysShowNameTag = $value;
		$this->networkPropertiesDirty = true;
	}

	public function getScoreTag() : ?string{
		return $this->scoreTag; //TODO: maybe this shouldn't be nullable?
	}

	public function setScoreTag(string $score) : void{
		$this->scoreTag = $score;
		$this->networkPropertiesDirty = true;
	}

	public function getScale() : float{
		return $this->scale;
	}

	public function setScale(float $value) : void{
		if($value <= 0){
			throw new \InvalidArgumentException("Scale must be greater than 0");
		}
		$this->scale = $value;
		$this->setSize($this->getInitialSizeInfo()->scale($value));
	}

	public function getBoundingBox() : AxisAlignedBB{
		return $this->boundingBox;
	}

	protected function recalculateBoundingBox() : void{
		$halfWidth = $this->size->getWidth() / 2;

		$this->boundingBox = new AxisAlignedBB(
			$this->location->x - $halfWidth,
			$this->location->y + $this->ySize,
			$this->location->z - $halfWidth,
			$this->location->x + $halfWidth,
			$this->location->y + $this->size->getHeight() + $this->ySize,
			$this->location->z + $halfWidth
		);
	}

	public function getSize() : EntitySizeInfo{
		return $this->size;
	}

	protected function setSize(EntitySizeInfo $size) : void{
		$this->size = $size;
		$this->recalculateBoundingBox();
		$this->networkPropertiesDirty = true;
	}

	public function isImmobile() : bool{
		return $this->immobile;
	}

	public function setImmobile(bool $value = true) : void{
		$this->immobile = $value;
		$this->networkPropertiesDirty = true;
	}

	public function isInvisible() : bool{
		return $this->invisible;
	}

	public function setInvisible(bool $value = true) : void{
		$this->invisible = $value;
		$this->networkPropertiesDirty = true;
	}

	public function isSilent() : bool{
		return $this->silent;
	}

	public function setSilent(bool $value = true) : void{
		$this->silent = $value;
		$this->networkPropertiesDirty = true;
	}

	/**
	 * Returns whether the entity is able to climb blocks such as ladders or vines.
	 */
	public function canClimb() : bool{
		return $this->canClimb;
	}

	/**
	 * Sets whether the entity is able to climb climbable blocks.
	 */
	public function setCanClimb(bool $value = true) : void{
		$this->canClimb = $value;
		$this->networkPropertiesDirty = true;
	}

	/**
	 * Returns whether this entity is climbing a block. By default this is only true if the entity is climbing a ladder or vine or similar block.
	 */
	public function canClimbWalls() : bool{
		return $this->canClimbWalls;
	}

	/**
	 * Sets whether the entity is climbing a block. If true, the entity can climb anything.
	 */
	public function setCanClimbWalls(bool $value = true) : void{
		$this->canClimbWalls = $value;
		$this->networkPropertiesDirty = true;
	}

	/**
	 * Returns the entity ID of the owning entity, or null if the entity doesn't have an owner.
	 */
	public function getOwningEntityId() : ?int{
		return $this->ownerId;
	}

	/**
	 * Returns the owning entity, or null if the entity was not found.
	 */
	public function getOwningEntity() : ?Entity{
		return $this->ownerId !== null ? $this->server->getWorldManager()->findEntity($this->ownerId) : null;
	}

	/**
	 * Sets the owner of the entity. Passing null will remove the current owner.
	 *
	 * @throws \InvalidArgumentException if the supplied entity is not valid
	 */
	public function setOwningEntity(?Entity $owner) : void{
		if($owner === null){
			$this->ownerId = null;
		}elseif($owner->closed){
			throw new \InvalidArgumentException("Supplied owning entity is garbage and cannot be used");
		}else{
			$this->ownerId = $owner->getId();
		}
		$this->networkPropertiesDirty = true;
	}

	/**
	 * Returns the entity ID of the entity's target, or null if it doesn't have a target.
	 */
	public function getTargetEntityId() : ?int{
		return $this->targetId;
	}

	/**
	 * Returns the entity's target entity, or null if not found.
	 * This is used for things like hostile mobs attacking entities, and for fishing rods reeling hit entities in.
	 */
	public function getTargetEntity() : ?Entity{
		return $this->targetId !== null ? $this->server->getWorldManager()->findEntity($this->targetId) : null;
	}

	/**
	 * Sets the entity's target entity. Passing null will remove the current target.
	 *
	 * @throws \InvalidArgumentException if the target entity is not valid
	 */
	public function setTargetEntity(?Entity $target) : void{
		if($target === null){
			$this->targetId = null;
		}elseif($target->closed){
			throw new \InvalidArgumentException("Supplied target entity is garbage and cannot be used");
		}else{
			$this->targetId = $target->getId();
		}
		$this->networkPropertiesDirty = true;
	}

	/**
	 * Returns whether this entity will be saved when its chunk is unloaded.
	 */
	public function canSaveWithChunk() : bool{
		return $this->savedWithChunk;
	}

	/**
	 * Sets whether this entity will be saved when its chunk is unloaded. This can be used to prevent the entity being
	 * saved to disk.
	 */
	public function setCanSaveWithChunk(bool $value) : void{
		$this->savedWithChunk = $value;
	}

	public function saveNBT() : CompoundTag{
		$nbt = CompoundTag::create()
			->setTag(self::TAG_POS, new ListTag([
				new DoubleTag($this->location->x),
				new DoubleTag($this->location->y),
				new DoubleTag($this->location->z)
			]))
			->setTag(self::TAG_MOTION, new ListTag([
				new DoubleTag($this->motion->x),
				new DoubleTag($this->motion->y),
				new DoubleTag($this->motion->z)
			]))
			->setTag(self::TAG_ROTATION, new ListTag([
				new FloatTag($this->location->yaw),
				new FloatTag($this->location->pitch)
			]));

		if(!($this instanceof Player)){
			EntityFactory::getInstance()->injectSaveId(get_class($this), $nbt);

			if($this->getNameTag() !== ""){
				$nbt->setString(self::TAG_CUSTOM_NAME, $this->getNameTag());
				$nbt->setByte(self::TAG_CUSTOM_NAME_VISIBLE, $this->isNameTagVisible() ? 1 : 0);
			}
		}

		$nbt->setFloat(self::TAG_FALL_DISTANCE, $this->fallDistance);
		$nbt->setShort(self::TAG_FIRE, $this->fireTicks);
		$nbt->setByte(self::TAG_ON_GROUND, $this->onGround ? 1 : 0);

		return $nbt;
	}

	protected function initEntity(CompoundTag $nbt) : void{
		$this->fireTicks = $nbt->getShort(self::TAG_FIRE, 0);

		$this->onGround = $nbt->getByte(self::TAG_ON_GROUND, 0) !== 0;

		$this->fallDistance = $nbt->getFloat(self::TAG_FALL_DISTANCE, 0.0);

		if(($customNameTag = $nbt->getTag(self::TAG_CUSTOM_NAME)) instanceof StringTag){
			$this->setNameTag($customNameTag->getValue());

			if(($customNameVisibleTag = $nbt->getTag(self::TAG_CUSTOM_NAME_VISIBLE)) instanceof StringTag){
				//Older versions incorrectly saved this as a string (see 890f72dbf23a77f294169b79590770470041adc4)
				$this->setNameTagVisible($customNameVisibleTag->getValue() !== "");
			}else{
				$this->setNameTagVisible($nbt->getByte(self::TAG_CUSTOM_NAME_VISIBLE, 1) !== 0);
			}
		}
	}

	protected function addAttributes() : void{

	}

	public function attack(EntityDamageEvent $source) : void{
		if($this->isFireProof() && ($source->getCause() === EntityDamageEvent::CAUSE_FIRE || $source->getCause() === EntityDamageEvent::CAUSE_FIRE_TICK)){
			$source->cancel();
		}
		$source->call();
		if($source->isCancelled()){
			return;
		}

		$this->setLastDamageCause($source);

		$this->setHealth($this->getHealth() - $source->getFinalDamage());
	}

	public function heal(EntityRegainHealthEvent $source) : void{
		$source->call();
		if($source->isCancelled()){
			return;
		}

		$this->setHealth($this->getHealth() + $source->getAmount());
	}

	public function kill() : void{
		if($this->isAlive()){
			$this->health = 0;
			$this->onDeath();
			$this->scheduleUpdate();
		}
	}

	/**
	 * Override this to do actions on death.
	 */
	protected function onDeath() : void{

	}

	/**
	 * Called to tick entities while dead. Returns whether the entity should be flagged for despawn yet.
	 */
	protected function onDeathUpdate(int $tickDiff) : bool{
		return true;
	}

	public function isAlive() : bool{
		return $this->health > 0;
	}

	public function getHealth() : float{
		return $this->health;
	}

	/**
	 * Sets the health of the Entity. This won't send any update to the players
	 */
	public function setHealth(float $amount) : void{
		if($amount == $this->health){
			return;
		}

		if($amount <= 0){
			if($this->isAlive()){
				if(!$this->justCreated){
					$this->kill();
				}else{
					$this->health = 0;
				}
			}
		}elseif($amount <= $this->getMaxHealth() || $amount < $this->health){
			$this->health = $amount;
		}else{
			$this->health = $this->getMaxHealth();
		}
	}

	public function getMaxHealth() : int{
		return $this->maxHealth;
	}

	public function setMaxHealth(int $amount) : void{
		$this->maxHealth = $amount;
	}

	public function setLastDamageCause(EntityDamageEvent $type) : void{
		$this->lastDamageCause = $type;
	}

	public function getLastDamageCause() : ?EntityDamageEvent{
		return $this->lastDamageCause;
	}

	public function getAttributeMap() : AttributeMap{
		return $this->attributeMap;
	}

	public function getNetworkProperties() : EntityMetadataCollection{
		return $this->networkProperties;
	}

	protected function entityBaseTick(int $tickDiff = 1) : bool{
		//TODO: check vehicles

		if($this->justCreated){
			$this->justCreated = false;
			if(!$this->isAlive()){
				$this->kill();
			}
		}

		$changedProperties = $this->getDirtyNetworkData();
		if(count($changedProperties) > 0){
			$this->sendData(null, $changedProperties);
			$this->networkProperties->clearDirtyProperties();
		}

		$hasUpdate = false;

		if($this->checkBlockIntersectionsNextTick){
			$this->checkBlockIntersections();
		}
		$this->checkBlockIntersectionsNextTick = true;

		if($this->location->y <= World::Y_MIN - 16 && $this->isAlive()){
			$ev = new EntityDamageEvent($this, EntityDamageEvent::CAUSE_VOID, 10);
			$this->attack($ev);
			$hasUpdate = true;
		}

		if($this->isOnFire() && $this->doOnFireTick($tickDiff)){
			$hasUpdate = true;
		}

		if($this->noDamageTicks > 0){
			$this->noDamageTicks -= $tickDiff;
			if($this->noDamageTicks < 0){
				$this->noDamageTicks = 0;
			}
		}

		$this->ticksLived += $tickDiff;

		return $hasUpdate;
	}

	public function isOnFire() : bool{
		return $this->fireTicks > 0;
	}

	public function setOnFire(int $seconds) : void{
		$ticks = $seconds * 20;
		if($ticks > $this->getFireTicks()){
			$this->setFireTicks($ticks);
		}
		$this->networkPropertiesDirty = true;
	}

	public function getFireTicks() : int{
		return $this->fireTicks;
	}

	/**
	 * @throws \InvalidArgumentException
	 */
	public function setFireTicks(int $fireTicks) : void{
		if($fireTicks < 0 || $fireTicks > 0x7fff){
			throw new \InvalidArgumentException("Fire ticks must be in range 0 ... " . 0x7fff . ", got $fireTicks");
		}
		$this->fireTicks = $fireTicks;
		$this->networkPropertiesDirty = true;
	}

	public function extinguish() : void{
		$this->fireTicks = 0;
		$this->networkPropertiesDirty = true;
	}

	public function isFireProof() : bool{
		return false;
	}

	protected function doOnFireTick(int $tickDiff = 1) : bool{
		if($this->isFireProof() && $this->fireTicks > 1){
			$this->fireTicks = 1;
		}else{
			$this->fireTicks -= $tickDiff;
		}

		if(($this->fireTicks % 20 === 0) || $tickDiff > 20){
			$this->dealFireDamage();
		}

		if(!$this->isOnFire()){
			$this->extinguish();
		}else{
			return true;
		}

		return false;
	}

	/**
	 * Called to deal damage to entities when they are on fire.
	 */
	protected function dealFireDamage() : void{
		$ev = new EntityDamageEvent($this, EntityDamageEvent::CAUSE_FIRE_TICK, 1);
		$this->attack($ev);
	}

	public function canCollideWith(Entity $entity) : bool{
		return !$this->justCreated && $entity !== $this;
	}

	public function canBeCollidedWith() : bool{
		return $this->isAlive();
	}

	protected function updateMovement(bool $teleport = false) : void{
		$diffPosition = $this->location->distanceSquared($this->lastLocation);
		$diffRotation = ($this->location->yaw - $this->lastLocation->yaw) ** 2 + ($this->location->pitch - $this->lastLocation->pitch) ** 2;

		$diffMotion = $this->motion->subtractVector($this->lastMotion)->lengthSquared();

		$still = $this->motion->lengthSquared() == 0.0;
		$wasStill = $this->lastMotion->lengthSquared() == 0.0;
		if($wasStill !== $still){
			//TODO: hack for client-side AI interference: prevent client sided movement when motion is 0
			$this->setImmobile($still);
		}

		if($teleport || $diffPosition > 0.0001 || $diffRotation > 1.0 || (!$wasStill && $still)){
			$this->lastLocation = $this->location->asLocation();

			$this->broadcastMovement($teleport);
		}

		if($diffMotion > 0.0025 || $wasStill !== $still){ //0.05 ** 2
			$this->lastMotion = clone $this->motion;

			$this->broadcastMotion();
		}
	}

	public function getOffsetPosition(Vector3 $vector3) : Vector3{
		return $vector3;
	}

	protected function broadcastMovement(bool $teleport = false) : void{
		if($teleport){
			//TODO: HACK! workaround for https://github.com/pmmp/PocketMine-MP/issues/4394
			//this happens because MoveActor*Packet doesn't clear interpolation targets on the client, so the entity
			//snaps to the teleport position, but then lerps back to the original position if a normal movement for the
			//entity was recently broadcasted. This can be seen with players throwing ender pearls.
			//TODO: remove this if the bug ever gets fixed (lol)
			foreach($this->hasSpawned as $player){
				$this->despawnFrom($player);
				$this->spawnTo($player);
			}
		}else{
			NetworkBroadcastUtils::broadcastPackets($this->hasSpawned, [MoveActorAbsolutePacket::create(
				$this->id,
				$this->getOffsetPosition($this->location),
				$this->location->pitch,
				$this->location->yaw,
				$this->location->yaw,
				(
					//TODO: if the above hack for #4394 gets removed, we should be setting FLAG_TELEPORT here
					($this->onGround ? MoveActorAbsolutePacket::FLAG_GROUND : 0)
				)
			)]);
		}
	}

	protected function broadcastMotion() : void{
		NetworkBroadcastUtils::broadcastPackets($this->hasSpawned, [SetActorMotionPacket::create($this->id, $this->getMotion())]);
	}

	public function getGravity() : float{
		return $this->gravity;
	}

	public function setGravity(float $gravity) : void{
		Utils::checkFloatNotInfOrNaN("gravity", $gravity);
		$this->gravity = $gravity;
	}

	public function hasGravity() : bool{
		return $this->gravityEnabled;
	}

	public function setHasGravity(bool $v = true) : void{
		$this->gravityEnabled = $v;
	}

	protected function applyDragBeforeGravity() : bool{
		return false;
	}

	protected function tryChangeMovement() : void{
		$friction = 1 - $this->drag;

		$mY = $this->motion->y;

		if($this->applyDragBeforeGravity()){
			$mY *= $friction;
		}

		if($this->gravityEnabled){
			$mY -= $this->gravity;
		}

		if(!$this->applyDragBeforeGravity()){
			$mY *= $friction;
		}

		if($this->onGround){
			$friction *= $this->getWorld()->getBlockAt((int) floor($this->location->x), (int) floor($this->location->y - 1), (int) floor($this->location->z))->getFrictionFactor();
		}

		$this->motion = new Vector3($this->motion->x * $friction, $mY, $this->motion->z * $friction);
	}

	protected function checkObstruction(float $x, float $y, float $z) : bool{
		$world = $this->getWorld();
		if(count($world->getCollisionBoxes($this, $this->getBoundingBox(), false)) === 0){
			return false;
		}

		$floorX = (int) floor($x);
		$floorY = (int) floor($y);
		$floorZ = (int) floor($z);

		$diffX = $x - $floorX;
		$diffY = $y - $floorY;
		$diffZ = $z - $floorZ;

		if($world->getBlockAt($floorX, $floorY, $floorZ)->isSolid()){
			$westNonSolid = !$world->getBlockAt($floorX - 1, $floorY, $floorZ)->isSolid();
			$eastNonSolid = !$world->getBlockAt($floorX + 1, $floorY, $floorZ)->isSolid();
			$downNonSolid = !$world->getBlockAt($floorX, $floorY - 1, $floorZ)->isSolid();
			$upNonSolid = !$world->getBlockAt($floorX, $floorY + 1, $floorZ)->isSolid();
			$northNonSolid = !$world->getBlockAt($floorX, $floorY, $floorZ - 1)->isSolid();
			$southNonSolid = !$world->getBlockAt($floorX, $floorY, $floorZ + 1)->isSolid();

			$direction = -1;
			$limit = 9999;

			if($westNonSolid){
				$limit = $diffX;
				$direction = Facing::WEST;
			}

			if($eastNonSolid && 1 - $diffX < $limit){
				$limit = 1 - $diffX;
				$direction = Facing::EAST;
			}

			if($downNonSolid && $diffY < $limit){
				$limit = $diffY;
				$direction = Facing::DOWN;
			}

			if($upNonSolid && 1 - $diffY < $limit){
				$limit = 1 - $diffY;
				$direction = Facing::UP;
			}

			if($northNonSolid && $diffZ < $limit){
				$limit = $diffZ;
				$direction = Facing::NORTH;
			}

			if($southNonSolid && 1 - $diffZ < $limit){
				$direction = Facing::SOUTH;
			}

			if($direction === -1){
				return false;
			}

			$force = lcg_value() * 0.2 + 0.1;

			$this->motion = match($direction){
				Facing::WEST => $this->motion->withComponents(-$force, null, null),
				Facing::EAST => $this->motion->withComponents($force, null, null),
				Facing::DOWN => $this->motion->withComponents(null, -$force, null),
				Facing::UP => $this->motion->withComponents(null, $force, null),
				Facing::NORTH => $this->motion->withComponents(null, null, -$force),
				Facing::SOUTH => $this->motion->withComponents(null, null, $force),
			};
			return true;
		}

		return false;
	}

	public function getHorizontalFacing() : int{
		$angle = fmod($this->location->yaw, 360);
		if($angle < 0){
			$angle += 360.0;
		}

		if((0 <= $angle && $angle < 45) || (315 <= $angle && $angle < 360)){
			return Facing::SOUTH;
		}
		if(45 <= $angle && $angle < 135){
			return Facing::WEST;
		}
		if(135 <= $angle && $angle < 225){
			return Facing::NORTH;
		}

		return Facing::EAST;
	}

	public function getDirectionVector() : Vector3{
		$y = -sin(deg2rad($this->location->pitch));
		$xz = cos(deg2rad($this->location->pitch));
		$x = -$xz * sin(deg2rad($this->location->yaw));
		$z = $xz * cos(deg2rad($this->location->yaw));

		return (new Vector3($x, $y, $z))->normalize();
	}

	public function getDirectionPlane() : Vector2{
		return (new Vector2(-cos(deg2rad($this->location->yaw) - M_PI_2), -sin(deg2rad($this->location->yaw) - M_PI_2)))->normalize();
	}

	/**
	 * Called from onUpdate() on the first tick of a new entity. This is called before any movement processing or
	 * main ticking logic. Use this to fire any events related to spawning the entity.
	 */
	protected function onFirstUpdate(int $currentTick) : void{
		(new EntitySpawnEvent($this))->call();
	}

	public function onUpdate(int $currentTick) : bool{
		if($this->closed){
			return false;
		}

		$tickDiff = $currentTick - $this->lastUpdate;
		if($tickDiff <= 0){
			if(!$this->justCreated){
				$this->server->getLogger()->debug("Expected tick difference of at least 1, got $tickDiff for " . get_class($this));
			}

			return true;
		}

		$this->lastUpdate = $currentTick;

		if($this->justCreated){
			$this->onFirstUpdate($currentTick);
		}

		if(!$this->isAlive()){
			if($this->onDeathUpdate($tickDiff)){
				$this->flagForDespawn();
			}

			return true;
		}

		$this->timings->startTiming();

		if($this->hasMovementUpdate()){
			$this->tryChangeMovement();

			$this->motion = $this->motion->withComponents(
				abs($this->motion->x) <= self::MOTION_THRESHOLD ? 0 : null,
				abs($this->motion->y) <= self::MOTION_THRESHOLD ? 0 : null,
				abs($this->motion->z) <= self::MOTION_THRESHOLD ? 0 : null
			);

			if($this->motion->x != 0 || $this->motion->y != 0 || $this->motion->z != 0){
				$this->move($this->motion->x, $this->motion->y, $this->motion->z);
			}

			$this->forceMovementUpdate = false;
		}

		$this->updateMovement();

		Timings::$entityBaseTick->startTiming();
		$hasUpdate = $this->entityBaseTick($tickDiff);
		Timings::$entityBaseTick->stopTiming();

		$this->timings->stopTiming();

		return ($hasUpdate || $this->hasMovementUpdate());
	}

	final public function scheduleUpdate() : void{
		if($this->closed){
			throw new \LogicException("Cannot schedule update on garbage entity " . get_class($this));
		}
		$this->getWorld()->updateEntities[$this->id] = $this;
	}

	public function onNearbyBlockChange() : void{
		$this->setForceMovementUpdate();
		$this->scheduleUpdate();
	}

	/**
	 * Called when a random update is performed on the chunk the entity is in. This happens when the chunk is within the
	 * ticking chunk range of a player (or chunk loader).
	 */
	public function onRandomUpdate() : void{
		$this->scheduleUpdate();
	}

	/**
	 * Flags the entity as needing a movement update on the next tick. Setting this forces a movement update even if the
	 * entity's motion is zero. Used to trigger movement updates when blocks change near entities.
	 */
	final public function setForceMovementUpdate(bool $value = true) : void{
		$this->forceMovementUpdate = $value;

		$this->blocksAround = null;
	}

	/**
	 * Returns whether the entity needs a movement update on the next tick.
	 */
	public function hasMovementUpdate() : bool{
		return (
			$this->forceMovementUpdate ||
			$this->motion->x != 0 ||
			$this->motion->y != 0 ||
			$this->motion->z != 0 ||
			!$this->onGround
		);
	}

	public function getFallDistance() : float{ return $this->fallDistance; }

	public function setFallDistance(float $fallDistance) : void{
		$this->fallDistance = $fallDistance;
	}

	public function resetFallDistance() : void{
		$this->fallDistance = 0.0;
	}

	protected function updateFallState(float $distanceThisTick, bool $onGround) : ?float{
		if($distanceThisTick < $this->fallDistance){
			//we've fallen some distance (distanceThisTick is negative)
			//or we ascended back towards where fall distance was measured from initially (distanceThisTick is positive but less than existing fallDistance)
			$this->fallDistance -= $distanceThisTick;
		}else{
			//we ascended past the apex where fall distance was originally being measured from
			//reset it so it will be measured starting from the new, higher position
			$this->fallDistance = 0;
		}
		if($onGround && $this->fallDistance > 0){
			$newVerticalVelocity = $this->onHitGround();
			$this->resetFallDistance();
			return $newVerticalVelocity;
		}
		return null;
	}

	/**
	 * Called when a falling entity hits the ground.
	 */
	protected function onHitGround() : ?float{
		return null;
	}

	public function getEyeHeight() : float{
		return $this->size->getEyeHeight();
	}

	public function getEyePos() : Vector3{
		return new Vector3($this->location->x, $this->location->y + $this->getEyeHeight(), $this->location->z);
	}

	public function onCollideWithPlayer(Player $player) : void{

	}

	/**
	 * Called when interacted or tapped by a Player. Returns whether something happened as a result of the interaction.
	 */
	public function onInteract(Player $player, Vector3 $clickPos) : bool{
		return false;
	}

	public function isUnderwater() : bool{
		$block = $this->getWorld()->getBlockAt((int) floor($this->location->x), $blockY = (int) floor($y = ($this->location->y + $this->getEyeHeight())), (int) floor($this->location->z));

		if($block instanceof Water){
			$f = ($blockY + 1) - ($block->getFluidHeightPercent() - 0.1111111);
			return $y < $f;
		}

		return false;
	}

	public function isInsideOfSolid() : bool{
		$block = $this->getWorld()->getBlockAt((int) floor($this->location->x), (int) floor($y = ($this->location->y + $this->getEyeHeight())), (int) floor($this->location->z));

		return $block->isSolid() && !$block->isTransparent() && $block->collidesWithBB($this->getBoundingBox());
	}

	protected function move(float $dx, float $dy, float $dz) : void{
		$this->blocksAround = null;

		Timings::$entityMove->startTiming();
		Timings::$entityMoveCollision->startTiming();

		$wantedX = $dx;
		$wantedY = $dy;
		$wantedZ = $dz;

		if($this->keepMovement){
			$this->boundingBox->offset($dx, $dy, $dz);
		}else{
			$this->ySize *= self::STEP_CLIP_MULTIPLIER;

			$moveBB = clone $this->boundingBox;

			assert(abs($dx) <= 20 && abs($dy) <= 20 && abs($dz) <= 20, "Movement distance is excessive: dx=$dx, dy=$dy, dz=$dz");

			$list = $this->getWorld()->getCollisionBoxes($this, $moveBB->addCoord($dx, $dy, $dz), false);

			foreach($list as $bb){
				$dy = $bb->calculateYOffset($moveBB, $dy);
			}

			$moveBB->offset(0, $dy, 0);

			$fallingFlag = ($this->onGround || ($dy != $wantedY && $wantedY < 0));

			foreach($list as $bb){
				$dx = $bb->calculateXOffset($moveBB, $dx);
			}

			$moveBB->offset($dx, 0, 0);

			foreach($list as $bb){
				$dz = $bb->calculateZOffset($moveBB, $dz);
			}

			$moveBB->offset(0, 0, $dz);

			if($this->stepHeight > 0 && $fallingFlag && ($wantedX != $dx || $wantedZ != $dz)){
				$cx = $dx;
				$cy = $dy;
				$cz = $dz;
				$dx = $wantedX;
				$dy = $this->stepHeight;
				$dz = $wantedZ;

				$stepBB = clone $this->boundingBox;

				$list = $this->getWorld()->getCollisionBoxes($this, $stepBB->addCoord($dx, $dy, $dz), false);
				foreach($list as $bb){
					$dy = $bb->calculateYOffset($stepBB, $dy);
				}

				$stepBB->offset(0, $dy, 0);

				foreach($list as $bb){
					$dx = $bb->calculateXOffset($stepBB, $dx);
				}

				$stepBB->offset($dx, 0, 0);

				foreach($list as $bb){
					$dz = $bb->calculateZOffset($stepBB, $dz);
				}

				$stepBB->offset(0, 0, $dz);

				$reverseDY = -$dy;
				foreach($list as $bb){
					$reverseDY = $bb->calculateYOffset($stepBB, $reverseDY);
				}
				$dy += $reverseDY;
				$stepBB->offset(0, $reverseDY, 0);

				if(($cx ** 2 + $cz ** 2) >= ($dx ** 2 + $dz ** 2)){
					$dx = $cx;
					$dy = $cy;
					$dz = $cz;
				}else{
					$moveBB = $stepBB;
					$this->ySize += $dy;
				}
			}

			$this->boundingBox = $moveBB;
		}
		Timings::$entityMoveCollision->stopTiming();

		$this->location = new Location(
			($this->boundingBox->minX + $this->boundingBox->maxX) / 2,
			$this->boundingBox->minY - $this->ySize,
			($this->boundingBox->minZ + $this->boundingBox->maxZ) / 2,
			$this->location->world,
			$this->location->yaw,
			$this->location->pitch
		);

		$this->getWorld()->onEntityMoved($this);
		$this->checkBlockIntersections();
		$this->checkGroundState($wantedX, $wantedY, $wantedZ, $dx, $dy, $dz);
		$postFallVerticalVelocity = $this->updateFallState($dy, $this->onGround);

		$this->motion = $this->motion->withComponents(
			$wantedX != $dx ? 0 : null,
			$postFallVerticalVelocity ?? ($wantedY != $dy ? 0 : null),
			$wantedZ != $dz ? 0 : null
		);

		//TODO: vehicle collision events (first we need to spawn them!)

		Timings::$entityMove->stopTiming();
	}

	protected function checkGroundState(float $wantedX, float $wantedY, float $wantedZ, float $dx, float $dy, float $dz) : void{
		$this->isCollidedVertically = $wantedY != $dy;
		$this->isCollidedHorizontally = ($wantedX != $dx || $wantedZ != $dz);
		$this->isCollided = ($this->isCollidedHorizontally || $this->isCollidedVertically);
		$this->onGround = ($wantedY != $dy && $wantedY < 0);
	}

	/**
	 * Yields all the blocks whose full-cube areas are intersected by the entity's AABB.
	 *
	 * @phpstan-return \Generator<int, Block, void, void>
	 */
	protected function getBlocksIntersected(float $inset) : \Generator{
		$minX = (int) floor($this->boundingBox->minX + $inset);
		$minY = (int) floor($this->boundingBox->minY + $inset);
		$minZ = (int) floor($this->boundingBox->minZ + $inset);
		$maxX = (int) floor($this->boundingBox->maxX - $inset);
		$maxY = (int) floor($this->boundingBox->maxY - $inset);
		$maxZ = (int) floor($this->boundingBox->maxZ - $inset);

		$world = $this->getWorld();

		for($z = $minZ; $z <= $maxZ; ++$z){
			for($x = $minX; $x <= $maxX; ++$x){
				for($y = $minY; $y <= $maxY; ++$y){
					yield $world->getBlockAt($x, $y, $z);
				}
			}
		}
	}

	/**
	 * @return Block[]
	 */
	protected function getBlocksAroundWithEntityInsideActions() : array{
		if($this->blocksAround === null){
			$this->blocksAround = [];

			$inset = 0.001; //Offset against floating-point errors
			foreach($this->getBlocksIntersected($inset) as $block){
				if($block->hasEntityCollision()){
					$this->blocksAround[] = $block;
				}
			}
		}

		return $this->blocksAround;
	}

	/**
	 * Returns whether this entity can be moved by currents in liquids.
	 */
	public function canBeMovedByCurrents() : bool{
		return true;
	}

	protected function checkBlockIntersections() : void{
		$this->checkBlockIntersectionsNextTick = false;
		$vectors = [];

		foreach($this->getBlocksAroundWithEntityInsideActions() as $block){
			if(!$block->onEntityInside($this)){
				$this->blocksAround = null;
			}
			if(($v = $block->addVelocityToEntity($this)) !== null){
				$vectors[] = $v;
			}
		}

		if(count($vectors) > 0){
			$vector = Vector3::sum(...$vectors);
			if($vector->lengthSquared() > 0){
				$d = 0.014;
				$this->motion = $this->motion->addVector($vector->normalize()->multiply($d));
			}
		}
	}

	public function getPosition() : Position{
		return $this->location->asPosition();
	}

	public function getLocation() : Location{
		return $this->location->asLocation();
	}

	public function getWorld() : World{
		return $this->location->getWorld();
	}

	protected function setPosition(Vector3 $pos) : bool{
		if($this->closed){
			return false;
		}

		$oldWorld = $this->getWorld();
		$newWorld = $pos instanceof Position ? $pos->getWorld() : $oldWorld;
		if($oldWorld !== $newWorld){
			$this->despawnFromAll();
			$oldWorld->removeEntity($this);
		}

		$this->location = Location::fromObject(
			$pos,
			$newWorld,
			$this->location->yaw,
			$this->location->pitch
		);

		$this->recalculateBoundingBox();

		$this->blocksAround = null;

		if($oldWorld !== $newWorld){
			$newWorld->addEntity($this);
		}else{
			$newWorld->onEntityMoved($this);
		}

		return true;
	}

	public function setRotation(float $yaw, float $pitch) : void{
		Utils::checkFloatNotInfOrNaN("yaw", $yaw);
		Utils::checkFloatNotInfOrNaN("pitch", $pitch);
		$this->location->yaw = $yaw;
		$this->location->pitch = $pitch;
		$this->scheduleUpdate();
	}

	protected function setPositionAndRotation(Vector3 $pos, float $yaw, float $pitch) : bool{
		if($this->setPosition($pos)){
			$this->setRotation($yaw, $pitch);

			return true;
		}

		return false;
	}

	protected function resetLastMovements() : void{
		$this->lastLocation = $this->location->asLocation();
		$this->lastMotion = clone $this->motion;
	}

	public function getMotion() : Vector3{
		return clone $this->motion;
	}

	public function setMotion(Vector3 $motion) : bool{
		Utils::checkVector3NotInfOrNaN($motion);
		if(!$this->justCreated){
			$ev = new EntityMotionEvent($this, $motion);
			$ev->call();
			if($ev->isCancelled()){
				return false;
			}
		}

		$this->motion = clone $motion;

		if(!$this->justCreated){
			$this->updateMovement();
		}

		return true;
	}

	/**
	 * Adds the given values to the entity's motion vector.
	 */
	public function addMotion(float $x, float $y, float $z) : void{
		Utils::checkFloatNotInfOrNaN("x", $x);
		Utils::checkFloatNotInfOrNaN("y", $y);
		Utils::checkFloatNotInfOrNaN("z", $z);
		$this->motion = $this->motion->add($x, $y, $z);
	}

	public function isOnGround() : bool{
		return $this->onGround;
	}

	/**
	 * @param Vector3|Position|Location $pos
	 */
	public function teleport(Vector3 $pos, ?float $yaw = null, ?float $pitch = null) : bool{
		Utils::checkVector3NotInfOrNaN($pos);
		if($pos instanceof Location){
			$yaw = $yaw ?? $pos->yaw;
			$pitch = $pitch ?? $pos->pitch;
		}
		if($yaw !== null){
			Utils::checkFloatNotInfOrNaN("yaw", $yaw);
		}
		if($pitch !== null){
			Utils::checkFloatNotInfOrNaN("pitch", $pitch);
		}

		$from = $this->location->asPosition();
		$to = Position::fromObject($pos, $pos instanceof Position ? $pos->getWorld() : $this->getWorld());
		$ev = new EntityTeleportEvent($this, $from, $to);
		$ev->call();
		if($ev->isCancelled()){
			return false;
		}
		$this->ySize = 0;
		$pos = $ev->getTo();

		$this->setMotion(new Vector3(0, 0, 0));
		if($this->setPositionAndRotation($pos, $yaw ?? $this->location->yaw, $pitch ?? $this->location->pitch)){
			$this->resetFallDistance();
			$this->setForceMovementUpdate();

			$this->updateMovement(true);

			return true;
		}

		return false;
	}

	public function getId() : int{
		return $this->id;
	}

	/**
	 * @return Player[]
	 */
	public function getViewers() : array{
		return $this->hasSpawned;
	}

	abstract public static function getNetworkTypeId() : string;

	/**
	 * Called by spawnTo() to send whatever packets needed to spawn the entity to the client.
	 */
	protected function sendSpawnPacket(Player $player) : void{
		$player->getNetworkSession()->sendDataPacket(AddActorPacket::create(
			$this->getId(), //TODO: actor unique ID
			$this->getId(),
			static::getNetworkTypeId(),
			$this->location->asVector3(),
			$this->getMotion(),
			$this->location->pitch,
			$this->location->yaw,
			$this->location->yaw, //TODO: head yaw
			$this->location->yaw, //TODO: body yaw (wtf mojang?)
			array_map(function(Attribute $attr) : NetworkAttribute{
				return new NetworkAttribute($attr->getId(), $attr->getMinValue(), $attr->getMaxValue(), $attr->getValue(), $attr->getDefaultValue(), []);
			}, $this->attributeMap->getAll()),
			$this->getAllNetworkData(),
			new PropertySyncData([], []),
			[] //TODO: entity links
		));
	}

	public function spawnTo(Player $player) : void{
		$id = spl_object_id($player);
		//TODO: this will cause some visible lag during chunk resends; if the player uses a spawn egg in a chunk, the
		//created entity won't be visible until after the resend arrives. However, this is better than possibly crashing
		//the player by sending them entities too early.
		if(!isset($this->hasSpawned[$id]) && $player->getWorld() === $this->getWorld() && $player->hasReceivedChunk($this->location->getFloorX() >> Chunk::COORD_BIT_SIZE, $this->location->getFloorZ() >> Chunk::COORD_BIT_SIZE)){
			$this->hasSpawned[$id] = $player;

			$this->sendSpawnPacket($player);
		}
	}

	public function spawnToAll() : void{
		if($this->closed){
			return;
		}
		foreach($this->getWorld()->getViewersForPosition($this->location) as $player){
			$this->spawnTo($player);
		}
	}

	public function respawnToAll() : void{
		foreach($this->hasSpawned as $key => $player){
			unset($this->hasSpawned[$key]);
			$this->spawnTo($player);
		}
	}

	/**
	 * @deprecated WARNING: This function DOES NOT permanently hide the entity from the player. As soon as the entity or
	 * player moves, the player will once again be able to see the entity.
	 */
	public function despawnFrom(Player $player, bool $send = true) : void{
		$id = spl_object_id($player);
		if(isset($this->hasSpawned[$id])){
			if($send){
				$player->getNetworkSession()->getEntityEventBroadcaster()->onEntityRemoved([$player->getNetworkSession()], $this);
			}
			unset($this->hasSpawned[$id]);
		}
	}

	/**
	 * @deprecated WARNING: This function DOES NOT permanently hide the entity from viewers. As soon as the entity or
	 * player moves, viewers will once again be able to see the entity.
	 */
	public function despawnFromAll() : void{
		NetworkBroadcastUtils::broadcastEntityEvent(
			$this->hasSpawned,
			fn(EntityEventBroadcaster $broadcaster, array $recipients) => $broadcaster->onEntityRemoved($recipients, $this)
		);
		$this->hasSpawned = [];
	}

	/**
	 * Flags the entity to be removed from the world on the next tick.
	 */
	public function flagForDespawn() : void{
		$this->needsDespawn = true;
		$this->scheduleUpdate();
	}

	public function isFlaggedForDespawn() : bool{
		return $this->needsDespawn;
	}

	/**
	 * Returns whether the entity has been "closed".
	 */
	public function isClosed() : bool{
		return $this->closed;
	}

	/**
	 * Closes the entity and frees attached references.
	 *
	 * WARNING: Entities are unusable after this has been executed!
	 */
	final public function close() : void{
		if($this->closeInFlight){
			return;
		}

		if(!$this->closed){
			$this->closeInFlight = true;
			(new EntityDespawnEvent($this))->call();

			$this->onDispose();
			$this->closed = true;
			$this->destroyCycles();
			$this->closeInFlight = false;
		}
	}

	/**
	 * Called when the entity is disposed to clean up things like viewers. This SHOULD NOT destroy internal state,
	 * because it may be needed by descendent classes.
	 */
	protected function onDispose() : void{
		$this->despawnFromAll();
		if($this->location->isValid()){
			$this->getWorld()->removeEntity($this);
		}
	}

	/**
	 * Called when the entity is disposed, after all events have been fired. This should be used to perform destructive
	 * circular object references and things which could impact memory usage.
	 *
	 * It is expected that the object is unusable after this is called.
	 */
	protected function destroyCycles() : void{
		$this->lastDamageCause = null;
	}

	/**
	 * @param Player[]|null      $targets
	 * @param MetadataProperty[] $data    Properly formatted entity data, defaults to everything
	 *
	 * @phpstan-param array<int, MetadataProperty> $data
	 */
	public function sendData(?array $targets, ?array $data = null) : void{
		$targets = $targets ?? $this->hasSpawned;
		$data = $data ?? $this->getAllNetworkData();

		NetworkBroadcastUtils::broadcastEntityEvent($targets, fn(EntityEventBroadcaster $broadcaster, array $recipients) => $broadcaster->syncActorData($recipients, $this, $data));
	}

	/**
	 * @return MetadataProperty[]
	 * @phpstan-return array<int, MetadataProperty>
	 */
	final protected function getDirtyNetworkData() : array{
		if($this->networkPropertiesDirty){
			$this->syncNetworkData($this->networkProperties);
			$this->networkPropertiesDirty = false;
		}
		return $this->networkProperties->getDirty();
	}

	/**
	 * @return MetadataProperty[]
	 * @phpstan-return array<int, MetadataProperty>
	 */
	final protected function getAllNetworkData() : array{
		if($this->networkPropertiesDirty){
			$this->syncNetworkData($this->networkProperties);
			$this->networkPropertiesDirty = false;
		}
		return $this->networkProperties->getAll();
	}

	protected function syncNetworkData(EntityMetadataCollection $properties) : void{
		$properties->setByte(EntityMetadataProperties::ALWAYS_SHOW_NAMETAG, $this->alwaysShowNameTag ? 1 : 0);
		$properties->setFloat(EntityMetadataProperties::BOUNDING_BOX_HEIGHT, $this->size->getHeight() / $this->scale);
		$properties->setFloat(EntityMetadataProperties::BOUNDING_BOX_WIDTH, $this->size->getWidth() / $this->scale);
		$properties->setFloat(EntityMetadataProperties::SCALE, $this->scale);
		$properties->setLong(EntityMetadataProperties::LEAD_HOLDER_EID, -1);
		$properties->setLong(EntityMetadataProperties::OWNER_EID, $this->ownerId ?? -1);
		$properties->setLong(EntityMetadataProperties::TARGET_EID, $this->targetId ?? 0);
		$properties->setString(EntityMetadataProperties::NAMETAG, $this->nameTag);
		$properties->setString(EntityMetadataProperties::SCORE_TAG, $this->scoreTag);
		$properties->setByte(EntityMetadataProperties::COLOR, 0);

		$properties->setGenericFlag(EntityMetadataFlags::AFFECTED_BY_GRAVITY, $this->gravityEnabled);
		$properties->setGenericFlag(EntityMetadataFlags::CAN_CLIMB, $this->canClimb);
		$properties->setGenericFlag(EntityMetadataFlags::CAN_SHOW_NAMETAG, $this->nameTagVisible);
		$properties->setGenericFlag(EntityMetadataFlags::HAS_COLLISION, true);
		$properties->setGenericFlag(EntityMetadataFlags::IMMOBILE, $this->immobile);
		$properties->setGenericFlag(EntityMetadataFlags::INVISIBLE, $this->invisible);
		$properties->setGenericFlag(EntityMetadataFlags::SILENT, $this->silent);
		$properties->setGenericFlag(EntityMetadataFlags::ONFIRE, $this->isOnFire());
		$properties->setGenericFlag(EntityMetadataFlags::WALLCLIMBING, $this->canClimbWalls);
	}

	/**
	 * @param Player[]|null $targets
	 */
	public function broadcastAnimation(Animation $animation, ?array $targets = null) : void{
		NetworkBroadcastUtils::broadcastPackets($targets ?? $this->getViewers(), $animation->encode());
	}

	/**
	 * Broadcasts a sound caused by the entity. If the entity is considered "silent", the sound will be dropped.
	 * @param Player[]|null $targets
	 */
	public function broadcastSound(Sound $sound, ?array $targets = null) : void{
		if(!$this->silent){
			NetworkBroadcastUtils::broadcastPackets($targets ?? $this->getViewers(), $sound->encode($this->location));
		}
	}

	public function __destruct(){
		$this->close();
	}

	public function __toString(){
		return (new \ReflectionClass($this))->getShortName() . "(" . $this->getId() . ")";
	}
}<|MERGE_RESOLUTION|>--- conflicted
+++ resolved
@@ -111,7 +111,6 @@
 	protected ?EntityDamageEvent $lastDamageCause = null;
 
 	/** @var Block[]|null */
-<<<<<<< HEAD
 	protected ?array $blocksAround = null;
 
 	protected Location $location;
@@ -119,35 +118,12 @@
 	protected Vector3 $motion;
 	protected Vector3 $lastMotion;
 	protected bool $forceMovementUpdate = false;
+	private bool $checkBlockIntersectionsNextTick = true;
 
 	public AxisAlignedBB $boundingBox;
 	public bool $onGround = false;
 
 	public EntitySizeInfo $size;
-=======
-	protected $blocksAround;
-
-	private bool $checkBlockIntersectionsNextTick = true;
-
-	/** @var Location */
-	protected $location;
-	/** @var Location */
-	protected $lastLocation;
-	/** @var Vector3 */
-	protected $motion;
-	/** @var Vector3 */
-	protected $lastMotion;
-	/** @var bool */
-	protected $forceMovementUpdate = false;
-
-	/** @var AxisAlignedBB */
-	public $boundingBox;
-	/** @var bool */
-	public $onGround = false;
-
-	/** @var EntitySizeInfo */
-	public $size;
->>>>>>> 71b78b02
 
 	private float $health = 20.0;
 	private int $maxHealth = 20;
