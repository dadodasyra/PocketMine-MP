--- conflicted
+++ resolved
@@ -66,12 +66,8 @@
 	public const TAG_DISPLAY_NAME = "Name";
 	public const TAG_DISPLAY_LORE = "Lore";
 
-<<<<<<< HEAD
-=======
 	public const TAG_KEEP_ON_DEATH = "minecraft:keep_on_death";
 
-	private ItemIdentifier $identifier;
->>>>>>> aa374083
 	private CompoundTag $nbt;
 
 	protected int $count = 1;
