<?php

/*
 *
 *  ____            _        _   __  __ _                  __  __ ____
 * |  _ \ ___   ___| | _____| |_|  \/  (_)_ __   ___      |  \/  |  _ \
 * | |_) / _ \ / __| |/ / _ \ __| |\/| | | '_ \ / _ \_____| |\/| | |_) |
 * |  __/ (_) | (__|   <  __/ |_| |  | | | | | |  __/_____| |  | |  __/
 * |_|   \___/ \___|_|\_\___|\__|_|  |_|_|_| |_|\___|     |_|  |_|_|
 *
 * This program is free software: you can redistribute it and/or modify
 * it under the terms of the GNU Lesser General Public License as published by
 * the Free Software Foundation, either version 3 of the License, or
 * (at your option) any later version.
 *
 * @author PocketMine Team
 * @link http://www.pocketmine.net/
 *
 *
*/

declare(strict_types=1);

namespace pocketmine\item;

use pocketmine\block\Block;
use pocketmine\block\BlockFactory;
use pocketmine\block\utils\CoralType;
use pocketmine\block\utils\DyeColor;
use pocketmine\block\utils\RecordType;
use pocketmine\block\utils\SkullType;
use pocketmine\block\utils\TreeType;
use pocketmine\block\VanillaBlocks as Blocks;
use pocketmine\data\bedrock\CompoundTypeIds;
use pocketmine\data\bedrock\DyeColorIdMap;
use pocketmine\data\bedrock\EntityLegacyIds;
use pocketmine\data\bedrock\PotionTypeIdMap;
use pocketmine\entity\Entity;
use pocketmine\entity\Location;
use pocketmine\entity\Squid;
use pocketmine\entity\Villager;
use pocketmine\entity\Zombie;
use pocketmine\inventory\ArmorInventory;
use pocketmine\item\ItemIdentifier as IID;
use pocketmine\item\ItemIds as Ids;
use pocketmine\math\Vector3;
use pocketmine\nbt\NbtException;
use pocketmine\nbt\tag\CompoundTag;
use pocketmine\utils\SingletonTrait;
use pocketmine\world\World;

/**
 * Manages deserializing item types from their legacy ID/metadata.
 * This is primarily needed for loading inventories saved in the world (or playerdata storage).
 */
class ItemFactory{
	use SingletonTrait;

	/** @var Item[] */
	private array $list = [];

	public function __construct(){
		$this->registerArmorItems();
		$this->registerSpawnEggs();
		$this->registerTierToolItems();

		$this->register(new Apple(new IID(Ids::APPLE, 0), "Apple"));
		$this->register(new Arrow(new IID(Ids::ARROW, 0), "Arrow"));

		$this->register(new BakedPotato(new IID(Ids::BAKED_POTATO, 0), "Baked Potato"));
		$this->register(new Bamboo(new IID(Ids::BAMBOO, 0), "Bamboo"), true);
		$this->register(new Beetroot(new IID(Ids::BEETROOT, 0), "Beetroot"));
		$this->register(new BeetrootSeeds(new IID(Ids::BEETROOT_SEEDS, 0), "Beetroot Seeds"));
		$this->register(new BeetrootSoup(new IID(Ids::BEETROOT_SOUP, 0), "Beetroot Soup"));
		$this->register(new BlazeRod(new IID(Ids::BLAZE_ROD, 0), "Blaze Rod"));
		$this->register(new Book(new IID(Ids::BOOK, 0), "Book"));
		$this->register(new Bow(new IID(Ids::BOW, 0), "Bow"));
		$this->register(new Bowl(new IID(Ids::BOWL, 0), "Bowl"));
		$this->register(new Bread(new IID(Ids::BREAD, 0), "Bread"));
		$this->register(new Bucket(new IID(Ids::BUCKET, 0), "Bucket"));
		$this->register(new Carrot(new IID(Ids::CARROT, 0), "Carrot"));
		$this->register(new ChorusFruit(new IID(Ids::CHORUS_FRUIT, 0), "Chorus Fruit"));
		$this->register(new Clock(new IID(Ids::CLOCK, 0), "Clock"));
		$this->register(new Clownfish(new IID(Ids::CLOWNFISH, 0), "Clownfish"));
		$this->register(new Coal(new IID(Ids::COAL, 0), "Coal"));

<<<<<<< HEAD
		$identifier = new ItemIdentifierFlattened(ItemIds::CORAL_FAN, 0, [ItemIds::CORAL_FAN_DEAD]);
		foreach(CoralType::getAll() as $coralType){
			$this->register((new CoralFan($identifier))->setCoralType($coralType)->setDead(false), true);
			$this->register((new CoralFan($identifier))->setCoralType($coralType)->setDead(true), true);
=======
		foreach([
			0 => CoralType::TUBE(),
			1 => CoralType::BRAIN(),
			2 => CoralType::BUBBLE(),
			3 => CoralType::FIRE(),
			4 => CoralType::HORN()
		] as $meta => $coralType){
			$this->register(new ItemBlockWallOrFloor(
				new IID(Ids::CORAL_FAN, $meta),
				Blocks::CORAL_FAN()->setCoralType($coralType)->setDead(false),
				Blocks::WALL_CORAL_FAN()->setCoralType($coralType)->setDead(false)
			), true);
			$this->register(new ItemBlockWallOrFloor(
				new IID(Ids::CORAL_FAN_DEAD, $meta),
				Blocks::CORAL_FAN()->setCoralType($coralType)->setDead(true),
				Blocks::WALL_CORAL_FAN()->setCoralType($coralType)->setDead(true)
			), true);
>>>>>>> 97c0d72e
		}

		$this->register(new Coal(new IID(Ids::COAL, 1), "Charcoal"));
		$this->register(new CocoaBeans(new IID(Ids::DYE, 3), "Cocoa Beans"));
		$this->register(new Compass(new IID(Ids::COMPASS, 0), "Compass"));
		$this->register(new CookedChicken(new IID(Ids::COOKED_CHICKEN, 0), "Cooked Chicken"));
		$this->register(new CookedFish(new IID(Ids::COOKED_FISH, 0), "Cooked Fish"));
		$this->register(new CookedMutton(new IID(Ids::COOKED_MUTTON, 0), "Cooked Mutton"));
		$this->register(new CookedPorkchop(new IID(Ids::COOKED_PORKCHOP, 0), "Cooked Porkchop"));
		$this->register(new CookedRabbit(new IID(Ids::COOKED_RABBIT, 0), "Cooked Rabbit"));
		$this->register(new CookedSalmon(new IID(Ids::COOKED_SALMON, 0), "Cooked Salmon"));
		$this->register(new Cookie(new IID(Ids::COOKIE, 0), "Cookie"));
		$this->register(new DriedKelp(new IID(Ids::DRIED_KELP, 0), "Dried Kelp"));
		$this->register(new Egg(new IID(Ids::EGG, 0), "Egg"));
		$this->register(new EnderPearl(new IID(Ids::ENDER_PEARL, 0), "Ender Pearl"));
		$this->register(new ExperienceBottle(new IID(Ids::EXPERIENCE_BOTTLE, 0), "Bottle o' Enchanting"));
		$this->register(new Fertilizer(new IID(Ids::DYE, 15), "Bone Meal"));
		$this->register(new FishingRod(new IID(Ids::FISHING_ROD, 0), "Fishing Rod"));
		$this->register(new FlintSteel(new IID(Ids::FLINT_STEEL, 0), "Flint and Steel"));
		$this->register(new GlassBottle(new IID(Ids::GLASS_BOTTLE, 0), "Glass Bottle"));
		$this->register(new GoldenApple(new IID(Ids::GOLDEN_APPLE, 0), "Golden Apple"));
		$this->register(new GoldenAppleEnchanted(new IID(Ids::ENCHANTED_GOLDEN_APPLE, 0), "Enchanted Golden Apple"));
		$this->register(new GoldenCarrot(new IID(Ids::GOLDEN_CARROT, 0), "Golden Carrot"));
		$this->register(new Item(new IID(Ids::BLAZE_POWDER, 0), "Blaze Powder"));
		$this->register(new Item(new IID(Ids::BLEACH, 0), "Bleach")); //EDU
		$this->register(new Item(new IID(Ids::BONE, 0), "Bone"));
		$this->register(new Item(new IID(Ids::BRICK, 0), "Brick"));
		$this->register(new Item(new IID(Ids::CHORUS_FRUIT_POPPED, 0), "Popped Chorus Fruit"));
		$this->register(new Item(new IID(Ids::CLAY_BALL, 0), "Clay"));
		$this->register(new Item(new IID(Ids::COMPOUND, CompoundTypeIds::SALT), "Salt"));
		$this->register(new Item(new IID(Ids::COMPOUND, CompoundTypeIds::SODIUM_OXIDE), "Sodium Oxide"));
		$this->register(new Item(new IID(Ids::COMPOUND, CompoundTypeIds::SODIUM_HYDROXIDE), "Sodium Hydroxide"));
		$this->register(new Item(new IID(Ids::COMPOUND, CompoundTypeIds::MAGNESIUM_NITRATE), "Magnesium Nitrate"));
		$this->register(new Item(new IID(Ids::COMPOUND, CompoundTypeIds::IRON_SULPHIDE), "Iron Sulphide"));
		$this->register(new Item(new IID(Ids::COMPOUND, CompoundTypeIds::LITHIUM_HYDRIDE), "Lithium Hydride"));
		$this->register(new Item(new IID(Ids::COMPOUND, CompoundTypeIds::SODIUM_HYDRIDE), "Sodium Hydride"));
		$this->register(new Item(new IID(Ids::COMPOUND, CompoundTypeIds::CALCIUM_BROMIDE), "Calcium Bromide"));
		$this->register(new Item(new IID(Ids::COMPOUND, CompoundTypeIds::MAGNESIUM_OXIDE), "Magnesium Oxide"));
		$this->register(new Item(new IID(Ids::COMPOUND, CompoundTypeIds::SODIUM_ACETATE), "Sodium Acetate"));
		$this->register(new Item(new IID(Ids::COMPOUND, CompoundTypeIds::LUMINOL), "Luminol"));
		$this->register(new Item(new IID(Ids::COMPOUND, CompoundTypeIds::CHARCOAL), "Charcoal")); //??? maybe bug
		$this->register(new Item(new IID(Ids::COMPOUND, CompoundTypeIds::SUGAR), "Sugar")); //??? maybe bug
		$this->register(new Item(new IID(Ids::COMPOUND, CompoundTypeIds::ALUMINIUM_OXIDE), "Aluminium Oxide"));
		$this->register(new Item(new IID(Ids::COMPOUND, CompoundTypeIds::BORON_TRIOXIDE), "Boron Trioxide"));
		$this->register(new Item(new IID(Ids::COMPOUND, CompoundTypeIds::SOAP), "Soap"));
		$this->register(new Item(new IID(Ids::COMPOUND, CompoundTypeIds::POLYETHYLENE), "Polyethylene"));
		$this->register(new Item(new IID(Ids::COMPOUND, CompoundTypeIds::RUBBISH), "Rubbish"));
		$this->register(new Item(new IID(Ids::COMPOUND, CompoundTypeIds::MAGNESIUM_SALTS), "Magnesium Salts"));
		$this->register(new Item(new IID(Ids::COMPOUND, CompoundTypeIds::SULPHATE), "Sulphate"));
		$this->register(new Item(new IID(Ids::COMPOUND, CompoundTypeIds::BARIUM_SULPHATE), "Barium Sulphate"));
		$this->register(new Item(new IID(Ids::COMPOUND, CompoundTypeIds::POTASSIUM_CHLORIDE), "Potassium Chloride"));
		$this->register(new Item(new IID(Ids::COMPOUND, CompoundTypeIds::MERCURIC_CHLORIDE), "Mercuric Chloride"));
		$this->register(new Item(new IID(Ids::COMPOUND, CompoundTypeIds::CERIUM_CHLORIDE), "Cerium Chloride"));
		$this->register(new Item(new IID(Ids::COMPOUND, CompoundTypeIds::TUNGSTEN_CHLORIDE), "Tungsten Chloride"));
		$this->register(new Item(new IID(Ids::COMPOUND, CompoundTypeIds::CALCIUM_CHLORIDE), "Calcium Chloride"));
		$this->register(new Item(new IID(Ids::COMPOUND, CompoundTypeIds::WATER), "Water")); //???
		$this->register(new Item(new IID(Ids::COMPOUND, CompoundTypeIds::GLUE), "Glue"));
		$this->register(new Item(new IID(Ids::COMPOUND, CompoundTypeIds::HYPOCHLORITE), "Hypochlorite"));
		$this->register(new Item(new IID(Ids::COMPOUND, CompoundTypeIds::CRUDE_OIL), "Crude Oil"));
		$this->register(new Item(new IID(Ids::COMPOUND, CompoundTypeIds::LATEX), "Latex"));
		$this->register(new Item(new IID(Ids::COMPOUND, CompoundTypeIds::POTASSIUM_IODIDE), "Potassium Iodide"));
		$this->register(new Item(new IID(Ids::COMPOUND, CompoundTypeIds::SODIUM_FLUORIDE), "Sodium Fluoride"));
		$this->register(new Item(new IID(Ids::COMPOUND, CompoundTypeIds::BENZENE), "Benzene"));
		$this->register(new Item(new IID(Ids::COMPOUND, CompoundTypeIds::INK), "Ink"));
		$this->register(new Item(new IID(Ids::COMPOUND, CompoundTypeIds::HYDROGEN_PEROXIDE), "Hydrogen Peroxide"));
		$this->register(new Item(new IID(Ids::COMPOUND, CompoundTypeIds::AMMONIA), "Ammonia"));
		$this->register(new Item(new IID(Ids::COMPOUND, CompoundTypeIds::SODIUM_HYPOCHLORITE), "Sodium Hypochlorite"));
		$this->register(new Item(new IID(Ids::DIAMOND, 0), "Diamond"));
		$this->register(new Item(new IID(Ids::DRAGON_BREATH, 0), "Dragon's Breath"));
		$this->register(new Item(new IID(Ids::DYE, 0), "Ink Sac"));
		$this->register(new Item(new IID(Ids::DYE, 4), "Lapis Lazuli"));
		$this->register(new Item(new IID(Ids::EMERALD, 0), "Emerald"));
		$this->register(new Item(new IID(Ids::FEATHER, 0), "Feather"));
		$this->register(new Item(new IID(Ids::FERMENTED_SPIDER_EYE, 0), "Fermented Spider Eye"));
		$this->register(new Item(new IID(Ids::FLINT, 0), "Flint"));
		$this->register(new Item(new IID(Ids::GHAST_TEAR, 0), "Ghast Tear"));
		$this->register(new Item(new IID(Ids::GLISTERING_MELON, 0), "Glistering Melon"));
		$this->register(new Item(new IID(Ids::GLOWSTONE_DUST, 0), "Glowstone Dust"));
		$this->register(new Item(new IID(Ids::GOLD_INGOT, 0), "Gold Ingot"));
		$this->register(new Item(new IID(Ids::GOLD_NUGGET, 0), "Gold Nugget"));
		$this->register(new Item(new IID(Ids::GUNPOWDER, 0), "Gunpowder"));
		$this->register(new Item(new IID(Ids::HEART_OF_THE_SEA, 0), "Heart of the Sea"));
		$this->register(new Item(new IID(Ids::IRON_INGOT, 0), "Iron Ingot"));
		$this->register(new Item(new IID(Ids::IRON_NUGGET, 0), "Iron Nugget"));
		$this->register(new Item(new IID(Ids::LEATHER, 0), "Leather"));
		$this->register(new Item(new IID(Ids::MAGMA_CREAM, 0), "Magma Cream"));
		$this->register(new Item(new IID(Ids::NAUTILUS_SHELL, 0), "Nautilus Shell"));
		$this->register(new Item(new IID(Ids::NETHER_BRICK, 0), "Nether Brick"));
		$this->register(new Item(new IID(Ids::NETHER_QUARTZ, 0), "Nether Quartz"));
		$this->register(new Item(new IID(Ids::NETHER_STAR, 0), "Nether Star"));
		$this->register(new Item(new IID(Ids::PAPER, 0), "Paper"));
		$this->register(new Item(new IID(Ids::PRISMARINE_CRYSTALS, 0), "Prismarine Crystals"));
		$this->register(new Item(new IID(Ids::PRISMARINE_SHARD, 0), "Prismarine Shard"));
		$this->register(new Item(new IID(Ids::RABBIT_FOOT, 0), "Rabbit's Foot"));
		$this->register(new Item(new IID(Ids::RABBIT_HIDE, 0), "Rabbit Hide"));
		$this->register(new Item(new IID(Ids::SHULKER_SHELL, 0), "Shulker Shell"));
		$this->register(new Item(new IID(Ids::SLIME_BALL, 0), "Slimeball"));
		$this->register(new Item(new IID(Ids::SUGAR, 0), "Sugar"));
		$this->register(new Item(new IID(Ids::TURTLE_SHELL_PIECE, 0), "Scute"));
		$this->register(new Item(new IID(Ids::WHEAT, 0), "Wheat"));
		$this->register(new ItemBlock(new IID(Ids::ACACIA_DOOR, 0), Blocks::ACACIA_DOOR()));
		$this->register(new ItemBlock(new IID(Ids::BIRCH_DOOR, 0), Blocks::BIRCH_DOOR()));
		$this->register(new ItemBlock(new IID(Ids::BREWING_STAND, 0), Blocks::BREWING_STAND()));
		$this->register(new ItemBlock(new IID(Ids::CAKE, 0), Blocks::CAKE()));
		$this->register(new ItemBlock(new IID(Ids::COMPARATOR, 0), Blocks::REDSTONE_COMPARATOR()));
		$this->register(new ItemBlock(new IID(Ids::DARK_OAK_DOOR, 0), Blocks::DARK_OAK_DOOR()));
		$this->register(new ItemBlock(new IID(Ids::FLOWER_POT, 0), Blocks::FLOWER_POT()));
		$this->register(new ItemBlock(new IID(Ids::HOPPER, 0), Blocks::HOPPER()));
		$this->register(new ItemBlock(new IID(Ids::IRON_DOOR, 0), Blocks::IRON_DOOR()));
		$this->register(new ItemBlock(new IID(Ids::ITEM_FRAME, 0), Blocks::ITEM_FRAME()));
		$this->register(new ItemBlock(new IID(Ids::JUNGLE_DOOR, 0), Blocks::JUNGLE_DOOR()));
		$this->register(new ItemBlock(new IID(Ids::NETHER_WART, 0), Blocks::NETHER_WART()));
		$this->register(new ItemBlock(new IID(Ids::OAK_DOOR, 0), Blocks::OAK_DOOR()));
		$this->register(new ItemBlock(new IID(Ids::REPEATER, 0), Blocks::REDSTONE_REPEATER()));
		$this->register(new ItemBlock(new IID(Ids::SPRUCE_DOOR, 0), Blocks::SPRUCE_DOOR()));
		$this->register(new ItemBlock(new IID(Ids::SUGARCANE, 0), Blocks::SUGARCANE()));

		//the meta values for buckets are intentionally hardcoded because block IDs will change in the future
		$waterBucket = new LiquidBucket(new IID(Ids::BUCKET, 8), "Water Bucket", Blocks::WATER());
		$this->register($waterBucket);
		$this->remap(new IID(Ids::BUCKET, 9), $waterBucket);
		$lavaBucket = new LiquidBucket(new IID(Ids::BUCKET, 10), "Lava Bucket", Blocks::LAVA());
		$this->register($lavaBucket);
		$this->remap(new IID(Ids::BUCKET, 11), $lavaBucket);
		$this->register(new Melon(new IID(Ids::MELON, 0), "Melon"));
		$this->register(new MelonSeeds(new IID(Ids::MELON_SEEDS, 0), "Melon Seeds"));
		$this->register(new MilkBucket(new IID(Ids::BUCKET, 1), "Milk Bucket"));
		$this->register(new Minecart(new IID(Ids::MINECART, 0), "Minecart"));
		$this->register(new MushroomStew(new IID(Ids::MUSHROOM_STEW, 0), "Mushroom Stew"));
		$this->register(new PaintingItem(new IID(Ids::PAINTING, 0), "Painting"));
		$this->register(new PoisonousPotato(new IID(Ids::POISONOUS_POTATO, 0), "Poisonous Potato"));
		$this->register(new Potato(new IID(Ids::POTATO, 0), "Potato"));
		$this->register(new Pufferfish(new IID(Ids::PUFFERFISH, 0), "Pufferfish"));
		$this->register(new PumpkinPie(new IID(Ids::PUMPKIN_PIE, 0), "Pumpkin Pie"));
		$this->register(new PumpkinSeeds(new IID(Ids::PUMPKIN_SEEDS, 0), "Pumpkin Seeds"));
		$this->register(new RabbitStew(new IID(Ids::RABBIT_STEW, 0), "Rabbit Stew"));
		$this->register(new RawBeef(new IID(Ids::RAW_BEEF, 0), "Raw Beef"));
		$this->register(new RawChicken(new IID(Ids::RAW_CHICKEN, 0), "Raw Chicken"));
		$this->register(new RawFish(new IID(Ids::RAW_FISH, 0), "Raw Fish"));
		$this->register(new RawMutton(new IID(Ids::RAW_MUTTON, 0), "Raw Mutton"));
		$this->register(new RawPorkchop(new IID(Ids::RAW_PORKCHOP, 0), "Raw Porkchop"));
		$this->register(new RawRabbit(new IID(Ids::RAW_RABBIT, 0), "Raw Rabbit"));
		$this->register(new RawSalmon(new IID(Ids::RAW_SALMON, 0), "Raw Salmon"));
		$this->register(new Record(new IID(Ids::RECORD_13, 0), RecordType::DISK_13(), "Record 13"));
		$this->register(new Record(new IID(Ids::RECORD_CAT, 0), RecordType::DISK_CAT(), "Record Cat"));
		$this->register(new Record(new IID(Ids::RECORD_BLOCKS, 0), RecordType::DISK_BLOCKS(), "Record Blocks"));
		$this->register(new Record(new IID(Ids::RECORD_CHIRP, 0), RecordType::DISK_CHIRP(), "Record Chirp"));
		$this->register(new Record(new IID(Ids::RECORD_FAR, 0), RecordType::DISK_FAR(), "Record Far"));
		$this->register(new Record(new IID(Ids::RECORD_MALL, 0), RecordType::DISK_MALL(), "Record Mall"));
		$this->register(new Record(new IID(Ids::RECORD_MELLOHI, 0), RecordType::DISK_MELLOHI(), "Record Mellohi"));
		$this->register(new Record(new IID(Ids::RECORD_STAL, 0), RecordType::DISK_STAL(), "Record Stal"));
		$this->register(new Record(new IID(Ids::RECORD_STRAD, 0), RecordType::DISK_STRAD(), "Record Strad"));
		$this->register(new Record(new IID(Ids::RECORD_WARD, 0), RecordType::DISK_WARD(), "Record Ward"));
		$this->register(new Record(new IID(Ids::RECORD_11, 0), RecordType::DISK_11(), "Record 11"));
		$this->register(new Record(new IID(Ids::RECORD_WAIT, 0), RecordType::DISK_WAIT(), "Record Wait"));
		$this->register(new Redstone(new IID(Ids::REDSTONE, 0), "Redstone"));
		$this->register(new RottenFlesh(new IID(Ids::ROTTEN_FLESH, 0), "Rotten Flesh"));
		$this->register(new Shears(new IID(Ids::SHEARS, 0), "Shears"));
		$this->register(new ItemBlockWallOrFloor(new IID(Ids::SIGN, 0), Blocks::OAK_SIGN(), Blocks::OAK_WALL_SIGN()));
		$this->register(new ItemBlockWallOrFloor(new IID(Ids::SPRUCE_SIGN, 0), Blocks::SPRUCE_SIGN(), Blocks::SPRUCE_WALL_SIGN()));
		$this->register(new ItemBlockWallOrFloor(new IID(Ids::BIRCH_SIGN, 0), Blocks::BIRCH_SIGN(), Blocks::BIRCH_WALL_SIGN()));
		$this->register(new ItemBlockWallOrFloor(new IID(Ids::JUNGLE_SIGN, 0), Blocks::JUNGLE_SIGN(), Blocks::JUNGLE_WALL_SIGN()));
		$this->register(new ItemBlockWallOrFloor(new IID(Ids::ACACIA_SIGN, 0), Blocks::ACACIA_SIGN(), Blocks::ACACIA_WALL_SIGN()));
		$this->register(new ItemBlockWallOrFloor(new IID(Ids::DARKOAK_SIGN, 0), Blocks::DARK_OAK_SIGN(), Blocks::DARK_OAK_WALL_SIGN()));
		$this->register(new Snowball(new IID(Ids::SNOWBALL, 0), "Snowball"));
		$this->register(new SpiderEye(new IID(Ids::SPIDER_EYE, 0), "Spider Eye"));
		$this->register(new Steak(new IID(Ids::STEAK, 0), "Steak"));
		$this->register(new Stick(new IID(Ids::STICK, 0), "Stick"));
		$this->register(new StringItem(new IID(Ids::STRING, 0), "String"));
		$this->register(new SweetBerries(new IID(Ids::SWEET_BERRIES, 0), "Sweet Berries"));
		$this->register(new Totem(new IID(Ids::TOTEM, 0), "Totem of Undying"));
		$this->register(new WheatSeeds(new IID(Ids::WHEAT_SEEDS, 0), "Wheat Seeds"));
		$this->register(new WritableBook(new IID(Ids::WRITABLE_BOOK, 0), "Book & Quill"));
		$this->register(new WrittenBook(new IID(Ids::WRITTEN_BOOK, 0), "Written Book"));

		foreach(SkullType::getAll() as $skullType){
			$this->register(new Skull(new IID(Ids::SKULL, $skullType->getMagicNumber()), $skullType->getDisplayName(), $skullType));
		}

		$dyeMap = [
			DyeColor::BLACK()->id() => 16,
			DyeColor::BROWN()->id() => 17,
			DyeColor::BLUE()->id() => 18,
			DyeColor::WHITE()->id() => 19
		];
		$colorIdMap = DyeColorIdMap::getInstance();
		foreach(DyeColor::getAll() as $color){
			//TODO: use colour object directly
			//TODO: add interface to dye-colour objects
			$this->register(new Dye(new IID(Ids::DYE, $dyeMap[$color->id()] ?? $colorIdMap->toInvertedId($color)), $color->getDisplayName() . " Dye", $color));
			$this->register(new Bed(new IID(Ids::BED, $colorIdMap->toId($color)), $color->getDisplayName() . " Bed", $color));
			$this->register((new Banner(
				new IID(Ids::BANNER, 0),
				Blocks::BANNER(),
				Blocks::WALL_BANNER()
			))->setColor($color));
		}

		foreach(PotionType::getAll() as $type){
			$typeId = PotionTypeIdMap::getInstance()->toId($type);
			$this->register(new Potion(new IID(Ids::POTION, $typeId), $type->getDisplayName() . " Potion", $type));
			$this->register(new SplashPotion(new IID(Ids::SPLASH_POTION, $typeId), $type->getDisplayName() . " Splash Potion", $type));
		}

		foreach(TreeType::getAll() as $type){
			$this->register(new Boat(new IID(Ids::BOAT, $type->getMagicNumber()), $type->getDisplayName() . " Boat", $type));
		}

		//region --- auto-generated TODOs ---
		//TODO: minecraft:armor_stand
		//TODO: minecraft:balloon
		//TODO: minecraft:banner_pattern
		//TODO: minecraft:campfire
		//TODO: minecraft:carrotOnAStick
		//TODO: minecraft:chest_minecart
		//TODO: minecraft:command_block_minecart
		//TODO: minecraft:crossbow
		//TODO: minecraft:elytra
		//TODO: minecraft:emptyMap
		//TODO: minecraft:enchanted_book
		//TODO: minecraft:end_crystal
		//TODO: minecraft:ender_eye
		//TODO: minecraft:fireball
		//TODO: minecraft:fireworks
		//TODO: minecraft:fireworksCharge
		//TODO: minecraft:glow_stick
		//TODO: minecraft:hopper_minecart
		//TODO: minecraft:horsearmordiamond
		//TODO: minecraft:horsearmorgold
		//TODO: minecraft:horsearmoriron
		//TODO: minecraft:horsearmorleather
		//TODO: minecraft:ice_bomb
		//TODO: minecraft:kelp
		//TODO: minecraft:lead
		//TODO: minecraft:lingering_potion
		//TODO: minecraft:map
		//TODO: minecraft:medicine
		//TODO: minecraft:name_tag
		//TODO: minecraft:phantom_membrane
		//TODO: minecraft:rapid_fertilizer
		//TODO: minecraft:record_pigstep
		//TODO: minecraft:saddle
		//TODO: minecraft:shield
		//TODO: minecraft:sparkler
		//TODO: minecraft:spawn_egg
		//TODO: minecraft:tnt_minecart
		//TODO: minecraft:trident
		//TODO: minecraft:turtle_helmet
		//endregion
	}

	private function registerSpawnEggs() : void{
		//TODO: the meta values should probably be hardcoded; they won't change, but the EntityLegacyIds might
		$this->register(new class(new IID(Ids::SPAWN_EGG, EntityLegacyIds::ZOMBIE), "Zombie Spawn Egg") extends SpawnEgg{
			protected function createEntity(World $world, Vector3 $pos, float $yaw, float $pitch) : Entity{
				return new Zombie(Location::fromObject($pos, $world, $yaw, $pitch));
			}
		});
		$this->register(new class(new IID(Ids::SPAWN_EGG, EntityLegacyIds::SQUID), "Squid Spawn Egg") extends SpawnEgg{
			public function createEntity(World $world, Vector3 $pos, float $yaw, float $pitch) : Entity{
				return new Squid(Location::fromObject($pos, $world, $yaw, $pitch));
			}
		});
		$this->register(new class(new IID(Ids::SPAWN_EGG, EntityLegacyIds::VILLAGER), "Villager Spawn Egg") extends SpawnEgg{
			public function createEntity(World $world, Vector3 $pos, float $yaw, float $pitch) : Entity{
				return new Villager(Location::fromObject($pos, $world, $yaw, $pitch));
			}
		});
	}

	private function registerTierToolItems() : void{
		$this->register(new Axe(new IID(Ids::DIAMOND_AXE, 0), "Diamond Axe", ToolTier::DIAMOND()));
		$this->register(new Axe(new IID(Ids::GOLDEN_AXE, 0), "Golden Axe", ToolTier::GOLD()));
		$this->register(new Axe(new IID(Ids::IRON_AXE, 0), "Iron Axe", ToolTier::IRON()));
		$this->register(new Axe(new IID(Ids::STONE_AXE, 0), "Stone Axe", ToolTier::STONE()));
		$this->register(new Axe(new IID(Ids::WOODEN_AXE, 0), "Wooden Axe", ToolTier::WOOD()));
		$this->register(new Hoe(new IID(Ids::DIAMOND_HOE, 0), "Diamond Hoe", ToolTier::DIAMOND()));
		$this->register(new Hoe(new IID(Ids::GOLDEN_HOE, 0), "Golden Hoe", ToolTier::GOLD()));
		$this->register(new Hoe(new IID(Ids::IRON_HOE, 0), "Iron Hoe", ToolTier::IRON()));
		$this->register(new Hoe(new IID(Ids::STONE_HOE, 0), "Stone Hoe", ToolTier::STONE()));
		$this->register(new Hoe(new IID(Ids::WOODEN_HOE, 0), "Wooden Hoe", ToolTier::WOOD()));
		$this->register(new Pickaxe(new IID(Ids::DIAMOND_PICKAXE, 0), "Diamond Pickaxe", ToolTier::DIAMOND()));
		$this->register(new Pickaxe(new IID(Ids::GOLDEN_PICKAXE, 0), "Golden Pickaxe", ToolTier::GOLD()));
		$this->register(new Pickaxe(new IID(Ids::IRON_PICKAXE, 0), "Iron Pickaxe", ToolTier::IRON()));
		$this->register(new Pickaxe(new IID(Ids::STONE_PICKAXE, 0), "Stone Pickaxe", ToolTier::STONE()));
		$this->register(new Pickaxe(new IID(Ids::WOODEN_PICKAXE, 0), "Wooden Pickaxe", ToolTier::WOOD()));
		$this->register(new Shovel(new IID(Ids::DIAMOND_SHOVEL, 0), "Diamond Shovel", ToolTier::DIAMOND()));
		$this->register(new Shovel(new IID(Ids::GOLDEN_SHOVEL, 0), "Golden Shovel", ToolTier::GOLD()));
		$this->register(new Shovel(new IID(Ids::IRON_SHOVEL, 0), "Iron Shovel", ToolTier::IRON()));
		$this->register(new Shovel(new IID(Ids::STONE_SHOVEL, 0), "Stone Shovel", ToolTier::STONE()));
		$this->register(new Shovel(new IID(Ids::WOODEN_SHOVEL, 0), "Wooden Shovel", ToolTier::WOOD()));
		$this->register(new Sword(new IID(Ids::DIAMOND_SWORD, 0), "Diamond Sword", ToolTier::DIAMOND()));
		$this->register(new Sword(new IID(Ids::GOLDEN_SWORD, 0), "Golden Sword", ToolTier::GOLD()));
		$this->register(new Sword(new IID(Ids::IRON_SWORD, 0), "Iron Sword", ToolTier::IRON()));
		$this->register(new Sword(new IID(Ids::STONE_SWORD, 0), "Stone Sword", ToolTier::STONE()));
		$this->register(new Sword(new IID(Ids::WOODEN_SWORD, 0), "Wooden Sword", ToolTier::WOOD()));
	}

	private function registerArmorItems() : void{
		$this->register(new Armor(new IID(Ids::CHAIN_BOOTS, 0), "Chainmail Boots", new ArmorTypeInfo(1, 196, ArmorInventory::SLOT_FEET)));
		$this->register(new Armor(new IID(Ids::DIAMOND_BOOTS, 0), "Diamond Boots", new ArmorTypeInfo(3, 430, ArmorInventory::SLOT_FEET)));
		$this->register(new Armor(new IID(Ids::GOLDEN_BOOTS, 0), "Golden Boots", new ArmorTypeInfo(1, 92, ArmorInventory::SLOT_FEET)));
		$this->register(new Armor(new IID(Ids::IRON_BOOTS, 0), "Iron Boots", new ArmorTypeInfo(2, 196, ArmorInventory::SLOT_FEET)));
		$this->register(new Armor(new IID(Ids::LEATHER_BOOTS, 0), "Leather Boots", new ArmorTypeInfo(1, 66, ArmorInventory::SLOT_FEET)));
		$this->register(new Armor(new IID(Ids::CHAIN_CHESTPLATE, 0), "Chainmail Chestplate", new ArmorTypeInfo(5, 241, ArmorInventory::SLOT_CHEST)));
		$this->register(new Armor(new IID(Ids::DIAMOND_CHESTPLATE, 0), "Diamond Chestplate", new ArmorTypeInfo(8, 529, ArmorInventory::SLOT_CHEST)));
		$this->register(new Armor(new IID(Ids::GOLDEN_CHESTPLATE, 0), "Golden Chestplate", new ArmorTypeInfo(5, 113, ArmorInventory::SLOT_CHEST)));
		$this->register(new Armor(new IID(Ids::IRON_CHESTPLATE, 0), "Iron Chestplate", new ArmorTypeInfo(6, 241, ArmorInventory::SLOT_CHEST)));
		$this->register(new Armor(new IID(Ids::LEATHER_CHESTPLATE, 0), "Leather Tunic", new ArmorTypeInfo(3, 81, ArmorInventory::SLOT_CHEST)));
		$this->register(new Armor(new IID(Ids::CHAIN_HELMET, 0), "Chainmail Helmet", new ArmorTypeInfo(2, 166, ArmorInventory::SLOT_HEAD)));
		$this->register(new Armor(new IID(Ids::DIAMOND_HELMET, 0), "Diamond Helmet", new ArmorTypeInfo(3, 364, ArmorInventory::SLOT_HEAD)));
		$this->register(new Armor(new IID(Ids::GOLDEN_HELMET, 0), "Golden Helmet", new ArmorTypeInfo(2, 78, ArmorInventory::SLOT_HEAD)));
		$this->register(new Armor(new IID(Ids::IRON_HELMET, 0), "Iron Helmet", new ArmorTypeInfo(2, 166, ArmorInventory::SLOT_HEAD)));
		$this->register(new Armor(new IID(Ids::LEATHER_HELMET, 0), "Leather Cap", new ArmorTypeInfo(1, 56, ArmorInventory::SLOT_HEAD)));
		$this->register(new Armor(new IID(Ids::CHAIN_LEGGINGS, 0), "Chainmail Leggings", new ArmorTypeInfo(4, 226, ArmorInventory::SLOT_LEGS)));
		$this->register(new Armor(new IID(Ids::DIAMOND_LEGGINGS, 0), "Diamond Leggings", new ArmorTypeInfo(6, 496, ArmorInventory::SLOT_LEGS)));
		$this->register(new Armor(new IID(Ids::GOLDEN_LEGGINGS, 0), "Golden Leggings", new ArmorTypeInfo(3, 106, ArmorInventory::SLOT_LEGS)));
		$this->register(new Armor(new IID(Ids::IRON_LEGGINGS, 0), "Iron Leggings", new ArmorTypeInfo(5, 226, ArmorInventory::SLOT_LEGS)));
		$this->register(new Armor(new IID(Ids::LEATHER_LEGGINGS, 0), "Leather Pants", new ArmorTypeInfo(2, 76, ArmorInventory::SLOT_LEGS)));
	}

	/**
	 * Maps an item type to its corresponding ID. This is necessary to ensure that the item is correctly loaded when
	 * reading data from disk storage.
	 *
	 * NOTE: If you are registering a new item type, you will need to add it to the creative inventory yourself - it
	 * will not automatically appear there.
	 *
	 * @throws \RuntimeException if something attempted to override an already-registered item without specifying the
	 * $override parameter.
	 */
	public function register(Item $item, bool $override = false) : void{
		$id = $item->getId();
		$variant = $item->getMeta();

		if(!$override && $this->isRegistered($id, $variant)){
			throw new \RuntimeException("Trying to overwrite an already registered item");
		}

		$this->list[self::getListOffset($id, $variant)] = clone $item;
	}

	public function remap(ItemIdentifier $identifier, Item $item, bool $override = false) : void{
		if(!$override && $this->isRegistered($identifier->getId(), $identifier->getMeta())){
			throw new \RuntimeException("Trying to overwrite an already registered item");
		}

		$this->list[self::getListOffset($identifier->getId(), $identifier->getMeta())] = clone $item;
	}

	private static function itemToBlockId(int $id) : int{
		return $id < 0 ? 255 - $id : $id;
	}

	/**
	 * @deprecated This method should ONLY be used for deserializing data, e.g. from a config or database. For all other
	 * purposes, use VanillaItems.
	 * @see VanillaItems
	 *
	 * Deserializes an item from the provided legacy ID, legacy meta, count and NBT.
	 *
	 * @throws \InvalidArgumentException
	 * @throws NbtException
	 */
	public function get(int $id, int $meta = 0, int $count = 1, ?CompoundTag $tags = null) : Item{
		/** @var Item|null $item */
		$item = null;
		if($meta !== -1){
			if(isset($this->list[$offset = self::getListOffset($id, $meta)])){
				$item = clone $this->list[$offset];
			}elseif(isset($this->list[$zero = self::getListOffset($id, 0)]) && $this->list[$zero] instanceof Durable){
				if($meta <= $this->list[$zero]->getMaxDurability()){
					$item = clone $this->list[$zero];
					$item->setDamage($meta);
				}else{
					$item = new Item(new IID($id, $meta));
				}
			}elseif($id < 256){ //intentionally includes negatives, for extended block IDs
				//TODO: do not assume that item IDs and block IDs are the same or related
				$item = new ItemBlock(new IID($id, $meta), BlockFactory::getInstance()->get(self::itemToBlockId($id), $meta & 0xf));
			}
		}

		if($item === null){
			//negative damage values will fallthru to here, to avoid crazy shit with crafting wildcard hacks
			$item = new Item(new IID($id, $meta));
		}

		$item->setCount($count);
		if($tags !== null){
			$item->setNamedTag($tags);
		}
		return $item;
	}

	/**
	 * @deprecated
	 * @see VanillaItems::AIR()
	 */
	public static function air() : Item{
		return self::getInstance()->get(Ids::AIR, 0, 0);
	}

	/**
	 * Returns whether the specified item ID is already registered in the item factory.
	 */
	public function isRegistered(int $id, int $variant = 0) : bool{
		if($id < 256){
			return BlockFactory::getInstance()->isRegistered(self::itemToBlockId($id));
		}

		return isset($this->list[self::getListOffset($id, $variant)]);
	}

	private static function getListOffset(int $id, int $variant) : int{
		if($id < -0x8000 || $id > 0x7fff){
			throw new \InvalidArgumentException("ID must be in range " . -0x8000 . " - " . 0x7fff);
		}
		return (($id & 0xffff) << 16) | ($variant & 0xffff);
	}

	/**
	 * @return Item[]
	 */
	public function getAllRegistered() : array{
		return $this->list;
	}
}<|MERGE_RESOLUTION|>--- conflicted
+++ resolved
@@ -84,30 +84,10 @@
 		$this->register(new Clownfish(new IID(Ids::CLOWNFISH, 0), "Clownfish"));
 		$this->register(new Coal(new IID(Ids::COAL, 0), "Coal"));
 
-<<<<<<< HEAD
-		$identifier = new ItemIdentifierFlattened(ItemIds::CORAL_FAN, 0, [ItemIds::CORAL_FAN_DEAD]);
+		$identifier = new ItemIdentifierFlattened(Ids::CORAL_FAN, 0, [Ids::CORAL_FAN_DEAD]);
 		foreach(CoralType::getAll() as $coralType){
 			$this->register((new CoralFan($identifier))->setCoralType($coralType)->setDead(false), true);
 			$this->register((new CoralFan($identifier))->setCoralType($coralType)->setDead(true), true);
-=======
-		foreach([
-			0 => CoralType::TUBE(),
-			1 => CoralType::BRAIN(),
-			2 => CoralType::BUBBLE(),
-			3 => CoralType::FIRE(),
-			4 => CoralType::HORN()
-		] as $meta => $coralType){
-			$this->register(new ItemBlockWallOrFloor(
-				new IID(Ids::CORAL_FAN, $meta),
-				Blocks::CORAL_FAN()->setCoralType($coralType)->setDead(false),
-				Blocks::WALL_CORAL_FAN()->setCoralType($coralType)->setDead(false)
-			), true);
-			$this->register(new ItemBlockWallOrFloor(
-				new IID(Ids::CORAL_FAN_DEAD, $meta),
-				Blocks::CORAL_FAN()->setCoralType($coralType)->setDead(true),
-				Blocks::WALL_CORAL_FAN()->setCoralType($coralType)->setDead(true)
-			), true);
->>>>>>> 97c0d72e
 		}
 
 		$this->register(new Coal(new IID(Ids::COAL, 1), "Charcoal"));
