--- conflicted
+++ resolved
@@ -26,9 +26,6 @@
 /**
  * Every item in {@link VanillaItems} has a corresponding constant in this class. These constants can be used to
  * identify and compare item types efficiently using {@link Item::getTypeId()}.
- *
- * WARNING: These constants are generated from {@link VanillaItems} by build/generate-type-id-consts.php. Do not
- * modify them manually.
  *
  * WARNING: These are NOT a replacement for Minecraft legacy IDs. Do **NOT** hardcode their values, or store them in
  * configs or databases. They will change without warning.
@@ -301,12 +298,6 @@
 	public const MEDICINE = 20263;
 	public const MANGROVE_BOAT = 20264;
 	public const GLOW_BERRIES = 20265;
-<<<<<<< HEAD
-	public const POWDER_SNOW_BUCKET = 20266;
-	public const LINGERING_POTION = 20267;
-
-	public const FIRST_UNUSED_ITEM_ID = 20268;
-=======
 	public const CHERRY_SIGN = 20266;
 	public const ENCHANTED_BOOK = 20267;
 	public const TORCHFLOWER_SEEDS = 20268;
@@ -329,9 +320,10 @@
 	public const SPIRE_ARMOR_TRIM_SMITHING_TEMPLATE = 20285;
 	public const PITCHER_POD = 20286;
 	public const NAME_TAG = 20287;
-
-	public const FIRST_UNUSED_ITEM_ID = 20288;
->>>>>>> 0e5395c5
+	public const POWDER_SNOW_BUCKET = 20288;
+	public const LINGERING_POTION = 20289;
+
+	public const FIRST_UNUSED_ITEM_ID = 20290;
 
 	private static int $nextDynamicId = self::FIRST_UNUSED_ITEM_ID;
 
