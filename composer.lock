--- conflicted
+++ resolved
@@ -4,11 +4,7 @@
         "Read more about it at https://getcomposer.org/doc/01-basic-usage.md#installing-dependencies",
         "This file is @generated automatically"
     ],
-<<<<<<< HEAD
-    "content-hash": "43708f57042d7d40c732c3a3b87a4202",
-=======
-    "content-hash": "956553d402f9c522cfcfe19260af2d2b",
->>>>>>> f978c1e9
+    "content-hash": "ebce35eefc0b925838fabd1fea39b0a5",
     "packages": [
         {
             "name": "adhocore/json-comment",
@@ -593,18 +589,6 @@
         },
         {
             "name": "pocketmine/locale-data",
-<<<<<<< HEAD
-            "version": "2.19.0",
-            "source": {
-                "type": "git",
-                "url": "https://github.com/pmmp/Language.git",
-                "reference": "f47d1687f21f09d2858f040873184a11746b1cf7"
-            },
-            "dist": {
-                "type": "zip",
-                "url": "https://api.github.com/repos/pmmp/Language/zipball/f47d1687f21f09d2858f040873184a11746b1cf7",
-                "reference": "f47d1687f21f09d2858f040873184a11746b1cf7",
-=======
             "version": "2.19.5",
             "source": {
                 "type": "git",
@@ -615,7 +599,6 @@
                 "type": "zip",
                 "url": "https://api.github.com/repos/pmmp/Language/zipball/71af5f9bd23b4e4bad8920dac7f4fe08e5205f7d",
                 "reference": "71af5f9bd23b4e4bad8920dac7f4fe08e5205f7d",
->>>>>>> f978c1e9
                 "shasum": ""
             },
             "type": "library",
@@ -623,15 +606,9 @@
             "description": "Language resources used by PocketMine-MP",
             "support": {
                 "issues": "https://github.com/pmmp/Language/issues",
-<<<<<<< HEAD
-                "source": "https://github.com/pmmp/Language/tree/2.19.0"
-            },
-            "time": "2023-02-13T13:55:22+00:00"
-=======
                 "source": "https://github.com/pmmp/Language/tree/2.19.5"
             },
             "time": "2023-03-19T16:45:15+00:00"
->>>>>>> f978c1e9
         },
         {
             "name": "pocketmine/log",
