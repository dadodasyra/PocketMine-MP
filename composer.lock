{
    "_readme": [
        "This file locks the dependencies of your project to a known state",
        "Read more about it at https://getcomposer.org/doc/01-basic-usage.md#installing-dependencies",
        "This file is @generated automatically"
    ],
<<<<<<< HEAD
    "content-hash": "c36ed8a47610c2fc26dfab18085c431c",
=======
    "content-hash": "ee1b984b67a25ec7c84aeacdc948b367",
>>>>>>> 77530b0c
    "packages": [
        {
            "name": "adhocore/json-comment",
            "version": "1.1.2",
            "source": {
                "type": "git",
                "url": "https://github.com/adhocore/php-json-comment.git",
                "reference": "fc2f76979f0a44a5f5bc2a2b600d0762fe0e78e7"
            },
            "dist": {
                "type": "zip",
                "url": "https://api.github.com/repos/adhocore/php-json-comment/zipball/fc2f76979f0a44a5f5bc2a2b600d0762fe0e78e7",
                "reference": "fc2f76979f0a44a5f5bc2a2b600d0762fe0e78e7",
                "shasum": ""
            },
            "require": {
                "ext-ctype": "*",
                "php": ">=7.0"
            },
            "require-dev": {
                "phpunit/phpunit": "^6.5 || ^7.5 || ^8.5"
            },
            "type": "library",
            "autoload": {
                "psr-4": {
                    "Ahc\\Json\\": "src/"
                }
            },
            "notification-url": "https://packagist.org/downloads/",
            "license": [
                "MIT"
            ],
            "authors": [
                {
                    "name": "Jitendra Adhikari",
                    "email": "jiten.adhikary@gmail.com"
                }
            ],
            "description": "Lightweight JSON comment stripper library for PHP",
            "keywords": [
                "comment",
                "json",
                "strip-comment"
            ],
            "support": {
                "issues": "https://github.com/adhocore/php-json-comment/issues",
                "source": "https://github.com/adhocore/php-json-comment/tree/1.1.2"
            },
            "funding": [
                {
                    "url": "https://paypal.me/ji10",
                    "type": "custom"
                }
            ],
            "time": "2021-04-09T03:06:06+00:00"
        },
        {
            "name": "brick/math",
            "version": "0.9.3",
            "source": {
                "type": "git",
                "url": "https://github.com/brick/math.git",
                "reference": "ca57d18f028f84f777b2168cd1911b0dee2343ae"
            },
            "dist": {
                "type": "zip",
                "url": "https://api.github.com/repos/brick/math/zipball/ca57d18f028f84f777b2168cd1911b0dee2343ae",
                "reference": "ca57d18f028f84f777b2168cd1911b0dee2343ae",
                "shasum": ""
            },
            "require": {
                "ext-json": "*",
                "php": "^7.1 || ^8.0"
            },
            "require-dev": {
                "php-coveralls/php-coveralls": "^2.2",
                "phpunit/phpunit": "^7.5.15 || ^8.5 || ^9.0",
                "vimeo/psalm": "4.9.2"
            },
            "type": "library",
            "autoload": {
                "psr-4": {
                    "Brick\\Math\\": "src/"
                }
            },
            "notification-url": "https://packagist.org/downloads/",
            "license": [
                "MIT"
            ],
            "description": "Arbitrary-precision arithmetic library",
            "keywords": [
                "Arbitrary-precision",
                "BigInteger",
                "BigRational",
                "arithmetic",
                "bigdecimal",
                "bignum",
                "brick",
                "math"
            ],
            "support": {
                "issues": "https://github.com/brick/math/issues",
                "source": "https://github.com/brick/math/tree/0.9.3"
            },
            "funding": [
                {
                    "url": "https://github.com/BenMorel",
                    "type": "github"
                },
                {
                    "url": "https://tidelift.com/funding/github/packagist/brick/math",
                    "type": "tidelift"
                }
            ],
            "time": "2021-08-15T20:50:18+00:00"
        },
        {
            "name": "fgrosse/phpasn1",
            "version": "v2.4.0",
            "source": {
                "type": "git",
                "url": "https://github.com/fgrosse/PHPASN1.git",
                "reference": "eef488991d53e58e60c9554b09b1201ca5ba9296"
            },
            "dist": {
                "type": "zip",
                "url": "https://api.github.com/repos/fgrosse/PHPASN1/zipball/eef488991d53e58e60c9554b09b1201ca5ba9296",
                "reference": "eef488991d53e58e60c9554b09b1201ca5ba9296",
                "shasum": ""
            },
            "require": {
                "php": "~7.1.0 || ~7.2.0 || ~7.3.0 || ~7.4.0 || ~8.0.0 || ~8.1.0"
            },
            "require-dev": {
                "php-coveralls/php-coveralls": "~2.0",
                "phpunit/phpunit": "^6.3 || ^7.0 || ^8.0"
            },
            "suggest": {
                "ext-bcmath": "BCmath is the fallback extension for big integer calculations",
                "ext-curl": "For loading OID information from the web if they have not bee defined statically",
                "ext-gmp": "GMP is the preferred extension for big integer calculations",
                "phpseclib/bcmath_compat": "BCmath polyfill for servers where neither GMP nor BCmath is available"
            },
            "type": "library",
            "extra": {
                "branch-alias": {
                    "dev-master": "2.0.x-dev"
                }
            },
            "autoload": {
                "psr-4": {
                    "FG\\": "lib/"
                }
            },
            "notification-url": "https://packagist.org/downloads/",
            "license": [
                "MIT"
            ],
            "authors": [
                {
                    "name": "Friedrich Große",
                    "email": "friedrich.grosse@gmail.com",
                    "homepage": "https://github.com/FGrosse",
                    "role": "Author"
                },
                {
                    "name": "All contributors",
                    "homepage": "https://github.com/FGrosse/PHPASN1/contributors"
                }
            ],
            "description": "A PHP Framework that allows you to encode and decode arbitrary ASN.1 structures using the ITU-T X.690 Encoding Rules.",
            "homepage": "https://github.com/FGrosse/PHPASN1",
            "keywords": [
                "DER",
                "asn.1",
                "asn1",
                "ber",
                "binary",
                "decoding",
                "encoding",
                "x.509",
                "x.690",
                "x509",
                "x690"
            ],
            "support": {
                "issues": "https://github.com/fgrosse/PHPASN1/issues",
                "source": "https://github.com/fgrosse/PHPASN1/tree/v2.4.0"
            },
            "time": "2021-12-11T12:41:06+00:00"
        },
        {
            "name": "netresearch/jsonmapper",
            "version": "v4.0.0",
            "source": {
                "type": "git",
                "url": "https://github.com/cweiske/jsonmapper.git",
                "reference": "8bbc021a8edb2e4a7ea2f8ad4fa9ec9dce2fcb8d"
            },
            "dist": {
                "type": "zip",
                "url": "https://api.github.com/repos/cweiske/jsonmapper/zipball/8bbc021a8edb2e4a7ea2f8ad4fa9ec9dce2fcb8d",
                "reference": "8bbc021a8edb2e4a7ea2f8ad4fa9ec9dce2fcb8d",
                "shasum": ""
            },
            "require": {
                "ext-json": "*",
                "ext-pcre": "*",
                "ext-reflection": "*",
                "ext-spl": "*",
                "php": ">=7.1"
            },
            "require-dev": {
                "phpunit/phpunit": "~7.5 || ~8.0 || ~9.0",
                "squizlabs/php_codesniffer": "~3.5"
            },
            "type": "library",
            "autoload": {
                "psr-0": {
                    "JsonMapper": "src/"
                }
            },
            "notification-url": "https://packagist.org/downloads/",
            "license": [
                "OSL-3.0"
            ],
            "authors": [
                {
                    "name": "Christian Weiske",
                    "email": "cweiske@cweiske.de",
                    "homepage": "http://github.com/cweiske/jsonmapper/",
                    "role": "Developer"
                }
            ],
            "description": "Map nested JSON structures onto PHP classes",
            "support": {
                "email": "cweiske@cweiske.de",
                "issues": "https://github.com/cweiske/jsonmapper/issues",
                "source": "https://github.com/cweiske/jsonmapper/tree/v4.0.0"
            },
            "time": "2020-12-01T19:48:11+00:00"
        },
        {
            "name": "pocketmine/bedrock-data",
            "version": "1.7.0+bedrock-1.18.30",
            "source": {
                "type": "git",
                "url": "https://github.com/pmmp/BedrockData.git",
                "reference": "c8f323ff0cbdb36a5d95e7e4a23969f562445be0"
            },
            "dist": {
                "type": "zip",
                "url": "https://api.github.com/repos/pmmp/BedrockData/zipball/c8f323ff0cbdb36a5d95e7e4a23969f562445be0",
                "reference": "c8f323ff0cbdb36a5d95e7e4a23969f562445be0",
                "shasum": ""
            },
            "type": "library",
            "notification-url": "https://packagist.org/downloads/",
            "license": [
                "CC0-1.0"
            ],
            "description": "Blobs of data generated from Minecraft: Bedrock Edition, used by PocketMine-MP",
            "support": {
                "issues": "https://github.com/pmmp/BedrockData/issues",
                "source": "https://github.com/pmmp/BedrockData/tree/bedrock-1.18.30"
            },
            "time": "2022-04-20T12:40:59+00:00"
        },
        {
            "name": "pocketmine/bedrock-protocol",
            "version": "9.0.1+bedrock-1.18.30",
            "source": {
                "type": "git",
                "url": "https://github.com/pmmp/BedrockProtocol.git",
                "reference": "9d3cc87c4d26c002dd42aa9af20c0cd47a72018e"
            },
            "dist": {
                "type": "zip",
                "url": "https://api.github.com/repos/pmmp/BedrockProtocol/zipball/9d3cc87c4d26c002dd42aa9af20c0cd47a72018e",
                "reference": "9d3cc87c4d26c002dd42aa9af20c0cd47a72018e",
                "shasum": ""
            },
            "require": {
                "ext-json": "*",
                "netresearch/jsonmapper": "^4.0",
                "php": "^8.0",
                "pocketmine/binaryutils": "^0.2.0",
                "pocketmine/color": "^0.2.0",
                "pocketmine/math": "^0.3.0 || ^0.4.0",
                "pocketmine/nbt": "^0.3.0",
                "ramsey/uuid": "^4.1"
            },
            "require-dev": {
                "phpstan/phpstan": "1.5.7",
                "phpstan/phpstan-phpunit": "^1.0.0",
                "phpstan/phpstan-strict-rules": "^1.0.0",
                "phpunit/phpunit": "^9.5"
            },
            "type": "library",
            "autoload": {
                "psr-4": {
                    "pocketmine\\network\\mcpe\\protocol\\": "src/"
                }
            },
            "notification-url": "https://packagist.org/downloads/",
            "license": [
                "LGPL-3.0"
            ],
            "description": "An implementation of the Minecraft: Bedrock Edition protocol in PHP",
            "support": {
                "issues": "https://github.com/pmmp/BedrockProtocol/issues",
                "source": "https://github.com/pmmp/BedrockProtocol/tree/9.0.1+bedrock-1.18.30"
            },
            "time": "2022-04-23T14:48:16+00:00"
        },
        {
            "name": "pocketmine/binaryutils",
            "version": "0.2.4",
            "source": {
                "type": "git",
                "url": "https://github.com/pmmp/BinaryUtils.git",
                "reference": "5ac7eea91afbad8dc498f5ce34ce6297d5e6ea9a"
            },
            "dist": {
                "type": "zip",
                "url": "https://api.github.com/repos/pmmp/BinaryUtils/zipball/5ac7eea91afbad8dc498f5ce34ce6297d5e6ea9a",
                "reference": "5ac7eea91afbad8dc498f5ce34ce6297d5e6ea9a",
                "shasum": ""
            },
            "require": {
                "php": "^7.4 || ^8.0",
                "php-64bit": "*"
            },
            "require-dev": {
                "phpstan/extension-installer": "^1.0",
                "phpstan/phpstan": "1.3.0",
                "phpstan/phpstan-phpunit": "^1.0",
                "phpstan/phpstan-strict-rules": "^1.0.0",
                "phpunit/phpunit": "^9.5"
            },
            "type": "library",
            "autoload": {
                "psr-4": {
                    "pocketmine\\utils\\": "src/"
                }
            },
            "notification-url": "https://packagist.org/downloads/",
            "license": [
                "LGPL-3.0"
            ],
            "description": "Classes and methods for conveniently handling binary data",
            "support": {
                "issues": "https://github.com/pmmp/BinaryUtils/issues",
                "source": "https://github.com/pmmp/BinaryUtils/tree/0.2.4"
            },
            "time": "2022-01-12T18:06:33+00:00"
        },
        {
            "name": "pocketmine/callback-validator",
            "version": "1.0.3",
            "source": {
                "type": "git",
                "url": "https://github.com/pmmp/CallbackValidator.git",
                "reference": "64787469766bcaa7e5885242e85c23c25e8c55a2"
            },
            "dist": {
                "type": "zip",
                "url": "https://api.github.com/repos/pmmp/CallbackValidator/zipball/64787469766bcaa7e5885242e85c23c25e8c55a2",
                "reference": "64787469766bcaa7e5885242e85c23c25e8c55a2",
                "shasum": ""
            },
            "require": {
                "ext-reflection": "*",
                "php": "^7.1 || ^8.0"
            },
            "replace": {
                "daverandom/callback-validator": "*"
            },
            "require-dev": {
                "phpstan/extension-installer": "^1.0",
                "phpstan/phpstan": "0.12.59",
                "phpstan/phpstan-strict-rules": "^0.12.4",
                "phpunit/phpunit": "^7.5 || ^8.5 || ^9.0"
            },
            "type": "library",
            "autoload": {
                "psr-4": {
                    "DaveRandom\\CallbackValidator\\": "src/"
                }
            },
            "notification-url": "https://packagist.org/downloads/",
            "license": [
                "MIT"
            ],
            "authors": [
                {
                    "name": "Chris Wright",
                    "email": "cw@daverandom.com"
                }
            ],
            "description": "Fork of daverandom/callback-validator - Tools for validating callback signatures",
            "support": {
                "issues": "https://github.com/pmmp/CallbackValidator/issues",
                "source": "https://github.com/pmmp/CallbackValidator/tree/1.0.3"
            },
            "time": "2020-12-11T01:45:37+00:00"
        },
        {
            "name": "pocketmine/classloader",
            "version": "0.2.0",
            "source": {
                "type": "git",
                "url": "https://github.com/pmmp/ClassLoader.git",
                "reference": "49ea303993efdfb39cd302e2156d50aa78209e78"
            },
            "dist": {
                "type": "zip",
                "url": "https://api.github.com/repos/pmmp/ClassLoader/zipball/49ea303993efdfb39cd302e2156d50aa78209e78",
                "reference": "49ea303993efdfb39cd302e2156d50aa78209e78",
                "shasum": ""
            },
            "require": {
                "ext-pthreads": "~3.2.0 || ^4.0",
                "ext-reflection": "*",
                "php": "^8.0"
            },
            "conflict": {
                "pocketmine/spl": "<0.4"
            },
            "require-dev": {
                "phpstan/extension-installer": "^1.0",
                "phpstan/phpstan": "0.12.99",
                "phpstan/phpstan-strict-rules": "^0.12.4",
                "phpunit/phpunit": "^9.5"
            },
            "type": "library",
            "autoload": {
                "classmap": [
                    "./src"
                ]
            },
            "notification-url": "https://packagist.org/downloads/",
            "license": [
                "LGPL-3.0"
            ],
            "description": "Ad-hoc autoloading components used by PocketMine-MP",
            "support": {
                "issues": "https://github.com/pmmp/ClassLoader/issues",
                "source": "https://github.com/pmmp/ClassLoader/tree/0.2.0"
            },
            "time": "2021-11-01T20:17:27+00:00"
        },
        {
            "name": "pocketmine/color",
            "version": "0.2.0",
            "source": {
                "type": "git",
                "url": "https://github.com/pmmp/Color.git",
                "reference": "09be6ea6d76f2e33d6813c39d29c22c46c17e1d2"
            },
            "dist": {
                "type": "zip",
                "url": "https://api.github.com/repos/pmmp/Color/zipball/09be6ea6d76f2e33d6813c39d29c22c46c17e1d2",
                "reference": "09be6ea6d76f2e33d6813c39d29c22c46c17e1d2",
                "shasum": ""
            },
            "require": {
                "php": "^7.2 || ^8.0"
            },
            "require-dev": {
                "phpstan/phpstan": "0.12.59",
                "phpstan/phpstan-strict-rules": "^0.12.2"
            },
            "type": "library",
            "autoload": {
                "psr-4": {
                    "pocketmine\\color\\": "src/"
                }
            },
            "notification-url": "https://packagist.org/downloads/",
            "license": [
                "LGPL-3.0"
            ],
            "description": "Color handling library used by PocketMine-MP and related projects",
            "support": {
                "issues": "https://github.com/pmmp/Color/issues",
                "source": "https://github.com/pmmp/Color/tree/0.2.0"
            },
            "time": "2020-12-11T01:24:32+00:00"
        },
        {
            "name": "pocketmine/errorhandler",
            "version": "0.6.0",
            "source": {
                "type": "git",
                "url": "https://github.com/pmmp/ErrorHandler.git",
                "reference": "dae214a04348b911e8219ebf125ff1c5589cc878"
            },
            "dist": {
                "type": "zip",
                "url": "https://api.github.com/repos/pmmp/ErrorHandler/zipball/dae214a04348b911e8219ebf125ff1c5589cc878",
                "reference": "dae214a04348b911e8219ebf125ff1c5589cc878",
                "shasum": ""
            },
            "require": {
                "php": "^8.0"
            },
            "require-dev": {
                "phpstan/phpstan": "0.12.99",
                "phpstan/phpstan-strict-rules": "^0.12.2",
                "phpunit/phpunit": "^9.5"
            },
            "type": "library",
            "autoload": {
                "psr-4": {
                    "pocketmine\\errorhandler\\": "src/"
                }
            },
            "notification-url": "https://packagist.org/downloads/",
            "license": [
                "LGPL-3.0"
            ],
            "description": "Utilities to handle nasty PHP E_* errors in a usable way",
            "support": {
                "issues": "https://github.com/pmmp/ErrorHandler/issues",
                "source": "https://github.com/pmmp/ErrorHandler/tree/0.6.0"
            },
            "time": "2022-01-08T21:05:46+00:00"
        },
        {
            "name": "pocketmine/locale-data",
            "version": "2.7.0",
            "source": {
                "type": "git",
                "url": "https://github.com/pmmp/Language.git",
                "reference": "f00216c4709d2c5a2af478498315206b336b8e2e"
            },
            "dist": {
                "type": "zip",
                "url": "https://api.github.com/repos/pmmp/Language/zipball/f00216c4709d2c5a2af478498315206b336b8e2e",
                "reference": "f00216c4709d2c5a2af478498315206b336b8e2e",
                "shasum": ""
            },
            "type": "library",
            "notification-url": "https://packagist.org/downloads/",
            "description": "Language resources used by PocketMine-MP",
            "support": {
                "issues": "https://github.com/pmmp/Language/issues",
                "source": "https://github.com/pmmp/Language/tree/2.7.0"
            },
            "time": "2022-05-10T13:29:27+00:00"
        },
        {
            "name": "pocketmine/log",
            "version": "0.4.0",
            "source": {
                "type": "git",
                "url": "https://github.com/pmmp/Log.git",
                "reference": "e6c912c0f9055c81d23108ec2d179b96f404c043"
            },
            "dist": {
                "type": "zip",
                "url": "https://api.github.com/repos/pmmp/Log/zipball/e6c912c0f9055c81d23108ec2d179b96f404c043",
                "reference": "e6c912c0f9055c81d23108ec2d179b96f404c043",
                "shasum": ""
            },
            "require": {
                "php": "^7.4 || ^8.0"
            },
            "conflict": {
                "pocketmine/spl": "<0.4"
            },
            "require-dev": {
                "phpstan/phpstan": "0.12.88",
                "phpstan/phpstan-strict-rules": "^0.12.2"
            },
            "type": "library",
            "autoload": {
                "classmap": [
                    "./src"
                ]
            },
            "notification-url": "https://packagist.org/downloads/",
            "license": [
                "LGPL-3.0"
            ],
            "description": "Logging components used by PocketMine-MP and related projects",
            "support": {
                "issues": "https://github.com/pmmp/Log/issues",
                "source": "https://github.com/pmmp/Log/tree/0.4.0"
            },
            "time": "2021-06-18T19:08:09+00:00"
        },
        {
            "name": "pocketmine/log-pthreads",
            "version": "0.4.0",
            "source": {
                "type": "git",
                "url": "https://github.com/pmmp/LogPthreads.git",
                "reference": "61f709e8cf36bcc24e4efe02acded680a1ce23cd"
            },
            "dist": {
                "type": "zip",
                "url": "https://api.github.com/repos/pmmp/LogPthreads/zipball/61f709e8cf36bcc24e4efe02acded680a1ce23cd",
                "reference": "61f709e8cf36bcc24e4efe02acded680a1ce23cd",
                "shasum": ""
            },
            "require": {
                "ext-pthreads": "~3.2.0 || ^4.0",
                "php": "^7.4 || ^8.0",
                "pocketmine/log": "^0.4.0"
            },
            "conflict": {
                "pocketmine/spl": "<0.4"
            },
            "require-dev": {
                "phpstan/extension-installer": "^1.0",
                "phpstan/phpstan": "0.12.88",
                "phpstan/phpstan-strict-rules": "^0.12.4"
            },
            "type": "library",
            "autoload": {
                "classmap": [
                    "./src"
                ]
            },
            "notification-url": "https://packagist.org/downloads/",
            "license": [
                "LGPL-3.0"
            ],
            "description": "Logging components specialized for pthreads used by PocketMine-MP and related projects",
            "support": {
                "issues": "https://github.com/pmmp/LogPthreads/issues",
                "source": "https://github.com/pmmp/LogPthreads/tree/0.4.0"
            },
            "time": "2021-11-01T21:42:09+00:00"
        },
        {
            "name": "pocketmine/math",
            "version": "0.4.2",
            "source": {
                "type": "git",
                "url": "https://github.com/pmmp/Math.git",
                "reference": "aacc3759a508a69dfa5bc4dfa770ab733c5c94bf"
            },
            "dist": {
                "type": "zip",
                "url": "https://api.github.com/repos/pmmp/Math/zipball/aacc3759a508a69dfa5bc4dfa770ab733c5c94bf",
                "reference": "aacc3759a508a69dfa5bc4dfa770ab733c5c94bf",
                "shasum": ""
            },
            "require": {
                "php": "^8.0",
                "php-64bit": "*"
            },
            "require-dev": {
                "phpstan/extension-installer": "^1.0",
                "phpstan/phpstan": "1.2.0",
                "phpstan/phpstan-strict-rules": "^1.0",
                "phpunit/phpunit": "^8.5 || ^9.5"
            },
            "type": "library",
            "autoload": {
                "psr-4": {
                    "pocketmine\\math\\": "src/"
                }
            },
            "notification-url": "https://packagist.org/downloads/",
            "license": [
                "LGPL-3.0"
            ],
            "description": "PHP library containing math related code used in PocketMine-MP",
            "support": {
                "issues": "https://github.com/pmmp/Math/issues",
                "source": "https://github.com/pmmp/Math/tree/0.4.2"
            },
            "time": "2021-12-05T01:15:17+00:00"
        },
        {
            "name": "pocketmine/nbt",
            "version": "0.3.2",
            "source": {
                "type": "git",
                "url": "https://github.com/pmmp/NBT.git",
                "reference": "3e0d9ef6b6c5fb45e3745a121296e75631b3eefe"
            },
            "dist": {
                "type": "zip",
                "url": "https://api.github.com/repos/pmmp/NBT/zipball/3e0d9ef6b6c5fb45e3745a121296e75631b3eefe",
                "reference": "3e0d9ef6b6c5fb45e3745a121296e75631b3eefe",
                "shasum": ""
            },
            "require": {
                "php": "^7.4 || ^8.0",
                "php-64bit": "*",
                "pocketmine/binaryutils": "^0.2.0"
            },
            "require-dev": {
                "phpstan/extension-installer": "^1.0",
                "phpstan/phpstan": "1.2.0",
                "phpstan/phpstan-strict-rules": "^1.0",
                "phpunit/phpunit": "^9.5"
            },
            "type": "library",
            "autoload": {
                "psr-4": {
                    "pocketmine\\nbt\\": "src/"
                }
            },
            "notification-url": "https://packagist.org/downloads/",
            "license": [
                "LGPL-3.0"
            ],
            "description": "PHP library for working with Named Binary Tags",
            "support": {
                "issues": "https://github.com/pmmp/NBT/issues",
                "source": "https://github.com/pmmp/NBT/tree/0.3.2"
            },
            "time": "2021-12-16T01:02:37+00:00"
        },
        {
            "name": "pocketmine/raklib",
            "version": "0.14.4",
            "source": {
                "type": "git",
                "url": "https://github.com/pmmp/RakLib.git",
                "reference": "1ea8e3b95a1b6bf785dc27d76578657be4185f42"
            },
            "dist": {
                "type": "zip",
                "url": "https://api.github.com/repos/pmmp/RakLib/zipball/1ea8e3b95a1b6bf785dc27d76578657be4185f42",
                "reference": "1ea8e3b95a1b6bf785dc27d76578657be4185f42",
                "shasum": ""
            },
            "require": {
                "ext-sockets": "*",
                "php": "^8.0",
                "php-64bit": "*",
                "php-ipv6": "*",
                "pocketmine/binaryutils": "^0.2.0",
                "pocketmine/log": "^0.3.0 || ^0.4.0"
            },
            "require-dev": {
                "phpstan/phpstan": "1.5.4",
                "phpstan/phpstan-strict-rules": "^1.0"
            },
            "type": "library",
            "autoload": {
                "psr-4": {
                    "raklib\\": "src/"
                }
            },
            "notification-url": "https://packagist.org/downloads/",
            "license": [
                "GPL-3.0"
            ],
            "description": "A RakNet server implementation written in PHP",
            "support": {
                "issues": "https://github.com/pmmp/RakLib/issues",
                "source": "https://github.com/pmmp/RakLib/tree/0.14.4"
            },
            "time": "2022-04-17T18:42:17+00:00"
        },
        {
            "name": "pocketmine/raklib-ipc",
            "version": "0.1.1",
            "source": {
                "type": "git",
                "url": "https://github.com/pmmp/RakLibIpc.git",
                "reference": "922a6444b0c6c7daaa5aa5a832107e1ec4738aed"
            },
            "dist": {
                "type": "zip",
                "url": "https://api.github.com/repos/pmmp/RakLibIpc/zipball/922a6444b0c6c7daaa5aa5a832107e1ec4738aed",
                "reference": "922a6444b0c6c7daaa5aa5a832107e1ec4738aed",
                "shasum": ""
            },
            "require": {
                "php": "^7.4 || ^8.0",
                "php-64bit": "*",
                "pocketmine/binaryutils": "^0.2.0",
                "pocketmine/raklib": "^0.13.1 || ^0.14.0"
            },
            "require-dev": {
                "phpstan/phpstan": "0.12.81",
                "phpstan/phpstan-strict-rules": "^0.12.2"
            },
            "type": "library",
            "autoload": {
                "psr-4": {
                    "raklib\\server\\ipc\\": "src/"
                }
            },
            "notification-url": "https://packagist.org/downloads/",
            "license": [
                "GPL-3.0"
            ],
            "description": "Channel-based protocols for inter-thread/inter-process communication with RakLib",
            "support": {
                "issues": "https://github.com/pmmp/RakLibIpc/issues",
                "source": "https://github.com/pmmp/RakLibIpc/tree/0.1.1"
            },
            "time": "2021-09-22T17:01:12+00:00"
        },
        {
            "name": "pocketmine/snooze",
            "version": "0.3.1",
            "source": {
                "type": "git",
                "url": "https://github.com/pmmp/Snooze.git",
                "reference": "0ac8fc2a781c419a1f64ebca4d5835028f59e29b"
            },
            "dist": {
                "type": "zip",
                "url": "https://api.github.com/repos/pmmp/Snooze/zipball/0ac8fc2a781c419a1f64ebca4d5835028f59e29b",
                "reference": "0ac8fc2a781c419a1f64ebca4d5835028f59e29b",
                "shasum": ""
            },
            "require": {
                "ext-pthreads": "~3.2.0 || ^4.0",
                "php-64bit": "^7.3 || ^8.0"
            },
            "require-dev": {
                "phpstan/extension-installer": "^1.0",
                "phpstan/phpstan": "0.12.99",
                "phpstan/phpstan-strict-rules": "^0.12.4"
            },
            "type": "library",
            "autoload": {
                "psr-4": {
                    "pocketmine\\snooze\\": "src/"
                }
            },
            "notification-url": "https://packagist.org/downloads/",
            "license": [
                "LGPL-3.0"
            ],
            "description": "Thread notification management library for code using the pthreads extension",
            "support": {
                "issues": "https://github.com/pmmp/Snooze/issues",
                "source": "https://github.com/pmmp/Snooze/tree/0.3.1"
            },
            "time": "2021-11-01T20:50:08+00:00"
        },
        {
            "name": "ramsey/collection",
            "version": "1.2.2",
            "source": {
                "type": "git",
                "url": "https://github.com/ramsey/collection.git",
                "reference": "cccc74ee5e328031b15640b51056ee8d3bb66c0a"
            },
            "dist": {
                "type": "zip",
                "url": "https://api.github.com/repos/ramsey/collection/zipball/cccc74ee5e328031b15640b51056ee8d3bb66c0a",
                "reference": "cccc74ee5e328031b15640b51056ee8d3bb66c0a",
                "shasum": ""
            },
            "require": {
                "php": "^7.3 || ^8",
                "symfony/polyfill-php81": "^1.23"
            },
            "require-dev": {
                "captainhook/captainhook": "^5.3",
                "dealerdirect/phpcodesniffer-composer-installer": "^0.7.0",
                "ergebnis/composer-normalize": "^2.6",
                "fakerphp/faker": "^1.5",
                "hamcrest/hamcrest-php": "^2",
                "jangregor/phpstan-prophecy": "^0.8",
                "mockery/mockery": "^1.3",
                "phpspec/prophecy-phpunit": "^2.0",
                "phpstan/extension-installer": "^1",
                "phpstan/phpstan": "^0.12.32",
                "phpstan/phpstan-mockery": "^0.12.5",
                "phpstan/phpstan-phpunit": "^0.12.11",
                "phpunit/phpunit": "^8.5 || ^9",
                "psy/psysh": "^0.10.4",
                "slevomat/coding-standard": "^6.3",
                "squizlabs/php_codesniffer": "^3.5",
                "vimeo/psalm": "^4.4"
            },
            "type": "library",
            "autoload": {
                "psr-4": {
                    "Ramsey\\Collection\\": "src/"
                }
            },
            "notification-url": "https://packagist.org/downloads/",
            "license": [
                "MIT"
            ],
            "authors": [
                {
                    "name": "Ben Ramsey",
                    "email": "ben@benramsey.com",
                    "homepage": "https://benramsey.com"
                }
            ],
            "description": "A PHP library for representing and manipulating collections.",
            "keywords": [
                "array",
                "collection",
                "hash",
                "map",
                "queue",
                "set"
            ],
            "support": {
                "issues": "https://github.com/ramsey/collection/issues",
                "source": "https://github.com/ramsey/collection/tree/1.2.2"
            },
            "funding": [
                {
                    "url": "https://github.com/ramsey",
                    "type": "github"
                },
                {
                    "url": "https://tidelift.com/funding/github/packagist/ramsey/collection",
                    "type": "tidelift"
                }
            ],
            "time": "2021-10-10T03:01:02+00:00"
        },
        {
            "name": "ramsey/uuid",
            "version": "4.3.1",
            "source": {
                "type": "git",
                "url": "https://github.com/ramsey/uuid.git",
                "reference": "8505afd4fea63b81a85d3b7b53ac3cb8dc347c28"
            },
            "dist": {
                "type": "zip",
                "url": "https://api.github.com/repos/ramsey/uuid/zipball/8505afd4fea63b81a85d3b7b53ac3cb8dc347c28",
                "reference": "8505afd4fea63b81a85d3b7b53ac3cb8dc347c28",
                "shasum": ""
            },
            "require": {
                "brick/math": "^0.8 || ^0.9",
                "ext-ctype": "*",
                "ext-json": "*",
                "php": "^8.0",
                "ramsey/collection": "^1.0"
            },
            "replace": {
                "rhumsaa/uuid": "self.version"
            },
            "require-dev": {
                "captainhook/captainhook": "^5.10",
                "captainhook/plugin-composer": "^5.3",
                "dealerdirect/phpcodesniffer-composer-installer": "^0.7.0",
                "doctrine/annotations": "^1.8",
                "ergebnis/composer-normalize": "^2.15",
                "mockery/mockery": "^1.3",
                "moontoast/math": "^1.1",
                "paragonie/random-lib": "^2",
                "php-mock/php-mock": "^2.2",
                "php-mock/php-mock-mockery": "^1.3",
                "php-parallel-lint/php-parallel-lint": "^1.1",
                "phpbench/phpbench": "^1.0",
                "phpstan/extension-installer": "^1.0",
                "phpstan/phpstan": "^0.12",
                "phpstan/phpstan-mockery": "^0.12",
                "phpstan/phpstan-phpunit": "^0.12",
                "phpunit/phpunit": "^8.5 || ^9",
                "slevomat/coding-standard": "^7.0",
                "squizlabs/php_codesniffer": "^3.5",
                "vimeo/psalm": "^4.9"
            },
            "suggest": {
                "ext-bcmath": "Enables faster math with arbitrary-precision integers using BCMath.",
                "ext-ctype": "Enables faster processing of character classification using ctype functions.",
                "ext-gmp": "Enables faster math with arbitrary-precision integers using GMP.",
                "ext-uuid": "Enables the use of PeclUuidTimeGenerator and PeclUuidRandomGenerator.",
                "paragonie/random-lib": "Provides RandomLib for use with the RandomLibAdapter",
                "ramsey/uuid-doctrine": "Allows the use of Ramsey\\Uuid\\Uuid as Doctrine field type."
            },
            "type": "library",
            "extra": {
                "captainhook": {
                    "force-install": true
                }
            },
            "autoload": {
                "files": [
                    "src/functions.php"
                ],
                "psr-4": {
                    "Ramsey\\Uuid\\": "src/"
                }
            },
            "notification-url": "https://packagist.org/downloads/",
            "license": [
                "MIT"
            ],
            "description": "A PHP library for generating and working with universally unique identifiers (UUIDs).",
            "keywords": [
                "guid",
                "identifier",
                "uuid"
            ],
            "support": {
                "issues": "https://github.com/ramsey/uuid/issues",
                "source": "https://github.com/ramsey/uuid/tree/4.3.1"
            },
            "funding": [
                {
                    "url": "https://github.com/ramsey",
                    "type": "github"
                },
                {
                    "url": "https://tidelift.com/funding/github/packagist/ramsey/uuid",
                    "type": "tidelift"
                }
            ],
            "time": "2022-03-27T21:42:02+00:00"
        },
        {
            "name": "symfony/polyfill-ctype",
            "version": "v1.25.0",
            "source": {
                "type": "git",
                "url": "https://github.com/symfony/polyfill-ctype.git",
                "reference": "30885182c981ab175d4d034db0f6f469898070ab"
            },
            "dist": {
                "type": "zip",
                "url": "https://api.github.com/repos/symfony/polyfill-ctype/zipball/30885182c981ab175d4d034db0f6f469898070ab",
                "reference": "30885182c981ab175d4d034db0f6f469898070ab",
                "shasum": ""
            },
            "require": {
                "php": ">=7.1"
            },
            "provide": {
                "ext-ctype": "*"
            },
            "suggest": {
                "ext-ctype": "For best performance"
            },
            "type": "library",
            "extra": {
                "branch-alias": {
                    "dev-main": "1.23-dev"
                },
                "thanks": {
                    "name": "symfony/polyfill",
                    "url": "https://github.com/symfony/polyfill"
                }
            },
            "autoload": {
                "files": [
                    "bootstrap.php"
                ],
                "psr-4": {
                    "Symfony\\Polyfill\\Ctype\\": ""
                }
            },
            "notification-url": "https://packagist.org/downloads/",
            "license": [
                "MIT"
            ],
            "authors": [
                {
                    "name": "Gert de Pagter",
                    "email": "BackEndTea@gmail.com"
                },
                {
                    "name": "Symfony Community",
                    "homepage": "https://symfony.com/contributors"
                }
            ],
            "description": "Symfony polyfill for ctype functions",
            "homepage": "https://symfony.com",
            "keywords": [
                "compatibility",
                "ctype",
                "polyfill",
                "portable"
            ],
            "support": {
                "source": "https://github.com/symfony/polyfill-ctype/tree/v1.25.0"
            },
            "funding": [
                {
                    "url": "https://symfony.com/sponsor",
                    "type": "custom"
                },
                {
                    "url": "https://github.com/fabpot",
                    "type": "github"
                },
                {
                    "url": "https://tidelift.com/funding/github/packagist/symfony/symfony",
                    "type": "tidelift"
                }
            ],
            "time": "2021-10-20T20:35:02+00:00"
        },
        {
            "name": "symfony/polyfill-php81",
            "version": "v1.25.0",
            "source": {
                "type": "git",
                "url": "https://github.com/symfony/polyfill-php81.git",
                "reference": "5de4ba2d41b15f9bd0e19b2ab9674135813ec98f"
            },
            "dist": {
                "type": "zip",
                "url": "https://api.github.com/repos/symfony/polyfill-php81/zipball/5de4ba2d41b15f9bd0e19b2ab9674135813ec98f",
                "reference": "5de4ba2d41b15f9bd0e19b2ab9674135813ec98f",
                "shasum": ""
            },
            "require": {
                "php": ">=7.1"
            },
            "type": "library",
            "extra": {
                "branch-alias": {
                    "dev-main": "1.23-dev"
                },
                "thanks": {
                    "name": "symfony/polyfill",
                    "url": "https://github.com/symfony/polyfill"
                }
            },
            "autoload": {
                "files": [
                    "bootstrap.php"
                ],
                "psr-4": {
                    "Symfony\\Polyfill\\Php81\\": ""
                },
                "classmap": [
                    "Resources/stubs"
                ]
            },
            "notification-url": "https://packagist.org/downloads/",
            "license": [
                "MIT"
            ],
            "authors": [
                {
                    "name": "Nicolas Grekas",
                    "email": "p@tchwork.com"
                },
                {
                    "name": "Symfony Community",
                    "homepage": "https://symfony.com/contributors"
                }
            ],
            "description": "Symfony polyfill backporting some PHP 8.1+ features to lower PHP versions",
            "homepage": "https://symfony.com",
            "keywords": [
                "compatibility",
                "polyfill",
                "portable",
                "shim"
            ],
            "support": {
                "source": "https://github.com/symfony/polyfill-php81/tree/v1.25.0"
            },
            "funding": [
                {
                    "url": "https://symfony.com/sponsor",
                    "type": "custom"
                },
                {
                    "url": "https://github.com/fabpot",
                    "type": "github"
                },
                {
                    "url": "https://tidelift.com/funding/github/packagist/symfony/symfony",
                    "type": "tidelift"
                }
            ],
            "time": "2021-09-13T13:58:11+00:00"
        },
        {
            "name": "webmozart/assert",
            "version": "1.10.0",
            "source": {
                "type": "git",
                "url": "https://github.com/webmozarts/assert.git",
                "reference": "6964c76c7804814a842473e0c8fd15bab0f18e25"
            },
            "dist": {
                "type": "zip",
                "url": "https://api.github.com/repos/webmozarts/assert/zipball/6964c76c7804814a842473e0c8fd15bab0f18e25",
                "reference": "6964c76c7804814a842473e0c8fd15bab0f18e25",
                "shasum": ""
            },
            "require": {
                "php": "^7.2 || ^8.0",
                "symfony/polyfill-ctype": "^1.8"
            },
            "conflict": {
                "phpstan/phpstan": "<0.12.20",
                "vimeo/psalm": "<4.6.1 || 4.6.2"
            },
            "require-dev": {
                "phpunit/phpunit": "^8.5.13"
            },
            "type": "library",
            "extra": {
                "branch-alias": {
                    "dev-master": "1.10-dev"
                }
            },
            "autoload": {
                "psr-4": {
                    "Webmozart\\Assert\\": "src/"
                }
            },
            "notification-url": "https://packagist.org/downloads/",
            "license": [
                "MIT"
            ],
            "authors": [
                {
                    "name": "Bernhard Schussek",
                    "email": "bschussek@gmail.com"
                }
            ],
            "description": "Assertions to validate method input/output with nice error messages.",
            "keywords": [
                "assert",
                "check",
                "validate"
            ],
            "support": {
                "issues": "https://github.com/webmozarts/assert/issues",
                "source": "https://github.com/webmozarts/assert/tree/1.10.0"
            },
            "time": "2021-03-09T10:59:23+00:00"
        },
        {
            "name": "webmozart/path-util",
            "version": "2.3.0",
            "source": {
                "type": "git",
                "url": "https://github.com/webmozart/path-util.git",
                "reference": "d939f7edc24c9a1bb9c0dee5cb05d8e859490725"
            },
            "dist": {
                "type": "zip",
                "url": "https://api.github.com/repos/webmozart/path-util/zipball/d939f7edc24c9a1bb9c0dee5cb05d8e859490725",
                "reference": "d939f7edc24c9a1bb9c0dee5cb05d8e859490725",
                "shasum": ""
            },
            "require": {
                "php": ">=5.3.3",
                "webmozart/assert": "~1.0"
            },
            "require-dev": {
                "phpunit/phpunit": "^4.6",
                "sebastian/version": "^1.0.1"
            },
            "type": "library",
            "extra": {
                "branch-alias": {
                    "dev-master": "2.3-dev"
                }
            },
            "autoload": {
                "psr-4": {
                    "Webmozart\\PathUtil\\": "src/"
                }
            },
            "notification-url": "https://packagist.org/downloads/",
            "license": [
                "MIT"
            ],
            "authors": [
                {
                    "name": "Bernhard Schussek",
                    "email": "bschussek@gmail.com"
                }
            ],
            "description": "A robust cross-platform utility for normalizing, comparing and modifying file paths.",
            "support": {
                "issues": "https://github.com/webmozart/path-util/issues",
                "source": "https://github.com/webmozart/path-util/tree/2.3.0"
            },
            "abandoned": "symfony/filesystem",
            "time": "2015-12-17T08:42:14+00:00"
        }
    ],
    "packages-dev": [
        {
            "name": "doctrine/instantiator",
            "version": "1.4.1",
            "source": {
                "type": "git",
                "url": "https://github.com/doctrine/instantiator.git",
                "reference": "10dcfce151b967d20fde1b34ae6640712c3891bc"
            },
            "dist": {
                "type": "zip",
                "url": "https://api.github.com/repos/doctrine/instantiator/zipball/10dcfce151b967d20fde1b34ae6640712c3891bc",
                "reference": "10dcfce151b967d20fde1b34ae6640712c3891bc",
                "shasum": ""
            },
            "require": {
                "php": "^7.1 || ^8.0"
            },
            "require-dev": {
                "doctrine/coding-standard": "^9",
                "ext-pdo": "*",
                "ext-phar": "*",
                "phpbench/phpbench": "^0.16 || ^1",
                "phpstan/phpstan": "^1.4",
                "phpstan/phpstan-phpunit": "^1",
                "phpunit/phpunit": "^7.5 || ^8.5 || ^9.5",
                "vimeo/psalm": "^4.22"
            },
            "type": "library",
            "autoload": {
                "psr-4": {
                    "Doctrine\\Instantiator\\": "src/Doctrine/Instantiator/"
                }
            },
            "notification-url": "https://packagist.org/downloads/",
            "license": [
                "MIT"
            ],
            "authors": [
                {
                    "name": "Marco Pivetta",
                    "email": "ocramius@gmail.com",
                    "homepage": "https://ocramius.github.io/"
                }
            ],
            "description": "A small, lightweight utility to instantiate objects in PHP without invoking their constructors",
            "homepage": "https://www.doctrine-project.org/projects/instantiator.html",
            "keywords": [
                "constructor",
                "instantiate"
            ],
            "support": {
                "issues": "https://github.com/doctrine/instantiator/issues",
                "source": "https://github.com/doctrine/instantiator/tree/1.4.1"
            },
            "funding": [
                {
                    "url": "https://www.doctrine-project.org/sponsorship.html",
                    "type": "custom"
                },
                {
                    "url": "https://www.patreon.com/phpdoctrine",
                    "type": "patreon"
                },
                {
                    "url": "https://tidelift.com/funding/github/packagist/doctrine%2Finstantiator",
                    "type": "tidelift"
                }
            ],
            "time": "2022-03-03T08:28:38+00:00"
        },
        {
            "name": "myclabs/deep-copy",
            "version": "1.11.0",
            "source": {
                "type": "git",
                "url": "https://github.com/myclabs/DeepCopy.git",
                "reference": "14daed4296fae74d9e3201d2c4925d1acb7aa614"
            },
            "dist": {
                "type": "zip",
                "url": "https://api.github.com/repos/myclabs/DeepCopy/zipball/14daed4296fae74d9e3201d2c4925d1acb7aa614",
                "reference": "14daed4296fae74d9e3201d2c4925d1acb7aa614",
                "shasum": ""
            },
            "require": {
                "php": "^7.1 || ^8.0"
            },
            "conflict": {
                "doctrine/collections": "<1.6.8",
                "doctrine/common": "<2.13.3 || >=3,<3.2.2"
            },
            "require-dev": {
                "doctrine/collections": "^1.6.8",
                "doctrine/common": "^2.13.3 || ^3.2.2",
                "phpunit/phpunit": "^7.5.20 || ^8.5.23 || ^9.5.13"
            },
            "type": "library",
            "autoload": {
                "files": [
                    "src/DeepCopy/deep_copy.php"
                ],
                "psr-4": {
                    "DeepCopy\\": "src/DeepCopy/"
                }
            },
            "notification-url": "https://packagist.org/downloads/",
            "license": [
                "MIT"
            ],
            "description": "Create deep copies (clones) of your objects",
            "keywords": [
                "clone",
                "copy",
                "duplicate",
                "object",
                "object graph"
            ],
            "support": {
                "issues": "https://github.com/myclabs/DeepCopy/issues",
                "source": "https://github.com/myclabs/DeepCopy/tree/1.11.0"
            },
            "funding": [
                {
                    "url": "https://tidelift.com/funding/github/packagist/myclabs/deep-copy",
                    "type": "tidelift"
                }
            ],
            "time": "2022-03-03T13:19:32+00:00"
        },
        {
            "name": "nikic/php-parser",
            "version": "v4.13.2",
            "source": {
                "type": "git",
                "url": "https://github.com/nikic/PHP-Parser.git",
                "reference": "210577fe3cf7badcc5814d99455df46564f3c077"
            },
            "dist": {
                "type": "zip",
                "url": "https://api.github.com/repos/nikic/PHP-Parser/zipball/210577fe3cf7badcc5814d99455df46564f3c077",
                "reference": "210577fe3cf7badcc5814d99455df46564f3c077",
                "shasum": ""
            },
            "require": {
                "ext-tokenizer": "*",
                "php": ">=7.0"
            },
            "require-dev": {
                "ircmaxell/php-yacc": "^0.0.7",
                "phpunit/phpunit": "^6.5 || ^7.0 || ^8.0 || ^9.0"
            },
            "bin": [
                "bin/php-parse"
            ],
            "type": "library",
            "extra": {
                "branch-alias": {
                    "dev-master": "4.9-dev"
                }
            },
            "autoload": {
                "psr-4": {
                    "PhpParser\\": "lib/PhpParser"
                }
            },
            "notification-url": "https://packagist.org/downloads/",
            "license": [
                "BSD-3-Clause"
            ],
            "authors": [
                {
                    "name": "Nikita Popov"
                }
            ],
            "description": "A PHP parser written in PHP",
            "keywords": [
                "parser",
                "php"
            ],
            "support": {
                "issues": "https://github.com/nikic/PHP-Parser/issues",
                "source": "https://github.com/nikic/PHP-Parser/tree/v4.13.2"
            },
            "time": "2021-11-30T19:35:32+00:00"
        },
        {
            "name": "phar-io/manifest",
            "version": "2.0.3",
            "source": {
                "type": "git",
                "url": "https://github.com/phar-io/manifest.git",
                "reference": "97803eca37d319dfa7826cc2437fc020857acb53"
            },
            "dist": {
                "type": "zip",
                "url": "https://api.github.com/repos/phar-io/manifest/zipball/97803eca37d319dfa7826cc2437fc020857acb53",
                "reference": "97803eca37d319dfa7826cc2437fc020857acb53",
                "shasum": ""
            },
            "require": {
                "ext-dom": "*",
                "ext-phar": "*",
                "ext-xmlwriter": "*",
                "phar-io/version": "^3.0.1",
                "php": "^7.2 || ^8.0"
            },
            "type": "library",
            "extra": {
                "branch-alias": {
                    "dev-master": "2.0.x-dev"
                }
            },
            "autoload": {
                "classmap": [
                    "src/"
                ]
            },
            "notification-url": "https://packagist.org/downloads/",
            "license": [
                "BSD-3-Clause"
            ],
            "authors": [
                {
                    "name": "Arne Blankerts",
                    "email": "arne@blankerts.de",
                    "role": "Developer"
                },
                {
                    "name": "Sebastian Heuer",
                    "email": "sebastian@phpeople.de",
                    "role": "Developer"
                },
                {
                    "name": "Sebastian Bergmann",
                    "email": "sebastian@phpunit.de",
                    "role": "Developer"
                }
            ],
            "description": "Component for reading phar.io manifest information from a PHP Archive (PHAR)",
            "support": {
                "issues": "https://github.com/phar-io/manifest/issues",
                "source": "https://github.com/phar-io/manifest/tree/2.0.3"
            },
            "time": "2021-07-20T11:28:43+00:00"
        },
        {
            "name": "phar-io/version",
            "version": "3.2.1",
            "source": {
                "type": "git",
                "url": "https://github.com/phar-io/version.git",
                "reference": "4f7fd7836c6f332bb2933569e566a0d6c4cbed74"
            },
            "dist": {
                "type": "zip",
                "url": "https://api.github.com/repos/phar-io/version/zipball/4f7fd7836c6f332bb2933569e566a0d6c4cbed74",
                "reference": "4f7fd7836c6f332bb2933569e566a0d6c4cbed74",
                "shasum": ""
            },
            "require": {
                "php": "^7.2 || ^8.0"
            },
            "type": "library",
            "autoload": {
                "classmap": [
                    "src/"
                ]
            },
            "notification-url": "https://packagist.org/downloads/",
            "license": [
                "BSD-3-Clause"
            ],
            "authors": [
                {
                    "name": "Arne Blankerts",
                    "email": "arne@blankerts.de",
                    "role": "Developer"
                },
                {
                    "name": "Sebastian Heuer",
                    "email": "sebastian@phpeople.de",
                    "role": "Developer"
                },
                {
                    "name": "Sebastian Bergmann",
                    "email": "sebastian@phpunit.de",
                    "role": "Developer"
                }
            ],
            "description": "Library for handling version information and constraints",
            "support": {
                "issues": "https://github.com/phar-io/version/issues",
                "source": "https://github.com/phar-io/version/tree/3.2.1"
            },
            "time": "2022-02-21T01:04:05+00:00"
        },
        {
            "name": "phpdocumentor/reflection-common",
            "version": "2.2.0",
            "source": {
                "type": "git",
                "url": "https://github.com/phpDocumentor/ReflectionCommon.git",
                "reference": "1d01c49d4ed62f25aa84a747ad35d5a16924662b"
            },
            "dist": {
                "type": "zip",
                "url": "https://api.github.com/repos/phpDocumentor/ReflectionCommon/zipball/1d01c49d4ed62f25aa84a747ad35d5a16924662b",
                "reference": "1d01c49d4ed62f25aa84a747ad35d5a16924662b",
                "shasum": ""
            },
            "require": {
                "php": "^7.2 || ^8.0"
            },
            "type": "library",
            "extra": {
                "branch-alias": {
                    "dev-2.x": "2.x-dev"
                }
            },
            "autoload": {
                "psr-4": {
                    "phpDocumentor\\Reflection\\": "src/"
                }
            },
            "notification-url": "https://packagist.org/downloads/",
            "license": [
                "MIT"
            ],
            "authors": [
                {
                    "name": "Jaap van Otterdijk",
                    "email": "opensource@ijaap.nl"
                }
            ],
            "description": "Common reflection classes used by phpdocumentor to reflect the code structure",
            "homepage": "http://www.phpdoc.org",
            "keywords": [
                "FQSEN",
                "phpDocumentor",
                "phpdoc",
                "reflection",
                "static analysis"
            ],
            "support": {
                "issues": "https://github.com/phpDocumentor/ReflectionCommon/issues",
                "source": "https://github.com/phpDocumentor/ReflectionCommon/tree/2.x"
            },
            "time": "2020-06-27T09:03:43+00:00"
        },
        {
            "name": "phpdocumentor/reflection-docblock",
            "version": "5.3.0",
            "source": {
                "type": "git",
                "url": "https://github.com/phpDocumentor/ReflectionDocBlock.git",
                "reference": "622548b623e81ca6d78b721c5e029f4ce664f170"
            },
            "dist": {
                "type": "zip",
                "url": "https://api.github.com/repos/phpDocumentor/ReflectionDocBlock/zipball/622548b623e81ca6d78b721c5e029f4ce664f170",
                "reference": "622548b623e81ca6d78b721c5e029f4ce664f170",
                "shasum": ""
            },
            "require": {
                "ext-filter": "*",
                "php": "^7.2 || ^8.0",
                "phpdocumentor/reflection-common": "^2.2",
                "phpdocumentor/type-resolver": "^1.3",
                "webmozart/assert": "^1.9.1"
            },
            "require-dev": {
                "mockery/mockery": "~1.3.2",
                "psalm/phar": "^4.8"
            },
            "type": "library",
            "extra": {
                "branch-alias": {
                    "dev-master": "5.x-dev"
                }
            },
            "autoload": {
                "psr-4": {
                    "phpDocumentor\\Reflection\\": "src"
                }
            },
            "notification-url": "https://packagist.org/downloads/",
            "license": [
                "MIT"
            ],
            "authors": [
                {
                    "name": "Mike van Riel",
                    "email": "me@mikevanriel.com"
                },
                {
                    "name": "Jaap van Otterdijk",
                    "email": "account@ijaap.nl"
                }
            ],
            "description": "With this component, a library can provide support for annotations via DocBlocks or otherwise retrieve information that is embedded in a DocBlock.",
            "support": {
                "issues": "https://github.com/phpDocumentor/ReflectionDocBlock/issues",
                "source": "https://github.com/phpDocumentor/ReflectionDocBlock/tree/5.3.0"
            },
            "time": "2021-10-19T17:43:47+00:00"
        },
        {
            "name": "phpdocumentor/type-resolver",
            "version": "1.6.1",
            "source": {
                "type": "git",
                "url": "https://github.com/phpDocumentor/TypeResolver.git",
                "reference": "77a32518733312af16a44300404e945338981de3"
            },
            "dist": {
                "type": "zip",
                "url": "https://api.github.com/repos/phpDocumentor/TypeResolver/zipball/77a32518733312af16a44300404e945338981de3",
                "reference": "77a32518733312af16a44300404e945338981de3",
                "shasum": ""
            },
            "require": {
                "php": "^7.2 || ^8.0",
                "phpdocumentor/reflection-common": "^2.0"
            },
            "require-dev": {
                "ext-tokenizer": "*",
                "psalm/phar": "^4.8"
            },
            "type": "library",
            "extra": {
                "branch-alias": {
                    "dev-1.x": "1.x-dev"
                }
            },
            "autoload": {
                "psr-4": {
                    "phpDocumentor\\Reflection\\": "src"
                }
            },
            "notification-url": "https://packagist.org/downloads/",
            "license": [
                "MIT"
            ],
            "authors": [
                {
                    "name": "Mike van Riel",
                    "email": "me@mikevanriel.com"
                }
            ],
            "description": "A PSR-5 based resolver of Class names, Types and Structural Element Names",
            "support": {
                "issues": "https://github.com/phpDocumentor/TypeResolver/issues",
                "source": "https://github.com/phpDocumentor/TypeResolver/tree/1.6.1"
            },
            "time": "2022-03-15T21:29:03+00:00"
        },
        {
            "name": "phpspec/prophecy",
            "version": "v1.15.0",
            "source": {
                "type": "git",
                "url": "https://github.com/phpspec/prophecy.git",
                "reference": "bbcd7380b0ebf3961ee21409db7b38bc31d69a13"
            },
            "dist": {
                "type": "zip",
                "url": "https://api.github.com/repos/phpspec/prophecy/zipball/bbcd7380b0ebf3961ee21409db7b38bc31d69a13",
                "reference": "bbcd7380b0ebf3961ee21409db7b38bc31d69a13",
                "shasum": ""
            },
            "require": {
                "doctrine/instantiator": "^1.2",
                "php": "^7.2 || ~8.0, <8.2",
                "phpdocumentor/reflection-docblock": "^5.2",
                "sebastian/comparator": "^3.0 || ^4.0",
                "sebastian/recursion-context": "^3.0 || ^4.0"
            },
            "require-dev": {
                "phpspec/phpspec": "^6.0 || ^7.0",
                "phpunit/phpunit": "^8.0 || ^9.0"
            },
            "type": "library",
            "extra": {
                "branch-alias": {
                    "dev-master": "1.x-dev"
                }
            },
            "autoload": {
                "psr-4": {
                    "Prophecy\\": "src/Prophecy"
                }
            },
            "notification-url": "https://packagist.org/downloads/",
            "license": [
                "MIT"
            ],
            "authors": [
                {
                    "name": "Konstantin Kudryashov",
                    "email": "ever.zet@gmail.com",
                    "homepage": "http://everzet.com"
                },
                {
                    "name": "Marcello Duarte",
                    "email": "marcello.duarte@gmail.com"
                }
            ],
            "description": "Highly opinionated mocking framework for PHP 5.3+",
            "homepage": "https://github.com/phpspec/prophecy",
            "keywords": [
                "Double",
                "Dummy",
                "fake",
                "mock",
                "spy",
                "stub"
            ],
            "support": {
                "issues": "https://github.com/phpspec/prophecy/issues",
                "source": "https://github.com/phpspec/prophecy/tree/v1.15.0"
            },
            "time": "2021-12-08T12:19:24+00:00"
        },
        {
            "name": "phpstan/phpstan",
            "version": "1.6.8",
            "source": {
                "type": "git",
                "url": "https://github.com/phpstan/phpstan.git",
                "reference": "d76498c5531232cb8386ceb6004f7e013138d3ba"
            },
            "dist": {
                "type": "zip",
                "url": "https://api.github.com/repos/phpstan/phpstan/zipball/d76498c5531232cb8386ceb6004f7e013138d3ba",
                "reference": "d76498c5531232cb8386ceb6004f7e013138d3ba",
                "shasum": ""
            },
            "require": {
                "php": "^7.2|^8.0"
            },
            "conflict": {
                "phpstan/phpstan-shim": "*"
            },
            "bin": [
                "phpstan",
                "phpstan.phar"
            ],
            "type": "library",
            "autoload": {
                "files": [
                    "bootstrap.php"
                ]
            },
            "notification-url": "https://packagist.org/downloads/",
            "license": [
                "MIT"
            ],
            "description": "PHPStan - PHP Static Analysis Tool",
            "support": {
                "issues": "https://github.com/phpstan/phpstan/issues",
                "source": "https://github.com/phpstan/phpstan/tree/1.6.8"
            },
            "funding": [
                {
                    "url": "https://github.com/ondrejmirtes",
                    "type": "github"
                },
                {
                    "url": "https://github.com/phpstan",
                    "type": "github"
                },
                {
                    "url": "https://www.patreon.com/phpstan",
                    "type": "patreon"
                },
                {
                    "url": "https://tidelift.com/funding/github/packagist/phpstan/phpstan",
                    "type": "tidelift"
                }
            ],
            "time": "2022-05-10T06:54:21+00:00"
        },
        {
            "name": "phpstan/phpstan-phpunit",
            "version": "1.1.1",
            "source": {
                "type": "git",
                "url": "https://github.com/phpstan/phpstan-phpunit.git",
                "reference": "4a3c437c09075736285d1cabb5c75bf27ed0bc84"
            },
            "dist": {
                "type": "zip",
                "url": "https://api.github.com/repos/phpstan/phpstan-phpunit/zipball/4a3c437c09075736285d1cabb5c75bf27ed0bc84",
                "reference": "4a3c437c09075736285d1cabb5c75bf27ed0bc84",
                "shasum": ""
            },
            "require": {
                "php": "^7.2 || ^8.0",
                "phpstan/phpstan": "^1.5.0"
            },
            "conflict": {
                "phpunit/phpunit": "<7.0"
            },
            "require-dev": {
                "nikic/php-parser": "^4.13.0",
                "php-parallel-lint/php-parallel-lint": "^1.2",
                "phpstan/phpstan-strict-rules": "^1.0",
                "phpunit/phpunit": "^9.5"
            },
            "type": "phpstan-extension",
            "extra": {
                "phpstan": {
                    "includes": [
                        "extension.neon",
                        "rules.neon"
                    ]
                }
            },
            "autoload": {
                "psr-4": {
                    "PHPStan\\": "src/"
                }
            },
            "notification-url": "https://packagist.org/downloads/",
            "license": [
                "MIT"
            ],
            "description": "PHPUnit extensions and rules for PHPStan",
            "support": {
                "issues": "https://github.com/phpstan/phpstan-phpunit/issues",
                "source": "https://github.com/phpstan/phpstan-phpunit/tree/1.1.1"
            },
            "time": "2022-04-20T15:24:25+00:00"
        },
        {
            "name": "phpstan/phpstan-strict-rules",
            "version": "1.2.3",
            "source": {
                "type": "git",
                "url": "https://github.com/phpstan/phpstan-strict-rules.git",
                "reference": "0c82c96f2a55d8b91bbc7ee6512c94f68a206b43"
            },
            "dist": {
                "type": "zip",
                "url": "https://api.github.com/repos/phpstan/phpstan-strict-rules/zipball/0c82c96f2a55d8b91bbc7ee6512c94f68a206b43",
                "reference": "0c82c96f2a55d8b91bbc7ee6512c94f68a206b43",
                "shasum": ""
            },
            "require": {
                "php": "^7.2 || ^8.0",
                "phpstan/phpstan": "^1.6.3"
            },
            "require-dev": {
                "nikic/php-parser": "^4.13.0",
                "php-parallel-lint/php-parallel-lint": "^1.2",
                "phpstan/phpstan-phpunit": "^1.0",
                "phpunit/phpunit": "^9.5"
            },
            "type": "phpstan-extension",
            "extra": {
                "phpstan": {
                    "includes": [
                        "rules.neon"
                    ]
                }
            },
            "autoload": {
                "psr-4": {
                    "PHPStan\\": "src/"
                }
            },
            "notification-url": "https://packagist.org/downloads/",
            "license": [
                "MIT"
            ],
            "description": "Extra strict and opinionated rules for PHPStan",
            "support": {
                "issues": "https://github.com/phpstan/phpstan-strict-rules/issues",
                "source": "https://github.com/phpstan/phpstan-strict-rules/tree/1.2.3"
            },
            "time": "2022-05-04T15:20:40+00:00"
        },
        {
            "name": "phpunit/php-code-coverage",
            "version": "9.2.15",
            "source": {
                "type": "git",
                "url": "https://github.com/sebastianbergmann/php-code-coverage.git",
                "reference": "2e9da11878c4202f97915c1cb4bb1ca318a63f5f"
            },
            "dist": {
                "type": "zip",
                "url": "https://api.github.com/repos/sebastianbergmann/php-code-coverage/zipball/2e9da11878c4202f97915c1cb4bb1ca318a63f5f",
                "reference": "2e9da11878c4202f97915c1cb4bb1ca318a63f5f",
                "shasum": ""
            },
            "require": {
                "ext-dom": "*",
                "ext-libxml": "*",
                "ext-xmlwriter": "*",
                "nikic/php-parser": "^4.13.0",
                "php": ">=7.3",
                "phpunit/php-file-iterator": "^3.0.3",
                "phpunit/php-text-template": "^2.0.2",
                "sebastian/code-unit-reverse-lookup": "^2.0.2",
                "sebastian/complexity": "^2.0",
                "sebastian/environment": "^5.1.2",
                "sebastian/lines-of-code": "^1.0.3",
                "sebastian/version": "^3.0.1",
                "theseer/tokenizer": "^1.2.0"
            },
            "require-dev": {
                "phpunit/phpunit": "^9.3"
            },
            "suggest": {
                "ext-pcov": "*",
                "ext-xdebug": "*"
            },
            "type": "library",
            "extra": {
                "branch-alias": {
                    "dev-master": "9.2-dev"
                }
            },
            "autoload": {
                "classmap": [
                    "src/"
                ]
            },
            "notification-url": "https://packagist.org/downloads/",
            "license": [
                "BSD-3-Clause"
            ],
            "authors": [
                {
                    "name": "Sebastian Bergmann",
                    "email": "sebastian@phpunit.de",
                    "role": "lead"
                }
            ],
            "description": "Library that provides collection, processing, and rendering functionality for PHP code coverage information.",
            "homepage": "https://github.com/sebastianbergmann/php-code-coverage",
            "keywords": [
                "coverage",
                "testing",
                "xunit"
            ],
            "support": {
                "issues": "https://github.com/sebastianbergmann/php-code-coverage/issues",
                "source": "https://github.com/sebastianbergmann/php-code-coverage/tree/9.2.15"
            },
            "funding": [
                {
                    "url": "https://github.com/sebastianbergmann",
                    "type": "github"
                }
            ],
            "time": "2022-03-07T09:28:20+00:00"
        },
        {
            "name": "phpunit/php-file-iterator",
            "version": "3.0.6",
            "source": {
                "type": "git",
                "url": "https://github.com/sebastianbergmann/php-file-iterator.git",
                "reference": "cf1c2e7c203ac650e352f4cc675a7021e7d1b3cf"
            },
            "dist": {
                "type": "zip",
                "url": "https://api.github.com/repos/sebastianbergmann/php-file-iterator/zipball/cf1c2e7c203ac650e352f4cc675a7021e7d1b3cf",
                "reference": "cf1c2e7c203ac650e352f4cc675a7021e7d1b3cf",
                "shasum": ""
            },
            "require": {
                "php": ">=7.3"
            },
            "require-dev": {
                "phpunit/phpunit": "^9.3"
            },
            "type": "library",
            "extra": {
                "branch-alias": {
                    "dev-master": "3.0-dev"
                }
            },
            "autoload": {
                "classmap": [
                    "src/"
                ]
            },
            "notification-url": "https://packagist.org/downloads/",
            "license": [
                "BSD-3-Clause"
            ],
            "authors": [
                {
                    "name": "Sebastian Bergmann",
                    "email": "sebastian@phpunit.de",
                    "role": "lead"
                }
            ],
            "description": "FilterIterator implementation that filters files based on a list of suffixes.",
            "homepage": "https://github.com/sebastianbergmann/php-file-iterator/",
            "keywords": [
                "filesystem",
                "iterator"
            ],
            "support": {
                "issues": "https://github.com/sebastianbergmann/php-file-iterator/issues",
                "source": "https://github.com/sebastianbergmann/php-file-iterator/tree/3.0.6"
            },
            "funding": [
                {
                    "url": "https://github.com/sebastianbergmann",
                    "type": "github"
                }
            ],
            "time": "2021-12-02T12:48:52+00:00"
        },
        {
            "name": "phpunit/php-invoker",
            "version": "3.1.1",
            "source": {
                "type": "git",
                "url": "https://github.com/sebastianbergmann/php-invoker.git",
                "reference": "5a10147d0aaf65b58940a0b72f71c9ac0423cc67"
            },
            "dist": {
                "type": "zip",
                "url": "https://api.github.com/repos/sebastianbergmann/php-invoker/zipball/5a10147d0aaf65b58940a0b72f71c9ac0423cc67",
                "reference": "5a10147d0aaf65b58940a0b72f71c9ac0423cc67",
                "shasum": ""
            },
            "require": {
                "php": ">=7.3"
            },
            "require-dev": {
                "ext-pcntl": "*",
                "phpunit/phpunit": "^9.3"
            },
            "suggest": {
                "ext-pcntl": "*"
            },
            "type": "library",
            "extra": {
                "branch-alias": {
                    "dev-master": "3.1-dev"
                }
            },
            "autoload": {
                "classmap": [
                    "src/"
                ]
            },
            "notification-url": "https://packagist.org/downloads/",
            "license": [
                "BSD-3-Clause"
            ],
            "authors": [
                {
                    "name": "Sebastian Bergmann",
                    "email": "sebastian@phpunit.de",
                    "role": "lead"
                }
            ],
            "description": "Invoke callables with a timeout",
            "homepage": "https://github.com/sebastianbergmann/php-invoker/",
            "keywords": [
                "process"
            ],
            "support": {
                "issues": "https://github.com/sebastianbergmann/php-invoker/issues",
                "source": "https://github.com/sebastianbergmann/php-invoker/tree/3.1.1"
            },
            "funding": [
                {
                    "url": "https://github.com/sebastianbergmann",
                    "type": "github"
                }
            ],
            "time": "2020-09-28T05:58:55+00:00"
        },
        {
            "name": "phpunit/php-text-template",
            "version": "2.0.4",
            "source": {
                "type": "git",
                "url": "https://github.com/sebastianbergmann/php-text-template.git",
                "reference": "5da5f67fc95621df9ff4c4e5a84d6a8a2acf7c28"
            },
            "dist": {
                "type": "zip",
                "url": "https://api.github.com/repos/sebastianbergmann/php-text-template/zipball/5da5f67fc95621df9ff4c4e5a84d6a8a2acf7c28",
                "reference": "5da5f67fc95621df9ff4c4e5a84d6a8a2acf7c28",
                "shasum": ""
            },
            "require": {
                "php": ">=7.3"
            },
            "require-dev": {
                "phpunit/phpunit": "^9.3"
            },
            "type": "library",
            "extra": {
                "branch-alias": {
                    "dev-master": "2.0-dev"
                }
            },
            "autoload": {
                "classmap": [
                    "src/"
                ]
            },
            "notification-url": "https://packagist.org/downloads/",
            "license": [
                "BSD-3-Clause"
            ],
            "authors": [
                {
                    "name": "Sebastian Bergmann",
                    "email": "sebastian@phpunit.de",
                    "role": "lead"
                }
            ],
            "description": "Simple template engine.",
            "homepage": "https://github.com/sebastianbergmann/php-text-template/",
            "keywords": [
                "template"
            ],
            "support": {
                "issues": "https://github.com/sebastianbergmann/php-text-template/issues",
                "source": "https://github.com/sebastianbergmann/php-text-template/tree/2.0.4"
            },
            "funding": [
                {
                    "url": "https://github.com/sebastianbergmann",
                    "type": "github"
                }
            ],
            "time": "2020-10-26T05:33:50+00:00"
        },
        {
            "name": "phpunit/php-timer",
            "version": "5.0.3",
            "source": {
                "type": "git",
                "url": "https://github.com/sebastianbergmann/php-timer.git",
                "reference": "5a63ce20ed1b5bf577850e2c4e87f4aa902afbd2"
            },
            "dist": {
                "type": "zip",
                "url": "https://api.github.com/repos/sebastianbergmann/php-timer/zipball/5a63ce20ed1b5bf577850e2c4e87f4aa902afbd2",
                "reference": "5a63ce20ed1b5bf577850e2c4e87f4aa902afbd2",
                "shasum": ""
            },
            "require": {
                "php": ">=7.3"
            },
            "require-dev": {
                "phpunit/phpunit": "^9.3"
            },
            "type": "library",
            "extra": {
                "branch-alias": {
                    "dev-master": "5.0-dev"
                }
            },
            "autoload": {
                "classmap": [
                    "src/"
                ]
            },
            "notification-url": "https://packagist.org/downloads/",
            "license": [
                "BSD-3-Clause"
            ],
            "authors": [
                {
                    "name": "Sebastian Bergmann",
                    "email": "sebastian@phpunit.de",
                    "role": "lead"
                }
            ],
            "description": "Utility class for timing",
            "homepage": "https://github.com/sebastianbergmann/php-timer/",
            "keywords": [
                "timer"
            ],
            "support": {
                "issues": "https://github.com/sebastianbergmann/php-timer/issues",
                "source": "https://github.com/sebastianbergmann/php-timer/tree/5.0.3"
            },
            "funding": [
                {
                    "url": "https://github.com/sebastianbergmann",
                    "type": "github"
                }
            ],
            "time": "2020-10-26T13:16:10+00:00"
        },
        {
            "name": "phpunit/phpunit",
            "version": "9.5.20",
            "source": {
                "type": "git",
                "url": "https://github.com/sebastianbergmann/phpunit.git",
                "reference": "12bc8879fb65aef2138b26fc633cb1e3620cffba"
            },
            "dist": {
                "type": "zip",
                "url": "https://api.github.com/repos/sebastianbergmann/phpunit/zipball/12bc8879fb65aef2138b26fc633cb1e3620cffba",
                "reference": "12bc8879fb65aef2138b26fc633cb1e3620cffba",
                "shasum": ""
            },
            "require": {
                "doctrine/instantiator": "^1.3.1",
                "ext-dom": "*",
                "ext-json": "*",
                "ext-libxml": "*",
                "ext-mbstring": "*",
                "ext-xml": "*",
                "ext-xmlwriter": "*",
                "myclabs/deep-copy": "^1.10.1",
                "phar-io/manifest": "^2.0.3",
                "phar-io/version": "^3.0.2",
                "php": ">=7.3",
                "phpspec/prophecy": "^1.12.1",
                "phpunit/php-code-coverage": "^9.2.13",
                "phpunit/php-file-iterator": "^3.0.5",
                "phpunit/php-invoker": "^3.1.1",
                "phpunit/php-text-template": "^2.0.3",
                "phpunit/php-timer": "^5.0.2",
                "sebastian/cli-parser": "^1.0.1",
                "sebastian/code-unit": "^1.0.6",
                "sebastian/comparator": "^4.0.5",
                "sebastian/diff": "^4.0.3",
                "sebastian/environment": "^5.1.3",
                "sebastian/exporter": "^4.0.3",
                "sebastian/global-state": "^5.0.1",
                "sebastian/object-enumerator": "^4.0.3",
                "sebastian/resource-operations": "^3.0.3",
                "sebastian/type": "^3.0",
                "sebastian/version": "^3.0.2"
            },
            "require-dev": {
                "ext-pdo": "*",
                "phpspec/prophecy-phpunit": "^2.0.1"
            },
            "suggest": {
                "ext-soap": "*",
                "ext-xdebug": "*"
            },
            "bin": [
                "phpunit"
            ],
            "type": "library",
            "extra": {
                "branch-alias": {
                    "dev-master": "9.5-dev"
                }
            },
            "autoload": {
                "files": [
                    "src/Framework/Assert/Functions.php"
                ],
                "classmap": [
                    "src/"
                ]
            },
            "notification-url": "https://packagist.org/downloads/",
            "license": [
                "BSD-3-Clause"
            ],
            "authors": [
                {
                    "name": "Sebastian Bergmann",
                    "email": "sebastian@phpunit.de",
                    "role": "lead"
                }
            ],
            "description": "The PHP Unit Testing framework.",
            "homepage": "https://phpunit.de/",
            "keywords": [
                "phpunit",
                "testing",
                "xunit"
            ],
            "support": {
                "issues": "https://github.com/sebastianbergmann/phpunit/issues",
                "source": "https://github.com/sebastianbergmann/phpunit/tree/9.5.20"
            },
            "funding": [
                {
                    "url": "https://phpunit.de/sponsors.html",
                    "type": "custom"
                },
                {
                    "url": "https://github.com/sebastianbergmann",
                    "type": "github"
                }
            ],
            "time": "2022-04-01T12:37:26+00:00"
        },
        {
            "name": "sebastian/cli-parser",
            "version": "1.0.1",
            "source": {
                "type": "git",
                "url": "https://github.com/sebastianbergmann/cli-parser.git",
                "reference": "442e7c7e687e42adc03470c7b668bc4b2402c0b2"
            },
            "dist": {
                "type": "zip",
                "url": "https://api.github.com/repos/sebastianbergmann/cli-parser/zipball/442e7c7e687e42adc03470c7b668bc4b2402c0b2",
                "reference": "442e7c7e687e42adc03470c7b668bc4b2402c0b2",
                "shasum": ""
            },
            "require": {
                "php": ">=7.3"
            },
            "require-dev": {
                "phpunit/phpunit": "^9.3"
            },
            "type": "library",
            "extra": {
                "branch-alias": {
                    "dev-master": "1.0-dev"
                }
            },
            "autoload": {
                "classmap": [
                    "src/"
                ]
            },
            "notification-url": "https://packagist.org/downloads/",
            "license": [
                "BSD-3-Clause"
            ],
            "authors": [
                {
                    "name": "Sebastian Bergmann",
                    "email": "sebastian@phpunit.de",
                    "role": "lead"
                }
            ],
            "description": "Library for parsing CLI options",
            "homepage": "https://github.com/sebastianbergmann/cli-parser",
            "support": {
                "issues": "https://github.com/sebastianbergmann/cli-parser/issues",
                "source": "https://github.com/sebastianbergmann/cli-parser/tree/1.0.1"
            },
            "funding": [
                {
                    "url": "https://github.com/sebastianbergmann",
                    "type": "github"
                }
            ],
            "time": "2020-09-28T06:08:49+00:00"
        },
        {
            "name": "sebastian/code-unit",
            "version": "1.0.8",
            "source": {
                "type": "git",
                "url": "https://github.com/sebastianbergmann/code-unit.git",
                "reference": "1fc9f64c0927627ef78ba436c9b17d967e68e120"
            },
            "dist": {
                "type": "zip",
                "url": "https://api.github.com/repos/sebastianbergmann/code-unit/zipball/1fc9f64c0927627ef78ba436c9b17d967e68e120",
                "reference": "1fc9f64c0927627ef78ba436c9b17d967e68e120",
                "shasum": ""
            },
            "require": {
                "php": ">=7.3"
            },
            "require-dev": {
                "phpunit/phpunit": "^9.3"
            },
            "type": "library",
            "extra": {
                "branch-alias": {
                    "dev-master": "1.0-dev"
                }
            },
            "autoload": {
                "classmap": [
                    "src/"
                ]
            },
            "notification-url": "https://packagist.org/downloads/",
            "license": [
                "BSD-3-Clause"
            ],
            "authors": [
                {
                    "name": "Sebastian Bergmann",
                    "email": "sebastian@phpunit.de",
                    "role": "lead"
                }
            ],
            "description": "Collection of value objects that represent the PHP code units",
            "homepage": "https://github.com/sebastianbergmann/code-unit",
            "support": {
                "issues": "https://github.com/sebastianbergmann/code-unit/issues",
                "source": "https://github.com/sebastianbergmann/code-unit/tree/1.0.8"
            },
            "funding": [
                {
                    "url": "https://github.com/sebastianbergmann",
                    "type": "github"
                }
            ],
            "time": "2020-10-26T13:08:54+00:00"
        },
        {
            "name": "sebastian/code-unit-reverse-lookup",
            "version": "2.0.3",
            "source": {
                "type": "git",
                "url": "https://github.com/sebastianbergmann/code-unit-reverse-lookup.git",
                "reference": "ac91f01ccec49fb77bdc6fd1e548bc70f7faa3e5"
            },
            "dist": {
                "type": "zip",
                "url": "https://api.github.com/repos/sebastianbergmann/code-unit-reverse-lookup/zipball/ac91f01ccec49fb77bdc6fd1e548bc70f7faa3e5",
                "reference": "ac91f01ccec49fb77bdc6fd1e548bc70f7faa3e5",
                "shasum": ""
            },
            "require": {
                "php": ">=7.3"
            },
            "require-dev": {
                "phpunit/phpunit": "^9.3"
            },
            "type": "library",
            "extra": {
                "branch-alias": {
                    "dev-master": "2.0-dev"
                }
            },
            "autoload": {
                "classmap": [
                    "src/"
                ]
            },
            "notification-url": "https://packagist.org/downloads/",
            "license": [
                "BSD-3-Clause"
            ],
            "authors": [
                {
                    "name": "Sebastian Bergmann",
                    "email": "sebastian@phpunit.de"
                }
            ],
            "description": "Looks up which function or method a line of code belongs to",
            "homepage": "https://github.com/sebastianbergmann/code-unit-reverse-lookup/",
            "support": {
                "issues": "https://github.com/sebastianbergmann/code-unit-reverse-lookup/issues",
                "source": "https://github.com/sebastianbergmann/code-unit-reverse-lookup/tree/2.0.3"
            },
            "funding": [
                {
                    "url": "https://github.com/sebastianbergmann",
                    "type": "github"
                }
            ],
            "time": "2020-09-28T05:30:19+00:00"
        },
        {
            "name": "sebastian/comparator",
            "version": "4.0.6",
            "source": {
                "type": "git",
                "url": "https://github.com/sebastianbergmann/comparator.git",
                "reference": "55f4261989e546dc112258c7a75935a81a7ce382"
            },
            "dist": {
                "type": "zip",
                "url": "https://api.github.com/repos/sebastianbergmann/comparator/zipball/55f4261989e546dc112258c7a75935a81a7ce382",
                "reference": "55f4261989e546dc112258c7a75935a81a7ce382",
                "shasum": ""
            },
            "require": {
                "php": ">=7.3",
                "sebastian/diff": "^4.0",
                "sebastian/exporter": "^4.0"
            },
            "require-dev": {
                "phpunit/phpunit": "^9.3"
            },
            "type": "library",
            "extra": {
                "branch-alias": {
                    "dev-master": "4.0-dev"
                }
            },
            "autoload": {
                "classmap": [
                    "src/"
                ]
            },
            "notification-url": "https://packagist.org/downloads/",
            "license": [
                "BSD-3-Clause"
            ],
            "authors": [
                {
                    "name": "Sebastian Bergmann",
                    "email": "sebastian@phpunit.de"
                },
                {
                    "name": "Jeff Welch",
                    "email": "whatthejeff@gmail.com"
                },
                {
                    "name": "Volker Dusch",
                    "email": "github@wallbash.com"
                },
                {
                    "name": "Bernhard Schussek",
                    "email": "bschussek@2bepublished.at"
                }
            ],
            "description": "Provides the functionality to compare PHP values for equality",
            "homepage": "https://github.com/sebastianbergmann/comparator",
            "keywords": [
                "comparator",
                "compare",
                "equality"
            ],
            "support": {
                "issues": "https://github.com/sebastianbergmann/comparator/issues",
                "source": "https://github.com/sebastianbergmann/comparator/tree/4.0.6"
            },
            "funding": [
                {
                    "url": "https://github.com/sebastianbergmann",
                    "type": "github"
                }
            ],
            "time": "2020-10-26T15:49:45+00:00"
        },
        {
            "name": "sebastian/complexity",
            "version": "2.0.2",
            "source": {
                "type": "git",
                "url": "https://github.com/sebastianbergmann/complexity.git",
                "reference": "739b35e53379900cc9ac327b2147867b8b6efd88"
            },
            "dist": {
                "type": "zip",
                "url": "https://api.github.com/repos/sebastianbergmann/complexity/zipball/739b35e53379900cc9ac327b2147867b8b6efd88",
                "reference": "739b35e53379900cc9ac327b2147867b8b6efd88",
                "shasum": ""
            },
            "require": {
                "nikic/php-parser": "^4.7",
                "php": ">=7.3"
            },
            "require-dev": {
                "phpunit/phpunit": "^9.3"
            },
            "type": "library",
            "extra": {
                "branch-alias": {
                    "dev-master": "2.0-dev"
                }
            },
            "autoload": {
                "classmap": [
                    "src/"
                ]
            },
            "notification-url": "https://packagist.org/downloads/",
            "license": [
                "BSD-3-Clause"
            ],
            "authors": [
                {
                    "name": "Sebastian Bergmann",
                    "email": "sebastian@phpunit.de",
                    "role": "lead"
                }
            ],
            "description": "Library for calculating the complexity of PHP code units",
            "homepage": "https://github.com/sebastianbergmann/complexity",
            "support": {
                "issues": "https://github.com/sebastianbergmann/complexity/issues",
                "source": "https://github.com/sebastianbergmann/complexity/tree/2.0.2"
            },
            "funding": [
                {
                    "url": "https://github.com/sebastianbergmann",
                    "type": "github"
                }
            ],
            "time": "2020-10-26T15:52:27+00:00"
        },
        {
            "name": "sebastian/diff",
            "version": "4.0.4",
            "source": {
                "type": "git",
                "url": "https://github.com/sebastianbergmann/diff.git",
                "reference": "3461e3fccc7cfdfc2720be910d3bd73c69be590d"
            },
            "dist": {
                "type": "zip",
                "url": "https://api.github.com/repos/sebastianbergmann/diff/zipball/3461e3fccc7cfdfc2720be910d3bd73c69be590d",
                "reference": "3461e3fccc7cfdfc2720be910d3bd73c69be590d",
                "shasum": ""
            },
            "require": {
                "php": ">=7.3"
            },
            "require-dev": {
                "phpunit/phpunit": "^9.3",
                "symfony/process": "^4.2 || ^5"
            },
            "type": "library",
            "extra": {
                "branch-alias": {
                    "dev-master": "4.0-dev"
                }
            },
            "autoload": {
                "classmap": [
                    "src/"
                ]
            },
            "notification-url": "https://packagist.org/downloads/",
            "license": [
                "BSD-3-Clause"
            ],
            "authors": [
                {
                    "name": "Sebastian Bergmann",
                    "email": "sebastian@phpunit.de"
                },
                {
                    "name": "Kore Nordmann",
                    "email": "mail@kore-nordmann.de"
                }
            ],
            "description": "Diff implementation",
            "homepage": "https://github.com/sebastianbergmann/diff",
            "keywords": [
                "diff",
                "udiff",
                "unidiff",
                "unified diff"
            ],
            "support": {
                "issues": "https://github.com/sebastianbergmann/diff/issues",
                "source": "https://github.com/sebastianbergmann/diff/tree/4.0.4"
            },
            "funding": [
                {
                    "url": "https://github.com/sebastianbergmann",
                    "type": "github"
                }
            ],
            "time": "2020-10-26T13:10:38+00:00"
        },
        {
            "name": "sebastian/environment",
            "version": "5.1.4",
            "source": {
                "type": "git",
                "url": "https://github.com/sebastianbergmann/environment.git",
                "reference": "1b5dff7bb151a4db11d49d90e5408e4e938270f7"
            },
            "dist": {
                "type": "zip",
                "url": "https://api.github.com/repos/sebastianbergmann/environment/zipball/1b5dff7bb151a4db11d49d90e5408e4e938270f7",
                "reference": "1b5dff7bb151a4db11d49d90e5408e4e938270f7",
                "shasum": ""
            },
            "require": {
                "php": ">=7.3"
            },
            "require-dev": {
                "phpunit/phpunit": "^9.3"
            },
            "suggest": {
                "ext-posix": "*"
            },
            "type": "library",
            "extra": {
                "branch-alias": {
                    "dev-master": "5.1-dev"
                }
            },
            "autoload": {
                "classmap": [
                    "src/"
                ]
            },
            "notification-url": "https://packagist.org/downloads/",
            "license": [
                "BSD-3-Clause"
            ],
            "authors": [
                {
                    "name": "Sebastian Bergmann",
                    "email": "sebastian@phpunit.de"
                }
            ],
            "description": "Provides functionality to handle HHVM/PHP environments",
            "homepage": "http://www.github.com/sebastianbergmann/environment",
            "keywords": [
                "Xdebug",
                "environment",
                "hhvm"
            ],
            "support": {
                "issues": "https://github.com/sebastianbergmann/environment/issues",
                "source": "https://github.com/sebastianbergmann/environment/tree/5.1.4"
            },
            "funding": [
                {
                    "url": "https://github.com/sebastianbergmann",
                    "type": "github"
                }
            ],
            "time": "2022-04-03T09:37:03+00:00"
        },
        {
            "name": "sebastian/exporter",
            "version": "4.0.4",
            "source": {
                "type": "git",
                "url": "https://github.com/sebastianbergmann/exporter.git",
                "reference": "65e8b7db476c5dd267e65eea9cab77584d3cfff9"
            },
            "dist": {
                "type": "zip",
                "url": "https://api.github.com/repos/sebastianbergmann/exporter/zipball/65e8b7db476c5dd267e65eea9cab77584d3cfff9",
                "reference": "65e8b7db476c5dd267e65eea9cab77584d3cfff9",
                "shasum": ""
            },
            "require": {
                "php": ">=7.3",
                "sebastian/recursion-context": "^4.0"
            },
            "require-dev": {
                "ext-mbstring": "*",
                "phpunit/phpunit": "^9.3"
            },
            "type": "library",
            "extra": {
                "branch-alias": {
                    "dev-master": "4.0-dev"
                }
            },
            "autoload": {
                "classmap": [
                    "src/"
                ]
            },
            "notification-url": "https://packagist.org/downloads/",
            "license": [
                "BSD-3-Clause"
            ],
            "authors": [
                {
                    "name": "Sebastian Bergmann",
                    "email": "sebastian@phpunit.de"
                },
                {
                    "name": "Jeff Welch",
                    "email": "whatthejeff@gmail.com"
                },
                {
                    "name": "Volker Dusch",
                    "email": "github@wallbash.com"
                },
                {
                    "name": "Adam Harvey",
                    "email": "aharvey@php.net"
                },
                {
                    "name": "Bernhard Schussek",
                    "email": "bschussek@gmail.com"
                }
            ],
            "description": "Provides the functionality to export PHP variables for visualization",
            "homepage": "https://www.github.com/sebastianbergmann/exporter",
            "keywords": [
                "export",
                "exporter"
            ],
            "support": {
                "issues": "https://github.com/sebastianbergmann/exporter/issues",
                "source": "https://github.com/sebastianbergmann/exporter/tree/4.0.4"
            },
            "funding": [
                {
                    "url": "https://github.com/sebastianbergmann",
                    "type": "github"
                }
            ],
            "time": "2021-11-11T14:18:36+00:00"
        },
        {
            "name": "sebastian/global-state",
            "version": "5.0.5",
            "source": {
                "type": "git",
                "url": "https://github.com/sebastianbergmann/global-state.git",
                "reference": "0ca8db5a5fc9c8646244e629625ac486fa286bf2"
            },
            "dist": {
                "type": "zip",
                "url": "https://api.github.com/repos/sebastianbergmann/global-state/zipball/0ca8db5a5fc9c8646244e629625ac486fa286bf2",
                "reference": "0ca8db5a5fc9c8646244e629625ac486fa286bf2",
                "shasum": ""
            },
            "require": {
                "php": ">=7.3",
                "sebastian/object-reflector": "^2.0",
                "sebastian/recursion-context": "^4.0"
            },
            "require-dev": {
                "ext-dom": "*",
                "phpunit/phpunit": "^9.3"
            },
            "suggest": {
                "ext-uopz": "*"
            },
            "type": "library",
            "extra": {
                "branch-alias": {
                    "dev-master": "5.0-dev"
                }
            },
            "autoload": {
                "classmap": [
                    "src/"
                ]
            },
            "notification-url": "https://packagist.org/downloads/",
            "license": [
                "BSD-3-Clause"
            ],
            "authors": [
                {
                    "name": "Sebastian Bergmann",
                    "email": "sebastian@phpunit.de"
                }
            ],
            "description": "Snapshotting of global state",
            "homepage": "http://www.github.com/sebastianbergmann/global-state",
            "keywords": [
                "global state"
            ],
            "support": {
                "issues": "https://github.com/sebastianbergmann/global-state/issues",
                "source": "https://github.com/sebastianbergmann/global-state/tree/5.0.5"
            },
            "funding": [
                {
                    "url": "https://github.com/sebastianbergmann",
                    "type": "github"
                }
            ],
            "time": "2022-02-14T08:28:10+00:00"
        },
        {
            "name": "sebastian/lines-of-code",
            "version": "1.0.3",
            "source": {
                "type": "git",
                "url": "https://github.com/sebastianbergmann/lines-of-code.git",
                "reference": "c1c2e997aa3146983ed888ad08b15470a2e22ecc"
            },
            "dist": {
                "type": "zip",
                "url": "https://api.github.com/repos/sebastianbergmann/lines-of-code/zipball/c1c2e997aa3146983ed888ad08b15470a2e22ecc",
                "reference": "c1c2e997aa3146983ed888ad08b15470a2e22ecc",
                "shasum": ""
            },
            "require": {
                "nikic/php-parser": "^4.6",
                "php": ">=7.3"
            },
            "require-dev": {
                "phpunit/phpunit": "^9.3"
            },
            "type": "library",
            "extra": {
                "branch-alias": {
                    "dev-master": "1.0-dev"
                }
            },
            "autoload": {
                "classmap": [
                    "src/"
                ]
            },
            "notification-url": "https://packagist.org/downloads/",
            "license": [
                "BSD-3-Clause"
            ],
            "authors": [
                {
                    "name": "Sebastian Bergmann",
                    "email": "sebastian@phpunit.de",
                    "role": "lead"
                }
            ],
            "description": "Library for counting the lines of code in PHP source code",
            "homepage": "https://github.com/sebastianbergmann/lines-of-code",
            "support": {
                "issues": "https://github.com/sebastianbergmann/lines-of-code/issues",
                "source": "https://github.com/sebastianbergmann/lines-of-code/tree/1.0.3"
            },
            "funding": [
                {
                    "url": "https://github.com/sebastianbergmann",
                    "type": "github"
                }
            ],
            "time": "2020-11-28T06:42:11+00:00"
        },
        {
            "name": "sebastian/object-enumerator",
            "version": "4.0.4",
            "source": {
                "type": "git",
                "url": "https://github.com/sebastianbergmann/object-enumerator.git",
                "reference": "5c9eeac41b290a3712d88851518825ad78f45c71"
            },
            "dist": {
                "type": "zip",
                "url": "https://api.github.com/repos/sebastianbergmann/object-enumerator/zipball/5c9eeac41b290a3712d88851518825ad78f45c71",
                "reference": "5c9eeac41b290a3712d88851518825ad78f45c71",
                "shasum": ""
            },
            "require": {
                "php": ">=7.3",
                "sebastian/object-reflector": "^2.0",
                "sebastian/recursion-context": "^4.0"
            },
            "require-dev": {
                "phpunit/phpunit": "^9.3"
            },
            "type": "library",
            "extra": {
                "branch-alias": {
                    "dev-master": "4.0-dev"
                }
            },
            "autoload": {
                "classmap": [
                    "src/"
                ]
            },
            "notification-url": "https://packagist.org/downloads/",
            "license": [
                "BSD-3-Clause"
            ],
            "authors": [
                {
                    "name": "Sebastian Bergmann",
                    "email": "sebastian@phpunit.de"
                }
            ],
            "description": "Traverses array structures and object graphs to enumerate all referenced objects",
            "homepage": "https://github.com/sebastianbergmann/object-enumerator/",
            "support": {
                "issues": "https://github.com/sebastianbergmann/object-enumerator/issues",
                "source": "https://github.com/sebastianbergmann/object-enumerator/tree/4.0.4"
            },
            "funding": [
                {
                    "url": "https://github.com/sebastianbergmann",
                    "type": "github"
                }
            ],
            "time": "2020-10-26T13:12:34+00:00"
        },
        {
            "name": "sebastian/object-reflector",
            "version": "2.0.4",
            "source": {
                "type": "git",
                "url": "https://github.com/sebastianbergmann/object-reflector.git",
                "reference": "b4f479ebdbf63ac605d183ece17d8d7fe49c15c7"
            },
            "dist": {
                "type": "zip",
                "url": "https://api.github.com/repos/sebastianbergmann/object-reflector/zipball/b4f479ebdbf63ac605d183ece17d8d7fe49c15c7",
                "reference": "b4f479ebdbf63ac605d183ece17d8d7fe49c15c7",
                "shasum": ""
            },
            "require": {
                "php": ">=7.3"
            },
            "require-dev": {
                "phpunit/phpunit": "^9.3"
            },
            "type": "library",
            "extra": {
                "branch-alias": {
                    "dev-master": "2.0-dev"
                }
            },
            "autoload": {
                "classmap": [
                    "src/"
                ]
            },
            "notification-url": "https://packagist.org/downloads/",
            "license": [
                "BSD-3-Clause"
            ],
            "authors": [
                {
                    "name": "Sebastian Bergmann",
                    "email": "sebastian@phpunit.de"
                }
            ],
            "description": "Allows reflection of object attributes, including inherited and non-public ones",
            "homepage": "https://github.com/sebastianbergmann/object-reflector/",
            "support": {
                "issues": "https://github.com/sebastianbergmann/object-reflector/issues",
                "source": "https://github.com/sebastianbergmann/object-reflector/tree/2.0.4"
            },
            "funding": [
                {
                    "url": "https://github.com/sebastianbergmann",
                    "type": "github"
                }
            ],
            "time": "2020-10-26T13:14:26+00:00"
        },
        {
            "name": "sebastian/recursion-context",
            "version": "4.0.4",
            "source": {
                "type": "git",
                "url": "https://github.com/sebastianbergmann/recursion-context.git",
                "reference": "cd9d8cf3c5804de4341c283ed787f099f5506172"
            },
            "dist": {
                "type": "zip",
                "url": "https://api.github.com/repos/sebastianbergmann/recursion-context/zipball/cd9d8cf3c5804de4341c283ed787f099f5506172",
                "reference": "cd9d8cf3c5804de4341c283ed787f099f5506172",
                "shasum": ""
            },
            "require": {
                "php": ">=7.3"
            },
            "require-dev": {
                "phpunit/phpunit": "^9.3"
            },
            "type": "library",
            "extra": {
                "branch-alias": {
                    "dev-master": "4.0-dev"
                }
            },
            "autoload": {
                "classmap": [
                    "src/"
                ]
            },
            "notification-url": "https://packagist.org/downloads/",
            "license": [
                "BSD-3-Clause"
            ],
            "authors": [
                {
                    "name": "Sebastian Bergmann",
                    "email": "sebastian@phpunit.de"
                },
                {
                    "name": "Jeff Welch",
                    "email": "whatthejeff@gmail.com"
                },
                {
                    "name": "Adam Harvey",
                    "email": "aharvey@php.net"
                }
            ],
            "description": "Provides functionality to recursively process PHP variables",
            "homepage": "http://www.github.com/sebastianbergmann/recursion-context",
            "support": {
                "issues": "https://github.com/sebastianbergmann/recursion-context/issues",
                "source": "https://github.com/sebastianbergmann/recursion-context/tree/4.0.4"
            },
            "funding": [
                {
                    "url": "https://github.com/sebastianbergmann",
                    "type": "github"
                }
            ],
            "time": "2020-10-26T13:17:30+00:00"
        },
        {
            "name": "sebastian/resource-operations",
            "version": "3.0.3",
            "source": {
                "type": "git",
                "url": "https://github.com/sebastianbergmann/resource-operations.git",
                "reference": "0f4443cb3a1d92ce809899753bc0d5d5a8dd19a8"
            },
            "dist": {
                "type": "zip",
                "url": "https://api.github.com/repos/sebastianbergmann/resource-operations/zipball/0f4443cb3a1d92ce809899753bc0d5d5a8dd19a8",
                "reference": "0f4443cb3a1d92ce809899753bc0d5d5a8dd19a8",
                "shasum": ""
            },
            "require": {
                "php": ">=7.3"
            },
            "require-dev": {
                "phpunit/phpunit": "^9.0"
            },
            "type": "library",
            "extra": {
                "branch-alias": {
                    "dev-master": "3.0-dev"
                }
            },
            "autoload": {
                "classmap": [
                    "src/"
                ]
            },
            "notification-url": "https://packagist.org/downloads/",
            "license": [
                "BSD-3-Clause"
            ],
            "authors": [
                {
                    "name": "Sebastian Bergmann",
                    "email": "sebastian@phpunit.de"
                }
            ],
            "description": "Provides a list of PHP built-in functions that operate on resources",
            "homepage": "https://www.github.com/sebastianbergmann/resource-operations",
            "support": {
                "issues": "https://github.com/sebastianbergmann/resource-operations/issues",
                "source": "https://github.com/sebastianbergmann/resource-operations/tree/3.0.3"
            },
            "funding": [
                {
                    "url": "https://github.com/sebastianbergmann",
                    "type": "github"
                }
            ],
            "time": "2020-09-28T06:45:17+00:00"
        },
        {
            "name": "sebastian/type",
            "version": "3.0.0",
            "source": {
                "type": "git",
                "url": "https://github.com/sebastianbergmann/type.git",
                "reference": "b233b84bc4465aff7b57cf1c4bc75c86d00d6dad"
            },
            "dist": {
                "type": "zip",
                "url": "https://api.github.com/repos/sebastianbergmann/type/zipball/b233b84bc4465aff7b57cf1c4bc75c86d00d6dad",
                "reference": "b233b84bc4465aff7b57cf1c4bc75c86d00d6dad",
                "shasum": ""
            },
            "require": {
                "php": ">=7.3"
            },
            "require-dev": {
                "phpunit/phpunit": "^9.5"
            },
            "type": "library",
            "extra": {
                "branch-alias": {
                    "dev-master": "3.0-dev"
                }
            },
            "autoload": {
                "classmap": [
                    "src/"
                ]
            },
            "notification-url": "https://packagist.org/downloads/",
            "license": [
                "BSD-3-Clause"
            ],
            "authors": [
                {
                    "name": "Sebastian Bergmann",
                    "email": "sebastian@phpunit.de",
                    "role": "lead"
                }
            ],
            "description": "Collection of value objects that represent the types of the PHP type system",
            "homepage": "https://github.com/sebastianbergmann/type",
            "support": {
                "issues": "https://github.com/sebastianbergmann/type/issues",
                "source": "https://github.com/sebastianbergmann/type/tree/3.0.0"
            },
            "funding": [
                {
                    "url": "https://github.com/sebastianbergmann",
                    "type": "github"
                }
            ],
            "time": "2022-03-15T09:54:48+00:00"
        },
        {
            "name": "sebastian/version",
            "version": "3.0.2",
            "source": {
                "type": "git",
                "url": "https://github.com/sebastianbergmann/version.git",
                "reference": "c6c1022351a901512170118436c764e473f6de8c"
            },
            "dist": {
                "type": "zip",
                "url": "https://api.github.com/repos/sebastianbergmann/version/zipball/c6c1022351a901512170118436c764e473f6de8c",
                "reference": "c6c1022351a901512170118436c764e473f6de8c",
                "shasum": ""
            },
            "require": {
                "php": ">=7.3"
            },
            "type": "library",
            "extra": {
                "branch-alias": {
                    "dev-master": "3.0-dev"
                }
            },
            "autoload": {
                "classmap": [
                    "src/"
                ]
            },
            "notification-url": "https://packagist.org/downloads/",
            "license": [
                "BSD-3-Clause"
            ],
            "authors": [
                {
                    "name": "Sebastian Bergmann",
                    "email": "sebastian@phpunit.de",
                    "role": "lead"
                }
            ],
            "description": "Library that helps with managing the version number of Git-hosted PHP projects",
            "homepage": "https://github.com/sebastianbergmann/version",
            "support": {
                "issues": "https://github.com/sebastianbergmann/version/issues",
                "source": "https://github.com/sebastianbergmann/version/tree/3.0.2"
            },
            "funding": [
                {
                    "url": "https://github.com/sebastianbergmann",
                    "type": "github"
                }
            ],
            "time": "2020-09-28T06:39:44+00:00"
        },
        {
            "name": "theseer/tokenizer",
            "version": "1.2.1",
            "source": {
                "type": "git",
                "url": "https://github.com/theseer/tokenizer.git",
                "reference": "34a41e998c2183e22995f158c581e7b5e755ab9e"
            },
            "dist": {
                "type": "zip",
                "url": "https://api.github.com/repos/theseer/tokenizer/zipball/34a41e998c2183e22995f158c581e7b5e755ab9e",
                "reference": "34a41e998c2183e22995f158c581e7b5e755ab9e",
                "shasum": ""
            },
            "require": {
                "ext-dom": "*",
                "ext-tokenizer": "*",
                "ext-xmlwriter": "*",
                "php": "^7.2 || ^8.0"
            },
            "type": "library",
            "autoload": {
                "classmap": [
                    "src/"
                ]
            },
            "notification-url": "https://packagist.org/downloads/",
            "license": [
                "BSD-3-Clause"
            ],
            "authors": [
                {
                    "name": "Arne Blankerts",
                    "email": "arne@blankerts.de",
                    "role": "Developer"
                }
            ],
            "description": "A small library for converting tokenized PHP source code into XML and potentially other formats",
            "support": {
                "issues": "https://github.com/theseer/tokenizer/issues",
                "source": "https://github.com/theseer/tokenizer/tree/1.2.1"
            },
            "funding": [
                {
                    "url": "https://github.com/theseer",
                    "type": "github"
                }
            ],
            "time": "2021-07-28T10:34:58+00:00"
        }
    ],
    "aliases": [],
    "minimum-stability": "stable",
    "stability-flags": [],
    "prefer-stable": false,
    "prefer-lowest": false,
    "platform": {
        "php": "^8.0",
        "php-64bit": "*",
        "ext-chunkutils2": "^0.3.1",
        "ext-crypto": "^0.3.1",
        "ext-ctype": "*",
        "ext-curl": "*",
        "ext-date": "*",
        "ext-gmp": "*",
        "ext-hash": "*",
        "ext-igbinary": "^3.0.1",
        "ext-json": "*",
        "ext-leveldb": "^0.2.1 || ^0.3.0",
        "ext-mbstring": "*",
        "ext-morton": "^0.1.0",
        "ext-openssl": "*",
        "ext-pcre": "*",
        "ext-phar": "*",
        "ext-pthreads": "^4.0",
        "ext-reflection": "*",
        "ext-simplexml": "*",
        "ext-sockets": "*",
        "ext-spl": "*",
        "ext-yaml": ">=2.0.0",
        "ext-zip": "*",
        "ext-zlib": ">=1.2.11",
        "composer-runtime-api": "^2.0"
    },
    "platform-dev": [],
    "platform-overrides": {
        "php": "8.0.0"
    },
    "plugin-api-version": "2.3.0"
}<|MERGE_RESOLUTION|>--- conflicted
+++ resolved
@@ -4,11 +4,7 @@
         "Read more about it at https://getcomposer.org/doc/01-basic-usage.md#installing-dependencies",
         "This file is @generated automatically"
     ],
-<<<<<<< HEAD
-    "content-hash": "c36ed8a47610c2fc26dfab18085c431c",
-=======
-    "content-hash": "ee1b984b67a25ec7c84aeacdc948b367",
->>>>>>> 77530b0c
+    "content-hash": "d6e210ffd1d4dbe1ed2c18f7c4abf385",
     "packages": [
         {
             "name": "adhocore/json-comment",
