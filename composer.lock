--- conflicted
+++ resolved
@@ -4,11 +4,7 @@
         "Read more about it at https://getcomposer.org/doc/01-basic-usage.md#installing-dependencies",
         "This file is @generated automatically"
     ],
-<<<<<<< HEAD
-    "content-hash": "3a8f754965da97b4e3237fd32168a6aa",
-=======
-    "content-hash": "0acbc64f870a4758034898ef4f8a824d",
->>>>>>> f9c2ed62
+    "content-hash": "adc74d30203a9378694bc478baf7a142",
     "packages": [
         {
             "name": "adhocore/json-comment",
@@ -294,7 +290,6 @@
         },
         {
             "name": "pocketmine/binaryutils",
-<<<<<<< HEAD
             "version": "dev-master",
             "source": {
                 "type": "git",
@@ -305,18 +300,6 @@
                 "type": "zip",
                 "url": "https://api.github.com/repos/pmmp/BinaryUtils/zipball/0e25f4baab948cfb88de94375d04df20330957d7",
                 "reference": "0e25f4baab948cfb88de94375d04df20330957d7",
-=======
-            "version": "0.1.12",
-            "source": {
-                "type": "git",
-                "url": "https://github.com/pmmp/BinaryUtils.git",
-                "reference": "566fa87829e007eda0bd96e39fe20b9b0d638132"
-            },
-            "dist": {
-                "type": "zip",
-                "url": "https://api.github.com/repos/pmmp/BinaryUtils/zipball/566fa87829e007eda0bd96e39fe20b9b0d638132",
-                "reference": "566fa87829e007eda0bd96e39fe20b9b0d638132",
->>>>>>> f9c2ed62
                 "shasum": ""
             },
             "require": {
@@ -339,11 +322,7 @@
                 "LGPL-3.0"
             ],
             "description": "Classes and methods for conveniently handling binary data",
-<<<<<<< HEAD
             "time": "2020-08-28T20:45:19+00:00"
-=======
-            "time": "2020-08-28T20:43:21+00:00"
->>>>>>> f9c2ed62
         },
         {
             "name": "pocketmine/callback-validator",
@@ -393,7 +372,6 @@
         },
         {
             "name": "pocketmine/classloader",
-<<<<<<< HEAD
             "version": "dev-master",
             "source": {
                 "type": "git",
@@ -404,18 +382,6 @@
                 "type": "zip",
                 "url": "https://api.github.com/repos/pmmp/ClassLoader/zipball/14871a77ac5a7c4c0571391ad404b89bc15a3513",
                 "reference": "14871a77ac5a7c4c0571391ad404b89bc15a3513",
-=======
-            "version": "0.1.1",
-            "source": {
-                "type": "git",
-                "url": "https://github.com/pmmp/ClassLoader.git",
-                "reference": "7c0363491d1ce8f914fe96d41a4338c982adedff"
-            },
-            "dist": {
-                "type": "zip",
-                "url": "https://api.github.com/repos/pmmp/ClassLoader/zipball/7c0363491d1ce8f914fe96d41a4338c982adedff",
-                "reference": "7c0363491d1ce8f914fe96d41a4338c982adedff",
->>>>>>> f9c2ed62
                 "shasum": ""
             },
             "require": {
@@ -428,11 +394,7 @@
             },
             "require-dev": {
                 "phpstan/extension-installer": "^1.0",
-<<<<<<< HEAD
                 "phpstan/phpstan": "0.12.40",
-=======
-                "phpstan/phpstan": "0.12.38",
->>>>>>> f9c2ed62
                 "phpstan/phpstan-strict-rules": "^0.12.4"
             },
             "type": "library",
@@ -446,7 +408,6 @@
                 "LGPL-3.0"
             ],
             "description": "Ad-hoc autoloading components used by PocketMine-MP",
-<<<<<<< HEAD
             "time": "2020-08-27T11:43:41+00:00"
         },
         {
@@ -516,9 +477,6 @@
             ],
             "description": "Utilities to handle nasty PHP E_* errors in a usable way",
             "time": "2020-05-10T11:45:02+00:00"
-=======
-            "time": "2020-08-22T11:48:51+00:00"
->>>>>>> f9c2ed62
         },
         {
             "name": "pocketmine/log",
@@ -559,11 +517,7 @@
         },
         {
             "name": "pocketmine/log-pthreads",
-<<<<<<< HEAD
             "version": "dev-master",
-=======
-            "version": "0.1.1",
->>>>>>> f9c2ed62
             "source": {
                 "type": "git",
                 "url": "https://github.com/pmmp/LogPthreads.git",
@@ -603,7 +557,6 @@
         },
         {
             "name": "pocketmine/math",
-<<<<<<< HEAD
             "version": "dev-master",
             "source": {
                 "type": "git",
@@ -614,18 +567,6 @@
                 "type": "zip",
                 "url": "https://api.github.com/repos/pmmp/Math/zipball/d88b421571edf3b4a26ffb4c0b2df7cc3f7145ac",
                 "reference": "d88b421571edf3b4a26ffb4c0b2df7cc3f7145ac",
-=======
-            "version": "0.2.5",
-            "source": {
-                "type": "git",
-                "url": "https://github.com/pmmp/Math.git",
-                "reference": "8c46cfa95351fb0b2b30739a381310941934b55f"
-            },
-            "dist": {
-                "type": "zip",
-                "url": "https://api.github.com/repos/pmmp/Math/zipball/8c46cfa95351fb0b2b30739a381310941934b55f",
-                "reference": "8c46cfa95351fb0b2b30739a381310941934b55f",
->>>>>>> f9c2ed62
                 "shasum": ""
             },
             "require": {
@@ -633,10 +574,7 @@
                 "php-64bit": "*"
             },
             "require-dev": {
-<<<<<<< HEAD
                 "irstea/phpunit-shim": "^7.5",
-=======
->>>>>>> f9c2ed62
                 "phpstan/extension-installer": "^1.0",
                 "phpstan/phpstan": "0.12.40",
                 "phpstan/phpstan-strict-rules": "^0.12.4"
@@ -652,7 +590,6 @@
                 "LGPL-3.0"
             ],
             "description": "PHP library containing math related code used in PocketMine-MP",
-<<<<<<< HEAD
             "time": "2020-08-28T20:57:04+00:00"
         },
         {
@@ -667,22 +604,6 @@
                 "type": "zip",
                 "url": "https://api.github.com/repos/pmmp/NBT/zipball/7f715bd87e42a9b44cf5a8022e66a4a05280602d",
                 "reference": "7f715bd87e42a9b44cf5a8022e66a4a05280602d",
-=======
-            "time": "2020-08-27T11:45:40+00:00"
-        },
-        {
-            "name": "pocketmine/nbt",
-            "version": "0.2.15",
-            "source": {
-                "type": "git",
-                "url": "https://github.com/pmmp/NBT.git",
-                "reference": "f8a81d37d24eb79fb77d985a52549d68955bc6a1"
-            },
-            "dist": {
-                "type": "zip",
-                "url": "https://api.github.com/repos/pmmp/NBT/zipball/f8a81d37d24eb79fb77d985a52549d68955bc6a1",
-                "reference": "f8a81d37d24eb79fb77d985a52549d68955bc6a1",
->>>>>>> f9c2ed62
                 "shasum": ""
             },
             "require": {
@@ -707,7 +628,6 @@
                 "LGPL-3.0"
             ],
             "description": "PHP library for working with Named Binary Tags",
-<<<<<<< HEAD
             "time": "2020-08-28T21:02:57+00:00"
         },
         {
@@ -722,22 +642,6 @@
                 "type": "zip",
                 "url": "https://api.github.com/repos/pmmp/RakLib/zipball/a40cf8a90c3081166b555826bc1def8a7a5c5cb9",
                 "reference": "a40cf8a90c3081166b555826bc1def8a7a5c5cb9",
-=======
-            "time": "2020-08-28T15:11:32+00:00"
-        },
-        {
-            "name": "pocketmine/raklib",
-            "version": "0.12.9",
-            "source": {
-                "type": "git",
-                "url": "https://github.com/pmmp/RakLib.git",
-                "reference": "5f2a02009f486ca4d90892814570fa13ebdc078d"
-            },
-            "dist": {
-                "type": "zip",
-                "url": "https://api.github.com/repos/pmmp/RakLib/zipball/5f2a02009f486ca4d90892814570fa13ebdc078d",
-                "reference": "5f2a02009f486ca4d90892814570fa13ebdc078d",
->>>>>>> f9c2ed62
                 "shasum": ""
             },
             "require": {
@@ -763,11 +667,7 @@
                 "GPL-3.0"
             ],
             "description": "A RakNet server implementation written in PHP",
-<<<<<<< HEAD
             "time": "2020-08-28T22:11:37+00:00"
-=======
-            "time": "2020-08-28T15:22:57+00:00"
->>>>>>> f9c2ed62
         },
         {
             "name": "pocketmine/snooze",
@@ -1120,20 +1020,6 @@
             "keywords": [
                 "constructor",
                 "instantiate"
-            ],
-            "funding": [
-                {
-                    "url": "https://www.doctrine-project.org/sponsorship.html",
-                    "type": "custom"
-                },
-                {
-                    "url": "https://www.patreon.com/phpdoctrine",
-                    "type": "patreon"
-                },
-                {
-                    "url": "https://tidelift.com/funding/github/packagist/doctrine%2Finstantiator",
-                    "type": "tidelift"
-                }
             ],
             "time": "2020-05-29T17:27:14+00:00"
         },
