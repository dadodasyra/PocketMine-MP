--- conflicted
+++ resolved
@@ -4,11 +4,7 @@
         "Read more about it at https://getcomposer.org/doc/01-basic-usage.md#installing-dependencies",
         "This file is @generated automatically"
     ],
-<<<<<<< HEAD
-    "content-hash": "f652fc7867f7fd3d183df26e44658cd0",
-=======
-    "content-hash": "0a402cad3151b4efa4f5da8034293b6d",
->>>>>>> 6da467b1
+    "content-hash": "3e2cf54647dd0587771b2539e42392d6",
     "packages": [
         {
             "name": "adhocore/json-comment",
