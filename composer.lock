--- conflicted
+++ resolved
@@ -4,11 +4,7 @@
         "Read more about it at https://getcomposer.org/doc/01-basic-usage.md#installing-dependencies",
         "This file is @generated automatically"
     ],
-<<<<<<< HEAD
-    "content-hash": "b686b4b92fc44feb5f5ba22a5388afd2",
-=======
-    "content-hash": "4edd0dabe529d2c8668d1f3ee40033a6",
->>>>>>> 155e516f
+    "content-hash": "1ec8a08d7688ec903c9b67945feab26e",
     "packages": [
         {
             "name": "adhocore/json-comment",
