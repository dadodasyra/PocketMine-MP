--- conflicted
+++ resolved
@@ -4,11 +4,7 @@
         "Read more about it at https://getcomposer.org/doc/01-basic-usage.md#installing-dependencies",
         "This file is @generated automatically"
     ],
-<<<<<<< HEAD
-    "content-hash": "6723715c08c1582240f1c219df330f96",
-=======
-    "content-hash": "33a1d10231e0bce92d724bb738b14359",
->>>>>>> d702113f
+    "content-hash": "7b0434a812ea018e8e5491fcd4e81441",
     "packages": [
         {
             "name": "adhocore/json-comment",
@@ -253,29 +249,16 @@
         },
         {
             "name": "pocketmine/bedrock-data",
-<<<<<<< HEAD
             "version": "dev-experimental/upgrade-tables",
             "source": {
                 "type": "git",
                 "url": "https://github.com/pmmp/BedrockData.git",
-                "reference": "747359be18b433659556c5adb527e47b0b150fdd"
-            },
-            "dist": {
-                "type": "zip",
-                "url": "https://api.github.com/repos/pmmp/BedrockData/zipball/747359be18b433659556c5adb527e47b0b150fdd",
-                "reference": "747359be18b433659556c5adb527e47b0b150fdd",
-=======
-            "version": "1.6.0+bedrock-1.18.10",
-            "source": {
-                "type": "git",
-                "url": "https://github.com/pmmp/BedrockData.git",
-                "reference": "e98c511584a7bd58a95986374d2df4b04c6a2ba0"
-            },
-            "dist": {
-                "type": "zip",
-                "url": "https://api.github.com/repos/pmmp/BedrockData/zipball/e98c511584a7bd58a95986374d2df4b04c6a2ba0",
-                "reference": "e98c511584a7bd58a95986374d2df4b04c6a2ba0",
->>>>>>> d702113f
+                "reference": "42298c194b0ae5282f6745256e379c01334f82e6"
+            },
+            "dist": {
+                "type": "zip",
+                "url": "https://api.github.com/repos/pmmp/BedrockData/zipball/42298c194b0ae5282f6745256e379c01334f82e6",
+                "reference": "42298c194b0ae5282f6745256e379c01334f82e6",
                 "shasum": ""
             },
             "type": "library",
@@ -286,15 +269,9 @@
             "description": "Blobs of data generated from Minecraft: Bedrock Edition, used by PocketMine-MP",
             "support": {
                 "issues": "https://github.com/pmmp/BedrockData/issues",
-<<<<<<< HEAD
                 "source": "https://github.com/pmmp/BedrockData/tree/experimental/upgrade-tables"
             },
-            "time": "2022-02-05T16:34:56+00:00"
-=======
-                "source": "https://github.com/pmmp/BedrockData/tree/bedrock-1.18.10"
-            },
-            "time": "2022-02-08T19:13:47+00:00"
->>>>>>> d702113f
+            "time": "2022-02-08T22:24:32+00:00"
         },
         {
             "name": "pocketmine/bedrock-protocol",
