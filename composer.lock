{
    "_readme": [
        "This file locks the dependencies of your project to a known state",
        "Read more about it at https://getcomposer.org/doc/01-basic-usage.md#installing-dependencies",
        "This file is @generated automatically"
    ],
<<<<<<< HEAD
    "content-hash": "3f467dca67940d465ceafbe5774d6977",
=======
    "content-hash": "83afdaf7b072e11090279f87f57bebb5",
>>>>>>> 794142fe
    "packages": [
        {
            "name": "adhocore/json-comment",
            "version": "1.1.2",
            "source": {
                "type": "git",
                "url": "https://github.com/adhocore/php-json-comment.git",
                "reference": "fc2f76979f0a44a5f5bc2a2b600d0762fe0e78e7"
            },
            "dist": {
                "type": "zip",
                "url": "https://api.github.com/repos/adhocore/php-json-comment/zipball/fc2f76979f0a44a5f5bc2a2b600d0762fe0e78e7",
                "reference": "fc2f76979f0a44a5f5bc2a2b600d0762fe0e78e7",
                "shasum": ""
            },
            "require": {
                "ext-ctype": "*",
                "php": ">=7.0"
            },
            "require-dev": {
                "phpunit/phpunit": "^6.5 || ^7.5 || ^8.5"
            },
            "type": "library",
            "autoload": {
                "psr-4": {
                    "Ahc\\Json\\": "src/"
                }
            },
            "notification-url": "https://packagist.org/downloads/",
            "license": [
                "MIT"
            ],
            "authors": [
                {
                    "name": "Jitendra Adhikari",
                    "email": "jiten.adhikary@gmail.com"
                }
            ],
            "description": "Lightweight JSON comment stripper library for PHP",
            "keywords": [
                "comment",
                "json",
                "strip-comment"
            ],
            "support": {
                "issues": "https://github.com/adhocore/php-json-comment/issues",
                "source": "https://github.com/adhocore/php-json-comment/tree/1.1.2"
            },
            "funding": [
                {
                    "url": "https://paypal.me/ji10",
                    "type": "custom"
                }
            ],
            "time": "2021-04-09T03:06:06+00:00"
        },
        {
            "name": "brick/math",
            "version": "0.9.3",
            "source": {
                "type": "git",
                "url": "https://github.com/brick/math.git",
                "reference": "ca57d18f028f84f777b2168cd1911b0dee2343ae"
            },
            "dist": {
                "type": "zip",
                "url": "https://api.github.com/repos/brick/math/zipball/ca57d18f028f84f777b2168cd1911b0dee2343ae",
                "reference": "ca57d18f028f84f777b2168cd1911b0dee2343ae",
                "shasum": ""
            },
            "require": {
                "ext-json": "*",
                "php": "^7.1 || ^8.0"
            },
            "require-dev": {
                "php-coveralls/php-coveralls": "^2.2",
                "phpunit/phpunit": "^7.5.15 || ^8.5 || ^9.0",
                "vimeo/psalm": "4.9.2"
            },
            "type": "library",
            "autoload": {
                "psr-4": {
                    "Brick\\Math\\": "src/"
                }
            },
            "notification-url": "https://packagist.org/downloads/",
            "license": [
                "MIT"
            ],
            "description": "Arbitrary-precision arithmetic library",
            "keywords": [
                "Arbitrary-precision",
                "BigInteger",
                "BigRational",
                "arithmetic",
                "bigdecimal",
                "bignum",
                "brick",
                "math"
            ],
            "support": {
                "issues": "https://github.com/brick/math/issues",
                "source": "https://github.com/brick/math/tree/0.9.3"
            },
            "funding": [
                {
                    "url": "https://github.com/BenMorel",
                    "type": "github"
                },
                {
                    "url": "https://tidelift.com/funding/github/packagist/brick/math",
                    "type": "tidelift"
                }
            ],
            "time": "2021-08-15T20:50:18+00:00"
        },
        {
            "name": "fgrosse/phpasn1",
            "version": "v2.3.0",
            "source": {
                "type": "git",
                "url": "https://github.com/fgrosse/PHPASN1.git",
                "reference": "20299033c35f4300eb656e7e8e88cf52d1d6694e"
            },
            "dist": {
                "type": "zip",
                "url": "https://api.github.com/repos/fgrosse/PHPASN1/zipball/20299033c35f4300eb656e7e8e88cf52d1d6694e",
                "reference": "20299033c35f4300eb656e7e8e88cf52d1d6694e",
                "shasum": ""
            },
            "require": {
                "php": ">=7.0.0"
            },
            "require-dev": {
                "phpunit/phpunit": "~6.3",
                "satooshi/php-coveralls": "~2.0"
            },
            "suggest": {
                "ext-bcmath": "BCmath is the fallback extension for big integer calculations",
                "ext-curl": "For loading OID information from the web if they have not bee defined statically",
                "ext-gmp": "GMP is the preferred extension for big integer calculations",
                "phpseclib/bcmath_compat": "BCmath polyfill for servers where neither GMP nor BCmath is available"
            },
            "type": "library",
            "extra": {
                "branch-alias": {
                    "dev-master": "2.0.x-dev"
                }
            },
            "autoload": {
                "psr-4": {
                    "FG\\": "lib/"
                }
            },
            "notification-url": "https://packagist.org/downloads/",
            "license": [
                "MIT"
            ],
            "authors": [
                {
                    "name": "Friedrich Große",
                    "email": "friedrich.grosse@gmail.com",
                    "homepage": "https://github.com/FGrosse",
                    "role": "Author"
                },
                {
                    "name": "All contributors",
                    "homepage": "https://github.com/FGrosse/PHPASN1/contributors"
                }
            ],
            "description": "A PHP Framework that allows you to encode and decode arbitrary ASN.1 structures using the ITU-T X.690 Encoding Rules.",
            "homepage": "https://github.com/FGrosse/PHPASN1",
            "keywords": [
                "DER",
                "asn.1",
                "asn1",
                "ber",
                "binary",
                "decoding",
                "encoding",
                "x.509",
                "x.690",
                "x509",
                "x690"
            ],
            "support": {
                "issues": "https://github.com/fgrosse/PHPASN1/issues",
                "source": "https://github.com/fgrosse/PHPASN1/tree/v2.3.0"
            },
            "time": "2021-04-24T19:01:55+00:00"
        },
        {
            "name": "netresearch/jsonmapper",
            "version": "v4.0.0",
            "source": {
                "type": "git",
                "url": "https://github.com/cweiske/jsonmapper.git",
                "reference": "8bbc021a8edb2e4a7ea2f8ad4fa9ec9dce2fcb8d"
            },
            "dist": {
                "type": "zip",
                "url": "https://api.github.com/repos/cweiske/jsonmapper/zipball/8bbc021a8edb2e4a7ea2f8ad4fa9ec9dce2fcb8d",
                "reference": "8bbc021a8edb2e4a7ea2f8ad4fa9ec9dce2fcb8d",
                "shasum": ""
            },
            "require": {
                "ext-json": "*",
                "ext-pcre": "*",
                "ext-reflection": "*",
                "ext-spl": "*",
                "php": ">=7.1"
            },
            "require-dev": {
                "phpunit/phpunit": "~7.5 || ~8.0 || ~9.0",
                "squizlabs/php_codesniffer": "~3.5"
            },
            "type": "library",
            "autoload": {
                "psr-0": {
                    "JsonMapper": "src/"
                }
            },
            "notification-url": "https://packagist.org/downloads/",
            "license": [
                "OSL-3.0"
            ],
            "authors": [
                {
                    "name": "Christian Weiske",
                    "email": "cweiske@cweiske.de",
                    "homepage": "http://github.com/cweiske/jsonmapper/",
                    "role": "Developer"
                }
            ],
            "description": "Map nested JSON structures onto PHP classes",
            "support": {
                "email": "cweiske@cweiske.de",
                "issues": "https://github.com/cweiske/jsonmapper/issues",
                "source": "https://github.com/cweiske/jsonmapper/tree/v4.0.0"
            },
            "time": "2020-12-01T19:48:11+00:00"
        },
        {
            "name": "pocketmine/bedrock-protocol",
            "version": "dev-master",
            "source": {
                "type": "git",
                "url": "https://github.com/pmmp/BedrockProtocol.git",
                "reference": "146498c279b3dc645ab6b8cdf45f7b96d8a33f8b"
            },
            "dist": {
                "type": "zip",
                "url": "https://api.github.com/repos/pmmp/BedrockProtocol/zipball/146498c279b3dc645ab6b8cdf45f7b96d8a33f8b",
                "reference": "146498c279b3dc645ab6b8cdf45f7b96d8a33f8b",
                "shasum": ""
            },
            "require": {
                "ext-json": "*",
                "netresearch/jsonmapper": "^4.0",
                "php": "^8.0",
                "pocketmine/binaryutils": "^0.2.0",
                "pocketmine/color": "^0.2.0",
                "pocketmine/math": "^0.3.0 || ^0.4.0",
                "pocketmine/nbt": "^0.3.0",
                "ramsey/uuid": "^4.1"
            },
            "require-dev": {
                "phpstan/phpstan": "0.12.99",
                "phpstan/phpstan-phpunit": "^0.12.21",
                "phpstan/phpstan-strict-rules": "^0.12.10",
                "phpunit/phpunit": "^9.5"
            },
            "default-branch": true,
            "type": "library",
            "autoload": {
                "psr-4": {
                    "pocketmine\\network\\mcpe\\protocol\\": "src/"
                }
            },
            "notification-url": "https://packagist.org/downloads/",
            "license": [
                "LGPL-3.0"
            ],
            "description": "An implementation of the Minecraft: Bedrock Edition protocol in PHP",
            "support": {
                "issues": "https://github.com/pmmp/BedrockProtocol/issues",
                "source": "https://github.com/pmmp/BedrockProtocol/tree/master"
            },
            "time": "2021-11-01T15:46:55+00:00"
        },
        {
            "name": "pocketmine/binaryutils",
            "version": "0.2.2",
            "source": {
                "type": "git",
                "url": "https://github.com/pmmp/BinaryUtils.git",
                "reference": "f883e1cf9099ed6a757a10a2f75b3333eeb2cdf9"
            },
            "dist": {
                "type": "zip",
                "url": "https://api.github.com/repos/pmmp/BinaryUtils/zipball/f883e1cf9099ed6a757a10a2f75b3333eeb2cdf9",
                "reference": "f883e1cf9099ed6a757a10a2f75b3333eeb2cdf9",
                "shasum": ""
            },
            "require": {
                "php": "^7.4 || ^8.0",
                "php-64bit": "*"
            },
            "require-dev": {
                "phpstan/extension-installer": "^1.0",
                "phpstan/phpstan": "0.12.99",
                "phpstan/phpstan-strict-rules": "^0.12.4"
            },
            "type": "library",
            "autoload": {
                "psr-4": {
                    "pocketmine\\utils\\": "src/"
                }
            },
            "notification-url": "https://packagist.org/downloads/",
            "license": [
                "LGPL-3.0"
            ],
            "description": "Classes and methods for conveniently handling binary data",
            "support": {
                "issues": "https://github.com/pmmp/BinaryUtils/issues",
                "source": "https://github.com/pmmp/BinaryUtils/tree/0.2.2"
            },
            "time": "2021-10-22T19:54:16+00:00"
        },
        {
            "name": "pocketmine/callback-validator",
            "version": "1.0.3",
            "source": {
                "type": "git",
                "url": "https://github.com/pmmp/CallbackValidator.git",
                "reference": "64787469766bcaa7e5885242e85c23c25e8c55a2"
            },
            "dist": {
                "type": "zip",
                "url": "https://api.github.com/repos/pmmp/CallbackValidator/zipball/64787469766bcaa7e5885242e85c23c25e8c55a2",
                "reference": "64787469766bcaa7e5885242e85c23c25e8c55a2",
                "shasum": ""
            },
            "require": {
                "ext-reflection": "*",
                "php": "^7.1 || ^8.0"
            },
            "replace": {
                "daverandom/callback-validator": "*"
            },
            "require-dev": {
                "phpstan/extension-installer": "^1.0",
                "phpstan/phpstan": "0.12.59",
                "phpstan/phpstan-strict-rules": "^0.12.4",
                "phpunit/phpunit": "^7.5 || ^8.5 || ^9.0"
            },
            "type": "library",
            "autoload": {
                "psr-4": {
                    "DaveRandom\\CallbackValidator\\": "src/"
                }
            },
            "notification-url": "https://packagist.org/downloads/",
            "license": [
                "MIT"
            ],
            "authors": [
                {
                    "name": "Chris Wright",
                    "email": "cw@daverandom.com"
                }
            ],
            "description": "Fork of daverandom/callback-validator - Tools for validating callback signatures",
            "support": {
                "issues": "https://github.com/pmmp/CallbackValidator/issues",
                "source": "https://github.com/pmmp/CallbackValidator/tree/1.0.3"
            },
            "time": "2020-12-11T01:45:37+00:00"
        },
        {
            "name": "pocketmine/classloader",
            "version": "dev-master",
            "source": {
                "type": "git",
                "url": "https://github.com/pmmp/ClassLoader.git",
                "reference": "80226e0917be79ac3230606113e25134a31e6a85"
            },
            "dist": {
                "type": "zip",
                "url": "https://api.github.com/repos/pmmp/ClassLoader/zipball/80226e0917be79ac3230606113e25134a31e6a85",
                "reference": "80226e0917be79ac3230606113e25134a31e6a85",
                "shasum": ""
            },
            "require": {
                "ext-pthreads": "~3.2.0",
                "ext-reflection": "*",
                "php": "^7.2 || ^8.0"
            },
            "conflict": {
                "pocketmine/spl": "<0.4"
            },
            "require-dev": {
                "phpstan/extension-installer": "^1.0",
                "phpstan/phpstan": "0.12.80",
                "phpstan/phpstan-strict-rules": "^0.12.4",
                "phpunit/phpunit": "^8.5 || ^9.5"
            },
            "type": "library",
            "autoload": {
                "classmap": [
                    "./src"
                ]
            },
            "notification-url": "https://packagist.org/downloads/",
            "license": [
                "LGPL-3.0"
            ],
            "description": "Ad-hoc autoloading components used by PocketMine-MP",
            "support": {
                "issues": "https://github.com/pmmp/ClassLoader/issues",
                "source": "https://github.com/pmmp/ClassLoader/tree/master"
            },
            "time": "2021-05-29T23:09:32+00:00"
        },
        {
            "name": "pocketmine/color",
            "version": "0.2.0",
            "source": {
                "type": "git",
                "url": "https://github.com/pmmp/Color.git",
                "reference": "09be6ea6d76f2e33d6813c39d29c22c46c17e1d2"
            },
            "dist": {
                "type": "zip",
                "url": "https://api.github.com/repos/pmmp/Color/zipball/09be6ea6d76f2e33d6813c39d29c22c46c17e1d2",
                "reference": "09be6ea6d76f2e33d6813c39d29c22c46c17e1d2",
                "shasum": ""
            },
            "require": {
                "php": "^7.2 || ^8.0"
            },
            "require-dev": {
                "phpstan/phpstan": "0.12.59",
                "phpstan/phpstan-strict-rules": "^0.12.2"
            },
            "type": "library",
            "autoload": {
                "psr-4": {
                    "pocketmine\\color\\": "src/"
                }
            },
            "notification-url": "https://packagist.org/downloads/",
            "license": [
                "LGPL-3.0"
            ],
            "description": "Color handling library used by PocketMine-MP and related projects",
            "support": {
                "issues": "https://github.com/pmmp/Color/issues",
                "source": "https://github.com/pmmp/Color/tree/0.2.0"
            },
            "time": "2020-12-11T01:24:32+00:00"
        },
        {
            "name": "pocketmine/errorhandler",
            "version": "0.3.0",
            "source": {
                "type": "git",
                "url": "https://github.com/pmmp/ErrorHandler.git",
                "reference": "ec742b209e8056bbe855069c4eff94c9734ea19b"
            },
            "dist": {
                "type": "zip",
                "url": "https://api.github.com/repos/pmmp/ErrorHandler/zipball/ec742b209e8056bbe855069c4eff94c9734ea19b",
                "reference": "ec742b209e8056bbe855069c4eff94c9734ea19b",
                "shasum": ""
            },
            "require": {
                "php": "^7.2 || ^8.0"
            },
            "require-dev": {
                "phpstan/phpstan": "0.12.75",
                "phpstan/phpstan-strict-rules": "^0.12.2"
            },
            "type": "library",
            "autoload": {
                "psr-4": {
                    "pocketmine\\errorhandler\\": "src/"
                }
            },
            "notification-url": "https://packagist.org/downloads/",
            "license": [
                "LGPL-3.0"
            ],
            "description": "Utilities to handle nasty PHP E_* errors in a usable way",
            "support": {
                "issues": "https://github.com/pmmp/ErrorHandler/issues",
                "source": "https://github.com/pmmp/ErrorHandler/tree/0.3.0"
            },
            "time": "2021-02-12T18:56:22+00:00"
        },
        {
            "name": "pocketmine/log",
            "version": "0.3.0",
            "source": {
                "type": "git",
                "url": "https://github.com/pmmp/Log.git",
                "reference": "03ab1316da0b1978a7a1c8dd73e1c2a973cb62ec"
            },
            "dist": {
                "type": "zip",
                "url": "https://api.github.com/repos/pmmp/Log/zipball/03ab1316da0b1978a7a1c8dd73e1c2a973cb62ec",
                "reference": "03ab1316da0b1978a7a1c8dd73e1c2a973cb62ec",
                "shasum": ""
            },
            "require": {
                "php": "^7.4 || ^8.0"
            },
            "conflict": {
                "pocketmine/spl": "<0.4"
            },
            "require-dev": {
                "phpstan/phpstan": "0.12.80",
                "phpstan/phpstan-strict-rules": "^0.12.2"
            },
            "type": "library",
            "autoload": {
                "classmap": [
                    "./src"
                ]
            },
            "notification-url": "https://packagist.org/downloads/",
            "license": [
                "LGPL-3.0"
            ],
            "description": "Logging components used by PocketMine-MP and related projects",
            "support": {
                "issues": "https://github.com/pmmp/Log/issues",
                "source": "https://github.com/pmmp/Log/tree/0.3.0"
            },
            "time": "2021-05-18T21:00:49+00:00"
        },
        {
            "name": "pocketmine/log-pthreads",
            "version": "0.2.0",
            "source": {
                "type": "git",
                "url": "https://github.com/pmmp/LogPthreads.git",
                "reference": "6be3445c48c62eba3922f987f000bb20c81d161f"
            },
            "dist": {
                "type": "zip",
                "url": "https://api.github.com/repos/pmmp/LogPthreads/zipball/6be3445c48c62eba3922f987f000bb20c81d161f",
                "reference": "6be3445c48c62eba3922f987f000bb20c81d161f",
                "shasum": ""
            },
            "require": {
                "ext-pthreads": "~3.2.0",
                "php": "^7.4 || ^8.0",
                "pocketmine/log": "^0.2.0 || ^0.3.0"
            },
            "conflict": {
                "pocketmine/spl": "<0.4"
            },
            "require-dev": {
                "phpstan/extension-installer": "^1.0",
                "phpstan/phpstan": "0.12.88",
                "phpstan/phpstan-strict-rules": "^0.12.4"
            },
            "type": "library",
            "autoload": {
                "classmap": [
                    "./src"
                ]
            },
            "notification-url": "https://packagist.org/downloads/",
            "license": [
                "LGPL-3.0"
            ],
            "description": "Logging components specialized for pthreads used by PocketMine-MP and related projects",
            "support": {
                "issues": "https://github.com/pmmp/LogPthreads/issues",
                "source": "https://github.com/pmmp/LogPthreads/tree/0.2.0"
            },
            "time": "2021-05-18T22:15:28+00:00"
        },
        {
            "name": "pocketmine/math",
            "version": "0.4.0",
            "source": {
                "type": "git",
                "url": "https://github.com/pmmp/Math.git",
                "reference": "6d64e2555bd2e95ed024574f75d1cefc135c89fc"
            },
            "dist": {
                "type": "zip",
                "url": "https://api.github.com/repos/pmmp/Math/zipball/6d64e2555bd2e95ed024574f75d1cefc135c89fc",
                "reference": "6d64e2555bd2e95ed024574f75d1cefc135c89fc",
                "shasum": ""
            },
            "require": {
                "php": "^8.0",
                "php-64bit": "*"
            },
            "require-dev": {
                "irstea/phpunit-shim": "^8.5 || ^9.5",
                "phpstan/extension-installer": "^1.0",
                "phpstan/phpstan": "0.12.99",
                "phpstan/phpstan-strict-rules": "^0.12.4"
            },
            "type": "library",
            "autoload": {
                "psr-4": {
                    "pocketmine\\math\\": "src/"
                }
            },
            "notification-url": "https://packagist.org/downloads/",
            "license": [
                "LGPL-3.0"
            ],
            "description": "PHP library containing math related code used in PocketMine-MP",
            "support": {
                "issues": "https://github.com/pmmp/Math/issues",
                "source": "https://github.com/pmmp/Math/tree/0.4.0"
            },
            "time": "2021-10-29T20:33:10+00:00"
        },
        {
            "name": "pocketmine/nbt",
            "version": "0.3.0",
            "source": {
                "type": "git",
                "url": "https://github.com/pmmp/NBT.git",
                "reference": "98c4a04b55a915e18f83d3b0c9beb24a71abcd31"
            },
            "dist": {
                "type": "zip",
                "url": "https://api.github.com/repos/pmmp/NBT/zipball/98c4a04b55a915e18f83d3b0c9beb24a71abcd31",
                "reference": "98c4a04b55a915e18f83d3b0c9beb24a71abcd31",
                "shasum": ""
            },
            "require": {
                "php": "^7.4 || ^8.0",
                "php-64bit": "*",
                "pocketmine/binaryutils": "^0.2.0"
            },
            "require-dev": {
                "irstea/phpunit-shim": "^9.5",
                "phpstan/extension-installer": "^1.0",
                "phpstan/phpstan": "0.12.85",
                "phpstan/phpstan-strict-rules": "^0.12.4"
            },
            "type": "library",
            "autoload": {
                "psr-4": {
                    "pocketmine\\nbt\\": "src/"
                }
            },
            "notification-url": "https://packagist.org/downloads/",
            "license": [
                "LGPL-3.0"
            ],
            "description": "PHP library for working with Named Binary Tags",
            "support": {
                "issues": "https://github.com/pmmp/NBT/issues",
                "source": "https://github.com/pmmp/NBT/tree/0.3.0"
            },
            "time": "2021-05-18T15:46:33+00:00"
        },
        {
            "name": "pocketmine/raklib",
            "version": "0.14.2",
            "source": {
                "type": "git",
                "url": "https://github.com/pmmp/RakLib.git",
                "reference": "e3a861187470e1facc6625040128f447ebbcbaec"
            },
            "dist": {
                "type": "zip",
                "url": "https://api.github.com/repos/pmmp/RakLib/zipball/e3a861187470e1facc6625040128f447ebbcbaec",
                "reference": "e3a861187470e1facc6625040128f447ebbcbaec",
                "shasum": ""
            },
            "require": {
                "ext-sockets": "*",
                "php": "^8.0",
                "php-64bit": "*",
                "php-ipv6": "*",
                "pocketmine/binaryutils": "^0.2.0",
                "pocketmine/log": "^0.3.0 || ^0.4.0"
            },
            "require-dev": {
                "phpstan/phpstan": "0.12.99",
                "phpstan/phpstan-strict-rules": "^0.12.2"
            },
            "type": "library",
            "autoload": {
                "psr-4": {
                    "raklib\\": "src/"
                }
            },
            "notification-url": "https://packagist.org/downloads/",
            "license": [
                "GPL-3.0"
            ],
            "description": "A RakNet server implementation written in PHP",
            "support": {
                "issues": "https://github.com/pmmp/RakLib/issues",
                "source": "https://github.com/pmmp/RakLib/tree/0.14.2"
            },
            "time": "2021-10-04T20:39:11+00:00"
        },
        {
            "name": "pocketmine/raklib-ipc",
            "version": "0.1.1",
            "source": {
                "type": "git",
                "url": "https://github.com/pmmp/RakLibIpc.git",
                "reference": "922a6444b0c6c7daaa5aa5a832107e1ec4738aed"
            },
            "dist": {
                "type": "zip",
                "url": "https://api.github.com/repos/pmmp/RakLibIpc/zipball/922a6444b0c6c7daaa5aa5a832107e1ec4738aed",
                "reference": "922a6444b0c6c7daaa5aa5a832107e1ec4738aed",
                "shasum": ""
            },
            "require": {
                "php": "^7.4 || ^8.0",
                "php-64bit": "*",
                "pocketmine/binaryutils": "^0.2.0",
                "pocketmine/raklib": "^0.13.1 || ^0.14.0"
            },
            "require-dev": {
                "phpstan/phpstan": "0.12.81",
                "phpstan/phpstan-strict-rules": "^0.12.2"
            },
            "type": "library",
            "autoload": {
                "psr-4": {
                    "raklib\\server\\ipc\\": "src/"
                }
            },
            "notification-url": "https://packagist.org/downloads/",
            "license": [
                "GPL-3.0"
            ],
            "description": "Channel-based protocols for inter-thread/inter-process communication with RakLib",
            "support": {
                "issues": "https://github.com/pmmp/RakLibIpc/issues",
                "source": "https://github.com/pmmp/RakLibIpc/tree/0.1.1"
            },
            "time": "2021-09-22T17:01:12+00:00"
        },
        {
            "name": "pocketmine/snooze",
            "version": "0.3.0",
            "source": {
                "type": "git",
                "url": "https://github.com/pmmp/Snooze.git",
                "reference": "fe5b1dbf0d6267da882d1f67924772bd93db833d"
            },
            "dist": {
                "type": "zip",
                "url": "https://api.github.com/repos/pmmp/Snooze/zipball/fe5b1dbf0d6267da882d1f67924772bd93db833d",
                "reference": "fe5b1dbf0d6267da882d1f67924772bd93db833d",
                "shasum": ""
            },
            "require": {
                "ext-pthreads": ">=3.1.7dev",
                "php-64bit": "^7.3 || ^8.0"
            },
            "require-dev": {
                "phpstan/extension-installer": "^1.0",
                "phpstan/phpstan": "0.12.88",
                "phpstan/phpstan-strict-rules": "^0.12.4"
            },
            "type": "library",
            "autoload": {
                "psr-4": {
                    "pocketmine\\snooze\\": "src/"
                }
            },
            "notification-url": "https://packagist.org/downloads/",
            "license": [
                "LGPL-3.0"
            ],
            "description": "Thread notification management library for code using the pthreads extension",
            "support": {
                "issues": "https://github.com/pmmp/Snooze/issues",
                "source": "https://github.com/pmmp/Snooze/tree/0.3.0"
            },
            "time": "2021-06-13T13:57:47+00:00"
        },
        {
            "name": "pocketmine/spl",
            "version": "dev-master",
            "source": {
                "type": "git",
                "url": "https://github.com/pmmp/SPL.git",
                "reference": "b7a8904f912c1f6d38ad867ff1120614ccb80171"
            },
            "dist": {
                "type": "zip",
                "url": "https://api.github.com/repos/pmmp/SPL/zipball/b7a8904f912c1f6d38ad867ff1120614ccb80171",
                "reference": "b7a8904f912c1f6d38ad867ff1120614ccb80171",
                "shasum": ""
            },
            "require": {
                "php": "^7.2 || ^8.0"
            },
            "require-dev": {
                "phpstan/phpstan": "^0.12.8"
            },
            "type": "library",
            "autoload": {
                "classmap": [
                    "./src"
                ]
            },
            "notification-url": "https://packagist.org/downloads/",
            "license": [
                "LGPL-3.0"
            ],
            "description": "Standard library files required by PocketMine-MP and related projects",
            "support": {
                "issues": "https://github.com/pmmp/SPL/issues",
                "source": "https://github.com/pmmp/SPL/tree/master"
            },
            "time": "2021-01-15T15:19:34+00:00"
        },
        {
            "name": "ramsey/collection",
            "version": "1.2.2",
            "source": {
                "type": "git",
                "url": "https://github.com/ramsey/collection.git",
                "reference": "cccc74ee5e328031b15640b51056ee8d3bb66c0a"
            },
            "dist": {
                "type": "zip",
                "url": "https://api.github.com/repos/ramsey/collection/zipball/cccc74ee5e328031b15640b51056ee8d3bb66c0a",
                "reference": "cccc74ee5e328031b15640b51056ee8d3bb66c0a",
                "shasum": ""
            },
            "require": {
                "php": "^7.3 || ^8",
                "symfony/polyfill-php81": "^1.23"
            },
            "require-dev": {
                "captainhook/captainhook": "^5.3",
                "dealerdirect/phpcodesniffer-composer-installer": "^0.7.0",
                "ergebnis/composer-normalize": "^2.6",
                "fakerphp/faker": "^1.5",
                "hamcrest/hamcrest-php": "^2",
                "jangregor/phpstan-prophecy": "^0.8",
                "mockery/mockery": "^1.3",
                "phpspec/prophecy-phpunit": "^2.0",
                "phpstan/extension-installer": "^1",
                "phpstan/phpstan": "^0.12.32",
                "phpstan/phpstan-mockery": "^0.12.5",
                "phpstan/phpstan-phpunit": "^0.12.11",
                "phpunit/phpunit": "^8.5 || ^9",
                "psy/psysh": "^0.10.4",
                "slevomat/coding-standard": "^6.3",
                "squizlabs/php_codesniffer": "^3.5",
                "vimeo/psalm": "^4.4"
            },
            "type": "library",
            "autoload": {
                "psr-4": {
                    "Ramsey\\Collection\\": "src/"
                }
            },
            "notification-url": "https://packagist.org/downloads/",
            "license": [
                "MIT"
            ],
            "authors": [
                {
                    "name": "Ben Ramsey",
                    "email": "ben@benramsey.com",
                    "homepage": "https://benramsey.com"
                }
            ],
            "description": "A PHP library for representing and manipulating collections.",
            "keywords": [
                "array",
                "collection",
                "hash",
                "map",
                "queue",
                "set"
            ],
            "support": {
                "issues": "https://github.com/ramsey/collection/issues",
                "source": "https://github.com/ramsey/collection/tree/1.2.2"
            },
            "funding": [
                {
                    "url": "https://github.com/ramsey",
                    "type": "github"
                },
                {
                    "url": "https://tidelift.com/funding/github/packagist/ramsey/collection",
                    "type": "tidelift"
                }
            ],
            "time": "2021-10-10T03:01:02+00:00"
        },
        {
            "name": "ramsey/uuid",
            "version": "4.2.3",
            "source": {
                "type": "git",
                "url": "https://github.com/ramsey/uuid.git",
                "reference": "fc9bb7fb5388691fd7373cd44dcb4d63bbcf24df"
            },
            "dist": {
                "type": "zip",
                "url": "https://api.github.com/repos/ramsey/uuid/zipball/fc9bb7fb5388691fd7373cd44dcb4d63bbcf24df",
                "reference": "fc9bb7fb5388691fd7373cd44dcb4d63bbcf24df",
                "shasum": ""
            },
            "require": {
                "brick/math": "^0.8 || ^0.9",
                "ext-json": "*",
                "php": "^7.2 || ^8.0",
                "ramsey/collection": "^1.0",
                "symfony/polyfill-ctype": "^1.8",
                "symfony/polyfill-php80": "^1.14"
            },
            "replace": {
                "rhumsaa/uuid": "self.version"
            },
            "require-dev": {
                "captainhook/captainhook": "^5.10",
                "captainhook/plugin-composer": "^5.3",
                "dealerdirect/phpcodesniffer-composer-installer": "^0.7.0",
                "doctrine/annotations": "^1.8",
                "ergebnis/composer-normalize": "^2.15",
                "mockery/mockery": "^1.3",
                "moontoast/math": "^1.1",
                "paragonie/random-lib": "^2",
                "php-mock/php-mock": "^2.2",
                "php-mock/php-mock-mockery": "^1.3",
                "php-parallel-lint/php-parallel-lint": "^1.1",
                "phpbench/phpbench": "^1.0",
                "phpstan/extension-installer": "^1.0",
                "phpstan/phpstan": "^0.12",
                "phpstan/phpstan-mockery": "^0.12",
                "phpstan/phpstan-phpunit": "^0.12",
                "phpunit/phpunit": "^8.5 || ^9",
                "slevomat/coding-standard": "^7.0",
                "squizlabs/php_codesniffer": "^3.5",
                "vimeo/psalm": "^4.9"
            },
            "suggest": {
                "ext-bcmath": "Enables faster math with arbitrary-precision integers using BCMath.",
                "ext-ctype": "Enables faster processing of character classification using ctype functions.",
                "ext-gmp": "Enables faster math with arbitrary-precision integers using GMP.",
                "ext-uuid": "Enables the use of PeclUuidTimeGenerator and PeclUuidRandomGenerator.",
                "paragonie/random-lib": "Provides RandomLib for use with the RandomLibAdapter",
                "ramsey/uuid-doctrine": "Allows the use of Ramsey\\Uuid\\Uuid as Doctrine field type."
            },
            "type": "library",
            "extra": {
                "branch-alias": {
                    "dev-main": "4.x-dev"
                },
                "captainhook": {
                    "force-install": true
                }
            },
            "autoload": {
                "psr-4": {
                    "Ramsey\\Uuid\\": "src/"
                },
                "files": [
                    "src/functions.php"
                ]
            },
            "notification-url": "https://packagist.org/downloads/",
            "license": [
                "MIT"
            ],
            "description": "A PHP library for generating and working with universally unique identifiers (UUIDs).",
            "keywords": [
                "guid",
                "identifier",
                "uuid"
            ],
            "support": {
                "issues": "https://github.com/ramsey/uuid/issues",
                "source": "https://github.com/ramsey/uuid/tree/4.2.3"
            },
            "funding": [
                {
                    "url": "https://github.com/ramsey",
                    "type": "github"
                },
                {
                    "url": "https://tidelift.com/funding/github/packagist/ramsey/uuid",
                    "type": "tidelift"
                }
            ],
            "time": "2021-09-25T23:10:38+00:00"
        },
        {
            "name": "symfony/polyfill-ctype",
            "version": "v1.23.0",
            "source": {
                "type": "git",
                "url": "https://github.com/symfony/polyfill-ctype.git",
                "reference": "46cd95797e9df938fdd2b03693b5fca5e64b01ce"
            },
            "dist": {
                "type": "zip",
                "url": "https://api.github.com/repos/symfony/polyfill-ctype/zipball/46cd95797e9df938fdd2b03693b5fca5e64b01ce",
                "reference": "46cd95797e9df938fdd2b03693b5fca5e64b01ce",
                "shasum": ""
            },
            "require": {
                "php": ">=7.1"
            },
            "suggest": {
                "ext-ctype": "For best performance"
            },
            "type": "library",
            "extra": {
                "branch-alias": {
                    "dev-main": "1.23-dev"
                },
                "thanks": {
                    "name": "symfony/polyfill",
                    "url": "https://github.com/symfony/polyfill"
                }
            },
            "autoload": {
                "psr-4": {
                    "Symfony\\Polyfill\\Ctype\\": ""
                },
                "files": [
                    "bootstrap.php"
                ]
            },
            "notification-url": "https://packagist.org/downloads/",
            "license": [
                "MIT"
            ],
            "authors": [
                {
                    "name": "Gert de Pagter",
                    "email": "BackEndTea@gmail.com"
                },
                {
                    "name": "Symfony Community",
                    "homepage": "https://symfony.com/contributors"
                }
            ],
            "description": "Symfony polyfill for ctype functions",
            "homepage": "https://symfony.com",
            "keywords": [
                "compatibility",
                "ctype",
                "polyfill",
                "portable"
            ],
            "support": {
                "source": "https://github.com/symfony/polyfill-ctype/tree/v1.23.0"
            },
            "funding": [
                {
                    "url": "https://symfony.com/sponsor",
                    "type": "custom"
                },
                {
                    "url": "https://github.com/fabpot",
                    "type": "github"
                },
                {
                    "url": "https://tidelift.com/funding/github/packagist/symfony/symfony",
                    "type": "tidelift"
                }
            ],
            "time": "2021-02-19T12:13:01+00:00"
        },
        {
            "name": "symfony/polyfill-php80",
            "version": "v1.23.1",
            "source": {
                "type": "git",
                "url": "https://github.com/symfony/polyfill-php80.git",
                "reference": "1100343ed1a92e3a38f9ae122fc0eb21602547be"
            },
            "dist": {
                "type": "zip",
                "url": "https://api.github.com/repos/symfony/polyfill-php80/zipball/1100343ed1a92e3a38f9ae122fc0eb21602547be",
                "reference": "1100343ed1a92e3a38f9ae122fc0eb21602547be",
                "shasum": ""
            },
            "require": {
                "php": ">=7.1"
            },
            "type": "library",
            "extra": {
                "branch-alias": {
                    "dev-main": "1.23-dev"
                },
                "thanks": {
                    "name": "symfony/polyfill",
                    "url": "https://github.com/symfony/polyfill"
                }
            },
            "autoload": {
                "psr-4": {
                    "Symfony\\Polyfill\\Php80\\": ""
                },
                "files": [
                    "bootstrap.php"
                ],
                "classmap": [
                    "Resources/stubs"
                ]
            },
            "notification-url": "https://packagist.org/downloads/",
            "license": [
                "MIT"
            ],
            "authors": [
                {
                    "name": "Ion Bazan",
                    "email": "ion.bazan@gmail.com"
                },
                {
                    "name": "Nicolas Grekas",
                    "email": "p@tchwork.com"
                },
                {
                    "name": "Symfony Community",
                    "homepage": "https://symfony.com/contributors"
                }
            ],
            "description": "Symfony polyfill backporting some PHP 8.0+ features to lower PHP versions",
            "homepage": "https://symfony.com",
            "keywords": [
                "compatibility",
                "polyfill",
                "portable",
                "shim"
            ],
            "support": {
                "source": "https://github.com/symfony/polyfill-php80/tree/v1.23.1"
            },
            "funding": [
                {
                    "url": "https://symfony.com/sponsor",
                    "type": "custom"
                },
                {
                    "url": "https://github.com/fabpot",
                    "type": "github"
                },
                {
                    "url": "https://tidelift.com/funding/github/packagist/symfony/symfony",
                    "type": "tidelift"
                }
            ],
            "time": "2021-07-28T13:41:28+00:00"
        },
        {
            "name": "symfony/polyfill-php81",
            "version": "v1.23.0",
            "source": {
                "type": "git",
                "url": "https://github.com/symfony/polyfill-php81.git",
                "reference": "e66119f3de95efc359483f810c4c3e6436279436"
            },
            "dist": {
                "type": "zip",
                "url": "https://api.github.com/repos/symfony/polyfill-php81/zipball/e66119f3de95efc359483f810c4c3e6436279436",
                "reference": "e66119f3de95efc359483f810c4c3e6436279436",
                "shasum": ""
            },
            "require": {
                "php": ">=7.1"
            },
            "type": "library",
            "extra": {
                "branch-alias": {
                    "dev-main": "1.23-dev"
                },
                "thanks": {
                    "name": "symfony/polyfill",
                    "url": "https://github.com/symfony/polyfill"
                }
            },
            "autoload": {
                "psr-4": {
                    "Symfony\\Polyfill\\Php81\\": ""
                },
                "files": [
                    "bootstrap.php"
                ],
                "classmap": [
                    "Resources/stubs"
                ]
            },
            "notification-url": "https://packagist.org/downloads/",
            "license": [
                "MIT"
            ],
            "authors": [
                {
                    "name": "Nicolas Grekas",
                    "email": "p@tchwork.com"
                },
                {
                    "name": "Symfony Community",
                    "homepage": "https://symfony.com/contributors"
                }
            ],
            "description": "Symfony polyfill backporting some PHP 8.1+ features to lower PHP versions",
            "homepage": "https://symfony.com",
            "keywords": [
                "compatibility",
                "polyfill",
                "portable",
                "shim"
            ],
            "support": {
                "source": "https://github.com/symfony/polyfill-php81/tree/v1.23.0"
            },
            "funding": [
                {
                    "url": "https://symfony.com/sponsor",
                    "type": "custom"
                },
                {
                    "url": "https://github.com/fabpot",
                    "type": "github"
                },
                {
                    "url": "https://tidelift.com/funding/github/packagist/symfony/symfony",
                    "type": "tidelift"
                }
            ],
            "time": "2021-05-21T13:25:03+00:00"
        },
        {
            "name": "webmozart/assert",
            "version": "1.10.0",
            "source": {
                "type": "git",
                "url": "https://github.com/webmozarts/assert.git",
                "reference": "6964c76c7804814a842473e0c8fd15bab0f18e25"
            },
            "dist": {
                "type": "zip",
                "url": "https://api.github.com/repos/webmozarts/assert/zipball/6964c76c7804814a842473e0c8fd15bab0f18e25",
                "reference": "6964c76c7804814a842473e0c8fd15bab0f18e25",
                "shasum": ""
            },
            "require": {
                "php": "^7.2 || ^8.0",
                "symfony/polyfill-ctype": "^1.8"
            },
            "conflict": {
                "phpstan/phpstan": "<0.12.20",
                "vimeo/psalm": "<4.6.1 || 4.6.2"
            },
            "require-dev": {
                "phpunit/phpunit": "^8.5.13"
            },
            "type": "library",
            "extra": {
                "branch-alias": {
                    "dev-master": "1.10-dev"
                }
            },
            "autoload": {
                "psr-4": {
                    "Webmozart\\Assert\\": "src/"
                }
            },
            "notification-url": "https://packagist.org/downloads/",
            "license": [
                "MIT"
            ],
            "authors": [
                {
                    "name": "Bernhard Schussek",
                    "email": "bschussek@gmail.com"
                }
            ],
            "description": "Assertions to validate method input/output with nice error messages.",
            "keywords": [
                "assert",
                "check",
                "validate"
            ],
            "support": {
                "issues": "https://github.com/webmozarts/assert/issues",
                "source": "https://github.com/webmozarts/assert/tree/1.10.0"
            },
            "time": "2021-03-09T10:59:23+00:00"
        },
        {
            "name": "webmozart/path-util",
            "version": "2.3.0",
            "source": {
                "type": "git",
                "url": "https://github.com/webmozart/path-util.git",
                "reference": "d939f7edc24c9a1bb9c0dee5cb05d8e859490725"
            },
            "dist": {
                "type": "zip",
                "url": "https://api.github.com/repos/webmozart/path-util/zipball/d939f7edc24c9a1bb9c0dee5cb05d8e859490725",
                "reference": "d939f7edc24c9a1bb9c0dee5cb05d8e859490725",
                "shasum": ""
            },
            "require": {
                "php": ">=5.3.3",
                "webmozart/assert": "~1.0"
            },
            "require-dev": {
                "phpunit/phpunit": "^4.6",
                "sebastian/version": "^1.0.1"
            },
            "type": "library",
            "extra": {
                "branch-alias": {
                    "dev-master": "2.3-dev"
                }
            },
            "autoload": {
                "psr-4": {
                    "Webmozart\\PathUtil\\": "src/"
                }
            },
            "notification-url": "https://packagist.org/downloads/",
            "license": [
                "MIT"
            ],
            "authors": [
                {
                    "name": "Bernhard Schussek",
                    "email": "bschussek@gmail.com"
                }
            ],
            "description": "A robust cross-platform utility for normalizing, comparing and modifying file paths.",
            "support": {
                "issues": "https://github.com/webmozart/path-util/issues",
                "source": "https://github.com/webmozart/path-util/tree/2.3.0"
            },
            "time": "2015-12-17T08:42:14+00:00"
        }
    ],
    "packages-dev": [
        {
            "name": "doctrine/instantiator",
            "version": "1.4.0",
            "source": {
                "type": "git",
                "url": "https://github.com/doctrine/instantiator.git",
                "reference": "d56bf6102915de5702778fe20f2de3b2fe570b5b"
            },
            "dist": {
                "type": "zip",
                "url": "https://api.github.com/repos/doctrine/instantiator/zipball/d56bf6102915de5702778fe20f2de3b2fe570b5b",
                "reference": "d56bf6102915de5702778fe20f2de3b2fe570b5b",
                "shasum": ""
            },
            "require": {
                "php": "^7.1 || ^8.0"
            },
            "require-dev": {
                "doctrine/coding-standard": "^8.0",
                "ext-pdo": "*",
                "ext-phar": "*",
                "phpbench/phpbench": "^0.13 || 1.0.0-alpha2",
                "phpstan/phpstan": "^0.12",
                "phpstan/phpstan-phpunit": "^0.12",
                "phpunit/phpunit": "^7.0 || ^8.0 || ^9.0"
            },
            "type": "library",
            "autoload": {
                "psr-4": {
                    "Doctrine\\Instantiator\\": "src/Doctrine/Instantiator/"
                }
            },
            "notification-url": "https://packagist.org/downloads/",
            "license": [
                "MIT"
            ],
            "authors": [
                {
                    "name": "Marco Pivetta",
                    "email": "ocramius@gmail.com",
                    "homepage": "https://ocramius.github.io/"
                }
            ],
            "description": "A small, lightweight utility to instantiate objects in PHP without invoking their constructors",
            "homepage": "https://www.doctrine-project.org/projects/instantiator.html",
            "keywords": [
                "constructor",
                "instantiate"
            ],
            "support": {
                "issues": "https://github.com/doctrine/instantiator/issues",
                "source": "https://github.com/doctrine/instantiator/tree/1.4.0"
            },
            "funding": [
                {
                    "url": "https://www.doctrine-project.org/sponsorship.html",
                    "type": "custom"
                },
                {
                    "url": "https://www.patreon.com/phpdoctrine",
                    "type": "patreon"
                },
                {
                    "url": "https://tidelift.com/funding/github/packagist/doctrine%2Finstantiator",
                    "type": "tidelift"
                }
            ],
            "time": "2020-11-10T18:47:58+00:00"
        },
        {
            "name": "myclabs/deep-copy",
            "version": "1.10.2",
            "source": {
                "type": "git",
                "url": "https://github.com/myclabs/DeepCopy.git",
                "reference": "776f831124e9c62e1a2c601ecc52e776d8bb7220"
            },
            "dist": {
                "type": "zip",
                "url": "https://api.github.com/repos/myclabs/DeepCopy/zipball/776f831124e9c62e1a2c601ecc52e776d8bb7220",
                "reference": "776f831124e9c62e1a2c601ecc52e776d8bb7220",
                "shasum": ""
            },
            "require": {
                "php": "^7.1 || ^8.0"
            },
            "replace": {
                "myclabs/deep-copy": "self.version"
            },
            "require-dev": {
                "doctrine/collections": "^1.0",
                "doctrine/common": "^2.6",
                "phpunit/phpunit": "^7.1"
            },
            "type": "library",
            "autoload": {
                "psr-4": {
                    "DeepCopy\\": "src/DeepCopy/"
                },
                "files": [
                    "src/DeepCopy/deep_copy.php"
                ]
            },
            "notification-url": "https://packagist.org/downloads/",
            "license": [
                "MIT"
            ],
            "description": "Create deep copies (clones) of your objects",
            "keywords": [
                "clone",
                "copy",
                "duplicate",
                "object",
                "object graph"
            ],
            "support": {
                "issues": "https://github.com/myclabs/DeepCopy/issues",
                "source": "https://github.com/myclabs/DeepCopy/tree/1.10.2"
            },
            "funding": [
                {
                    "url": "https://tidelift.com/funding/github/packagist/myclabs/deep-copy",
                    "type": "tidelift"
                }
            ],
            "time": "2020-11-13T09:40:50+00:00"
        },
        {
            "name": "nikic/php-parser",
            "version": "v4.13.0",
            "source": {
                "type": "git",
                "url": "https://github.com/nikic/PHP-Parser.git",
                "reference": "50953a2691a922aa1769461637869a0a2faa3f53"
            },
            "dist": {
                "type": "zip",
                "url": "https://api.github.com/repos/nikic/PHP-Parser/zipball/50953a2691a922aa1769461637869a0a2faa3f53",
                "reference": "50953a2691a922aa1769461637869a0a2faa3f53",
                "shasum": ""
            },
            "require": {
                "ext-tokenizer": "*",
                "php": ">=7.0"
            },
            "require-dev": {
                "ircmaxell/php-yacc": "^0.0.7",
                "phpunit/phpunit": "^6.5 || ^7.0 || ^8.0 || ^9.0"
            },
            "bin": [
                "bin/php-parse"
            ],
            "type": "library",
            "extra": {
                "branch-alias": {
                    "dev-master": "4.9-dev"
                }
            },
            "autoload": {
                "psr-4": {
                    "PhpParser\\": "lib/PhpParser"
                }
            },
            "notification-url": "https://packagist.org/downloads/",
            "license": [
                "BSD-3-Clause"
            ],
            "authors": [
                {
                    "name": "Nikita Popov"
                }
            ],
            "description": "A PHP parser written in PHP",
            "keywords": [
                "parser",
                "php"
            ],
            "support": {
                "issues": "https://github.com/nikic/PHP-Parser/issues",
                "source": "https://github.com/nikic/PHP-Parser/tree/v4.13.0"
            },
            "time": "2021-09-20T12:20:58+00:00"
        },
        {
            "name": "phar-io/manifest",
            "version": "2.0.3",
            "source": {
                "type": "git",
                "url": "https://github.com/phar-io/manifest.git",
                "reference": "97803eca37d319dfa7826cc2437fc020857acb53"
            },
            "dist": {
                "type": "zip",
                "url": "https://api.github.com/repos/phar-io/manifest/zipball/97803eca37d319dfa7826cc2437fc020857acb53",
                "reference": "97803eca37d319dfa7826cc2437fc020857acb53",
                "shasum": ""
            },
            "require": {
                "ext-dom": "*",
                "ext-phar": "*",
                "ext-xmlwriter": "*",
                "phar-io/version": "^3.0.1",
                "php": "^7.2 || ^8.0"
            },
            "type": "library",
            "extra": {
                "branch-alias": {
                    "dev-master": "2.0.x-dev"
                }
            },
            "autoload": {
                "classmap": [
                    "src/"
                ]
            },
            "notification-url": "https://packagist.org/downloads/",
            "license": [
                "BSD-3-Clause"
            ],
            "authors": [
                {
                    "name": "Arne Blankerts",
                    "email": "arne@blankerts.de",
                    "role": "Developer"
                },
                {
                    "name": "Sebastian Heuer",
                    "email": "sebastian@phpeople.de",
                    "role": "Developer"
                },
                {
                    "name": "Sebastian Bergmann",
                    "email": "sebastian@phpunit.de",
                    "role": "Developer"
                }
            ],
            "description": "Component for reading phar.io manifest information from a PHP Archive (PHAR)",
            "support": {
                "issues": "https://github.com/phar-io/manifest/issues",
                "source": "https://github.com/phar-io/manifest/tree/2.0.3"
            },
            "time": "2021-07-20T11:28:43+00:00"
        },
        {
            "name": "phar-io/version",
            "version": "3.1.0",
            "source": {
                "type": "git",
                "url": "https://github.com/phar-io/version.git",
                "reference": "bae7c545bef187884426f042434e561ab1ddb182"
            },
            "dist": {
                "type": "zip",
                "url": "https://api.github.com/repos/phar-io/version/zipball/bae7c545bef187884426f042434e561ab1ddb182",
                "reference": "bae7c545bef187884426f042434e561ab1ddb182",
                "shasum": ""
            },
            "require": {
                "php": "^7.2 || ^8.0"
            },
            "type": "library",
            "autoload": {
                "classmap": [
                    "src/"
                ]
            },
            "notification-url": "https://packagist.org/downloads/",
            "license": [
                "BSD-3-Clause"
            ],
            "authors": [
                {
                    "name": "Arne Blankerts",
                    "email": "arne@blankerts.de",
                    "role": "Developer"
                },
                {
                    "name": "Sebastian Heuer",
                    "email": "sebastian@phpeople.de",
                    "role": "Developer"
                },
                {
                    "name": "Sebastian Bergmann",
                    "email": "sebastian@phpunit.de",
                    "role": "Developer"
                }
            ],
            "description": "Library for handling version information and constraints",
            "support": {
                "issues": "https://github.com/phar-io/version/issues",
                "source": "https://github.com/phar-io/version/tree/3.1.0"
            },
            "time": "2021-02-23T14:00:09+00:00"
        },
        {
            "name": "phpdocumentor/reflection-common",
            "version": "2.2.0",
            "source": {
                "type": "git",
                "url": "https://github.com/phpDocumentor/ReflectionCommon.git",
                "reference": "1d01c49d4ed62f25aa84a747ad35d5a16924662b"
            },
            "dist": {
                "type": "zip",
                "url": "https://api.github.com/repos/phpDocumentor/ReflectionCommon/zipball/1d01c49d4ed62f25aa84a747ad35d5a16924662b",
                "reference": "1d01c49d4ed62f25aa84a747ad35d5a16924662b",
                "shasum": ""
            },
            "require": {
                "php": "^7.2 || ^8.0"
            },
            "type": "library",
            "extra": {
                "branch-alias": {
                    "dev-2.x": "2.x-dev"
                }
            },
            "autoload": {
                "psr-4": {
                    "phpDocumentor\\Reflection\\": "src/"
                }
            },
            "notification-url": "https://packagist.org/downloads/",
            "license": [
                "MIT"
            ],
            "authors": [
                {
                    "name": "Jaap van Otterdijk",
                    "email": "opensource@ijaap.nl"
                }
            ],
            "description": "Common reflection classes used by phpdocumentor to reflect the code structure",
            "homepage": "http://www.phpdoc.org",
            "keywords": [
                "FQSEN",
                "phpDocumentor",
                "phpdoc",
                "reflection",
                "static analysis"
            ],
            "support": {
                "issues": "https://github.com/phpDocumentor/ReflectionCommon/issues",
                "source": "https://github.com/phpDocumentor/ReflectionCommon/tree/2.x"
            },
            "time": "2020-06-27T09:03:43+00:00"
        },
        {
            "name": "phpdocumentor/reflection-docblock",
            "version": "5.3.0",
            "source": {
                "type": "git",
                "url": "https://github.com/phpDocumentor/ReflectionDocBlock.git",
                "reference": "622548b623e81ca6d78b721c5e029f4ce664f170"
            },
            "dist": {
                "type": "zip",
                "url": "https://api.github.com/repos/phpDocumentor/ReflectionDocBlock/zipball/622548b623e81ca6d78b721c5e029f4ce664f170",
                "reference": "622548b623e81ca6d78b721c5e029f4ce664f170",
                "shasum": ""
            },
            "require": {
                "ext-filter": "*",
                "php": "^7.2 || ^8.0",
                "phpdocumentor/reflection-common": "^2.2",
                "phpdocumentor/type-resolver": "^1.3",
                "webmozart/assert": "^1.9.1"
            },
            "require-dev": {
                "mockery/mockery": "~1.3.2",
                "psalm/phar": "^4.8"
            },
            "type": "library",
            "extra": {
                "branch-alias": {
                    "dev-master": "5.x-dev"
                }
            },
            "autoload": {
                "psr-4": {
                    "phpDocumentor\\Reflection\\": "src"
                }
            },
            "notification-url": "https://packagist.org/downloads/",
            "license": [
                "MIT"
            ],
            "authors": [
                {
                    "name": "Mike van Riel",
                    "email": "me@mikevanriel.com"
                },
                {
                    "name": "Jaap van Otterdijk",
                    "email": "account@ijaap.nl"
                }
            ],
            "description": "With this component, a library can provide support for annotations via DocBlocks or otherwise retrieve information that is embedded in a DocBlock.",
            "support": {
                "issues": "https://github.com/phpDocumentor/ReflectionDocBlock/issues",
                "source": "https://github.com/phpDocumentor/ReflectionDocBlock/tree/5.3.0"
            },
            "time": "2021-10-19T17:43:47+00:00"
        },
        {
            "name": "phpdocumentor/type-resolver",
            "version": "1.5.1",
            "source": {
                "type": "git",
                "url": "https://github.com/phpDocumentor/TypeResolver.git",
                "reference": "a12f7e301eb7258bb68acd89d4aefa05c2906cae"
            },
            "dist": {
                "type": "zip",
                "url": "https://api.github.com/repos/phpDocumentor/TypeResolver/zipball/a12f7e301eb7258bb68acd89d4aefa05c2906cae",
                "reference": "a12f7e301eb7258bb68acd89d4aefa05c2906cae",
                "shasum": ""
            },
            "require": {
                "php": "^7.2 || ^8.0",
                "phpdocumentor/reflection-common": "^2.0"
            },
            "require-dev": {
                "ext-tokenizer": "*",
                "psalm/phar": "^4.8"
            },
            "type": "library",
            "extra": {
                "branch-alias": {
                    "dev-1.x": "1.x-dev"
                }
            },
            "autoload": {
                "psr-4": {
                    "phpDocumentor\\Reflection\\": "src"
                }
            },
            "notification-url": "https://packagist.org/downloads/",
            "license": [
                "MIT"
            ],
            "authors": [
                {
                    "name": "Mike van Riel",
                    "email": "me@mikevanriel.com"
                }
            ],
            "description": "A PSR-5 based resolver of Class names, Types and Structural Element Names",
            "support": {
                "issues": "https://github.com/phpDocumentor/TypeResolver/issues",
                "source": "https://github.com/phpDocumentor/TypeResolver/tree/1.5.1"
            },
            "time": "2021-10-02T14:08:47+00:00"
        },
        {
            "name": "phpspec/prophecy",
            "version": "1.14.0",
            "source": {
                "type": "git",
                "url": "https://github.com/phpspec/prophecy.git",
                "reference": "d86dfc2e2a3cd366cee475e52c6bb3bbc371aa0e"
            },
            "dist": {
                "type": "zip",
                "url": "https://api.github.com/repos/phpspec/prophecy/zipball/d86dfc2e2a3cd366cee475e52c6bb3bbc371aa0e",
                "reference": "d86dfc2e2a3cd366cee475e52c6bb3bbc371aa0e",
                "shasum": ""
            },
            "require": {
                "doctrine/instantiator": "^1.2",
                "php": "^7.2 || ~8.0, <8.2",
                "phpdocumentor/reflection-docblock": "^5.2",
                "sebastian/comparator": "^3.0 || ^4.0",
                "sebastian/recursion-context": "^3.0 || ^4.0"
            },
            "require-dev": {
                "phpspec/phpspec": "^6.0 || ^7.0",
                "phpunit/phpunit": "^8.0 || ^9.0"
            },
            "type": "library",
            "extra": {
                "branch-alias": {
                    "dev-master": "1.x-dev"
                }
            },
            "autoload": {
                "psr-4": {
                    "Prophecy\\": "src/Prophecy"
                }
            },
            "notification-url": "https://packagist.org/downloads/",
            "license": [
                "MIT"
            ],
            "authors": [
                {
                    "name": "Konstantin Kudryashov",
                    "email": "ever.zet@gmail.com",
                    "homepage": "http://everzet.com"
                },
                {
                    "name": "Marcello Duarte",
                    "email": "marcello.duarte@gmail.com"
                }
            ],
            "description": "Highly opinionated mocking framework for PHP 5.3+",
            "homepage": "https://github.com/phpspec/prophecy",
            "keywords": [
                "Double",
                "Dummy",
                "fake",
                "mock",
                "spy",
                "stub"
            ],
            "support": {
                "issues": "https://github.com/phpspec/prophecy/issues",
                "source": "https://github.com/phpspec/prophecy/tree/1.14.0"
            },
            "time": "2021-09-10T09:02:12+00:00"
        },
        {
            "name": "phpstan/phpstan",
            "version": "1.0.0",
            "source": {
                "type": "git",
                "url": "https://github.com/phpstan/phpstan.git",
                "reference": "0d13a99513182e521271d46bde8f28caa4f84d97"
            },
            "dist": {
                "type": "zip",
                "url": "https://api.github.com/repos/phpstan/phpstan/zipball/0d13a99513182e521271d46bde8f28caa4f84d97",
                "reference": "0d13a99513182e521271d46bde8f28caa4f84d97",
                "shasum": ""
            },
            "require": {
                "php": "^7.1|^8.0"
            },
            "conflict": {
                "phpstan/phpstan-shim": "*"
            },
            "bin": [
                "phpstan",
                "phpstan.phar"
            ],
            "type": "library",
            "extra": {
                "branch-alias": {
                    "dev-master": "1.0-dev"
                }
            },
            "autoload": {
                "files": [
                    "bootstrap.php"
                ]
            },
            "notification-url": "https://packagist.org/downloads/",
            "license": [
                "MIT"
            ],
            "description": "PHPStan - PHP Static Analysis Tool",
            "support": {
                "issues": "https://github.com/phpstan/phpstan/issues",
                "source": "https://github.com/phpstan/phpstan/tree/1.0.0"
            },
            "funding": [
                {
                    "url": "https://github.com/ondrejmirtes",
                    "type": "github"
                },
                {
                    "url": "https://github.com/phpstan",
                    "type": "github"
                },
                {
                    "url": "https://www.patreon.com/phpstan",
                    "type": "patreon"
                },
                {
                    "url": "https://tidelift.com/funding/github/packagist/phpstan/phpstan",
                    "type": "tidelift"
                }
            ],
            "time": "2021-11-01T06:38:20+00:00"
        },
        {
            "name": "phpstan/phpstan-phpunit",
            "version": "1.0.0",
            "source": {
                "type": "git",
                "url": "https://github.com/phpstan/phpstan-phpunit.git",
                "reference": "9eb88c9f689003a8a2a5ae9e010338ee94dc39b3"
            },
            "dist": {
                "type": "zip",
                "url": "https://api.github.com/repos/phpstan/phpstan-phpunit/zipball/9eb88c9f689003a8a2a5ae9e010338ee94dc39b3",
                "reference": "9eb88c9f689003a8a2a5ae9e010338ee94dc39b3",
                "shasum": ""
            },
            "require": {
                "php": "^7.1 || ^8.0",
                "phpstan/phpstan": "^1.0"
            },
            "conflict": {
                "phpunit/phpunit": "<7.0"
            },
            "require-dev": {
                "nikic/php-parser": "^4.13.0",
                "php-parallel-lint/php-parallel-lint": "^1.2",
                "phpstan/phpstan-strict-rules": "^1.0",
                "phpunit/phpunit": "^9.5"
            },
            "type": "phpstan-extension",
            "extra": {
                "branch-alias": {
                    "dev-master": "1.0-dev"
                },
                "phpstan": {
                    "includes": [
                        "extension.neon",
                        "rules.neon"
                    ]
                }
            },
            "autoload": {
                "psr-4": {
                    "PHPStan\\": "src/"
                }
            },
            "notification-url": "https://packagist.org/downloads/",
            "license": [
                "MIT"
            ],
            "description": "PHPUnit extensions and rules for PHPStan",
            "support": {
                "issues": "https://github.com/phpstan/phpstan-phpunit/issues",
                "source": "https://github.com/phpstan/phpstan-phpunit/tree/1.0.0"
            },
            "time": "2021-10-14T08:03:54+00:00"
        },
        {
            "name": "phpstan/phpstan-strict-rules",
            "version": "1.0.0",
            "source": {
                "type": "git",
                "url": "https://github.com/phpstan/phpstan-strict-rules.git",
                "reference": "7f50eb112f37fda2ef956813d3f1e9b1e69d7940"
            },
            "dist": {
                "type": "zip",
                "url": "https://api.github.com/repos/phpstan/phpstan-strict-rules/zipball/7f50eb112f37fda2ef956813d3f1e9b1e69d7940",
                "reference": "7f50eb112f37fda2ef956813d3f1e9b1e69d7940",
                "shasum": ""
            },
            "require": {
                "php": "^7.1 || ^8.0",
                "phpstan/phpstan": "^1.0"
            },
            "require-dev": {
                "nikic/php-parser": "^4.13.0",
                "php-parallel-lint/php-parallel-lint": "^1.2",
                "phpstan/phpstan-phpunit": "^1.0",
                "phpunit/phpunit": "^9.5"
            },
            "type": "phpstan-extension",
            "extra": {
                "branch-alias": {
                    "dev-master": "1.0-dev"
                },
                "phpstan": {
                    "includes": [
                        "rules.neon"
                    ]
                }
            },
            "autoload": {
                "psr-4": {
                    "PHPStan\\": "src/"
                }
            },
            "notification-url": "https://packagist.org/downloads/",
            "license": [
                "MIT"
            ],
            "description": "Extra strict and opinionated rules for PHPStan",
            "support": {
                "issues": "https://github.com/phpstan/phpstan-strict-rules/issues",
                "source": "https://github.com/phpstan/phpstan-strict-rules/tree/1.0.0"
            },
            "time": "2021-10-11T06:57:58+00:00"
        },
        {
            "name": "phpunit/php-code-coverage",
            "version": "9.2.8",
            "source": {
                "type": "git",
                "url": "https://github.com/sebastianbergmann/php-code-coverage.git",
                "reference": "cf04e88a2e3c56fc1a65488afd493325b4c1bc3e"
            },
            "dist": {
                "type": "zip",
                "url": "https://api.github.com/repos/sebastianbergmann/php-code-coverage/zipball/cf04e88a2e3c56fc1a65488afd493325b4c1bc3e",
                "reference": "cf04e88a2e3c56fc1a65488afd493325b4c1bc3e",
                "shasum": ""
            },
            "require": {
                "ext-dom": "*",
                "ext-libxml": "*",
                "ext-xmlwriter": "*",
                "nikic/php-parser": "^4.13.0",
                "php": ">=7.3",
                "phpunit/php-file-iterator": "^3.0.3",
                "phpunit/php-text-template": "^2.0.2",
                "sebastian/code-unit-reverse-lookup": "^2.0.2",
                "sebastian/complexity": "^2.0",
                "sebastian/environment": "^5.1.2",
                "sebastian/lines-of-code": "^1.0.3",
                "sebastian/version": "^3.0.1",
                "theseer/tokenizer": "^1.2.0"
            },
            "require-dev": {
                "phpunit/phpunit": "^9.3"
            },
            "suggest": {
                "ext-pcov": "*",
                "ext-xdebug": "*"
            },
            "type": "library",
            "extra": {
                "branch-alias": {
                    "dev-master": "9.2-dev"
                }
            },
            "autoload": {
                "classmap": [
                    "src/"
                ]
            },
            "notification-url": "https://packagist.org/downloads/",
            "license": [
                "BSD-3-Clause"
            ],
            "authors": [
                {
                    "name": "Sebastian Bergmann",
                    "email": "sebastian@phpunit.de",
                    "role": "lead"
                }
            ],
            "description": "Library that provides collection, processing, and rendering functionality for PHP code coverage information.",
            "homepage": "https://github.com/sebastianbergmann/php-code-coverage",
            "keywords": [
                "coverage",
                "testing",
                "xunit"
            ],
            "support": {
                "issues": "https://github.com/sebastianbergmann/php-code-coverage/issues",
                "source": "https://github.com/sebastianbergmann/php-code-coverage/tree/9.2.8"
            },
            "funding": [
                {
                    "url": "https://github.com/sebastianbergmann",
                    "type": "github"
                }
            ],
            "time": "2021-10-30T08:01:38+00:00"
        },
        {
            "name": "phpunit/php-file-iterator",
            "version": "3.0.5",
            "source": {
                "type": "git",
                "url": "https://github.com/sebastianbergmann/php-file-iterator.git",
                "reference": "aa4be8575f26070b100fccb67faabb28f21f66f8"
            },
            "dist": {
                "type": "zip",
                "url": "https://api.github.com/repos/sebastianbergmann/php-file-iterator/zipball/aa4be8575f26070b100fccb67faabb28f21f66f8",
                "reference": "aa4be8575f26070b100fccb67faabb28f21f66f8",
                "shasum": ""
            },
            "require": {
                "php": ">=7.3"
            },
            "require-dev": {
                "phpunit/phpunit": "^9.3"
            },
            "type": "library",
            "extra": {
                "branch-alias": {
                    "dev-master": "3.0-dev"
                }
            },
            "autoload": {
                "classmap": [
                    "src/"
                ]
            },
            "notification-url": "https://packagist.org/downloads/",
            "license": [
                "BSD-3-Clause"
            ],
            "authors": [
                {
                    "name": "Sebastian Bergmann",
                    "email": "sebastian@phpunit.de",
                    "role": "lead"
                }
            ],
            "description": "FilterIterator implementation that filters files based on a list of suffixes.",
            "homepage": "https://github.com/sebastianbergmann/php-file-iterator/",
            "keywords": [
                "filesystem",
                "iterator"
            ],
            "support": {
                "issues": "https://github.com/sebastianbergmann/php-file-iterator/issues",
                "source": "https://github.com/sebastianbergmann/php-file-iterator/tree/3.0.5"
            },
            "funding": [
                {
                    "url": "https://github.com/sebastianbergmann",
                    "type": "github"
                }
            ],
            "time": "2020-09-28T05:57:25+00:00"
        },
        {
            "name": "phpunit/php-invoker",
            "version": "3.1.1",
            "source": {
                "type": "git",
                "url": "https://github.com/sebastianbergmann/php-invoker.git",
                "reference": "5a10147d0aaf65b58940a0b72f71c9ac0423cc67"
            },
            "dist": {
                "type": "zip",
                "url": "https://api.github.com/repos/sebastianbergmann/php-invoker/zipball/5a10147d0aaf65b58940a0b72f71c9ac0423cc67",
                "reference": "5a10147d0aaf65b58940a0b72f71c9ac0423cc67",
                "shasum": ""
            },
            "require": {
                "php": ">=7.3"
            },
            "require-dev": {
                "ext-pcntl": "*",
                "phpunit/phpunit": "^9.3"
            },
            "suggest": {
                "ext-pcntl": "*"
            },
            "type": "library",
            "extra": {
                "branch-alias": {
                    "dev-master": "3.1-dev"
                }
            },
            "autoload": {
                "classmap": [
                    "src/"
                ]
            },
            "notification-url": "https://packagist.org/downloads/",
            "license": [
                "BSD-3-Clause"
            ],
            "authors": [
                {
                    "name": "Sebastian Bergmann",
                    "email": "sebastian@phpunit.de",
                    "role": "lead"
                }
            ],
            "description": "Invoke callables with a timeout",
            "homepage": "https://github.com/sebastianbergmann/php-invoker/",
            "keywords": [
                "process"
            ],
            "support": {
                "issues": "https://github.com/sebastianbergmann/php-invoker/issues",
                "source": "https://github.com/sebastianbergmann/php-invoker/tree/3.1.1"
            },
            "funding": [
                {
                    "url": "https://github.com/sebastianbergmann",
                    "type": "github"
                }
            ],
            "time": "2020-09-28T05:58:55+00:00"
        },
        {
            "name": "phpunit/php-text-template",
            "version": "2.0.4",
            "source": {
                "type": "git",
                "url": "https://github.com/sebastianbergmann/php-text-template.git",
                "reference": "5da5f67fc95621df9ff4c4e5a84d6a8a2acf7c28"
            },
            "dist": {
                "type": "zip",
                "url": "https://api.github.com/repos/sebastianbergmann/php-text-template/zipball/5da5f67fc95621df9ff4c4e5a84d6a8a2acf7c28",
                "reference": "5da5f67fc95621df9ff4c4e5a84d6a8a2acf7c28",
                "shasum": ""
            },
            "require": {
                "php": ">=7.3"
            },
            "require-dev": {
                "phpunit/phpunit": "^9.3"
            },
            "type": "library",
            "extra": {
                "branch-alias": {
                    "dev-master": "2.0-dev"
                }
            },
            "autoload": {
                "classmap": [
                    "src/"
                ]
            },
            "notification-url": "https://packagist.org/downloads/",
            "license": [
                "BSD-3-Clause"
            ],
            "authors": [
                {
                    "name": "Sebastian Bergmann",
                    "email": "sebastian@phpunit.de",
                    "role": "lead"
                }
            ],
            "description": "Simple template engine.",
            "homepage": "https://github.com/sebastianbergmann/php-text-template/",
            "keywords": [
                "template"
            ],
            "support": {
                "issues": "https://github.com/sebastianbergmann/php-text-template/issues",
                "source": "https://github.com/sebastianbergmann/php-text-template/tree/2.0.4"
            },
            "funding": [
                {
                    "url": "https://github.com/sebastianbergmann",
                    "type": "github"
                }
            ],
            "time": "2020-10-26T05:33:50+00:00"
        },
        {
            "name": "phpunit/php-timer",
            "version": "5.0.3",
            "source": {
                "type": "git",
                "url": "https://github.com/sebastianbergmann/php-timer.git",
                "reference": "5a63ce20ed1b5bf577850e2c4e87f4aa902afbd2"
            },
            "dist": {
                "type": "zip",
                "url": "https://api.github.com/repos/sebastianbergmann/php-timer/zipball/5a63ce20ed1b5bf577850e2c4e87f4aa902afbd2",
                "reference": "5a63ce20ed1b5bf577850e2c4e87f4aa902afbd2",
                "shasum": ""
            },
            "require": {
                "php": ">=7.3"
            },
            "require-dev": {
                "phpunit/phpunit": "^9.3"
            },
            "type": "library",
            "extra": {
                "branch-alias": {
                    "dev-master": "5.0-dev"
                }
            },
            "autoload": {
                "classmap": [
                    "src/"
                ]
            },
            "notification-url": "https://packagist.org/downloads/",
            "license": [
                "BSD-3-Clause"
            ],
            "authors": [
                {
                    "name": "Sebastian Bergmann",
                    "email": "sebastian@phpunit.de",
                    "role": "lead"
                }
            ],
            "description": "Utility class for timing",
            "homepage": "https://github.com/sebastianbergmann/php-timer/",
            "keywords": [
                "timer"
            ],
            "support": {
                "issues": "https://github.com/sebastianbergmann/php-timer/issues",
                "source": "https://github.com/sebastianbergmann/php-timer/tree/5.0.3"
            },
            "funding": [
                {
                    "url": "https://github.com/sebastianbergmann",
                    "type": "github"
                }
            ],
            "time": "2020-10-26T13:16:10+00:00"
        },
        {
            "name": "phpunit/phpunit",
            "version": "9.5.10",
            "source": {
                "type": "git",
                "url": "https://github.com/sebastianbergmann/phpunit.git",
                "reference": "c814a05837f2edb0d1471d6e3f4ab3501ca3899a"
            },
            "dist": {
                "type": "zip",
                "url": "https://api.github.com/repos/sebastianbergmann/phpunit/zipball/c814a05837f2edb0d1471d6e3f4ab3501ca3899a",
                "reference": "c814a05837f2edb0d1471d6e3f4ab3501ca3899a",
                "shasum": ""
            },
            "require": {
                "doctrine/instantiator": "^1.3.1",
                "ext-dom": "*",
                "ext-json": "*",
                "ext-libxml": "*",
                "ext-mbstring": "*",
                "ext-xml": "*",
                "ext-xmlwriter": "*",
                "myclabs/deep-copy": "^1.10.1",
                "phar-io/manifest": "^2.0.3",
                "phar-io/version": "^3.0.2",
                "php": ">=7.3",
                "phpspec/prophecy": "^1.12.1",
                "phpunit/php-code-coverage": "^9.2.7",
                "phpunit/php-file-iterator": "^3.0.5",
                "phpunit/php-invoker": "^3.1.1",
                "phpunit/php-text-template": "^2.0.3",
                "phpunit/php-timer": "^5.0.2",
                "sebastian/cli-parser": "^1.0.1",
                "sebastian/code-unit": "^1.0.6",
                "sebastian/comparator": "^4.0.5",
                "sebastian/diff": "^4.0.3",
                "sebastian/environment": "^5.1.3",
                "sebastian/exporter": "^4.0.3",
                "sebastian/global-state": "^5.0.1",
                "sebastian/object-enumerator": "^4.0.3",
                "sebastian/resource-operations": "^3.0.3",
                "sebastian/type": "^2.3.4",
                "sebastian/version": "^3.0.2"
            },
            "require-dev": {
                "ext-pdo": "*",
                "phpspec/prophecy-phpunit": "^2.0.1"
            },
            "suggest": {
                "ext-soap": "*",
                "ext-xdebug": "*"
            },
            "bin": [
                "phpunit"
            ],
            "type": "library",
            "extra": {
                "branch-alias": {
                    "dev-master": "9.5-dev"
                }
            },
            "autoload": {
                "classmap": [
                    "src/"
                ],
                "files": [
                    "src/Framework/Assert/Functions.php"
                ]
            },
            "notification-url": "https://packagist.org/downloads/",
            "license": [
                "BSD-3-Clause"
            ],
            "authors": [
                {
                    "name": "Sebastian Bergmann",
                    "email": "sebastian@phpunit.de",
                    "role": "lead"
                }
            ],
            "description": "The PHP Unit Testing framework.",
            "homepage": "https://phpunit.de/",
            "keywords": [
                "phpunit",
                "testing",
                "xunit"
            ],
            "support": {
                "issues": "https://github.com/sebastianbergmann/phpunit/issues",
                "source": "https://github.com/sebastianbergmann/phpunit/tree/9.5.10"
            },
            "funding": [
                {
                    "url": "https://phpunit.de/donate.html",
                    "type": "custom"
                },
                {
                    "url": "https://github.com/sebastianbergmann",
                    "type": "github"
                }
            ],
            "time": "2021-09-25T07:38:51+00:00"
        },
        {
            "name": "sebastian/cli-parser",
            "version": "1.0.1",
            "source": {
                "type": "git",
                "url": "https://github.com/sebastianbergmann/cli-parser.git",
                "reference": "442e7c7e687e42adc03470c7b668bc4b2402c0b2"
            },
            "dist": {
                "type": "zip",
                "url": "https://api.github.com/repos/sebastianbergmann/cli-parser/zipball/442e7c7e687e42adc03470c7b668bc4b2402c0b2",
                "reference": "442e7c7e687e42adc03470c7b668bc4b2402c0b2",
                "shasum": ""
            },
            "require": {
                "php": ">=7.3"
            },
            "require-dev": {
                "phpunit/phpunit": "^9.3"
            },
            "type": "library",
            "extra": {
                "branch-alias": {
                    "dev-master": "1.0-dev"
                }
            },
            "autoload": {
                "classmap": [
                    "src/"
                ]
            },
            "notification-url": "https://packagist.org/downloads/",
            "license": [
                "BSD-3-Clause"
            ],
            "authors": [
                {
                    "name": "Sebastian Bergmann",
                    "email": "sebastian@phpunit.de",
                    "role": "lead"
                }
            ],
            "description": "Library for parsing CLI options",
            "homepage": "https://github.com/sebastianbergmann/cli-parser",
            "support": {
                "issues": "https://github.com/sebastianbergmann/cli-parser/issues",
                "source": "https://github.com/sebastianbergmann/cli-parser/tree/1.0.1"
            },
            "funding": [
                {
                    "url": "https://github.com/sebastianbergmann",
                    "type": "github"
                }
            ],
            "time": "2020-09-28T06:08:49+00:00"
        },
        {
            "name": "sebastian/code-unit",
            "version": "1.0.8",
            "source": {
                "type": "git",
                "url": "https://github.com/sebastianbergmann/code-unit.git",
                "reference": "1fc9f64c0927627ef78ba436c9b17d967e68e120"
            },
            "dist": {
                "type": "zip",
                "url": "https://api.github.com/repos/sebastianbergmann/code-unit/zipball/1fc9f64c0927627ef78ba436c9b17d967e68e120",
                "reference": "1fc9f64c0927627ef78ba436c9b17d967e68e120",
                "shasum": ""
            },
            "require": {
                "php": ">=7.3"
            },
            "require-dev": {
                "phpunit/phpunit": "^9.3"
            },
            "type": "library",
            "extra": {
                "branch-alias": {
                    "dev-master": "1.0-dev"
                }
            },
            "autoload": {
                "classmap": [
                    "src/"
                ]
            },
            "notification-url": "https://packagist.org/downloads/",
            "license": [
                "BSD-3-Clause"
            ],
            "authors": [
                {
                    "name": "Sebastian Bergmann",
                    "email": "sebastian@phpunit.de",
                    "role": "lead"
                }
            ],
            "description": "Collection of value objects that represent the PHP code units",
            "homepage": "https://github.com/sebastianbergmann/code-unit",
            "support": {
                "issues": "https://github.com/sebastianbergmann/code-unit/issues",
                "source": "https://github.com/sebastianbergmann/code-unit/tree/1.0.8"
            },
            "funding": [
                {
                    "url": "https://github.com/sebastianbergmann",
                    "type": "github"
                }
            ],
            "time": "2020-10-26T13:08:54+00:00"
        },
        {
            "name": "sebastian/code-unit-reverse-lookup",
            "version": "2.0.3",
            "source": {
                "type": "git",
                "url": "https://github.com/sebastianbergmann/code-unit-reverse-lookup.git",
                "reference": "ac91f01ccec49fb77bdc6fd1e548bc70f7faa3e5"
            },
            "dist": {
                "type": "zip",
                "url": "https://api.github.com/repos/sebastianbergmann/code-unit-reverse-lookup/zipball/ac91f01ccec49fb77bdc6fd1e548bc70f7faa3e5",
                "reference": "ac91f01ccec49fb77bdc6fd1e548bc70f7faa3e5",
                "shasum": ""
            },
            "require": {
                "php": ">=7.3"
            },
            "require-dev": {
                "phpunit/phpunit": "^9.3"
            },
            "type": "library",
            "extra": {
                "branch-alias": {
                    "dev-master": "2.0-dev"
                }
            },
            "autoload": {
                "classmap": [
                    "src/"
                ]
            },
            "notification-url": "https://packagist.org/downloads/",
            "license": [
                "BSD-3-Clause"
            ],
            "authors": [
                {
                    "name": "Sebastian Bergmann",
                    "email": "sebastian@phpunit.de"
                }
            ],
            "description": "Looks up which function or method a line of code belongs to",
            "homepage": "https://github.com/sebastianbergmann/code-unit-reverse-lookup/",
            "support": {
                "issues": "https://github.com/sebastianbergmann/code-unit-reverse-lookup/issues",
                "source": "https://github.com/sebastianbergmann/code-unit-reverse-lookup/tree/2.0.3"
            },
            "funding": [
                {
                    "url": "https://github.com/sebastianbergmann",
                    "type": "github"
                }
            ],
            "time": "2020-09-28T05:30:19+00:00"
        },
        {
            "name": "sebastian/comparator",
            "version": "4.0.6",
            "source": {
                "type": "git",
                "url": "https://github.com/sebastianbergmann/comparator.git",
                "reference": "55f4261989e546dc112258c7a75935a81a7ce382"
            },
            "dist": {
                "type": "zip",
                "url": "https://api.github.com/repos/sebastianbergmann/comparator/zipball/55f4261989e546dc112258c7a75935a81a7ce382",
                "reference": "55f4261989e546dc112258c7a75935a81a7ce382",
                "shasum": ""
            },
            "require": {
                "php": ">=7.3",
                "sebastian/diff": "^4.0",
                "sebastian/exporter": "^4.0"
            },
            "require-dev": {
                "phpunit/phpunit": "^9.3"
            },
            "type": "library",
            "extra": {
                "branch-alias": {
                    "dev-master": "4.0-dev"
                }
            },
            "autoload": {
                "classmap": [
                    "src/"
                ]
            },
            "notification-url": "https://packagist.org/downloads/",
            "license": [
                "BSD-3-Clause"
            ],
            "authors": [
                {
                    "name": "Sebastian Bergmann",
                    "email": "sebastian@phpunit.de"
                },
                {
                    "name": "Jeff Welch",
                    "email": "whatthejeff@gmail.com"
                },
                {
                    "name": "Volker Dusch",
                    "email": "github@wallbash.com"
                },
                {
                    "name": "Bernhard Schussek",
                    "email": "bschussek@2bepublished.at"
                }
            ],
            "description": "Provides the functionality to compare PHP values for equality",
            "homepage": "https://github.com/sebastianbergmann/comparator",
            "keywords": [
                "comparator",
                "compare",
                "equality"
            ],
            "support": {
                "issues": "https://github.com/sebastianbergmann/comparator/issues",
                "source": "https://github.com/sebastianbergmann/comparator/tree/4.0.6"
            },
            "funding": [
                {
                    "url": "https://github.com/sebastianbergmann",
                    "type": "github"
                }
            ],
            "time": "2020-10-26T15:49:45+00:00"
        },
        {
            "name": "sebastian/complexity",
            "version": "2.0.2",
            "source": {
                "type": "git",
                "url": "https://github.com/sebastianbergmann/complexity.git",
                "reference": "739b35e53379900cc9ac327b2147867b8b6efd88"
            },
            "dist": {
                "type": "zip",
                "url": "https://api.github.com/repos/sebastianbergmann/complexity/zipball/739b35e53379900cc9ac327b2147867b8b6efd88",
                "reference": "739b35e53379900cc9ac327b2147867b8b6efd88",
                "shasum": ""
            },
            "require": {
                "nikic/php-parser": "^4.7",
                "php": ">=7.3"
            },
            "require-dev": {
                "phpunit/phpunit": "^9.3"
            },
            "type": "library",
            "extra": {
                "branch-alias": {
                    "dev-master": "2.0-dev"
                }
            },
            "autoload": {
                "classmap": [
                    "src/"
                ]
            },
            "notification-url": "https://packagist.org/downloads/",
            "license": [
                "BSD-3-Clause"
            ],
            "authors": [
                {
                    "name": "Sebastian Bergmann",
                    "email": "sebastian@phpunit.de",
                    "role": "lead"
                }
            ],
            "description": "Library for calculating the complexity of PHP code units",
            "homepage": "https://github.com/sebastianbergmann/complexity",
            "support": {
                "issues": "https://github.com/sebastianbergmann/complexity/issues",
                "source": "https://github.com/sebastianbergmann/complexity/tree/2.0.2"
            },
            "funding": [
                {
                    "url": "https://github.com/sebastianbergmann",
                    "type": "github"
                }
            ],
            "time": "2020-10-26T15:52:27+00:00"
        },
        {
            "name": "sebastian/diff",
            "version": "4.0.4",
            "source": {
                "type": "git",
                "url": "https://github.com/sebastianbergmann/diff.git",
                "reference": "3461e3fccc7cfdfc2720be910d3bd73c69be590d"
            },
            "dist": {
                "type": "zip",
                "url": "https://api.github.com/repos/sebastianbergmann/diff/zipball/3461e3fccc7cfdfc2720be910d3bd73c69be590d",
                "reference": "3461e3fccc7cfdfc2720be910d3bd73c69be590d",
                "shasum": ""
            },
            "require": {
                "php": ">=7.3"
            },
            "require-dev": {
                "phpunit/phpunit": "^9.3",
                "symfony/process": "^4.2 || ^5"
            },
            "type": "library",
            "extra": {
                "branch-alias": {
                    "dev-master": "4.0-dev"
                }
            },
            "autoload": {
                "classmap": [
                    "src/"
                ]
            },
            "notification-url": "https://packagist.org/downloads/",
            "license": [
                "BSD-3-Clause"
            ],
            "authors": [
                {
                    "name": "Sebastian Bergmann",
                    "email": "sebastian@phpunit.de"
                },
                {
                    "name": "Kore Nordmann",
                    "email": "mail@kore-nordmann.de"
                }
            ],
            "description": "Diff implementation",
            "homepage": "https://github.com/sebastianbergmann/diff",
            "keywords": [
                "diff",
                "udiff",
                "unidiff",
                "unified diff"
            ],
            "support": {
                "issues": "https://github.com/sebastianbergmann/diff/issues",
                "source": "https://github.com/sebastianbergmann/diff/tree/4.0.4"
            },
            "funding": [
                {
                    "url": "https://github.com/sebastianbergmann",
                    "type": "github"
                }
            ],
            "time": "2020-10-26T13:10:38+00:00"
        },
        {
            "name": "sebastian/environment",
            "version": "5.1.3",
            "source": {
                "type": "git",
                "url": "https://github.com/sebastianbergmann/environment.git",
                "reference": "388b6ced16caa751030f6a69e588299fa09200ac"
            },
            "dist": {
                "type": "zip",
                "url": "https://api.github.com/repos/sebastianbergmann/environment/zipball/388b6ced16caa751030f6a69e588299fa09200ac",
                "reference": "388b6ced16caa751030f6a69e588299fa09200ac",
                "shasum": ""
            },
            "require": {
                "php": ">=7.3"
            },
            "require-dev": {
                "phpunit/phpunit": "^9.3"
            },
            "suggest": {
                "ext-posix": "*"
            },
            "type": "library",
            "extra": {
                "branch-alias": {
                    "dev-master": "5.1-dev"
                }
            },
            "autoload": {
                "classmap": [
                    "src/"
                ]
            },
            "notification-url": "https://packagist.org/downloads/",
            "license": [
                "BSD-3-Clause"
            ],
            "authors": [
                {
                    "name": "Sebastian Bergmann",
                    "email": "sebastian@phpunit.de"
                }
            ],
            "description": "Provides functionality to handle HHVM/PHP environments",
            "homepage": "http://www.github.com/sebastianbergmann/environment",
            "keywords": [
                "Xdebug",
                "environment",
                "hhvm"
            ],
            "support": {
                "issues": "https://github.com/sebastianbergmann/environment/issues",
                "source": "https://github.com/sebastianbergmann/environment/tree/5.1.3"
            },
            "funding": [
                {
                    "url": "https://github.com/sebastianbergmann",
                    "type": "github"
                }
            ],
            "time": "2020-09-28T05:52:38+00:00"
        },
        {
            "name": "sebastian/exporter",
            "version": "4.0.3",
            "source": {
                "type": "git",
                "url": "https://github.com/sebastianbergmann/exporter.git",
                "reference": "d89cc98761b8cb5a1a235a6b703ae50d34080e65"
            },
            "dist": {
                "type": "zip",
                "url": "https://api.github.com/repos/sebastianbergmann/exporter/zipball/d89cc98761b8cb5a1a235a6b703ae50d34080e65",
                "reference": "d89cc98761b8cb5a1a235a6b703ae50d34080e65",
                "shasum": ""
            },
            "require": {
                "php": ">=7.3",
                "sebastian/recursion-context": "^4.0"
            },
            "require-dev": {
                "ext-mbstring": "*",
                "phpunit/phpunit": "^9.3"
            },
            "type": "library",
            "extra": {
                "branch-alias": {
                    "dev-master": "4.0-dev"
                }
            },
            "autoload": {
                "classmap": [
                    "src/"
                ]
            },
            "notification-url": "https://packagist.org/downloads/",
            "license": [
                "BSD-3-Clause"
            ],
            "authors": [
                {
                    "name": "Sebastian Bergmann",
                    "email": "sebastian@phpunit.de"
                },
                {
                    "name": "Jeff Welch",
                    "email": "whatthejeff@gmail.com"
                },
                {
                    "name": "Volker Dusch",
                    "email": "github@wallbash.com"
                },
                {
                    "name": "Adam Harvey",
                    "email": "aharvey@php.net"
                },
                {
                    "name": "Bernhard Schussek",
                    "email": "bschussek@gmail.com"
                }
            ],
            "description": "Provides the functionality to export PHP variables for visualization",
            "homepage": "http://www.github.com/sebastianbergmann/exporter",
            "keywords": [
                "export",
                "exporter"
            ],
            "support": {
                "issues": "https://github.com/sebastianbergmann/exporter/issues",
                "source": "https://github.com/sebastianbergmann/exporter/tree/4.0.3"
            },
            "funding": [
                {
                    "url": "https://github.com/sebastianbergmann",
                    "type": "github"
                }
            ],
            "time": "2020-09-28T05:24:23+00:00"
        },
        {
            "name": "sebastian/global-state",
            "version": "5.0.3",
            "source": {
                "type": "git",
                "url": "https://github.com/sebastianbergmann/global-state.git",
                "reference": "23bd5951f7ff26f12d4e3242864df3e08dec4e49"
            },
            "dist": {
                "type": "zip",
                "url": "https://api.github.com/repos/sebastianbergmann/global-state/zipball/23bd5951f7ff26f12d4e3242864df3e08dec4e49",
                "reference": "23bd5951f7ff26f12d4e3242864df3e08dec4e49",
                "shasum": ""
            },
            "require": {
                "php": ">=7.3",
                "sebastian/object-reflector": "^2.0",
                "sebastian/recursion-context": "^4.0"
            },
            "require-dev": {
                "ext-dom": "*",
                "phpunit/phpunit": "^9.3"
            },
            "suggest": {
                "ext-uopz": "*"
            },
            "type": "library",
            "extra": {
                "branch-alias": {
                    "dev-master": "5.0-dev"
                }
            },
            "autoload": {
                "classmap": [
                    "src/"
                ]
            },
            "notification-url": "https://packagist.org/downloads/",
            "license": [
                "BSD-3-Clause"
            ],
            "authors": [
                {
                    "name": "Sebastian Bergmann",
                    "email": "sebastian@phpunit.de"
                }
            ],
            "description": "Snapshotting of global state",
            "homepage": "http://www.github.com/sebastianbergmann/global-state",
            "keywords": [
                "global state"
            ],
            "support": {
                "issues": "https://github.com/sebastianbergmann/global-state/issues",
                "source": "https://github.com/sebastianbergmann/global-state/tree/5.0.3"
            },
            "funding": [
                {
                    "url": "https://github.com/sebastianbergmann",
                    "type": "github"
                }
            ],
            "time": "2021-06-11T13:31:12+00:00"
        },
        {
            "name": "sebastian/lines-of-code",
            "version": "1.0.3",
            "source": {
                "type": "git",
                "url": "https://github.com/sebastianbergmann/lines-of-code.git",
                "reference": "c1c2e997aa3146983ed888ad08b15470a2e22ecc"
            },
            "dist": {
                "type": "zip",
                "url": "https://api.github.com/repos/sebastianbergmann/lines-of-code/zipball/c1c2e997aa3146983ed888ad08b15470a2e22ecc",
                "reference": "c1c2e997aa3146983ed888ad08b15470a2e22ecc",
                "shasum": ""
            },
            "require": {
                "nikic/php-parser": "^4.6",
                "php": ">=7.3"
            },
            "require-dev": {
                "phpunit/phpunit": "^9.3"
            },
            "type": "library",
            "extra": {
                "branch-alias": {
                    "dev-master": "1.0-dev"
                }
            },
            "autoload": {
                "classmap": [
                    "src/"
                ]
            },
            "notification-url": "https://packagist.org/downloads/",
            "license": [
                "BSD-3-Clause"
            ],
            "authors": [
                {
                    "name": "Sebastian Bergmann",
                    "email": "sebastian@phpunit.de",
                    "role": "lead"
                }
            ],
            "description": "Library for counting the lines of code in PHP source code",
            "homepage": "https://github.com/sebastianbergmann/lines-of-code",
            "support": {
                "issues": "https://github.com/sebastianbergmann/lines-of-code/issues",
                "source": "https://github.com/sebastianbergmann/lines-of-code/tree/1.0.3"
            },
            "funding": [
                {
                    "url": "https://github.com/sebastianbergmann",
                    "type": "github"
                }
            ],
            "time": "2020-11-28T06:42:11+00:00"
        },
        {
            "name": "sebastian/object-enumerator",
            "version": "4.0.4",
            "source": {
                "type": "git",
                "url": "https://github.com/sebastianbergmann/object-enumerator.git",
                "reference": "5c9eeac41b290a3712d88851518825ad78f45c71"
            },
            "dist": {
                "type": "zip",
                "url": "https://api.github.com/repos/sebastianbergmann/object-enumerator/zipball/5c9eeac41b290a3712d88851518825ad78f45c71",
                "reference": "5c9eeac41b290a3712d88851518825ad78f45c71",
                "shasum": ""
            },
            "require": {
                "php": ">=7.3",
                "sebastian/object-reflector": "^2.0",
                "sebastian/recursion-context": "^4.0"
            },
            "require-dev": {
                "phpunit/phpunit": "^9.3"
            },
            "type": "library",
            "extra": {
                "branch-alias": {
                    "dev-master": "4.0-dev"
                }
            },
            "autoload": {
                "classmap": [
                    "src/"
                ]
            },
            "notification-url": "https://packagist.org/downloads/",
            "license": [
                "BSD-3-Clause"
            ],
            "authors": [
                {
                    "name": "Sebastian Bergmann",
                    "email": "sebastian@phpunit.de"
                }
            ],
            "description": "Traverses array structures and object graphs to enumerate all referenced objects",
            "homepage": "https://github.com/sebastianbergmann/object-enumerator/",
            "support": {
                "issues": "https://github.com/sebastianbergmann/object-enumerator/issues",
                "source": "https://github.com/sebastianbergmann/object-enumerator/tree/4.0.4"
            },
            "funding": [
                {
                    "url": "https://github.com/sebastianbergmann",
                    "type": "github"
                }
            ],
            "time": "2020-10-26T13:12:34+00:00"
        },
        {
            "name": "sebastian/object-reflector",
            "version": "2.0.4",
            "source": {
                "type": "git",
                "url": "https://github.com/sebastianbergmann/object-reflector.git",
                "reference": "b4f479ebdbf63ac605d183ece17d8d7fe49c15c7"
            },
            "dist": {
                "type": "zip",
                "url": "https://api.github.com/repos/sebastianbergmann/object-reflector/zipball/b4f479ebdbf63ac605d183ece17d8d7fe49c15c7",
                "reference": "b4f479ebdbf63ac605d183ece17d8d7fe49c15c7",
                "shasum": ""
            },
            "require": {
                "php": ">=7.3"
            },
            "require-dev": {
                "phpunit/phpunit": "^9.3"
            },
            "type": "library",
            "extra": {
                "branch-alias": {
                    "dev-master": "2.0-dev"
                }
            },
            "autoload": {
                "classmap": [
                    "src/"
                ]
            },
            "notification-url": "https://packagist.org/downloads/",
            "license": [
                "BSD-3-Clause"
            ],
            "authors": [
                {
                    "name": "Sebastian Bergmann",
                    "email": "sebastian@phpunit.de"
                }
            ],
            "description": "Allows reflection of object attributes, including inherited and non-public ones",
            "homepage": "https://github.com/sebastianbergmann/object-reflector/",
            "support": {
                "issues": "https://github.com/sebastianbergmann/object-reflector/issues",
                "source": "https://github.com/sebastianbergmann/object-reflector/tree/2.0.4"
            },
            "funding": [
                {
                    "url": "https://github.com/sebastianbergmann",
                    "type": "github"
                }
            ],
            "time": "2020-10-26T13:14:26+00:00"
        },
        {
            "name": "sebastian/recursion-context",
            "version": "4.0.4",
            "source": {
                "type": "git",
                "url": "https://github.com/sebastianbergmann/recursion-context.git",
                "reference": "cd9d8cf3c5804de4341c283ed787f099f5506172"
            },
            "dist": {
                "type": "zip",
                "url": "https://api.github.com/repos/sebastianbergmann/recursion-context/zipball/cd9d8cf3c5804de4341c283ed787f099f5506172",
                "reference": "cd9d8cf3c5804de4341c283ed787f099f5506172",
                "shasum": ""
            },
            "require": {
                "php": ">=7.3"
            },
            "require-dev": {
                "phpunit/phpunit": "^9.3"
            },
            "type": "library",
            "extra": {
                "branch-alias": {
                    "dev-master": "4.0-dev"
                }
            },
            "autoload": {
                "classmap": [
                    "src/"
                ]
            },
            "notification-url": "https://packagist.org/downloads/",
            "license": [
                "BSD-3-Clause"
            ],
            "authors": [
                {
                    "name": "Sebastian Bergmann",
                    "email": "sebastian@phpunit.de"
                },
                {
                    "name": "Jeff Welch",
                    "email": "whatthejeff@gmail.com"
                },
                {
                    "name": "Adam Harvey",
                    "email": "aharvey@php.net"
                }
            ],
            "description": "Provides functionality to recursively process PHP variables",
            "homepage": "http://www.github.com/sebastianbergmann/recursion-context",
            "support": {
                "issues": "https://github.com/sebastianbergmann/recursion-context/issues",
                "source": "https://github.com/sebastianbergmann/recursion-context/tree/4.0.4"
            },
            "funding": [
                {
                    "url": "https://github.com/sebastianbergmann",
                    "type": "github"
                }
            ],
            "time": "2020-10-26T13:17:30+00:00"
        },
        {
            "name": "sebastian/resource-operations",
            "version": "3.0.3",
            "source": {
                "type": "git",
                "url": "https://github.com/sebastianbergmann/resource-operations.git",
                "reference": "0f4443cb3a1d92ce809899753bc0d5d5a8dd19a8"
            },
            "dist": {
                "type": "zip",
                "url": "https://api.github.com/repos/sebastianbergmann/resource-operations/zipball/0f4443cb3a1d92ce809899753bc0d5d5a8dd19a8",
                "reference": "0f4443cb3a1d92ce809899753bc0d5d5a8dd19a8",
                "shasum": ""
            },
            "require": {
                "php": ">=7.3"
            },
            "require-dev": {
                "phpunit/phpunit": "^9.0"
            },
            "type": "library",
            "extra": {
                "branch-alias": {
                    "dev-master": "3.0-dev"
                }
            },
            "autoload": {
                "classmap": [
                    "src/"
                ]
            },
            "notification-url": "https://packagist.org/downloads/",
            "license": [
                "BSD-3-Clause"
            ],
            "authors": [
                {
                    "name": "Sebastian Bergmann",
                    "email": "sebastian@phpunit.de"
                }
            ],
            "description": "Provides a list of PHP built-in functions that operate on resources",
            "homepage": "https://www.github.com/sebastianbergmann/resource-operations",
            "support": {
                "issues": "https://github.com/sebastianbergmann/resource-operations/issues",
                "source": "https://github.com/sebastianbergmann/resource-operations/tree/3.0.3"
            },
            "funding": [
                {
                    "url": "https://github.com/sebastianbergmann",
                    "type": "github"
                }
            ],
            "time": "2020-09-28T06:45:17+00:00"
        },
        {
            "name": "sebastian/type",
            "version": "2.3.4",
            "source": {
                "type": "git",
                "url": "https://github.com/sebastianbergmann/type.git",
                "reference": "b8cd8a1c753c90bc1a0f5372170e3e489136f914"
            },
            "dist": {
                "type": "zip",
                "url": "https://api.github.com/repos/sebastianbergmann/type/zipball/b8cd8a1c753c90bc1a0f5372170e3e489136f914",
                "reference": "b8cd8a1c753c90bc1a0f5372170e3e489136f914",
                "shasum": ""
            },
            "require": {
                "php": ">=7.3"
            },
            "require-dev": {
                "phpunit/phpunit": "^9.3"
            },
            "type": "library",
            "extra": {
                "branch-alias": {
                    "dev-master": "2.3-dev"
                }
            },
            "autoload": {
                "classmap": [
                    "src/"
                ]
            },
            "notification-url": "https://packagist.org/downloads/",
            "license": [
                "BSD-3-Clause"
            ],
            "authors": [
                {
                    "name": "Sebastian Bergmann",
                    "email": "sebastian@phpunit.de",
                    "role": "lead"
                }
            ],
            "description": "Collection of value objects that represent the types of the PHP type system",
            "homepage": "https://github.com/sebastianbergmann/type",
            "support": {
                "issues": "https://github.com/sebastianbergmann/type/issues",
                "source": "https://github.com/sebastianbergmann/type/tree/2.3.4"
            },
            "funding": [
                {
                    "url": "https://github.com/sebastianbergmann",
                    "type": "github"
                }
            ],
            "time": "2021-06-15T12:49:02+00:00"
        },
        {
            "name": "sebastian/version",
            "version": "3.0.2",
            "source": {
                "type": "git",
                "url": "https://github.com/sebastianbergmann/version.git",
                "reference": "c6c1022351a901512170118436c764e473f6de8c"
            },
            "dist": {
                "type": "zip",
                "url": "https://api.github.com/repos/sebastianbergmann/version/zipball/c6c1022351a901512170118436c764e473f6de8c",
                "reference": "c6c1022351a901512170118436c764e473f6de8c",
                "shasum": ""
            },
            "require": {
                "php": ">=7.3"
            },
            "type": "library",
            "extra": {
                "branch-alias": {
                    "dev-master": "3.0-dev"
                }
            },
            "autoload": {
                "classmap": [
                    "src/"
                ]
            },
            "notification-url": "https://packagist.org/downloads/",
            "license": [
                "BSD-3-Clause"
            ],
            "authors": [
                {
                    "name": "Sebastian Bergmann",
                    "email": "sebastian@phpunit.de",
                    "role": "lead"
                }
            ],
            "description": "Library that helps with managing the version number of Git-hosted PHP projects",
            "homepage": "https://github.com/sebastianbergmann/version",
            "support": {
                "issues": "https://github.com/sebastianbergmann/version/issues",
                "source": "https://github.com/sebastianbergmann/version/tree/3.0.2"
            },
            "funding": [
                {
                    "url": "https://github.com/sebastianbergmann",
                    "type": "github"
                }
            ],
            "time": "2020-09-28T06:39:44+00:00"
        },
        {
            "name": "theseer/tokenizer",
            "version": "1.2.1",
            "source": {
                "type": "git",
                "url": "https://github.com/theseer/tokenizer.git",
                "reference": "34a41e998c2183e22995f158c581e7b5e755ab9e"
            },
            "dist": {
                "type": "zip",
                "url": "https://api.github.com/repos/theseer/tokenizer/zipball/34a41e998c2183e22995f158c581e7b5e755ab9e",
                "reference": "34a41e998c2183e22995f158c581e7b5e755ab9e",
                "shasum": ""
            },
            "require": {
                "ext-dom": "*",
                "ext-tokenizer": "*",
                "ext-xmlwriter": "*",
                "php": "^7.2 || ^8.0"
            },
            "type": "library",
            "autoload": {
                "classmap": [
                    "src/"
                ]
            },
            "notification-url": "https://packagist.org/downloads/",
            "license": [
                "BSD-3-Clause"
            ],
            "authors": [
                {
                    "name": "Arne Blankerts",
                    "email": "arne@blankerts.de",
                    "role": "Developer"
                }
            ],
            "description": "A small library for converting tokenized PHP source code into XML and potentially other formats",
            "support": {
                "issues": "https://github.com/theseer/tokenizer/issues",
                "source": "https://github.com/theseer/tokenizer/tree/1.2.1"
            },
            "funding": [
                {
                    "url": "https://github.com/theseer",
                    "type": "github"
                }
            ],
            "time": "2021-07-28T10:34:58+00:00"
        }
    ],
    "aliases": [],
    "minimum-stability": "stable",
    "stability-flags": {
        "pocketmine/bedrock-protocol": 20,
        "pocketmine/classloader": 20,
        "pocketmine/spl": 20
    },
    "prefer-stable": false,
    "prefer-lowest": false,
    "platform": {
        "php": "^8.0",
        "php-64bit": "*",
        "ext-chunkutils2": "^0.3.0",
        "ext-crypto": "^0.3.1",
        "ext-ctype": "*",
        "ext-curl": "*",
        "ext-date": "*",
        "ext-gmp": "*",
        "ext-hash": "*",
        "ext-igbinary": "^3.0.1",
        "ext-json": "*",
        "ext-leveldb": "^0.2.1 || ^0.3.0",
        "ext-mbstring": "*",
        "ext-morton": "^0.1.0",
        "ext-openssl": "*",
        "ext-pcre": "*",
        "ext-phar": "*",
        "ext-pthreads": "~3.2.0",
        "ext-reflection": "*",
        "ext-simplexml": "*",
        "ext-sockets": "*",
        "ext-spl": "*",
        "ext-yaml": ">=2.0.0",
        "ext-zip": "*",
        "ext-zlib": ">=1.2.11",
        "composer-runtime-api": "^2.0"
    },
    "platform-dev": [],
    "platform-overrides": {
        "php": "8.0.0"
    },
    "plugin-api-version": "2.1.0"
}<|MERGE_RESOLUTION|>--- conflicted
+++ resolved
@@ -4,11 +4,7 @@
         "Read more about it at https://getcomposer.org/doc/01-basic-usage.md#installing-dependencies",
         "This file is @generated automatically"
     ],
-<<<<<<< HEAD
-    "content-hash": "3f467dca67940d465ceafbe5774d6977",
-=======
-    "content-hash": "83afdaf7b072e11090279f87f57bebb5",
->>>>>>> 794142fe
+    "content-hash": "bdecbde60deb48450d1aa54d8839e692",
     "packages": [
         {
             "name": "adhocore/json-comment",
