{
    "_readme": [
        "This file locks the dependencies of your project to a known state",
        "Read more about it at https://getcomposer.org/doc/01-basic-usage.md#installing-dependencies",
        "This file is @generated automatically"
    ],
<<<<<<< HEAD
    "content-hash": "119f9b72703588e608a010cefa55db0b",
=======
    "content-hash": "26d10b9381ab4e19684ca0b7a5a11a42",
>>>>>>> a1448bfb
    "packages": [
        {
            "name": "adhocore/json-comment",
            "version": "1.2.1",
            "source": {
                "type": "git",
                "url": "https://github.com/adhocore/php-json-comment.git",
                "reference": "651023f9fe52e9efa2198cbaf6e481d1968e2377"
            },
            "dist": {
                "type": "zip",
                "url": "https://api.github.com/repos/adhocore/php-json-comment/zipball/651023f9fe52e9efa2198cbaf6e481d1968e2377",
                "reference": "651023f9fe52e9efa2198cbaf6e481d1968e2377",
                "shasum": ""
            },
            "require": {
                "ext-ctype": "*",
                "php": ">=7.0"
            },
            "require-dev": {
                "phpunit/phpunit": "^6.5 || ^7.5 || ^8.5"
            },
            "type": "library",
            "autoload": {
                "psr-4": {
                    "Ahc\\Json\\": "src/"
                }
            },
            "notification-url": "https://packagist.org/downloads/",
            "license": [
                "MIT"
            ],
            "authors": [
                {
                    "name": "Jitendra Adhikari",
                    "email": "jiten.adhikary@gmail.com"
                }
            ],
            "description": "Lightweight JSON comment stripper library for PHP",
            "keywords": [
                "comment",
                "json",
                "strip-comment"
            ],
            "support": {
                "issues": "https://github.com/adhocore/php-json-comment/issues",
                "source": "https://github.com/adhocore/php-json-comment/tree/1.2.1"
            },
            "funding": [
                {
                    "url": "https://paypal.me/ji10",
                    "type": "custom"
                },
                {
                    "url": "https://github.com/adhocore",
                    "type": "github"
                }
            ],
            "time": "2022-10-02T11:22:07+00:00"
        },
        {
            "name": "brick/math",
            "version": "0.12.1",
            "source": {
                "type": "git",
                "url": "https://github.com/brick/math.git",
                "reference": "f510c0a40911935b77b86859eb5223d58d660df1"
            },
            "dist": {
                "type": "zip",
                "url": "https://api.github.com/repos/brick/math/zipball/f510c0a40911935b77b86859eb5223d58d660df1",
                "reference": "f510c0a40911935b77b86859eb5223d58d660df1",
                "shasum": ""
            },
            "require": {
                "php": "^8.1"
            },
            "require-dev": {
                "php-coveralls/php-coveralls": "^2.2",
                "phpunit/phpunit": "^10.1",
                "vimeo/psalm": "5.16.0"
            },
            "type": "library",
            "autoload": {
                "psr-4": {
                    "Brick\\Math\\": "src/"
                }
            },
            "notification-url": "https://packagist.org/downloads/",
            "license": [
                "MIT"
            ],
            "description": "Arbitrary-precision arithmetic library",
            "keywords": [
                "Arbitrary-precision",
                "BigInteger",
                "BigRational",
                "arithmetic",
                "bigdecimal",
                "bignum",
                "bignumber",
                "brick",
                "decimal",
                "integer",
                "math",
                "mathematics",
                "rational"
            ],
            "support": {
                "issues": "https://github.com/brick/math/issues",
                "source": "https://github.com/brick/math/tree/0.12.1"
            },
            "funding": [
                {
                    "url": "https://github.com/BenMorel",
                    "type": "github"
                }
            ],
            "time": "2023-11-29T23:19:16+00:00"
        },
        {
            "name": "netresearch/jsonmapper",
            "version": "v5.0.0",
            "source": {
                "type": "git",
                "url": "https://github.com/cweiske/jsonmapper.git",
                "reference": "8c64d8d444a5d764c641ebe97e0e3bc72b25bf6c"
            },
            "dist": {
                "type": "zip",
                "url": "https://api.github.com/repos/cweiske/jsonmapper/zipball/8c64d8d444a5d764c641ebe97e0e3bc72b25bf6c",
                "reference": "8c64d8d444a5d764c641ebe97e0e3bc72b25bf6c",
                "shasum": ""
            },
            "require": {
                "ext-json": "*",
                "ext-pcre": "*",
                "ext-reflection": "*",
                "ext-spl": "*",
                "php": ">=7.1"
            },
            "require-dev": {
                "phpunit/phpunit": "~7.5 || ~8.0 || ~9.0 || ~10.0",
                "squizlabs/php_codesniffer": "~3.5"
            },
            "type": "library",
            "autoload": {
                "psr-0": {
                    "JsonMapper": "src/"
                }
            },
            "notification-url": "https://packagist.org/downloads/",
            "license": [
                "OSL-3.0"
            ],
            "authors": [
                {
                    "name": "Christian Weiske",
                    "email": "cweiske@cweiske.de",
                    "homepage": "http://github.com/cweiske/jsonmapper/",
                    "role": "Developer"
                }
            ],
            "description": "Map nested JSON structures onto PHP classes",
            "support": {
                "email": "cweiske@cweiske.de",
                "issues": "https://github.com/cweiske/jsonmapper/issues",
                "source": "https://github.com/cweiske/jsonmapper/tree/v5.0.0"
            },
            "time": "2024-09-08T10:20:00+00:00"
        },
        {
            "name": "pocketmine/bedrock-block-upgrade-schema",
            "version": "5.0.0",
            "source": {
                "type": "git",
                "url": "https://github.com/pmmp/BedrockBlockUpgradeSchema.git",
                "reference": "20dd5c11e9915bacea4fe2cf649e1d23697a6e52"
            },
            "dist": {
                "type": "zip",
                "url": "https://api.github.com/repos/pmmp/BedrockBlockUpgradeSchema/zipball/20dd5c11e9915bacea4fe2cf649e1d23697a6e52",
                "reference": "20dd5c11e9915bacea4fe2cf649e1d23697a6e52",
                "shasum": ""
            },
            "type": "library",
            "notification-url": "https://packagist.org/downloads/",
            "license": [
                "CC0-1.0"
            ],
            "description": "Schemas describing how to upgrade saved block data in older Minecraft: Bedrock Edition world saves",
            "support": {
                "issues": "https://github.com/pmmp/BedrockBlockUpgradeSchema/issues",
                "source": "https://github.com/pmmp/BedrockBlockUpgradeSchema/tree/5.0.0"
            },
            "time": "2024-11-03T14:13:50+00:00"
        },
        {
            "name": "pocketmine/bedrock-data",
            "version": "2.15.0+bedrock-1.21.50",
            "source": {
                "type": "git",
                "url": "https://github.com/pmmp/BedrockData.git",
                "reference": "6e819f36d781866ce63d2406be2ce7f2d1afd9ad"
            },
            "dist": {
                "type": "zip",
                "url": "https://api.github.com/repos/pmmp/BedrockData/zipball/6e819f36d781866ce63d2406be2ce7f2d1afd9ad",
                "reference": "6e819f36d781866ce63d2406be2ce7f2d1afd9ad",
                "shasum": ""
            },
            "type": "library",
            "notification-url": "https://packagist.org/downloads/",
            "license": [
                "CC0-1.0"
            ],
            "description": "Blobs of data generated from Minecraft: Bedrock Edition, used by PocketMine-MP",
            "support": {
                "issues": "https://github.com/pmmp/BedrockData/issues",
                "source": "https://github.com/pmmp/BedrockData/tree/bedrock-1.21.50"
            },
            "time": "2024-12-04T12:59:12+00:00"
        },
        {
            "name": "pocketmine/bedrock-item-upgrade-schema",
            "version": "1.14.0",
            "source": {
                "type": "git",
                "url": "https://github.com/pmmp/BedrockItemUpgradeSchema.git",
                "reference": "9fc7c9bbb558a017395c1cb7dd819c033ee971bb"
            },
            "dist": {
                "type": "zip",
                "url": "https://api.github.com/repos/pmmp/BedrockItemUpgradeSchema/zipball/9fc7c9bbb558a017395c1cb7dd819c033ee971bb",
                "reference": "9fc7c9bbb558a017395c1cb7dd819c033ee971bb",
                "shasum": ""
            },
            "type": "library",
            "notification-url": "https://packagist.org/downloads/",
            "license": [
                "CC0-1.0"
            ],
            "description": "JSON schemas for upgrading items found in older Minecraft: Bedrock world saves",
            "support": {
                "issues": "https://github.com/pmmp/BedrockItemUpgradeSchema/issues",
                "source": "https://github.com/pmmp/BedrockItemUpgradeSchema/tree/1.14.0"
            },
            "time": "2024-12-04T12:22:49+00:00"
        },
        {
            "name": "pocketmine/bedrock-protocol",
            "version": "35.0.0+bedrock-1.21.50",
            "source": {
                "type": "git",
                "url": "https://github.com/pmmp/BedrockProtocol.git",
                "reference": "bd1ec79bae8c88aa984e1c5f0c3313be5ae9b435"
            },
            "dist": {
                "type": "zip",
                "url": "https://api.github.com/repos/pmmp/BedrockProtocol/zipball/bd1ec79bae8c88aa984e1c5f0c3313be5ae9b435",
                "reference": "bd1ec79bae8c88aa984e1c5f0c3313be5ae9b435",
                "shasum": ""
            },
            "require": {
                "ext-json": "*",
                "php": "^8.1",
                "pocketmine/binaryutils": "^0.2.0",
                "pocketmine/color": "^0.2.0 || ^0.3.0",
                "pocketmine/math": "^0.3.0 || ^0.4.0 || ^1.0.0",
                "pocketmine/nbt": "^1.0.0",
                "ramsey/uuid": "^4.1"
            },
            "require-dev": {
                "phpstan/phpstan": "1.11.9",
                "phpstan/phpstan-phpunit": "^1.0.0",
                "phpstan/phpstan-strict-rules": "^1.0.0",
                "phpunit/phpunit": "^9.5 || ^10.0"
            },
            "type": "library",
            "autoload": {
                "psr-4": {
                    "pocketmine\\network\\mcpe\\protocol\\": "src/"
                }
            },
            "notification-url": "https://packagist.org/downloads/",
            "license": [
                "LGPL-3.0"
            ],
            "description": "An implementation of the Minecraft: Bedrock Edition protocol in PHP",
            "support": {
                "issues": "https://github.com/pmmp/BedrockProtocol/issues",
                "source": "https://github.com/pmmp/BedrockProtocol/tree/35.0.0+bedrock-1.21.50"
            },
            "time": "2024-12-04T13:02:00+00:00"
        },
        {
            "name": "pocketmine/binaryutils",
            "version": "0.2.6",
            "source": {
                "type": "git",
                "url": "https://github.com/pmmp/BinaryUtils.git",
                "reference": "ccfc1899b859d45814ea3592e20ebec4cb731c84"
            },
            "dist": {
                "type": "zip",
                "url": "https://api.github.com/repos/pmmp/BinaryUtils/zipball/ccfc1899b859d45814ea3592e20ebec4cb731c84",
                "reference": "ccfc1899b859d45814ea3592e20ebec4cb731c84",
                "shasum": ""
            },
            "require": {
                "php": "^7.4 || ^8.0",
                "php-64bit": "*"
            },
            "require-dev": {
                "phpstan/extension-installer": "^1.0",
                "phpstan/phpstan": "~1.10.3",
                "phpstan/phpstan-phpunit": "^1.0",
                "phpstan/phpstan-strict-rules": "^1.0.0",
                "phpunit/phpunit": "^9.5 || ^10.0 || ^11.0"
            },
            "type": "library",
            "autoload": {
                "psr-4": {
                    "pocketmine\\utils\\": "src/"
                }
            },
            "notification-url": "https://packagist.org/downloads/",
            "license": [
                "LGPL-3.0"
            ],
            "description": "Classes and methods for conveniently handling binary data",
            "support": {
                "issues": "https://github.com/pmmp/BinaryUtils/issues",
                "source": "https://github.com/pmmp/BinaryUtils/tree/0.2.6"
            },
            "time": "2024-03-04T15:04:17+00:00"
        },
        {
            "name": "pocketmine/callback-validator",
            "version": "1.0.3",
            "source": {
                "type": "git",
                "url": "https://github.com/pmmp/CallbackValidator.git",
                "reference": "64787469766bcaa7e5885242e85c23c25e8c55a2"
            },
            "dist": {
                "type": "zip",
                "url": "https://api.github.com/repos/pmmp/CallbackValidator/zipball/64787469766bcaa7e5885242e85c23c25e8c55a2",
                "reference": "64787469766bcaa7e5885242e85c23c25e8c55a2",
                "shasum": ""
            },
            "require": {
                "ext-reflection": "*",
                "php": "^7.1 || ^8.0"
            },
            "replace": {
                "daverandom/callback-validator": "*"
            },
            "require-dev": {
                "phpstan/extension-installer": "^1.0",
                "phpstan/phpstan": "0.12.59",
                "phpstan/phpstan-strict-rules": "^0.12.4",
                "phpunit/phpunit": "^7.5 || ^8.5 || ^9.0"
            },
            "type": "library",
            "autoload": {
                "psr-4": {
                    "DaveRandom\\CallbackValidator\\": "src/"
                }
            },
            "notification-url": "https://packagist.org/downloads/",
            "license": [
                "MIT"
            ],
            "authors": [
                {
                    "name": "Chris Wright",
                    "email": "cw@daverandom.com"
                }
            ],
            "description": "Fork of daverandom/callback-validator - Tools for validating callback signatures",
            "support": {
                "issues": "https://github.com/pmmp/CallbackValidator/issues",
                "source": "https://github.com/pmmp/CallbackValidator/tree/1.0.3"
            },
            "time": "2020-12-11T01:45:37+00:00"
        },
        {
            "name": "pocketmine/color",
            "version": "0.3.1",
            "source": {
                "type": "git",
                "url": "https://github.com/pmmp/Color.git",
                "reference": "a0421f1e9e0b0c619300fb92d593283378f6a5e1"
            },
            "dist": {
                "type": "zip",
                "url": "https://api.github.com/repos/pmmp/Color/zipball/a0421f1e9e0b0c619300fb92d593283378f6a5e1",
                "reference": "a0421f1e9e0b0c619300fb92d593283378f6a5e1",
                "shasum": ""
            },
            "require": {
                "php": "^8.0"
            },
            "require-dev": {
                "phpstan/phpstan": "1.10.3",
                "phpstan/phpstan-strict-rules": "^1.2.0"
            },
            "type": "library",
            "autoload": {
                "psr-4": {
                    "pocketmine\\color\\": "src/"
                }
            },
            "notification-url": "https://packagist.org/downloads/",
            "license": [
                "LGPL-3.0"
            ],
            "description": "Color handling library used by PocketMine-MP and related projects",
            "support": {
                "issues": "https://github.com/pmmp/Color/issues",
                "source": "https://github.com/pmmp/Color/tree/0.3.1"
            },
            "time": "2023-04-10T11:38:05+00:00"
        },
        {
            "name": "pocketmine/errorhandler",
            "version": "0.7.0",
            "source": {
                "type": "git",
                "url": "https://github.com/pmmp/ErrorHandler.git",
                "reference": "cae94884368a74ece5294b9ff7fef18732dcd921"
            },
            "dist": {
                "type": "zip",
                "url": "https://api.github.com/repos/pmmp/ErrorHandler/zipball/cae94884368a74ece5294b9ff7fef18732dcd921",
                "reference": "cae94884368a74ece5294b9ff7fef18732dcd921",
                "shasum": ""
            },
            "require": {
                "php": "^8.0"
            },
            "require-dev": {
                "phpstan/phpstan": "~1.10.3",
                "phpstan/phpstan-strict-rules": "^1.0",
                "phpunit/phpunit": "^9.5 || ^10.0 || ^11.0"
            },
            "type": "library",
            "autoload": {
                "psr-4": {
                    "pocketmine\\errorhandler\\": "src/"
                }
            },
            "notification-url": "https://packagist.org/downloads/",
            "license": [
                "LGPL-3.0"
            ],
            "description": "Utilities to handle nasty PHP E_* errors in a usable way",
            "support": {
                "issues": "https://github.com/pmmp/ErrorHandler/issues",
                "source": "https://github.com/pmmp/ErrorHandler/tree/0.7.0"
            },
            "time": "2024-04-02T18:29:54+00:00"
        },
        {
            "name": "pocketmine/locale-data",
            "version": "2.22.0",
            "source": {
                "type": "git",
                "url": "https://github.com/pmmp/Language.git",
                "reference": "aed64e9ca92ffbb20788b3b3bb75b60e4f0eae2d"
            },
            "dist": {
                "type": "zip",
                "url": "https://api.github.com/repos/pmmp/Language/zipball/aed64e9ca92ffbb20788b3b3bb75b60e4f0eae2d",
                "reference": "aed64e9ca92ffbb20788b3b3bb75b60e4f0eae2d",
                "shasum": ""
            },
            "type": "library",
            "notification-url": "https://packagist.org/downloads/",
            "description": "Language resources used by PocketMine-MP",
            "support": {
                "issues": "https://github.com/pmmp/Language/issues",
                "source": "https://github.com/pmmp/Language/tree/2.22.0"
            },
            "time": "2024-11-16T13:28:01+00:00"
        },
        {
            "name": "pocketmine/log",
            "version": "0.4.0",
            "source": {
                "type": "git",
                "url": "https://github.com/pmmp/Log.git",
                "reference": "e6c912c0f9055c81d23108ec2d179b96f404c043"
            },
            "dist": {
                "type": "zip",
                "url": "https://api.github.com/repos/pmmp/Log/zipball/e6c912c0f9055c81d23108ec2d179b96f404c043",
                "reference": "e6c912c0f9055c81d23108ec2d179b96f404c043",
                "shasum": ""
            },
            "require": {
                "php": "^7.4 || ^8.0"
            },
            "conflict": {
                "pocketmine/spl": "<0.4"
            },
            "require-dev": {
                "phpstan/phpstan": "0.12.88",
                "phpstan/phpstan-strict-rules": "^0.12.2"
            },
            "type": "library",
            "autoload": {
                "classmap": [
                    "./src"
                ]
            },
            "notification-url": "https://packagist.org/downloads/",
            "license": [
                "LGPL-3.0"
            ],
            "description": "Logging components used by PocketMine-MP and related projects",
            "support": {
                "issues": "https://github.com/pmmp/Log/issues",
                "source": "https://github.com/pmmp/Log/tree/0.4.0"
            },
            "time": "2021-06-18T19:08:09+00:00"
        },
        {
            "name": "pocketmine/math",
            "version": "1.0.0",
            "source": {
                "type": "git",
                "url": "https://github.com/pmmp/Math.git",
                "reference": "dc132d93595b32e9f210d78b3c8d43c662a5edbf"
            },
            "dist": {
                "type": "zip",
                "url": "https://api.github.com/repos/pmmp/Math/zipball/dc132d93595b32e9f210d78b3c8d43c662a5edbf",
                "reference": "dc132d93595b32e9f210d78b3c8d43c662a5edbf",
                "shasum": ""
            },
            "require": {
                "php": "^8.0",
                "php-64bit": "*"
            },
            "require-dev": {
                "phpstan/extension-installer": "^1.0",
                "phpstan/phpstan": "~1.10.3",
                "phpstan/phpstan-strict-rules": "^1.0",
                "phpunit/phpunit": "^8.5 || ^9.5"
            },
            "type": "library",
            "autoload": {
                "psr-4": {
                    "pocketmine\\math\\": "src/"
                }
            },
            "notification-url": "https://packagist.org/downloads/",
            "license": [
                "LGPL-3.0"
            ],
            "description": "PHP library containing math related code used in PocketMine-MP",
            "support": {
                "issues": "https://github.com/pmmp/Math/issues",
                "source": "https://github.com/pmmp/Math/tree/1.0.0"
            },
            "time": "2023-08-03T12:56:33+00:00"
        },
        {
            "name": "pocketmine/nbt",
            "version": "1.0.0",
            "source": {
                "type": "git",
                "url": "https://github.com/pmmp/NBT.git",
                "reference": "20540271cb59e04672cb163dca73366f207974f1"
            },
            "dist": {
                "type": "zip",
                "url": "https://api.github.com/repos/pmmp/NBT/zipball/20540271cb59e04672cb163dca73366f207974f1",
                "reference": "20540271cb59e04672cb163dca73366f207974f1",
                "shasum": ""
            },
            "require": {
                "php": "^7.4 || ^8.0",
                "php-64bit": "*",
                "pocketmine/binaryutils": "^0.2.0"
            },
            "require-dev": {
                "phpstan/extension-installer": "^1.0",
                "phpstan/phpstan": "1.10.25",
                "phpstan/phpstan-strict-rules": "^1.0",
                "phpunit/phpunit": "^9.5"
            },
            "type": "library",
            "autoload": {
                "psr-4": {
                    "pocketmine\\nbt\\": "src/"
                }
            },
            "notification-url": "https://packagist.org/downloads/",
            "license": [
                "LGPL-3.0"
            ],
            "description": "PHP library for working with Named Binary Tags",
            "support": {
                "issues": "https://github.com/pmmp/NBT/issues",
                "source": "https://github.com/pmmp/NBT/tree/1.0.0"
            },
            "time": "2023-07-14T13:01:49+00:00"
        },
        {
            "name": "pocketmine/raklib",
            "version": "1.1.1",
            "source": {
                "type": "git",
                "url": "https://github.com/pmmp/RakLib.git",
                "reference": "be2783be516bf6e2872ff5c81fb9048596617b97"
            },
            "dist": {
                "type": "zip",
                "url": "https://api.github.com/repos/pmmp/RakLib/zipball/be2783be516bf6e2872ff5c81fb9048596617b97",
                "reference": "be2783be516bf6e2872ff5c81fb9048596617b97",
                "shasum": ""
            },
            "require": {
                "ext-sockets": "*",
                "php": "^8.1",
                "php-64bit": "*",
                "php-ipv6": "*",
                "pocketmine/binaryutils": "^0.2.0",
                "pocketmine/log": "^0.3.0 || ^0.4.0"
            },
            "require-dev": {
                "phpstan/phpstan": "1.10.1",
                "phpstan/phpstan-strict-rules": "^1.0"
            },
            "type": "library",
            "autoload": {
                "psr-4": {
                    "raklib\\": "src/"
                }
            },
            "notification-url": "https://packagist.org/downloads/",
            "license": [
                "GPL-3.0"
            ],
            "description": "A RakNet server implementation written in PHP",
            "support": {
                "issues": "https://github.com/pmmp/RakLib/issues",
                "source": "https://github.com/pmmp/RakLib/tree/1.1.1"
            },
            "time": "2024-03-04T14:02:14+00:00"
        },
        {
            "name": "pocketmine/raklib-ipc",
            "version": "1.0.1",
            "source": {
                "type": "git",
                "url": "https://github.com/pmmp/RakLibIpc.git",
                "reference": "ce632ef2c6743e71eddb5dc329c49af6555f90bc"
            },
            "dist": {
                "type": "zip",
                "url": "https://api.github.com/repos/pmmp/RakLibIpc/zipball/ce632ef2c6743e71eddb5dc329c49af6555f90bc",
                "reference": "ce632ef2c6743e71eddb5dc329c49af6555f90bc",
                "shasum": ""
            },
            "require": {
                "php": "^8.0",
                "php-64bit": "*",
                "pocketmine/binaryutils": "^0.2.0",
                "pocketmine/raklib": "^0.15.0 || ^1.0.0"
            },
            "require-dev": {
                "phpstan/phpstan": "1.10.1",
                "phpstan/phpstan-strict-rules": "^1.0.0"
            },
            "type": "library",
            "autoload": {
                "psr-4": {
                    "raklib\\server\\ipc\\": "src/"
                }
            },
            "notification-url": "https://packagist.org/downloads/",
            "license": [
                "GPL-3.0"
            ],
            "description": "Channel-based protocols for inter-thread/inter-process communication with RakLib",
            "support": {
                "issues": "https://github.com/pmmp/RakLibIpc/issues",
                "source": "https://github.com/pmmp/RakLibIpc/tree/1.0.1"
            },
            "time": "2024-03-01T15:55:05+00:00"
        },
        {
            "name": "pocketmine/snooze",
            "version": "0.5.0",
            "source": {
                "type": "git",
                "url": "https://github.com/pmmp/Snooze.git",
                "reference": "a86d9ee60ce44755d166d3c7ba4b8b8be8360915"
            },
            "dist": {
                "type": "zip",
                "url": "https://api.github.com/repos/pmmp/Snooze/zipball/a86d9ee60ce44755d166d3c7ba4b8b8be8360915",
                "reference": "a86d9ee60ce44755d166d3c7ba4b8b8be8360915",
                "shasum": ""
            },
            "require": {
                "ext-pmmpthread": "^6.0",
                "php-64bit": "^8.1"
            },
            "require-dev": {
                "phpstan/extension-installer": "^1.0",
                "phpstan/phpstan": "1.10.3",
                "phpstan/phpstan-strict-rules": "^1.0"
            },
            "type": "library",
            "autoload": {
                "psr-4": {
                    "pocketmine\\snooze\\": "src/"
                }
            },
            "notification-url": "https://packagist.org/downloads/",
            "license": [
                "LGPL-3.0"
            ],
            "description": "Thread notification management library for code using the pthreads extension",
            "support": {
                "issues": "https://github.com/pmmp/Snooze/issues",
                "source": "https://github.com/pmmp/Snooze/tree/0.5.0"
            },
            "time": "2023-05-22T23:43:01+00:00"
        },
        {
            "name": "ramsey/collection",
            "version": "2.0.0",
            "source": {
                "type": "git",
                "url": "https://github.com/ramsey/collection.git",
                "reference": "a4b48764bfbb8f3a6a4d1aeb1a35bb5e9ecac4a5"
            },
            "dist": {
                "type": "zip",
                "url": "https://api.github.com/repos/ramsey/collection/zipball/a4b48764bfbb8f3a6a4d1aeb1a35bb5e9ecac4a5",
                "reference": "a4b48764bfbb8f3a6a4d1aeb1a35bb5e9ecac4a5",
                "shasum": ""
            },
            "require": {
                "php": "^8.1"
            },
            "require-dev": {
                "captainhook/plugin-composer": "^5.3",
                "ergebnis/composer-normalize": "^2.28.3",
                "fakerphp/faker": "^1.21",
                "hamcrest/hamcrest-php": "^2.0",
                "jangregor/phpstan-prophecy": "^1.0",
                "mockery/mockery": "^1.5",
                "php-parallel-lint/php-console-highlighter": "^1.0",
                "php-parallel-lint/php-parallel-lint": "^1.3",
                "phpcsstandards/phpcsutils": "^1.0.0-rc1",
                "phpspec/prophecy-phpunit": "^2.0",
                "phpstan/extension-installer": "^1.2",
                "phpstan/phpstan": "^1.9",
                "phpstan/phpstan-mockery": "^1.1",
                "phpstan/phpstan-phpunit": "^1.3",
                "phpunit/phpunit": "^9.5",
                "psalm/plugin-mockery": "^1.1",
                "psalm/plugin-phpunit": "^0.18.4",
                "ramsey/coding-standard": "^2.0.3",
                "ramsey/conventional-commits": "^1.3",
                "vimeo/psalm": "^5.4"
            },
            "type": "library",
            "extra": {
                "captainhook": {
                    "force-install": true
                },
                "ramsey/conventional-commits": {
                    "configFile": "conventional-commits.json"
                }
            },
            "autoload": {
                "psr-4": {
                    "Ramsey\\Collection\\": "src/"
                }
            },
            "notification-url": "https://packagist.org/downloads/",
            "license": [
                "MIT"
            ],
            "authors": [
                {
                    "name": "Ben Ramsey",
                    "email": "ben@benramsey.com",
                    "homepage": "https://benramsey.com"
                }
            ],
            "description": "A PHP library for representing and manipulating collections.",
            "keywords": [
                "array",
                "collection",
                "hash",
                "map",
                "queue",
                "set"
            ],
            "support": {
                "issues": "https://github.com/ramsey/collection/issues",
                "source": "https://github.com/ramsey/collection/tree/2.0.0"
            },
            "funding": [
                {
                    "url": "https://github.com/ramsey",
                    "type": "github"
                },
                {
                    "url": "https://tidelift.com/funding/github/packagist/ramsey/collection",
                    "type": "tidelift"
                }
            ],
            "time": "2022-12-31T21:50:55+00:00"
        },
        {
            "name": "ramsey/uuid",
            "version": "4.7.6",
            "source": {
                "type": "git",
                "url": "https://github.com/ramsey/uuid.git",
                "reference": "91039bc1faa45ba123c4328958e620d382ec7088"
            },
            "dist": {
                "type": "zip",
                "url": "https://api.github.com/repos/ramsey/uuid/zipball/91039bc1faa45ba123c4328958e620d382ec7088",
                "reference": "91039bc1faa45ba123c4328958e620d382ec7088",
                "shasum": ""
            },
            "require": {
                "brick/math": "^0.8.8 || ^0.9 || ^0.10 || ^0.11 || ^0.12",
                "ext-json": "*",
                "php": "^8.0",
                "ramsey/collection": "^1.2 || ^2.0"
            },
            "replace": {
                "rhumsaa/uuid": "self.version"
            },
            "require-dev": {
                "captainhook/captainhook": "^5.10",
                "captainhook/plugin-composer": "^5.3",
                "dealerdirect/phpcodesniffer-composer-installer": "^0.7.0",
                "doctrine/annotations": "^1.8",
                "ergebnis/composer-normalize": "^2.15",
                "mockery/mockery": "^1.3",
                "paragonie/random-lib": "^2",
                "php-mock/php-mock": "^2.2",
                "php-mock/php-mock-mockery": "^1.3",
                "php-parallel-lint/php-parallel-lint": "^1.1",
                "phpbench/phpbench": "^1.0",
                "phpstan/extension-installer": "^1.1",
                "phpstan/phpstan": "^1.8",
                "phpstan/phpstan-mockery": "^1.1",
                "phpstan/phpstan-phpunit": "^1.1",
                "phpunit/phpunit": "^8.5 || ^9",
                "ramsey/composer-repl": "^1.4",
                "slevomat/coding-standard": "^8.4",
                "squizlabs/php_codesniffer": "^3.5",
                "vimeo/psalm": "^4.9"
            },
            "suggest": {
                "ext-bcmath": "Enables faster math with arbitrary-precision integers using BCMath.",
                "ext-gmp": "Enables faster math with arbitrary-precision integers using GMP.",
                "ext-uuid": "Enables the use of PeclUuidTimeGenerator and PeclUuidRandomGenerator.",
                "paragonie/random-lib": "Provides RandomLib for use with the RandomLibAdapter",
                "ramsey/uuid-doctrine": "Allows the use of Ramsey\\Uuid\\Uuid as Doctrine field type."
            },
            "type": "library",
            "extra": {
                "captainhook": {
                    "force-install": true
                }
            },
            "autoload": {
                "files": [
                    "src/functions.php"
                ],
                "psr-4": {
                    "Ramsey\\Uuid\\": "src/"
                }
            },
            "notification-url": "https://packagist.org/downloads/",
            "license": [
                "MIT"
            ],
            "description": "A PHP library for generating and working with universally unique identifiers (UUIDs).",
            "keywords": [
                "guid",
                "identifier",
                "uuid"
            ],
            "support": {
                "issues": "https://github.com/ramsey/uuid/issues",
                "source": "https://github.com/ramsey/uuid/tree/4.7.6"
            },
            "funding": [
                {
                    "url": "https://github.com/ramsey",
                    "type": "github"
                },
                {
                    "url": "https://tidelift.com/funding/github/packagist/ramsey/uuid",
                    "type": "tidelift"
                }
            ],
            "time": "2024-04-27T21:32:50+00:00"
        },
        {
            "name": "symfony/filesystem",
            "version": "v6.4.13",
            "source": {
                "type": "git",
                "url": "https://github.com/symfony/filesystem.git",
                "reference": "4856c9cf585d5a0313d8d35afd681a526f038dd3"
            },
            "dist": {
                "type": "zip",
                "url": "https://api.github.com/repos/symfony/filesystem/zipball/4856c9cf585d5a0313d8d35afd681a526f038dd3",
                "reference": "4856c9cf585d5a0313d8d35afd681a526f038dd3",
                "shasum": ""
            },
            "require": {
                "php": ">=8.1",
                "symfony/polyfill-ctype": "~1.8",
                "symfony/polyfill-mbstring": "~1.8"
            },
            "require-dev": {
                "symfony/process": "^5.4|^6.4|^7.0"
            },
            "type": "library",
            "autoload": {
                "psr-4": {
                    "Symfony\\Component\\Filesystem\\": ""
                },
                "exclude-from-classmap": [
                    "/Tests/"
                ]
            },
            "notification-url": "https://packagist.org/downloads/",
            "license": [
                "MIT"
            ],
            "authors": [
                {
                    "name": "Fabien Potencier",
                    "email": "fabien@symfony.com"
                },
                {
                    "name": "Symfony Community",
                    "homepage": "https://symfony.com/contributors"
                }
            ],
            "description": "Provides basic utilities for the filesystem",
            "homepage": "https://symfony.com",
            "support": {
                "source": "https://github.com/symfony/filesystem/tree/v6.4.13"
            },
            "funding": [
                {
                    "url": "https://symfony.com/sponsor",
                    "type": "custom"
                },
                {
                    "url": "https://github.com/fabpot",
                    "type": "github"
                },
                {
                    "url": "https://tidelift.com/funding/github/packagist/symfony/symfony",
                    "type": "tidelift"
                }
            ],
            "time": "2024-10-25T15:07:50+00:00"
        },
        {
            "name": "symfony/polyfill-ctype",
            "version": "v1.31.0",
            "source": {
                "type": "git",
                "url": "https://github.com/symfony/polyfill-ctype.git",
                "reference": "a3cc8b044a6ea513310cbd48ef7333b384945638"
            },
            "dist": {
                "type": "zip",
                "url": "https://api.github.com/repos/symfony/polyfill-ctype/zipball/a3cc8b044a6ea513310cbd48ef7333b384945638",
                "reference": "a3cc8b044a6ea513310cbd48ef7333b384945638",
                "shasum": ""
            },
            "require": {
                "php": ">=7.2"
            },
            "provide": {
                "ext-ctype": "*"
            },
            "suggest": {
                "ext-ctype": "For best performance"
            },
            "type": "library",
            "extra": {
                "thanks": {
                    "name": "symfony/polyfill",
                    "url": "https://github.com/symfony/polyfill"
                }
            },
            "autoload": {
                "files": [
                    "bootstrap.php"
                ],
                "psr-4": {
                    "Symfony\\Polyfill\\Ctype\\": ""
                }
            },
            "notification-url": "https://packagist.org/downloads/",
            "license": [
                "MIT"
            ],
            "authors": [
                {
                    "name": "Gert de Pagter",
                    "email": "BackEndTea@gmail.com"
                },
                {
                    "name": "Symfony Community",
                    "homepage": "https://symfony.com/contributors"
                }
            ],
            "description": "Symfony polyfill for ctype functions",
            "homepage": "https://symfony.com",
            "keywords": [
                "compatibility",
                "ctype",
                "polyfill",
                "portable"
            ],
            "support": {
                "source": "https://github.com/symfony/polyfill-ctype/tree/v1.31.0"
            },
            "funding": [
                {
                    "url": "https://symfony.com/sponsor",
                    "type": "custom"
                },
                {
                    "url": "https://github.com/fabpot",
                    "type": "github"
                },
                {
                    "url": "https://tidelift.com/funding/github/packagist/symfony/symfony",
                    "type": "tidelift"
                }
            ],
            "time": "2024-09-09T11:45:10+00:00"
        },
        {
            "name": "symfony/polyfill-mbstring",
            "version": "v1.31.0",
            "source": {
                "type": "git",
                "url": "https://github.com/symfony/polyfill-mbstring.git",
                "reference": "85181ba99b2345b0ef10ce42ecac37612d9fd341"
            },
            "dist": {
                "type": "zip",
                "url": "https://api.github.com/repos/symfony/polyfill-mbstring/zipball/85181ba99b2345b0ef10ce42ecac37612d9fd341",
                "reference": "85181ba99b2345b0ef10ce42ecac37612d9fd341",
                "shasum": ""
            },
            "require": {
                "php": ">=7.2"
            },
            "provide": {
                "ext-mbstring": "*"
            },
            "suggest": {
                "ext-mbstring": "For best performance"
            },
            "type": "library",
            "extra": {
                "thanks": {
                    "name": "symfony/polyfill",
                    "url": "https://github.com/symfony/polyfill"
                }
            },
            "autoload": {
                "files": [
                    "bootstrap.php"
                ],
                "psr-4": {
                    "Symfony\\Polyfill\\Mbstring\\": ""
                }
            },
            "notification-url": "https://packagist.org/downloads/",
            "license": [
                "MIT"
            ],
            "authors": [
                {
                    "name": "Nicolas Grekas",
                    "email": "p@tchwork.com"
                },
                {
                    "name": "Symfony Community",
                    "homepage": "https://symfony.com/contributors"
                }
            ],
            "description": "Symfony polyfill for the Mbstring extension",
            "homepage": "https://symfony.com",
            "keywords": [
                "compatibility",
                "mbstring",
                "polyfill",
                "portable",
                "shim"
            ],
            "support": {
                "source": "https://github.com/symfony/polyfill-mbstring/tree/v1.31.0"
            },
            "funding": [
                {
                    "url": "https://symfony.com/sponsor",
                    "type": "custom"
                },
                {
                    "url": "https://github.com/fabpot",
                    "type": "github"
                },
                {
                    "url": "https://tidelift.com/funding/github/packagist/symfony/symfony",
                    "type": "tidelift"
                }
            ],
            "time": "2024-09-09T11:45:10+00:00"
        }
    ],
    "packages-dev": [
        {
            "name": "myclabs/deep-copy",
            "version": "1.12.1",
            "source": {
                "type": "git",
                "url": "https://github.com/myclabs/DeepCopy.git",
                "reference": "123267b2c49fbf30d78a7b2d333f6be754b94845"
            },
            "dist": {
                "type": "zip",
                "url": "https://api.github.com/repos/myclabs/DeepCopy/zipball/123267b2c49fbf30d78a7b2d333f6be754b94845",
                "reference": "123267b2c49fbf30d78a7b2d333f6be754b94845",
                "shasum": ""
            },
            "require": {
                "php": "^7.1 || ^8.0"
            },
            "conflict": {
                "doctrine/collections": "<1.6.8",
                "doctrine/common": "<2.13.3 || >=3 <3.2.2"
            },
            "require-dev": {
                "doctrine/collections": "^1.6.8",
                "doctrine/common": "^2.13.3 || ^3.2.2",
                "phpspec/prophecy": "^1.10",
                "phpunit/phpunit": "^7.5.20 || ^8.5.23 || ^9.5.13"
            },
            "type": "library",
            "autoload": {
                "files": [
                    "src/DeepCopy/deep_copy.php"
                ],
                "psr-4": {
                    "DeepCopy\\": "src/DeepCopy/"
                }
            },
            "notification-url": "https://packagist.org/downloads/",
            "license": [
                "MIT"
            ],
            "description": "Create deep copies (clones) of your objects",
            "keywords": [
                "clone",
                "copy",
                "duplicate",
                "object",
                "object graph"
            ],
            "support": {
                "issues": "https://github.com/myclabs/DeepCopy/issues",
                "source": "https://github.com/myclabs/DeepCopy/tree/1.12.1"
            },
            "funding": [
                {
                    "url": "https://tidelift.com/funding/github/packagist/myclabs/deep-copy",
                    "type": "tidelift"
                }
            ],
            "time": "2024-11-08T17:47:46+00:00"
        },
        {
            "name": "nikic/php-parser",
            "version": "v5.3.1",
            "source": {
                "type": "git",
                "url": "https://github.com/nikic/PHP-Parser.git",
                "reference": "8eea230464783aa9671db8eea6f8c6ac5285794b"
            },
            "dist": {
                "type": "zip",
                "url": "https://api.github.com/repos/nikic/PHP-Parser/zipball/8eea230464783aa9671db8eea6f8c6ac5285794b",
                "reference": "8eea230464783aa9671db8eea6f8c6ac5285794b",
                "shasum": ""
            },
            "require": {
                "ext-ctype": "*",
                "ext-json": "*",
                "ext-tokenizer": "*",
                "php": ">=7.4"
            },
            "require-dev": {
                "ircmaxell/php-yacc": "^0.0.7",
                "phpunit/phpunit": "^9.0"
            },
            "bin": [
                "bin/php-parse"
            ],
            "type": "library",
            "extra": {
                "branch-alias": {
                    "dev-master": "5.0-dev"
                }
            },
            "autoload": {
                "psr-4": {
                    "PhpParser\\": "lib/PhpParser"
                }
            },
            "notification-url": "https://packagist.org/downloads/",
            "license": [
                "BSD-3-Clause"
            ],
            "authors": [
                {
                    "name": "Nikita Popov"
                }
            ],
            "description": "A PHP parser written in PHP",
            "keywords": [
                "parser",
                "php"
            ],
            "support": {
                "issues": "https://github.com/nikic/PHP-Parser/issues",
                "source": "https://github.com/nikic/PHP-Parser/tree/v5.3.1"
            },
            "time": "2024-10-08T18:51:32+00:00"
        },
        {
            "name": "phar-io/manifest",
            "version": "2.0.4",
            "source": {
                "type": "git",
                "url": "https://github.com/phar-io/manifest.git",
                "reference": "54750ef60c58e43759730615a392c31c80e23176"
            },
            "dist": {
                "type": "zip",
                "url": "https://api.github.com/repos/phar-io/manifest/zipball/54750ef60c58e43759730615a392c31c80e23176",
                "reference": "54750ef60c58e43759730615a392c31c80e23176",
                "shasum": ""
            },
            "require": {
                "ext-dom": "*",
                "ext-libxml": "*",
                "ext-phar": "*",
                "ext-xmlwriter": "*",
                "phar-io/version": "^3.0.1",
                "php": "^7.2 || ^8.0"
            },
            "type": "library",
            "extra": {
                "branch-alias": {
                    "dev-master": "2.0.x-dev"
                }
            },
            "autoload": {
                "classmap": [
                    "src/"
                ]
            },
            "notification-url": "https://packagist.org/downloads/",
            "license": [
                "BSD-3-Clause"
            ],
            "authors": [
                {
                    "name": "Arne Blankerts",
                    "email": "arne@blankerts.de",
                    "role": "Developer"
                },
                {
                    "name": "Sebastian Heuer",
                    "email": "sebastian@phpeople.de",
                    "role": "Developer"
                },
                {
                    "name": "Sebastian Bergmann",
                    "email": "sebastian@phpunit.de",
                    "role": "Developer"
                }
            ],
            "description": "Component for reading phar.io manifest information from a PHP Archive (PHAR)",
            "support": {
                "issues": "https://github.com/phar-io/manifest/issues",
                "source": "https://github.com/phar-io/manifest/tree/2.0.4"
            },
            "funding": [
                {
                    "url": "https://github.com/theseer",
                    "type": "github"
                }
            ],
            "time": "2024-03-03T12:33:53+00:00"
        },
        {
            "name": "phar-io/version",
            "version": "3.2.1",
            "source": {
                "type": "git",
                "url": "https://github.com/phar-io/version.git",
                "reference": "4f7fd7836c6f332bb2933569e566a0d6c4cbed74"
            },
            "dist": {
                "type": "zip",
                "url": "https://api.github.com/repos/phar-io/version/zipball/4f7fd7836c6f332bb2933569e566a0d6c4cbed74",
                "reference": "4f7fd7836c6f332bb2933569e566a0d6c4cbed74",
                "shasum": ""
            },
            "require": {
                "php": "^7.2 || ^8.0"
            },
            "type": "library",
            "autoload": {
                "classmap": [
                    "src/"
                ]
            },
            "notification-url": "https://packagist.org/downloads/",
            "license": [
                "BSD-3-Clause"
            ],
            "authors": [
                {
                    "name": "Arne Blankerts",
                    "email": "arne@blankerts.de",
                    "role": "Developer"
                },
                {
                    "name": "Sebastian Heuer",
                    "email": "sebastian@phpeople.de",
                    "role": "Developer"
                },
                {
                    "name": "Sebastian Bergmann",
                    "email": "sebastian@phpunit.de",
                    "role": "Developer"
                }
            ],
            "description": "Library for handling version information and constraints",
            "support": {
                "issues": "https://github.com/phar-io/version/issues",
                "source": "https://github.com/phar-io/version/tree/3.2.1"
            },
            "time": "2022-02-21T01:04:05+00:00"
        },
        {
            "name": "phpstan/phpstan",
            "version": "1.11.11",
            "source": {
                "type": "git",
                "url": "https://github.com/phpstan/phpstan.git",
                "reference": "707c2aed5d8d0075666e673a5e71440c1d01a5a3"
            },
            "dist": {
                "type": "zip",
                "url": "https://api.github.com/repos/phpstan/phpstan/zipball/707c2aed5d8d0075666e673a5e71440c1d01a5a3",
                "reference": "707c2aed5d8d0075666e673a5e71440c1d01a5a3",
                "shasum": ""
            },
            "require": {
                "php": "^7.2|^8.0"
            },
            "conflict": {
                "phpstan/phpstan-shim": "*"
            },
            "bin": [
                "phpstan",
                "phpstan.phar"
            ],
            "type": "library",
            "autoload": {
                "files": [
                    "bootstrap.php"
                ]
            },
            "notification-url": "https://packagist.org/downloads/",
            "license": [
                "MIT"
            ],
            "description": "PHPStan - PHP Static Analysis Tool",
            "keywords": [
                "dev",
                "static analysis"
            ],
            "support": {
                "docs": "https://phpstan.org/user-guide/getting-started",
                "forum": "https://github.com/phpstan/phpstan/discussions",
                "issues": "https://github.com/phpstan/phpstan/issues",
                "security": "https://github.com/phpstan/phpstan/security/policy",
                "source": "https://github.com/phpstan/phpstan-src"
            },
            "funding": [
                {
                    "url": "https://github.com/ondrejmirtes",
                    "type": "github"
                },
                {
                    "url": "https://github.com/phpstan",
                    "type": "github"
                }
            ],
            "time": "2024-08-19T14:37:29+00:00"
        },
        {
            "name": "phpstan/phpstan-phpunit",
            "version": "1.4.0",
            "source": {
                "type": "git",
                "url": "https://github.com/phpstan/phpstan-phpunit.git",
                "reference": "f3ea021866f4263f07ca3636bf22c64be9610c11"
            },
            "dist": {
                "type": "zip",
                "url": "https://api.github.com/repos/phpstan/phpstan-phpunit/zipball/f3ea021866f4263f07ca3636bf22c64be9610c11",
                "reference": "f3ea021866f4263f07ca3636bf22c64be9610c11",
                "shasum": ""
            },
            "require": {
                "php": "^7.2 || ^8.0",
                "phpstan/phpstan": "^1.11"
            },
            "conflict": {
                "phpunit/phpunit": "<7.0"
            },
            "require-dev": {
                "nikic/php-parser": "^4.13.0",
                "php-parallel-lint/php-parallel-lint": "^1.2",
                "phpstan/phpstan-strict-rules": "^1.5.1",
                "phpunit/phpunit": "^9.5"
            },
            "type": "phpstan-extension",
            "extra": {
                "phpstan": {
                    "includes": [
                        "extension.neon",
                        "rules.neon"
                    ]
                }
            },
            "autoload": {
                "psr-4": {
                    "PHPStan\\": "src/"
                }
            },
            "notification-url": "https://packagist.org/downloads/",
            "license": [
                "MIT"
            ],
            "description": "PHPUnit extensions and rules for PHPStan",
            "support": {
                "issues": "https://github.com/phpstan/phpstan-phpunit/issues",
                "source": "https://github.com/phpstan/phpstan-phpunit/tree/1.4.0"
            },
            "time": "2024-04-20T06:39:00+00:00"
        },
        {
            "name": "phpstan/phpstan-strict-rules",
            "version": "1.6.0",
            "source": {
                "type": "git",
                "url": "https://github.com/phpstan/phpstan-strict-rules.git",
                "reference": "363f921dd8441777d4fc137deb99beb486c77df1"
            },
            "dist": {
                "type": "zip",
                "url": "https://api.github.com/repos/phpstan/phpstan-strict-rules/zipball/363f921dd8441777d4fc137deb99beb486c77df1",
                "reference": "363f921dd8441777d4fc137deb99beb486c77df1",
                "shasum": ""
            },
            "require": {
                "php": "^7.2 || ^8.0",
                "phpstan/phpstan": "^1.11"
            },
            "require-dev": {
                "nikic/php-parser": "^4.13.0",
                "php-parallel-lint/php-parallel-lint": "^1.2",
                "phpstan/phpstan-deprecation-rules": "^1.1",
                "phpstan/phpstan-phpunit": "^1.0",
                "phpunit/phpunit": "^9.5"
            },
            "type": "phpstan-extension",
            "extra": {
                "phpstan": {
                    "includes": [
                        "rules.neon"
                    ]
                }
            },
            "autoload": {
                "psr-4": {
                    "PHPStan\\": "src/"
                }
            },
            "notification-url": "https://packagist.org/downloads/",
            "license": [
                "MIT"
            ],
            "description": "Extra strict and opinionated rules for PHPStan",
            "support": {
                "issues": "https://github.com/phpstan/phpstan-strict-rules/issues",
                "source": "https://github.com/phpstan/phpstan-strict-rules/tree/1.6.0"
            },
            "time": "2024-04-20T06:37:51+00:00"
        },
        {
            "name": "phpunit/php-code-coverage",
            "version": "10.1.16",
            "source": {
                "type": "git",
                "url": "https://github.com/sebastianbergmann/php-code-coverage.git",
                "reference": "7e308268858ed6baedc8704a304727d20bc07c77"
            },
            "dist": {
                "type": "zip",
                "url": "https://api.github.com/repos/sebastianbergmann/php-code-coverage/zipball/7e308268858ed6baedc8704a304727d20bc07c77",
                "reference": "7e308268858ed6baedc8704a304727d20bc07c77",
                "shasum": ""
            },
            "require": {
                "ext-dom": "*",
                "ext-libxml": "*",
                "ext-xmlwriter": "*",
                "nikic/php-parser": "^4.19.1 || ^5.1.0",
                "php": ">=8.1",
                "phpunit/php-file-iterator": "^4.1.0",
                "phpunit/php-text-template": "^3.0.1",
                "sebastian/code-unit-reverse-lookup": "^3.0.0",
                "sebastian/complexity": "^3.2.0",
                "sebastian/environment": "^6.1.0",
                "sebastian/lines-of-code": "^2.0.2",
                "sebastian/version": "^4.0.1",
                "theseer/tokenizer": "^1.2.3"
            },
            "require-dev": {
                "phpunit/phpunit": "^10.1"
            },
            "suggest": {
                "ext-pcov": "PHP extension that provides line coverage",
                "ext-xdebug": "PHP extension that provides line coverage as well as branch and path coverage"
            },
            "type": "library",
            "extra": {
                "branch-alias": {
                    "dev-main": "10.1.x-dev"
                }
            },
            "autoload": {
                "classmap": [
                    "src/"
                ]
            },
            "notification-url": "https://packagist.org/downloads/",
            "license": [
                "BSD-3-Clause"
            ],
            "authors": [
                {
                    "name": "Sebastian Bergmann",
                    "email": "sebastian@phpunit.de",
                    "role": "lead"
                }
            ],
            "description": "Library that provides collection, processing, and rendering functionality for PHP code coverage information.",
            "homepage": "https://github.com/sebastianbergmann/php-code-coverage",
            "keywords": [
                "coverage",
                "testing",
                "xunit"
            ],
            "support": {
                "issues": "https://github.com/sebastianbergmann/php-code-coverage/issues",
                "security": "https://github.com/sebastianbergmann/php-code-coverage/security/policy",
                "source": "https://github.com/sebastianbergmann/php-code-coverage/tree/10.1.16"
            },
            "funding": [
                {
                    "url": "https://github.com/sebastianbergmann",
                    "type": "github"
                }
            ],
            "time": "2024-08-22T04:31:57+00:00"
        },
        {
            "name": "phpunit/php-file-iterator",
            "version": "4.1.0",
            "source": {
                "type": "git",
                "url": "https://github.com/sebastianbergmann/php-file-iterator.git",
                "reference": "a95037b6d9e608ba092da1b23931e537cadc3c3c"
            },
            "dist": {
                "type": "zip",
                "url": "https://api.github.com/repos/sebastianbergmann/php-file-iterator/zipball/a95037b6d9e608ba092da1b23931e537cadc3c3c",
                "reference": "a95037b6d9e608ba092da1b23931e537cadc3c3c",
                "shasum": ""
            },
            "require": {
                "php": ">=8.1"
            },
            "require-dev": {
                "phpunit/phpunit": "^10.0"
            },
            "type": "library",
            "extra": {
                "branch-alias": {
                    "dev-main": "4.0-dev"
                }
            },
            "autoload": {
                "classmap": [
                    "src/"
                ]
            },
            "notification-url": "https://packagist.org/downloads/",
            "license": [
                "BSD-3-Clause"
            ],
            "authors": [
                {
                    "name": "Sebastian Bergmann",
                    "email": "sebastian@phpunit.de",
                    "role": "lead"
                }
            ],
            "description": "FilterIterator implementation that filters files based on a list of suffixes.",
            "homepage": "https://github.com/sebastianbergmann/php-file-iterator/",
            "keywords": [
                "filesystem",
                "iterator"
            ],
            "support": {
                "issues": "https://github.com/sebastianbergmann/php-file-iterator/issues",
                "security": "https://github.com/sebastianbergmann/php-file-iterator/security/policy",
                "source": "https://github.com/sebastianbergmann/php-file-iterator/tree/4.1.0"
            },
            "funding": [
                {
                    "url": "https://github.com/sebastianbergmann",
                    "type": "github"
                }
            ],
            "time": "2023-08-31T06:24:48+00:00"
        },
        {
            "name": "phpunit/php-invoker",
            "version": "4.0.0",
            "source": {
                "type": "git",
                "url": "https://github.com/sebastianbergmann/php-invoker.git",
                "reference": "f5e568ba02fa5ba0ddd0f618391d5a9ea50b06d7"
            },
            "dist": {
                "type": "zip",
                "url": "https://api.github.com/repos/sebastianbergmann/php-invoker/zipball/f5e568ba02fa5ba0ddd0f618391d5a9ea50b06d7",
                "reference": "f5e568ba02fa5ba0ddd0f618391d5a9ea50b06d7",
                "shasum": ""
            },
            "require": {
                "php": ">=8.1"
            },
            "require-dev": {
                "ext-pcntl": "*",
                "phpunit/phpunit": "^10.0"
            },
            "suggest": {
                "ext-pcntl": "*"
            },
            "type": "library",
            "extra": {
                "branch-alias": {
                    "dev-main": "4.0-dev"
                }
            },
            "autoload": {
                "classmap": [
                    "src/"
                ]
            },
            "notification-url": "https://packagist.org/downloads/",
            "license": [
                "BSD-3-Clause"
            ],
            "authors": [
                {
                    "name": "Sebastian Bergmann",
                    "email": "sebastian@phpunit.de",
                    "role": "lead"
                }
            ],
            "description": "Invoke callables with a timeout",
            "homepage": "https://github.com/sebastianbergmann/php-invoker/",
            "keywords": [
                "process"
            ],
            "support": {
                "issues": "https://github.com/sebastianbergmann/php-invoker/issues",
                "source": "https://github.com/sebastianbergmann/php-invoker/tree/4.0.0"
            },
            "funding": [
                {
                    "url": "https://github.com/sebastianbergmann",
                    "type": "github"
                }
            ],
            "time": "2023-02-03T06:56:09+00:00"
        },
        {
            "name": "phpunit/php-text-template",
            "version": "3.0.1",
            "source": {
                "type": "git",
                "url": "https://github.com/sebastianbergmann/php-text-template.git",
                "reference": "0c7b06ff49e3d5072f057eb1fa59258bf287a748"
            },
            "dist": {
                "type": "zip",
                "url": "https://api.github.com/repos/sebastianbergmann/php-text-template/zipball/0c7b06ff49e3d5072f057eb1fa59258bf287a748",
                "reference": "0c7b06ff49e3d5072f057eb1fa59258bf287a748",
                "shasum": ""
            },
            "require": {
                "php": ">=8.1"
            },
            "require-dev": {
                "phpunit/phpunit": "^10.0"
            },
            "type": "library",
            "extra": {
                "branch-alias": {
                    "dev-main": "3.0-dev"
                }
            },
            "autoload": {
                "classmap": [
                    "src/"
                ]
            },
            "notification-url": "https://packagist.org/downloads/",
            "license": [
                "BSD-3-Clause"
            ],
            "authors": [
                {
                    "name": "Sebastian Bergmann",
                    "email": "sebastian@phpunit.de",
                    "role": "lead"
                }
            ],
            "description": "Simple template engine.",
            "homepage": "https://github.com/sebastianbergmann/php-text-template/",
            "keywords": [
                "template"
            ],
            "support": {
                "issues": "https://github.com/sebastianbergmann/php-text-template/issues",
                "security": "https://github.com/sebastianbergmann/php-text-template/security/policy",
                "source": "https://github.com/sebastianbergmann/php-text-template/tree/3.0.1"
            },
            "funding": [
                {
                    "url": "https://github.com/sebastianbergmann",
                    "type": "github"
                }
            ],
            "time": "2023-08-31T14:07:24+00:00"
        },
        {
            "name": "phpunit/php-timer",
            "version": "6.0.0",
            "source": {
                "type": "git",
                "url": "https://github.com/sebastianbergmann/php-timer.git",
                "reference": "e2a2d67966e740530f4a3343fe2e030ffdc1161d"
            },
            "dist": {
                "type": "zip",
                "url": "https://api.github.com/repos/sebastianbergmann/php-timer/zipball/e2a2d67966e740530f4a3343fe2e030ffdc1161d",
                "reference": "e2a2d67966e740530f4a3343fe2e030ffdc1161d",
                "shasum": ""
            },
            "require": {
                "php": ">=8.1"
            },
            "require-dev": {
                "phpunit/phpunit": "^10.0"
            },
            "type": "library",
            "extra": {
                "branch-alias": {
                    "dev-main": "6.0-dev"
                }
            },
            "autoload": {
                "classmap": [
                    "src/"
                ]
            },
            "notification-url": "https://packagist.org/downloads/",
            "license": [
                "BSD-3-Clause"
            ],
            "authors": [
                {
                    "name": "Sebastian Bergmann",
                    "email": "sebastian@phpunit.de",
                    "role": "lead"
                }
            ],
            "description": "Utility class for timing",
            "homepage": "https://github.com/sebastianbergmann/php-timer/",
            "keywords": [
                "timer"
            ],
            "support": {
                "issues": "https://github.com/sebastianbergmann/php-timer/issues",
                "source": "https://github.com/sebastianbergmann/php-timer/tree/6.0.0"
            },
            "funding": [
                {
                    "url": "https://github.com/sebastianbergmann",
                    "type": "github"
                }
            ],
            "time": "2023-02-03T06:57:52+00:00"
        },
        {
            "name": "phpunit/phpunit",
            "version": "10.5.38",
            "source": {
                "type": "git",
                "url": "https://github.com/sebastianbergmann/phpunit.git",
                "reference": "a86773b9e887a67bc53efa9da9ad6e3f2498c132"
            },
            "dist": {
                "type": "zip",
                "url": "https://api.github.com/repos/sebastianbergmann/phpunit/zipball/a86773b9e887a67bc53efa9da9ad6e3f2498c132",
                "reference": "a86773b9e887a67bc53efa9da9ad6e3f2498c132",
                "shasum": ""
            },
            "require": {
                "ext-dom": "*",
                "ext-json": "*",
                "ext-libxml": "*",
                "ext-mbstring": "*",
                "ext-xml": "*",
                "ext-xmlwriter": "*",
                "myclabs/deep-copy": "^1.12.0",
                "phar-io/manifest": "^2.0.4",
                "phar-io/version": "^3.2.1",
                "php": ">=8.1",
                "phpunit/php-code-coverage": "^10.1.16",
                "phpunit/php-file-iterator": "^4.1.0",
                "phpunit/php-invoker": "^4.0.0",
                "phpunit/php-text-template": "^3.0.1",
                "phpunit/php-timer": "^6.0.0",
                "sebastian/cli-parser": "^2.0.1",
                "sebastian/code-unit": "^2.0.0",
                "sebastian/comparator": "^5.0.3",
                "sebastian/diff": "^5.1.1",
                "sebastian/environment": "^6.1.0",
                "sebastian/exporter": "^5.1.2",
                "sebastian/global-state": "^6.0.2",
                "sebastian/object-enumerator": "^5.0.0",
                "sebastian/recursion-context": "^5.0.0",
                "sebastian/type": "^4.0.0",
                "sebastian/version": "^4.0.1"
            },
            "suggest": {
                "ext-soap": "To be able to generate mocks based on WSDL files"
            },
            "bin": [
                "phpunit"
            ],
            "type": "library",
            "extra": {
                "branch-alias": {
                    "dev-main": "10.5-dev"
                }
            },
            "autoload": {
                "files": [
                    "src/Framework/Assert/Functions.php"
                ],
                "classmap": [
                    "src/"
                ]
            },
            "notification-url": "https://packagist.org/downloads/",
            "license": [
                "BSD-3-Clause"
            ],
            "authors": [
                {
                    "name": "Sebastian Bergmann",
                    "email": "sebastian@phpunit.de",
                    "role": "lead"
                }
            ],
            "description": "The PHP Unit Testing framework.",
            "homepage": "https://phpunit.de/",
            "keywords": [
                "phpunit",
                "testing",
                "xunit"
            ],
            "support": {
                "issues": "https://github.com/sebastianbergmann/phpunit/issues",
                "security": "https://github.com/sebastianbergmann/phpunit/security/policy",
                "source": "https://github.com/sebastianbergmann/phpunit/tree/10.5.38"
            },
            "funding": [
                {
                    "url": "https://phpunit.de/sponsors.html",
                    "type": "custom"
                },
                {
                    "url": "https://github.com/sebastianbergmann",
                    "type": "github"
                },
                {
                    "url": "https://tidelift.com/funding/github/packagist/phpunit/phpunit",
                    "type": "tidelift"
                }
            ],
            "time": "2024-10-28T13:06:21+00:00"
        },
        {
            "name": "sebastian/cli-parser",
            "version": "2.0.1",
            "source": {
                "type": "git",
                "url": "https://github.com/sebastianbergmann/cli-parser.git",
                "reference": "c34583b87e7b7a8055bf6c450c2c77ce32a24084"
            },
            "dist": {
                "type": "zip",
                "url": "https://api.github.com/repos/sebastianbergmann/cli-parser/zipball/c34583b87e7b7a8055bf6c450c2c77ce32a24084",
                "reference": "c34583b87e7b7a8055bf6c450c2c77ce32a24084",
                "shasum": ""
            },
            "require": {
                "php": ">=8.1"
            },
            "require-dev": {
                "phpunit/phpunit": "^10.0"
            },
            "type": "library",
            "extra": {
                "branch-alias": {
                    "dev-main": "2.0-dev"
                }
            },
            "autoload": {
                "classmap": [
                    "src/"
                ]
            },
            "notification-url": "https://packagist.org/downloads/",
            "license": [
                "BSD-3-Clause"
            ],
            "authors": [
                {
                    "name": "Sebastian Bergmann",
                    "email": "sebastian@phpunit.de",
                    "role": "lead"
                }
            ],
            "description": "Library for parsing CLI options",
            "homepage": "https://github.com/sebastianbergmann/cli-parser",
            "support": {
                "issues": "https://github.com/sebastianbergmann/cli-parser/issues",
                "security": "https://github.com/sebastianbergmann/cli-parser/security/policy",
                "source": "https://github.com/sebastianbergmann/cli-parser/tree/2.0.1"
            },
            "funding": [
                {
                    "url": "https://github.com/sebastianbergmann",
                    "type": "github"
                }
            ],
            "time": "2024-03-02T07:12:49+00:00"
        },
        {
            "name": "sebastian/code-unit",
            "version": "2.0.0",
            "source": {
                "type": "git",
                "url": "https://github.com/sebastianbergmann/code-unit.git",
                "reference": "a81fee9eef0b7a76af11d121767abc44c104e503"
            },
            "dist": {
                "type": "zip",
                "url": "https://api.github.com/repos/sebastianbergmann/code-unit/zipball/a81fee9eef0b7a76af11d121767abc44c104e503",
                "reference": "a81fee9eef0b7a76af11d121767abc44c104e503",
                "shasum": ""
            },
            "require": {
                "php": ">=8.1"
            },
            "require-dev": {
                "phpunit/phpunit": "^10.0"
            },
            "type": "library",
            "extra": {
                "branch-alias": {
                    "dev-main": "2.0-dev"
                }
            },
            "autoload": {
                "classmap": [
                    "src/"
                ]
            },
            "notification-url": "https://packagist.org/downloads/",
            "license": [
                "BSD-3-Clause"
            ],
            "authors": [
                {
                    "name": "Sebastian Bergmann",
                    "email": "sebastian@phpunit.de",
                    "role": "lead"
                }
            ],
            "description": "Collection of value objects that represent the PHP code units",
            "homepage": "https://github.com/sebastianbergmann/code-unit",
            "support": {
                "issues": "https://github.com/sebastianbergmann/code-unit/issues",
                "source": "https://github.com/sebastianbergmann/code-unit/tree/2.0.0"
            },
            "funding": [
                {
                    "url": "https://github.com/sebastianbergmann",
                    "type": "github"
                }
            ],
            "time": "2023-02-03T06:58:43+00:00"
        },
        {
            "name": "sebastian/code-unit-reverse-lookup",
            "version": "3.0.0",
            "source": {
                "type": "git",
                "url": "https://github.com/sebastianbergmann/code-unit-reverse-lookup.git",
                "reference": "5e3a687f7d8ae33fb362c5c0743794bbb2420a1d"
            },
            "dist": {
                "type": "zip",
                "url": "https://api.github.com/repos/sebastianbergmann/code-unit-reverse-lookup/zipball/5e3a687f7d8ae33fb362c5c0743794bbb2420a1d",
                "reference": "5e3a687f7d8ae33fb362c5c0743794bbb2420a1d",
                "shasum": ""
            },
            "require": {
                "php": ">=8.1"
            },
            "require-dev": {
                "phpunit/phpunit": "^10.0"
            },
            "type": "library",
            "extra": {
                "branch-alias": {
                    "dev-main": "3.0-dev"
                }
            },
            "autoload": {
                "classmap": [
                    "src/"
                ]
            },
            "notification-url": "https://packagist.org/downloads/",
            "license": [
                "BSD-3-Clause"
            ],
            "authors": [
                {
                    "name": "Sebastian Bergmann",
                    "email": "sebastian@phpunit.de"
                }
            ],
            "description": "Looks up which function or method a line of code belongs to",
            "homepage": "https://github.com/sebastianbergmann/code-unit-reverse-lookup/",
            "support": {
                "issues": "https://github.com/sebastianbergmann/code-unit-reverse-lookup/issues",
                "source": "https://github.com/sebastianbergmann/code-unit-reverse-lookup/tree/3.0.0"
            },
            "funding": [
                {
                    "url": "https://github.com/sebastianbergmann",
                    "type": "github"
                }
            ],
            "time": "2023-02-03T06:59:15+00:00"
        },
        {
            "name": "sebastian/comparator",
            "version": "5.0.3",
            "source": {
                "type": "git",
                "url": "https://github.com/sebastianbergmann/comparator.git",
                "reference": "a18251eb0b7a2dcd2f7aa3d6078b18545ef0558e"
            },
            "dist": {
                "type": "zip",
                "url": "https://api.github.com/repos/sebastianbergmann/comparator/zipball/a18251eb0b7a2dcd2f7aa3d6078b18545ef0558e",
                "reference": "a18251eb0b7a2dcd2f7aa3d6078b18545ef0558e",
                "shasum": ""
            },
            "require": {
                "ext-dom": "*",
                "ext-mbstring": "*",
                "php": ">=8.1",
                "sebastian/diff": "^5.0",
                "sebastian/exporter": "^5.0"
            },
            "require-dev": {
                "phpunit/phpunit": "^10.5"
            },
            "type": "library",
            "extra": {
                "branch-alias": {
                    "dev-main": "5.0-dev"
                }
            },
            "autoload": {
                "classmap": [
                    "src/"
                ]
            },
            "notification-url": "https://packagist.org/downloads/",
            "license": [
                "BSD-3-Clause"
            ],
            "authors": [
                {
                    "name": "Sebastian Bergmann",
                    "email": "sebastian@phpunit.de"
                },
                {
                    "name": "Jeff Welch",
                    "email": "whatthejeff@gmail.com"
                },
                {
                    "name": "Volker Dusch",
                    "email": "github@wallbash.com"
                },
                {
                    "name": "Bernhard Schussek",
                    "email": "bschussek@2bepublished.at"
                }
            ],
            "description": "Provides the functionality to compare PHP values for equality",
            "homepage": "https://github.com/sebastianbergmann/comparator",
            "keywords": [
                "comparator",
                "compare",
                "equality"
            ],
            "support": {
                "issues": "https://github.com/sebastianbergmann/comparator/issues",
                "security": "https://github.com/sebastianbergmann/comparator/security/policy",
                "source": "https://github.com/sebastianbergmann/comparator/tree/5.0.3"
            },
            "funding": [
                {
                    "url": "https://github.com/sebastianbergmann",
                    "type": "github"
                }
            ],
            "time": "2024-10-18T14:56:07+00:00"
        },
        {
            "name": "sebastian/complexity",
            "version": "3.2.0",
            "source": {
                "type": "git",
                "url": "https://github.com/sebastianbergmann/complexity.git",
                "reference": "68ff824baeae169ec9f2137158ee529584553799"
            },
            "dist": {
                "type": "zip",
                "url": "https://api.github.com/repos/sebastianbergmann/complexity/zipball/68ff824baeae169ec9f2137158ee529584553799",
                "reference": "68ff824baeae169ec9f2137158ee529584553799",
                "shasum": ""
            },
            "require": {
                "nikic/php-parser": "^4.18 || ^5.0",
                "php": ">=8.1"
            },
            "require-dev": {
                "phpunit/phpunit": "^10.0"
            },
            "type": "library",
            "extra": {
                "branch-alias": {
                    "dev-main": "3.2-dev"
                }
            },
            "autoload": {
                "classmap": [
                    "src/"
                ]
            },
            "notification-url": "https://packagist.org/downloads/",
            "license": [
                "BSD-3-Clause"
            ],
            "authors": [
                {
                    "name": "Sebastian Bergmann",
                    "email": "sebastian@phpunit.de",
                    "role": "lead"
                }
            ],
            "description": "Library for calculating the complexity of PHP code units",
            "homepage": "https://github.com/sebastianbergmann/complexity",
            "support": {
                "issues": "https://github.com/sebastianbergmann/complexity/issues",
                "security": "https://github.com/sebastianbergmann/complexity/security/policy",
                "source": "https://github.com/sebastianbergmann/complexity/tree/3.2.0"
            },
            "funding": [
                {
                    "url": "https://github.com/sebastianbergmann",
                    "type": "github"
                }
            ],
            "time": "2023-12-21T08:37:17+00:00"
        },
        {
            "name": "sebastian/diff",
            "version": "5.1.1",
            "source": {
                "type": "git",
                "url": "https://github.com/sebastianbergmann/diff.git",
                "reference": "c41e007b4b62af48218231d6c2275e4c9b975b2e"
            },
            "dist": {
                "type": "zip",
                "url": "https://api.github.com/repos/sebastianbergmann/diff/zipball/c41e007b4b62af48218231d6c2275e4c9b975b2e",
                "reference": "c41e007b4b62af48218231d6c2275e4c9b975b2e",
                "shasum": ""
            },
            "require": {
                "php": ">=8.1"
            },
            "require-dev": {
                "phpunit/phpunit": "^10.0",
                "symfony/process": "^6.4"
            },
            "type": "library",
            "extra": {
                "branch-alias": {
                    "dev-main": "5.1-dev"
                }
            },
            "autoload": {
                "classmap": [
                    "src/"
                ]
            },
            "notification-url": "https://packagist.org/downloads/",
            "license": [
                "BSD-3-Clause"
            ],
            "authors": [
                {
                    "name": "Sebastian Bergmann",
                    "email": "sebastian@phpunit.de"
                },
                {
                    "name": "Kore Nordmann",
                    "email": "mail@kore-nordmann.de"
                }
            ],
            "description": "Diff implementation",
            "homepage": "https://github.com/sebastianbergmann/diff",
            "keywords": [
                "diff",
                "udiff",
                "unidiff",
                "unified diff"
            ],
            "support": {
                "issues": "https://github.com/sebastianbergmann/diff/issues",
                "security": "https://github.com/sebastianbergmann/diff/security/policy",
                "source": "https://github.com/sebastianbergmann/diff/tree/5.1.1"
            },
            "funding": [
                {
                    "url": "https://github.com/sebastianbergmann",
                    "type": "github"
                }
            ],
            "time": "2024-03-02T07:15:17+00:00"
        },
        {
            "name": "sebastian/environment",
            "version": "6.1.0",
            "source": {
                "type": "git",
                "url": "https://github.com/sebastianbergmann/environment.git",
                "reference": "8074dbcd93529b357029f5cc5058fd3e43666984"
            },
            "dist": {
                "type": "zip",
                "url": "https://api.github.com/repos/sebastianbergmann/environment/zipball/8074dbcd93529b357029f5cc5058fd3e43666984",
                "reference": "8074dbcd93529b357029f5cc5058fd3e43666984",
                "shasum": ""
            },
            "require": {
                "php": ">=8.1"
            },
            "require-dev": {
                "phpunit/phpunit": "^10.0"
            },
            "suggest": {
                "ext-posix": "*"
            },
            "type": "library",
            "extra": {
                "branch-alias": {
                    "dev-main": "6.1-dev"
                }
            },
            "autoload": {
                "classmap": [
                    "src/"
                ]
            },
            "notification-url": "https://packagist.org/downloads/",
            "license": [
                "BSD-3-Clause"
            ],
            "authors": [
                {
                    "name": "Sebastian Bergmann",
                    "email": "sebastian@phpunit.de"
                }
            ],
            "description": "Provides functionality to handle HHVM/PHP environments",
            "homepage": "https://github.com/sebastianbergmann/environment",
            "keywords": [
                "Xdebug",
                "environment",
                "hhvm"
            ],
            "support": {
                "issues": "https://github.com/sebastianbergmann/environment/issues",
                "security": "https://github.com/sebastianbergmann/environment/security/policy",
                "source": "https://github.com/sebastianbergmann/environment/tree/6.1.0"
            },
            "funding": [
                {
                    "url": "https://github.com/sebastianbergmann",
                    "type": "github"
                }
            ],
            "time": "2024-03-23T08:47:14+00:00"
        },
        {
            "name": "sebastian/exporter",
            "version": "5.1.2",
            "source": {
                "type": "git",
                "url": "https://github.com/sebastianbergmann/exporter.git",
                "reference": "955288482d97c19a372d3f31006ab3f37da47adf"
            },
            "dist": {
                "type": "zip",
                "url": "https://api.github.com/repos/sebastianbergmann/exporter/zipball/955288482d97c19a372d3f31006ab3f37da47adf",
                "reference": "955288482d97c19a372d3f31006ab3f37da47adf",
                "shasum": ""
            },
            "require": {
                "ext-mbstring": "*",
                "php": ">=8.1",
                "sebastian/recursion-context": "^5.0"
            },
            "require-dev": {
                "phpunit/phpunit": "^10.0"
            },
            "type": "library",
            "extra": {
                "branch-alias": {
                    "dev-main": "5.1-dev"
                }
            },
            "autoload": {
                "classmap": [
                    "src/"
                ]
            },
            "notification-url": "https://packagist.org/downloads/",
            "license": [
                "BSD-3-Clause"
            ],
            "authors": [
                {
                    "name": "Sebastian Bergmann",
                    "email": "sebastian@phpunit.de"
                },
                {
                    "name": "Jeff Welch",
                    "email": "whatthejeff@gmail.com"
                },
                {
                    "name": "Volker Dusch",
                    "email": "github@wallbash.com"
                },
                {
                    "name": "Adam Harvey",
                    "email": "aharvey@php.net"
                },
                {
                    "name": "Bernhard Schussek",
                    "email": "bschussek@gmail.com"
                }
            ],
            "description": "Provides the functionality to export PHP variables for visualization",
            "homepage": "https://www.github.com/sebastianbergmann/exporter",
            "keywords": [
                "export",
                "exporter"
            ],
            "support": {
                "issues": "https://github.com/sebastianbergmann/exporter/issues",
                "security": "https://github.com/sebastianbergmann/exporter/security/policy",
                "source": "https://github.com/sebastianbergmann/exporter/tree/5.1.2"
            },
            "funding": [
                {
                    "url": "https://github.com/sebastianbergmann",
                    "type": "github"
                }
            ],
            "time": "2024-03-02T07:17:12+00:00"
        },
        {
            "name": "sebastian/global-state",
            "version": "6.0.2",
            "source": {
                "type": "git",
                "url": "https://github.com/sebastianbergmann/global-state.git",
                "reference": "987bafff24ecc4c9ac418cab1145b96dd6e9cbd9"
            },
            "dist": {
                "type": "zip",
                "url": "https://api.github.com/repos/sebastianbergmann/global-state/zipball/987bafff24ecc4c9ac418cab1145b96dd6e9cbd9",
                "reference": "987bafff24ecc4c9ac418cab1145b96dd6e9cbd9",
                "shasum": ""
            },
            "require": {
                "php": ">=8.1",
                "sebastian/object-reflector": "^3.0",
                "sebastian/recursion-context": "^5.0"
            },
            "require-dev": {
                "ext-dom": "*",
                "phpunit/phpunit": "^10.0"
            },
            "type": "library",
            "extra": {
                "branch-alias": {
                    "dev-main": "6.0-dev"
                }
            },
            "autoload": {
                "classmap": [
                    "src/"
                ]
            },
            "notification-url": "https://packagist.org/downloads/",
            "license": [
                "BSD-3-Clause"
            ],
            "authors": [
                {
                    "name": "Sebastian Bergmann",
                    "email": "sebastian@phpunit.de"
                }
            ],
            "description": "Snapshotting of global state",
            "homepage": "https://www.github.com/sebastianbergmann/global-state",
            "keywords": [
                "global state"
            ],
            "support": {
                "issues": "https://github.com/sebastianbergmann/global-state/issues",
                "security": "https://github.com/sebastianbergmann/global-state/security/policy",
                "source": "https://github.com/sebastianbergmann/global-state/tree/6.0.2"
            },
            "funding": [
                {
                    "url": "https://github.com/sebastianbergmann",
                    "type": "github"
                }
            ],
            "time": "2024-03-02T07:19:19+00:00"
        },
        {
            "name": "sebastian/lines-of-code",
            "version": "2.0.2",
            "source": {
                "type": "git",
                "url": "https://github.com/sebastianbergmann/lines-of-code.git",
                "reference": "856e7f6a75a84e339195d48c556f23be2ebf75d0"
            },
            "dist": {
                "type": "zip",
                "url": "https://api.github.com/repos/sebastianbergmann/lines-of-code/zipball/856e7f6a75a84e339195d48c556f23be2ebf75d0",
                "reference": "856e7f6a75a84e339195d48c556f23be2ebf75d0",
                "shasum": ""
            },
            "require": {
                "nikic/php-parser": "^4.18 || ^5.0",
                "php": ">=8.1"
            },
            "require-dev": {
                "phpunit/phpunit": "^10.0"
            },
            "type": "library",
            "extra": {
                "branch-alias": {
                    "dev-main": "2.0-dev"
                }
            },
            "autoload": {
                "classmap": [
                    "src/"
                ]
            },
            "notification-url": "https://packagist.org/downloads/",
            "license": [
                "BSD-3-Clause"
            ],
            "authors": [
                {
                    "name": "Sebastian Bergmann",
                    "email": "sebastian@phpunit.de",
                    "role": "lead"
                }
            ],
            "description": "Library for counting the lines of code in PHP source code",
            "homepage": "https://github.com/sebastianbergmann/lines-of-code",
            "support": {
                "issues": "https://github.com/sebastianbergmann/lines-of-code/issues",
                "security": "https://github.com/sebastianbergmann/lines-of-code/security/policy",
                "source": "https://github.com/sebastianbergmann/lines-of-code/tree/2.0.2"
            },
            "funding": [
                {
                    "url": "https://github.com/sebastianbergmann",
                    "type": "github"
                }
            ],
            "time": "2023-12-21T08:38:20+00:00"
        },
        {
            "name": "sebastian/object-enumerator",
            "version": "5.0.0",
            "source": {
                "type": "git",
                "url": "https://github.com/sebastianbergmann/object-enumerator.git",
                "reference": "202d0e344a580d7f7d04b3fafce6933e59dae906"
            },
            "dist": {
                "type": "zip",
                "url": "https://api.github.com/repos/sebastianbergmann/object-enumerator/zipball/202d0e344a580d7f7d04b3fafce6933e59dae906",
                "reference": "202d0e344a580d7f7d04b3fafce6933e59dae906",
                "shasum": ""
            },
            "require": {
                "php": ">=8.1",
                "sebastian/object-reflector": "^3.0",
                "sebastian/recursion-context": "^5.0"
            },
            "require-dev": {
                "phpunit/phpunit": "^10.0"
            },
            "type": "library",
            "extra": {
                "branch-alias": {
                    "dev-main": "5.0-dev"
                }
            },
            "autoload": {
                "classmap": [
                    "src/"
                ]
            },
            "notification-url": "https://packagist.org/downloads/",
            "license": [
                "BSD-3-Clause"
            ],
            "authors": [
                {
                    "name": "Sebastian Bergmann",
                    "email": "sebastian@phpunit.de"
                }
            ],
            "description": "Traverses array structures and object graphs to enumerate all referenced objects",
            "homepage": "https://github.com/sebastianbergmann/object-enumerator/",
            "support": {
                "issues": "https://github.com/sebastianbergmann/object-enumerator/issues",
                "source": "https://github.com/sebastianbergmann/object-enumerator/tree/5.0.0"
            },
            "funding": [
                {
                    "url": "https://github.com/sebastianbergmann",
                    "type": "github"
                }
            ],
            "time": "2023-02-03T07:08:32+00:00"
        },
        {
            "name": "sebastian/object-reflector",
            "version": "3.0.0",
            "source": {
                "type": "git",
                "url": "https://github.com/sebastianbergmann/object-reflector.git",
                "reference": "24ed13d98130f0e7122df55d06c5c4942a577957"
            },
            "dist": {
                "type": "zip",
                "url": "https://api.github.com/repos/sebastianbergmann/object-reflector/zipball/24ed13d98130f0e7122df55d06c5c4942a577957",
                "reference": "24ed13d98130f0e7122df55d06c5c4942a577957",
                "shasum": ""
            },
            "require": {
                "php": ">=8.1"
            },
            "require-dev": {
                "phpunit/phpunit": "^10.0"
            },
            "type": "library",
            "extra": {
                "branch-alias": {
                    "dev-main": "3.0-dev"
                }
            },
            "autoload": {
                "classmap": [
                    "src/"
                ]
            },
            "notification-url": "https://packagist.org/downloads/",
            "license": [
                "BSD-3-Clause"
            ],
            "authors": [
                {
                    "name": "Sebastian Bergmann",
                    "email": "sebastian@phpunit.de"
                }
            ],
            "description": "Allows reflection of object attributes, including inherited and non-public ones",
            "homepage": "https://github.com/sebastianbergmann/object-reflector/",
            "support": {
                "issues": "https://github.com/sebastianbergmann/object-reflector/issues",
                "source": "https://github.com/sebastianbergmann/object-reflector/tree/3.0.0"
            },
            "funding": [
                {
                    "url": "https://github.com/sebastianbergmann",
                    "type": "github"
                }
            ],
            "time": "2023-02-03T07:06:18+00:00"
        },
        {
            "name": "sebastian/recursion-context",
            "version": "5.0.0",
            "source": {
                "type": "git",
                "url": "https://github.com/sebastianbergmann/recursion-context.git",
                "reference": "05909fb5bc7df4c52992396d0116aed689f93712"
            },
            "dist": {
                "type": "zip",
                "url": "https://api.github.com/repos/sebastianbergmann/recursion-context/zipball/05909fb5bc7df4c52992396d0116aed689f93712",
                "reference": "05909fb5bc7df4c52992396d0116aed689f93712",
                "shasum": ""
            },
            "require": {
                "php": ">=8.1"
            },
            "require-dev": {
                "phpunit/phpunit": "^10.0"
            },
            "type": "library",
            "extra": {
                "branch-alias": {
                    "dev-main": "5.0-dev"
                }
            },
            "autoload": {
                "classmap": [
                    "src/"
                ]
            },
            "notification-url": "https://packagist.org/downloads/",
            "license": [
                "BSD-3-Clause"
            ],
            "authors": [
                {
                    "name": "Sebastian Bergmann",
                    "email": "sebastian@phpunit.de"
                },
                {
                    "name": "Jeff Welch",
                    "email": "whatthejeff@gmail.com"
                },
                {
                    "name": "Adam Harvey",
                    "email": "aharvey@php.net"
                }
            ],
            "description": "Provides functionality to recursively process PHP variables",
            "homepage": "https://github.com/sebastianbergmann/recursion-context",
            "support": {
                "issues": "https://github.com/sebastianbergmann/recursion-context/issues",
                "source": "https://github.com/sebastianbergmann/recursion-context/tree/5.0.0"
            },
            "funding": [
                {
                    "url": "https://github.com/sebastianbergmann",
                    "type": "github"
                }
            ],
            "time": "2023-02-03T07:05:40+00:00"
        },
        {
            "name": "sebastian/type",
            "version": "4.0.0",
            "source": {
                "type": "git",
                "url": "https://github.com/sebastianbergmann/type.git",
                "reference": "462699a16464c3944eefc02ebdd77882bd3925bf"
            },
            "dist": {
                "type": "zip",
                "url": "https://api.github.com/repos/sebastianbergmann/type/zipball/462699a16464c3944eefc02ebdd77882bd3925bf",
                "reference": "462699a16464c3944eefc02ebdd77882bd3925bf",
                "shasum": ""
            },
            "require": {
                "php": ">=8.1"
            },
            "require-dev": {
                "phpunit/phpunit": "^10.0"
            },
            "type": "library",
            "extra": {
                "branch-alias": {
                    "dev-main": "4.0-dev"
                }
            },
            "autoload": {
                "classmap": [
                    "src/"
                ]
            },
            "notification-url": "https://packagist.org/downloads/",
            "license": [
                "BSD-3-Clause"
            ],
            "authors": [
                {
                    "name": "Sebastian Bergmann",
                    "email": "sebastian@phpunit.de",
                    "role": "lead"
                }
            ],
            "description": "Collection of value objects that represent the types of the PHP type system",
            "homepage": "https://github.com/sebastianbergmann/type",
            "support": {
                "issues": "https://github.com/sebastianbergmann/type/issues",
                "source": "https://github.com/sebastianbergmann/type/tree/4.0.0"
            },
            "funding": [
                {
                    "url": "https://github.com/sebastianbergmann",
                    "type": "github"
                }
            ],
            "time": "2023-02-03T07:10:45+00:00"
        },
        {
            "name": "sebastian/version",
            "version": "4.0.1",
            "source": {
                "type": "git",
                "url": "https://github.com/sebastianbergmann/version.git",
                "reference": "c51fa83a5d8f43f1402e3f32a005e6262244ef17"
            },
            "dist": {
                "type": "zip",
                "url": "https://api.github.com/repos/sebastianbergmann/version/zipball/c51fa83a5d8f43f1402e3f32a005e6262244ef17",
                "reference": "c51fa83a5d8f43f1402e3f32a005e6262244ef17",
                "shasum": ""
            },
            "require": {
                "php": ">=8.1"
            },
            "type": "library",
            "extra": {
                "branch-alias": {
                    "dev-main": "4.0-dev"
                }
            },
            "autoload": {
                "classmap": [
                    "src/"
                ]
            },
            "notification-url": "https://packagist.org/downloads/",
            "license": [
                "BSD-3-Clause"
            ],
            "authors": [
                {
                    "name": "Sebastian Bergmann",
                    "email": "sebastian@phpunit.de",
                    "role": "lead"
                }
            ],
            "description": "Library that helps with managing the version number of Git-hosted PHP projects",
            "homepage": "https://github.com/sebastianbergmann/version",
            "support": {
                "issues": "https://github.com/sebastianbergmann/version/issues",
                "source": "https://github.com/sebastianbergmann/version/tree/4.0.1"
            },
            "funding": [
                {
                    "url": "https://github.com/sebastianbergmann",
                    "type": "github"
                }
            ],
            "time": "2023-02-07T11:34:05+00:00"
        },
        {
            "name": "theseer/tokenizer",
            "version": "1.2.3",
            "source": {
                "type": "git",
                "url": "https://github.com/theseer/tokenizer.git",
                "reference": "737eda637ed5e28c3413cb1ebe8bb52cbf1ca7a2"
            },
            "dist": {
                "type": "zip",
                "url": "https://api.github.com/repos/theseer/tokenizer/zipball/737eda637ed5e28c3413cb1ebe8bb52cbf1ca7a2",
                "reference": "737eda637ed5e28c3413cb1ebe8bb52cbf1ca7a2",
                "shasum": ""
            },
            "require": {
                "ext-dom": "*",
                "ext-tokenizer": "*",
                "ext-xmlwriter": "*",
                "php": "^7.2 || ^8.0"
            },
            "type": "library",
            "autoload": {
                "classmap": [
                    "src/"
                ]
            },
            "notification-url": "https://packagist.org/downloads/",
            "license": [
                "BSD-3-Clause"
            ],
            "authors": [
                {
                    "name": "Arne Blankerts",
                    "email": "arne@blankerts.de",
                    "role": "Developer"
                }
            ],
            "description": "A small library for converting tokenized PHP source code into XML and potentially other formats",
            "support": {
                "issues": "https://github.com/theseer/tokenizer/issues",
                "source": "https://github.com/theseer/tokenizer/tree/1.2.3"
            },
            "funding": [
                {
                    "url": "https://github.com/theseer",
                    "type": "github"
                }
            ],
            "time": "2024-03-03T12:36:25+00:00"
        }
    ],
    "aliases": [],
    "minimum-stability": "stable",
    "stability-flags": [],
    "prefer-stable": false,
    "prefer-lowest": false,
    "platform": {
        "php": "^8.1",
        "php-64bit": "*",
        "ext-chunkutils2": "^0.3.1",
        "ext-crypto": "^0.3.1",
        "ext-ctype": "*",
        "ext-curl": "*",
        "ext-date": "*",
        "ext-gmp": "*",
        "ext-hash": "*",
        "ext-igbinary": "^3.0.1",
        "ext-json": "*",
        "ext-leveldb": "^0.2.1 || ^0.3.0",
        "ext-mbstring": "*",
        "ext-morton": "^0.1.0",
        "ext-openssl": "*",
        "ext-pcre": "*",
        "ext-phar": "*",
        "ext-pmmpthread": "^6.1.0",
        "ext-reflection": "*",
        "ext-simplexml": "*",
        "ext-sockets": "*",
        "ext-spl": "*",
        "ext-yaml": ">=2.0.0",
        "ext-zip": "*",
        "ext-zlib": ">=1.2.11",
        "composer-runtime-api": "^2.0"
    },
    "platform-dev": [],
    "platform-overrides": {
        "php": "8.1.0"
    },
    "plugin-api-version": "2.6.0"
}<|MERGE_RESOLUTION|>--- conflicted
+++ resolved
@@ -4,11 +4,7 @@
         "Read more about it at https://getcomposer.org/doc/01-basic-usage.md#installing-dependencies",
         "This file is @generated automatically"
     ],
-<<<<<<< HEAD
-    "content-hash": "119f9b72703588e608a010cefa55db0b",
-=======
-    "content-hash": "26d10b9381ab4e19684ca0b7a5a11a42",
->>>>>>> a1448bfb
+    "content-hash": "732102eca72dc1d29e7b67dfbce07653",
     "packages": [
         {
             "name": "adhocore/json-comment",
