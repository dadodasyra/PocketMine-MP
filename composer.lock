{
    "_readme": [
        "This file locks the dependencies of your project to a known state",
        "Read more about it at https://getcomposer.org/doc/01-basic-usage.md#installing-dependencies",
        "This file is @generated automatically"
    ],
<<<<<<< HEAD
    "content-hash": "a9e05a8358faee33178bac5279d864f4",
=======
    "content-hash": "f4a0fb9a6731f083ef7e29fc3f527171",
>>>>>>> fbaf8e3f
    "packages": [
        {
            "name": "adhocore/json-comment",
            "version": "1.2.1",
            "source": {
                "type": "git",
                "url": "https://github.com/adhocore/php-json-comment.git",
                "reference": "651023f9fe52e9efa2198cbaf6e481d1968e2377"
            },
            "dist": {
                "type": "zip",
                "url": "https://api.github.com/repos/adhocore/php-json-comment/zipball/651023f9fe52e9efa2198cbaf6e481d1968e2377",
                "reference": "651023f9fe52e9efa2198cbaf6e481d1968e2377",
                "shasum": ""
            },
            "require": {
                "ext-ctype": "*",
                "php": ">=7.0"
            },
            "require-dev": {
                "phpunit/phpunit": "^6.5 || ^7.5 || ^8.5"
            },
            "type": "library",
            "autoload": {
                "psr-4": {
                    "Ahc\\Json\\": "src/"
                }
            },
            "notification-url": "https://packagist.org/downloads/",
            "license": [
                "MIT"
            ],
            "authors": [
                {
                    "name": "Jitendra Adhikari",
                    "email": "jiten.adhikary@gmail.com"
                }
            ],
            "description": "Lightweight JSON comment stripper library for PHP",
            "keywords": [
                "comment",
                "json",
                "strip-comment"
            ],
            "support": {
                "issues": "https://github.com/adhocore/php-json-comment/issues",
                "source": "https://github.com/adhocore/php-json-comment/tree/1.2.1"
            },
            "funding": [
                {
                    "url": "https://paypal.me/ji10",
                    "type": "custom"
                },
                {
                    "url": "https://github.com/adhocore",
                    "type": "github"
                }
            ],
            "time": "2022-10-02T11:22:07+00:00"
        },
        {
            "name": "brick/math",
            "version": "0.10.2",
            "source": {
                "type": "git",
                "url": "https://github.com/brick/math.git",
                "reference": "459f2781e1a08d52ee56b0b1444086e038561e3f"
            },
            "dist": {
                "type": "zip",
                "url": "https://api.github.com/repos/brick/math/zipball/459f2781e1a08d52ee56b0b1444086e038561e3f",
                "reference": "459f2781e1a08d52ee56b0b1444086e038561e3f",
                "shasum": ""
            },
            "require": {
                "ext-json": "*",
                "php": "^7.4 || ^8.0"
            },
            "require-dev": {
                "php-coveralls/php-coveralls": "^2.2",
                "phpunit/phpunit": "^9.0",
                "vimeo/psalm": "4.25.0"
            },
            "type": "library",
            "autoload": {
                "psr-4": {
                    "Brick\\Math\\": "src/"
                }
            },
            "notification-url": "https://packagist.org/downloads/",
            "license": [
                "MIT"
            ],
            "description": "Arbitrary-precision arithmetic library",
            "keywords": [
                "Arbitrary-precision",
                "BigInteger",
                "BigRational",
                "arithmetic",
                "bigdecimal",
                "bignum",
                "brick",
                "math"
            ],
            "support": {
                "issues": "https://github.com/brick/math/issues",
                "source": "https://github.com/brick/math/tree/0.10.2"
            },
            "funding": [
                {
                    "url": "https://github.com/BenMorel",
                    "type": "github"
                }
            ],
            "time": "2022-08-10T22:54:19+00:00"
        },
        {
            "name": "fgrosse/phpasn1",
            "version": "v2.5.0",
            "source": {
                "type": "git",
                "url": "https://github.com/fgrosse/PHPASN1.git",
                "reference": "42060ed45344789fb9f21f9f1864fc47b9e3507b"
            },
            "dist": {
                "type": "zip",
                "url": "https://api.github.com/repos/fgrosse/PHPASN1/zipball/42060ed45344789fb9f21f9f1864fc47b9e3507b",
                "reference": "42060ed45344789fb9f21f9f1864fc47b9e3507b",
                "shasum": ""
            },
            "require": {
                "php": "^7.1 || ^8.0"
            },
            "require-dev": {
                "php-coveralls/php-coveralls": "~2.0",
                "phpunit/phpunit": "^7.0 || ^8.0 || ^9.0"
            },
            "suggest": {
                "ext-bcmath": "BCmath is the fallback extension for big integer calculations",
                "ext-curl": "For loading OID information from the web if they have not bee defined statically",
                "ext-gmp": "GMP is the preferred extension for big integer calculations",
                "phpseclib/bcmath_compat": "BCmath polyfill for servers where neither GMP nor BCmath is available"
            },
            "type": "library",
            "extra": {
                "branch-alias": {
                    "dev-master": "2.0.x-dev"
                }
            },
            "autoload": {
                "psr-4": {
                    "FG\\": "lib/"
                }
            },
            "notification-url": "https://packagist.org/downloads/",
            "license": [
                "MIT"
            ],
            "authors": [
                {
                    "name": "Friedrich Große",
                    "email": "friedrich.grosse@gmail.com",
                    "homepage": "https://github.com/FGrosse",
                    "role": "Author"
                },
                {
                    "name": "All contributors",
                    "homepage": "https://github.com/FGrosse/PHPASN1/contributors"
                }
            ],
            "description": "A PHP Framework that allows you to encode and decode arbitrary ASN.1 structures using the ITU-T X.690 Encoding Rules.",
            "homepage": "https://github.com/FGrosse/PHPASN1",
            "keywords": [
                "DER",
                "asn.1",
                "asn1",
                "ber",
                "binary",
                "decoding",
                "encoding",
                "x.509",
                "x.690",
                "x509",
                "x690"
            ],
            "support": {
                "issues": "https://github.com/fgrosse/PHPASN1/issues",
                "source": "https://github.com/fgrosse/PHPASN1/tree/v2.5.0"
            },
            "abandoned": true,
            "time": "2022-12-19T11:08:26+00:00"
        },
        {
            "name": "netresearch/jsonmapper",
            "version": "v4.1.0",
            "source": {
                "type": "git",
                "url": "https://github.com/cweiske/jsonmapper.git",
                "reference": "cfa81ea1d35294d64adb9c68aa4cb9e92400e53f"
            },
            "dist": {
                "type": "zip",
                "url": "https://api.github.com/repos/cweiske/jsonmapper/zipball/cfa81ea1d35294d64adb9c68aa4cb9e92400e53f",
                "reference": "cfa81ea1d35294d64adb9c68aa4cb9e92400e53f",
                "shasum": ""
            },
            "require": {
                "ext-json": "*",
                "ext-pcre": "*",
                "ext-reflection": "*",
                "ext-spl": "*",
                "php": ">=7.1"
            },
            "require-dev": {
                "phpunit/phpunit": "~7.5 || ~8.0 || ~9.0",
                "squizlabs/php_codesniffer": "~3.5"
            },
            "type": "library",
            "autoload": {
                "psr-0": {
                    "JsonMapper": "src/"
                }
            },
            "notification-url": "https://packagist.org/downloads/",
            "license": [
                "OSL-3.0"
            ],
            "authors": [
                {
                    "name": "Christian Weiske",
                    "email": "cweiske@cweiske.de",
                    "homepage": "http://github.com/cweiske/jsonmapper/",
                    "role": "Developer"
                }
            ],
            "description": "Map nested JSON structures onto PHP classes",
            "support": {
                "email": "cweiske@cweiske.de",
                "issues": "https://github.com/cweiske/jsonmapper/issues",
                "source": "https://github.com/cweiske/jsonmapper/tree/v4.1.0"
            },
            "time": "2022-12-08T20:46:14+00:00"
        },
        {
            "name": "pocketmine/bedrock-block-upgrade-schema",
            "version": "1.0.0",
            "source": {
                "type": "git",
                "url": "https://github.com/pmmp/BedrockBlockUpgradeSchema.git",
                "reference": "a05ce434eb7f8c11058d26833bc975fe635b23b4"
            },
            "dist": {
                "type": "zip",
                "url": "https://api.github.com/repos/pmmp/BedrockBlockUpgradeSchema/zipball/a05ce434eb7f8c11058d26833bc975fe635b23b4",
                "reference": "a05ce434eb7f8c11058d26833bc975fe635b23b4",
                "shasum": ""
            },
            "type": "library",
            "notification-url": "https://packagist.org/downloads/",
            "license": [
                "CC0-1.0"
            ],
            "description": "Schemas describing how to upgrade saved block data in older Minecraft: Bedrock Edition world saves",
            "support": {
                "issues": "https://github.com/pmmp/BedrockBlockUpgradeSchema/issues",
                "source": "https://github.com/pmmp/BedrockBlockUpgradeSchema/tree/1.0.0"
            },
            "time": "2023-02-01T21:09:54+00:00"
        },
        {
            "name": "pocketmine/bedrock-data",
            "version": "1.14.0+bedrock-1.19.60",
            "source": {
                "type": "git",
                "url": "https://github.com/pmmp/BedrockData.git",
                "reference": "7b06234ec6e1f4fb06ad4b2f177e606c25df9b46"
            },
            "dist": {
                "type": "zip",
                "url": "https://api.github.com/repos/pmmp/BedrockData/zipball/7b06234ec6e1f4fb06ad4b2f177e606c25df9b46",
                "reference": "7b06234ec6e1f4fb06ad4b2f177e606c25df9b46",
                "shasum": ""
            },
            "type": "library",
            "notification-url": "https://packagist.org/downloads/",
            "license": [
                "CC0-1.0"
            ],
            "description": "Blobs of data generated from Minecraft: Bedrock Edition, used by PocketMine-MP",
            "support": {
                "issues": "https://github.com/pmmp/BedrockData/issues",
                "source": "https://github.com/pmmp/BedrockData/tree/bedrock-1.19.60"
            },
            "time": "2023-02-08T18:32:01+00:00"
        },
        {
            "name": "pocketmine/bedrock-item-upgrade-schema",
            "version": "1.0.0",
            "source": {
                "type": "git",
                "url": "https://github.com/pmmp/BedrockItemUpgradeSchema.git",
                "reference": "7e53f77ea34ba30b1f94d3c24e64e19d3c4296e7"
            },
            "dist": {
                "type": "zip",
                "url": "https://api.github.com/repos/pmmp/BedrockItemUpgradeSchema/zipball/7e53f77ea34ba30b1f94d3c24e64e19d3c4296e7",
                "reference": "7e53f77ea34ba30b1f94d3c24e64e19d3c4296e7",
                "shasum": ""
            },
            "type": "library",
            "notification-url": "https://packagist.org/downloads/",
            "license": [
                "CC0-1.0"
            ],
            "description": "JSON schemas for upgrading items found in older Minecraft: Bedrock world saves",
            "support": {
                "issues": "https://github.com/pmmp/BedrockItemUpgradeSchema/issues",
                "source": "https://github.com/pmmp/BedrockItemUpgradeSchema/tree/1.0.0"
            },
            "time": "2023-02-01T22:50:02+00:00"
        },
        {
            "name": "pocketmine/bedrock-protocol",
            "version": "19.0.0+bedrock-1.19.60",
            "source": {
                "type": "git",
                "url": "https://github.com/pmmp/BedrockProtocol.git",
                "reference": "3c8cf08d09b8b3fafc209d184e66e50d2e34c06c"
            },
            "dist": {
                "type": "zip",
                "url": "https://api.github.com/repos/pmmp/BedrockProtocol/zipball/3c8cf08d09b8b3fafc209d184e66e50d2e34c06c",
                "reference": "3c8cf08d09b8b3fafc209d184e66e50d2e34c06c",
                "shasum": ""
            },
            "require": {
                "ext-json": "*",
                "netresearch/jsonmapper": "^4.0",
                "php": "^8.0",
                "pocketmine/binaryutils": "^0.2.0",
                "pocketmine/color": "^0.2.0 || ^0.3.0",
                "pocketmine/math": "^0.3.0 || ^0.4.0",
                "pocketmine/nbt": "^0.3.0",
                "ramsey/uuid": "^4.1"
            },
            "require-dev": {
                "phpstan/phpstan": "1.9.13",
                "phpstan/phpstan-phpunit": "^1.0.0",
                "phpstan/phpstan-strict-rules": "^1.0.0",
                "phpunit/phpunit": "^9.5"
            },
            "type": "library",
            "autoload": {
                "psr-4": {
                    "pocketmine\\network\\mcpe\\protocol\\": "src/"
                }
            },
            "notification-url": "https://packagist.org/downloads/",
            "license": [
                "LGPL-3.0"
            ],
            "description": "An implementation of the Minecraft: Bedrock Edition protocol in PHP",
            "support": {
                "issues": "https://github.com/pmmp/BedrockProtocol/issues",
                "source": "https://github.com/pmmp/BedrockProtocol/tree/19.0.0+bedrock-1.19.60"
            },
            "time": "2023-02-08T18:38:02+00:00"
        },
        {
            "name": "pocketmine/binaryutils",
            "version": "0.2.4",
            "source": {
                "type": "git",
                "url": "https://github.com/pmmp/BinaryUtils.git",
                "reference": "5ac7eea91afbad8dc498f5ce34ce6297d5e6ea9a"
            },
            "dist": {
                "type": "zip",
                "url": "https://api.github.com/repos/pmmp/BinaryUtils/zipball/5ac7eea91afbad8dc498f5ce34ce6297d5e6ea9a",
                "reference": "5ac7eea91afbad8dc498f5ce34ce6297d5e6ea9a",
                "shasum": ""
            },
            "require": {
                "php": "^7.4 || ^8.0",
                "php-64bit": "*"
            },
            "require-dev": {
                "phpstan/extension-installer": "^1.0",
                "phpstan/phpstan": "1.3.0",
                "phpstan/phpstan-phpunit": "^1.0",
                "phpstan/phpstan-strict-rules": "^1.0.0",
                "phpunit/phpunit": "^9.5"
            },
            "type": "library",
            "autoload": {
                "psr-4": {
                    "pocketmine\\utils\\": "src/"
                }
            },
            "notification-url": "https://packagist.org/downloads/",
            "license": [
                "LGPL-3.0"
            ],
            "description": "Classes and methods for conveniently handling binary data",
            "support": {
                "issues": "https://github.com/pmmp/BinaryUtils/issues",
                "source": "https://github.com/pmmp/BinaryUtils/tree/0.2.4"
            },
            "time": "2022-01-12T18:06:33+00:00"
        },
        {
            "name": "pocketmine/callback-validator",
            "version": "1.0.3",
            "source": {
                "type": "git",
                "url": "https://github.com/pmmp/CallbackValidator.git",
                "reference": "64787469766bcaa7e5885242e85c23c25e8c55a2"
            },
            "dist": {
                "type": "zip",
                "url": "https://api.github.com/repos/pmmp/CallbackValidator/zipball/64787469766bcaa7e5885242e85c23c25e8c55a2",
                "reference": "64787469766bcaa7e5885242e85c23c25e8c55a2",
                "shasum": ""
            },
            "require": {
                "ext-reflection": "*",
                "php": "^7.1 || ^8.0"
            },
            "replace": {
                "daverandom/callback-validator": "*"
            },
            "require-dev": {
                "phpstan/extension-installer": "^1.0",
                "phpstan/phpstan": "0.12.59",
                "phpstan/phpstan-strict-rules": "^0.12.4",
                "phpunit/phpunit": "^7.5 || ^8.5 || ^9.0"
            },
            "type": "library",
            "autoload": {
                "psr-4": {
                    "DaveRandom\\CallbackValidator\\": "src/"
                }
            },
            "notification-url": "https://packagist.org/downloads/",
            "license": [
                "MIT"
            ],
            "authors": [
                {
                    "name": "Chris Wright",
                    "email": "cw@daverandom.com"
                }
            ],
            "description": "Fork of daverandom/callback-validator - Tools for validating callback signatures",
            "support": {
                "issues": "https://github.com/pmmp/CallbackValidator/issues",
                "source": "https://github.com/pmmp/CallbackValidator/tree/1.0.3"
            },
            "time": "2020-12-11T01:45:37+00:00"
        },
        {
            "name": "pocketmine/classloader",
            "version": "0.2.0",
            "source": {
                "type": "git",
                "url": "https://github.com/pmmp/ClassLoader.git",
                "reference": "49ea303993efdfb39cd302e2156d50aa78209e78"
            },
            "dist": {
                "type": "zip",
                "url": "https://api.github.com/repos/pmmp/ClassLoader/zipball/49ea303993efdfb39cd302e2156d50aa78209e78",
                "reference": "49ea303993efdfb39cd302e2156d50aa78209e78",
                "shasum": ""
            },
            "require": {
                "ext-pthreads": "~3.2.0 || ^4.0",
                "ext-reflection": "*",
                "php": "^8.0"
            },
            "conflict": {
                "pocketmine/spl": "<0.4"
            },
            "require-dev": {
                "phpstan/extension-installer": "^1.0",
                "phpstan/phpstan": "0.12.99",
                "phpstan/phpstan-strict-rules": "^0.12.4",
                "phpunit/phpunit": "^9.5"
            },
            "type": "library",
            "autoload": {
                "classmap": [
                    "./src"
                ]
            },
            "notification-url": "https://packagist.org/downloads/",
            "license": [
                "LGPL-3.0"
            ],
            "description": "Ad-hoc autoloading components used by PocketMine-MP",
            "support": {
                "issues": "https://github.com/pmmp/ClassLoader/issues",
                "source": "https://github.com/pmmp/ClassLoader/tree/0.2.0"
            },
            "time": "2021-11-01T20:17:27+00:00"
        },
        {
            "name": "pocketmine/color",
            "version": "0.3.0",
            "source": {
                "type": "git",
                "url": "https://github.com/pmmp/Color.git",
                "reference": "8cb346d0a21ad3287cc8d7175e4b643416607249"
            },
            "dist": {
                "type": "zip",
                "url": "https://api.github.com/repos/pmmp/Color/zipball/8cb346d0a21ad3287cc8d7175e4b643416607249",
                "reference": "8cb346d0a21ad3287cc8d7175e4b643416607249",
                "shasum": ""
            },
            "require": {
                "php": "^8.0"
            },
            "require-dev": {
                "phpstan/phpstan": "1.9.4",
                "phpstan/phpstan-strict-rules": "^1.2.0"
            },
            "type": "library",
            "autoload": {
                "psr-4": {
                    "pocketmine\\color\\": "src/"
                }
            },
            "notification-url": "https://packagist.org/downloads/",
            "license": [
                "LGPL-3.0"
            ],
            "description": "Color handling library used by PocketMine-MP and related projects",
            "support": {
                "issues": "https://github.com/pmmp/Color/issues",
                "source": "https://github.com/pmmp/Color/tree/0.3.0"
            },
            "time": "2022-12-18T19:49:21+00:00"
        },
        {
            "name": "pocketmine/errorhandler",
            "version": "0.6.0",
            "source": {
                "type": "git",
                "url": "https://github.com/pmmp/ErrorHandler.git",
                "reference": "dae214a04348b911e8219ebf125ff1c5589cc878"
            },
            "dist": {
                "type": "zip",
                "url": "https://api.github.com/repos/pmmp/ErrorHandler/zipball/dae214a04348b911e8219ebf125ff1c5589cc878",
                "reference": "dae214a04348b911e8219ebf125ff1c5589cc878",
                "shasum": ""
            },
            "require": {
                "php": "^8.0"
            },
            "require-dev": {
                "phpstan/phpstan": "0.12.99",
                "phpstan/phpstan-strict-rules": "^0.12.2",
                "phpunit/phpunit": "^9.5"
            },
            "type": "library",
            "autoload": {
                "psr-4": {
                    "pocketmine\\errorhandler\\": "src/"
                }
            },
            "notification-url": "https://packagist.org/downloads/",
            "license": [
                "LGPL-3.0"
            ],
            "description": "Utilities to handle nasty PHP E_* errors in a usable way",
            "support": {
                "issues": "https://github.com/pmmp/ErrorHandler/issues",
                "source": "https://github.com/pmmp/ErrorHandler/tree/0.6.0"
            },
            "time": "2022-01-08T21:05:46+00:00"
        },
        {
            "name": "pocketmine/locale-data",
            "version": "2.18.3",
            "source": {
                "type": "git",
                "url": "https://github.com/pmmp/Language.git",
                "reference": "da25bfe9ee4822a84feb9b7e620c56ad4000aed0"
            },
            "dist": {
                "type": "zip",
                "url": "https://api.github.com/repos/pmmp/Language/zipball/da25bfe9ee4822a84feb9b7e620c56ad4000aed0",
                "reference": "da25bfe9ee4822a84feb9b7e620c56ad4000aed0",
                "shasum": ""
            },
            "type": "library",
            "notification-url": "https://packagist.org/downloads/",
            "description": "Language resources used by PocketMine-MP",
            "support": {
                "issues": "https://github.com/pmmp/Language/issues",
                "source": "https://github.com/pmmp/Language/tree/2.18.3"
            },
            "time": "2023-01-17T21:43:36+00:00"
        },
        {
            "name": "pocketmine/log",
            "version": "0.4.0",
            "source": {
                "type": "git",
                "url": "https://github.com/pmmp/Log.git",
                "reference": "e6c912c0f9055c81d23108ec2d179b96f404c043"
            },
            "dist": {
                "type": "zip",
                "url": "https://api.github.com/repos/pmmp/Log/zipball/e6c912c0f9055c81d23108ec2d179b96f404c043",
                "reference": "e6c912c0f9055c81d23108ec2d179b96f404c043",
                "shasum": ""
            },
            "require": {
                "php": "^7.4 || ^8.0"
            },
            "conflict": {
                "pocketmine/spl": "<0.4"
            },
            "require-dev": {
                "phpstan/phpstan": "0.12.88",
                "phpstan/phpstan-strict-rules": "^0.12.2"
            },
            "type": "library",
            "autoload": {
                "classmap": [
                    "./src"
                ]
            },
            "notification-url": "https://packagist.org/downloads/",
            "license": [
                "LGPL-3.0"
            ],
            "description": "Logging components used by PocketMine-MP and related projects",
            "support": {
                "issues": "https://github.com/pmmp/Log/issues",
                "source": "https://github.com/pmmp/Log/tree/0.4.0"
            },
            "time": "2021-06-18T19:08:09+00:00"
        },
        {
            "name": "pocketmine/log-pthreads",
            "version": "0.4.0",
            "source": {
                "type": "git",
                "url": "https://github.com/pmmp/LogPthreads.git",
                "reference": "61f709e8cf36bcc24e4efe02acded680a1ce23cd"
            },
            "dist": {
                "type": "zip",
                "url": "https://api.github.com/repos/pmmp/LogPthreads/zipball/61f709e8cf36bcc24e4efe02acded680a1ce23cd",
                "reference": "61f709e8cf36bcc24e4efe02acded680a1ce23cd",
                "shasum": ""
            },
            "require": {
                "ext-pthreads": "~3.2.0 || ^4.0",
                "php": "^7.4 || ^8.0",
                "pocketmine/log": "^0.4.0"
            },
            "conflict": {
                "pocketmine/spl": "<0.4"
            },
            "require-dev": {
                "phpstan/extension-installer": "^1.0",
                "phpstan/phpstan": "0.12.88",
                "phpstan/phpstan-strict-rules": "^0.12.4"
            },
            "type": "library",
            "autoload": {
                "classmap": [
                    "./src"
                ]
            },
            "notification-url": "https://packagist.org/downloads/",
            "license": [
                "LGPL-3.0"
            ],
            "description": "Logging components specialized for pthreads used by PocketMine-MP and related projects",
            "support": {
                "issues": "https://github.com/pmmp/LogPthreads/issues",
                "source": "https://github.com/pmmp/LogPthreads/tree/0.4.0"
            },
            "time": "2021-11-01T21:42:09+00:00"
        },
        {
            "name": "pocketmine/math",
            "version": "0.4.3",
            "source": {
                "type": "git",
                "url": "https://github.com/pmmp/Math.git",
                "reference": "47a243d320b01c8099d65309967934c188111549"
            },
            "dist": {
                "type": "zip",
                "url": "https://api.github.com/repos/pmmp/Math/zipball/47a243d320b01c8099d65309967934c188111549",
                "reference": "47a243d320b01c8099d65309967934c188111549",
                "shasum": ""
            },
            "require": {
                "php": "^8.0",
                "php-64bit": "*"
            },
            "require-dev": {
                "phpstan/extension-installer": "^1.0",
                "phpstan/phpstan": "1.8.2",
                "phpstan/phpstan-strict-rules": "^1.0",
                "phpunit/phpunit": "^8.5 || ^9.5"
            },
            "type": "library",
            "autoload": {
                "psr-4": {
                    "pocketmine\\math\\": "src/"
                }
            },
            "notification-url": "https://packagist.org/downloads/",
            "license": [
                "LGPL-3.0"
            ],
            "description": "PHP library containing math related code used in PocketMine-MP",
            "support": {
                "issues": "https://github.com/pmmp/Math/issues",
                "source": "https://github.com/pmmp/Math/tree/0.4.3"
            },
            "time": "2022-08-25T18:43:37+00:00"
        },
        {
            "name": "pocketmine/nbt",
            "version": "0.3.3",
            "source": {
                "type": "git",
                "url": "https://github.com/pmmp/NBT.git",
                "reference": "f4321be50df1a18b9f4e94d428a2e68a6e2ac2b4"
            },
            "dist": {
                "type": "zip",
                "url": "https://api.github.com/repos/pmmp/NBT/zipball/f4321be50df1a18b9f4e94d428a2e68a6e2ac2b4",
                "reference": "f4321be50df1a18b9f4e94d428a2e68a6e2ac2b4",
                "shasum": ""
            },
            "require": {
                "php": "^7.4 || ^8.0",
                "php-64bit": "*",
                "pocketmine/binaryutils": "^0.2.0"
            },
            "require-dev": {
                "phpstan/extension-installer": "^1.0",
                "phpstan/phpstan": "1.7.7",
                "phpstan/phpstan-strict-rules": "^1.0",
                "phpunit/phpunit": "^9.5"
            },
            "type": "library",
            "autoload": {
                "psr-4": {
                    "pocketmine\\nbt\\": "src/"
                }
            },
            "notification-url": "https://packagist.org/downloads/",
            "license": [
                "LGPL-3.0"
            ],
            "description": "PHP library for working with Named Binary Tags",
            "support": {
                "issues": "https://github.com/pmmp/NBT/issues",
                "source": "https://github.com/pmmp/NBT/tree/0.3.3"
            },
            "time": "2022-07-06T14:13:26+00:00"
        },
        {
            "name": "pocketmine/raklib",
            "version": "0.14.5",
            "source": {
                "type": "git",
                "url": "https://github.com/pmmp/RakLib.git",
                "reference": "85b4e5cb7117d37e010eeadb3ff53b21276c6f48"
            },
            "dist": {
                "type": "zip",
                "url": "https://api.github.com/repos/pmmp/RakLib/zipball/85b4e5cb7117d37e010eeadb3ff53b21276c6f48",
                "reference": "85b4e5cb7117d37e010eeadb3ff53b21276c6f48",
                "shasum": ""
            },
            "require": {
                "ext-sockets": "*",
                "php": "^8.0",
                "php-64bit": "*",
                "php-ipv6": "*",
                "pocketmine/binaryutils": "^0.2.0",
                "pocketmine/log": "^0.3.0 || ^0.4.0"
            },
            "require-dev": {
                "phpstan/phpstan": "1.7.7",
                "phpstan/phpstan-strict-rules": "^1.0"
            },
            "type": "library",
            "autoload": {
                "psr-4": {
                    "raklib\\": "src/"
                }
            },
            "notification-url": "https://packagist.org/downloads/",
            "license": [
                "GPL-3.0"
            ],
            "description": "A RakNet server implementation written in PHP",
            "support": {
                "issues": "https://github.com/pmmp/RakLib/issues",
                "source": "https://github.com/pmmp/RakLib/tree/0.14.5"
            },
            "time": "2022-08-25T16:16:44+00:00"
        },
        {
            "name": "pocketmine/raklib-ipc",
            "version": "0.1.1",
            "source": {
                "type": "git",
                "url": "https://github.com/pmmp/RakLibIpc.git",
                "reference": "922a6444b0c6c7daaa5aa5a832107e1ec4738aed"
            },
            "dist": {
                "type": "zip",
                "url": "https://api.github.com/repos/pmmp/RakLibIpc/zipball/922a6444b0c6c7daaa5aa5a832107e1ec4738aed",
                "reference": "922a6444b0c6c7daaa5aa5a832107e1ec4738aed",
                "shasum": ""
            },
            "require": {
                "php": "^7.4 || ^8.0",
                "php-64bit": "*",
                "pocketmine/binaryutils": "^0.2.0",
                "pocketmine/raklib": "^0.13.1 || ^0.14.0"
            },
            "require-dev": {
                "phpstan/phpstan": "0.12.81",
                "phpstan/phpstan-strict-rules": "^0.12.2"
            },
            "type": "library",
            "autoload": {
                "psr-4": {
                    "raklib\\server\\ipc\\": "src/"
                }
            },
            "notification-url": "https://packagist.org/downloads/",
            "license": [
                "GPL-3.0"
            ],
            "description": "Channel-based protocols for inter-thread/inter-process communication with RakLib",
            "support": {
                "issues": "https://github.com/pmmp/RakLibIpc/issues",
                "source": "https://github.com/pmmp/RakLibIpc/tree/0.1.1"
            },
            "time": "2021-09-22T17:01:12+00:00"
        },
        {
            "name": "pocketmine/snooze",
            "version": "0.3.1",
            "source": {
                "type": "git",
                "url": "https://github.com/pmmp/Snooze.git",
                "reference": "0ac8fc2a781c419a1f64ebca4d5835028f59e29b"
            },
            "dist": {
                "type": "zip",
                "url": "https://api.github.com/repos/pmmp/Snooze/zipball/0ac8fc2a781c419a1f64ebca4d5835028f59e29b",
                "reference": "0ac8fc2a781c419a1f64ebca4d5835028f59e29b",
                "shasum": ""
            },
            "require": {
                "ext-pthreads": "~3.2.0 || ^4.0",
                "php-64bit": "^7.3 || ^8.0"
            },
            "require-dev": {
                "phpstan/extension-installer": "^1.0",
                "phpstan/phpstan": "0.12.99",
                "phpstan/phpstan-strict-rules": "^0.12.4"
            },
            "type": "library",
            "autoload": {
                "psr-4": {
                    "pocketmine\\snooze\\": "src/"
                }
            },
            "notification-url": "https://packagist.org/downloads/",
            "license": [
                "LGPL-3.0"
            ],
            "description": "Thread notification management library for code using the pthreads extension",
            "support": {
                "issues": "https://github.com/pmmp/Snooze/issues",
                "source": "https://github.com/pmmp/Snooze/tree/0.3.1"
            },
            "time": "2021-11-01T20:50:08+00:00"
        },
        {
            "name": "ramsey/collection",
            "version": "1.3.0",
            "source": {
                "type": "git",
                "url": "https://github.com/ramsey/collection.git",
                "reference": "ad7475d1c9e70b190ecffc58f2d989416af339b4"
            },
            "dist": {
                "type": "zip",
                "url": "https://api.github.com/repos/ramsey/collection/zipball/ad7475d1c9e70b190ecffc58f2d989416af339b4",
                "reference": "ad7475d1c9e70b190ecffc58f2d989416af339b4",
                "shasum": ""
            },
            "require": {
                "php": "^7.4 || ^8.0",
                "symfony/polyfill-php81": "^1.23"
            },
            "require-dev": {
                "captainhook/plugin-composer": "^5.3",
                "ergebnis/composer-normalize": "^2.28.3",
                "fakerphp/faker": "^1.21",
                "hamcrest/hamcrest-php": "^2.0",
                "jangregor/phpstan-prophecy": "^1.0",
                "mockery/mockery": "^1.5",
                "php-parallel-lint/php-console-highlighter": "^1.0",
                "php-parallel-lint/php-parallel-lint": "^1.3",
                "phpcsstandards/phpcsutils": "^1.0.0-rc1",
                "phpspec/prophecy-phpunit": "^2.0",
                "phpstan/extension-installer": "^1.2",
                "phpstan/phpstan": "^1.9",
                "phpstan/phpstan-mockery": "^1.1",
                "phpstan/phpstan-phpunit": "^1.3",
                "phpunit/phpunit": "^9.5",
                "psalm/plugin-mockery": "^1.1",
                "psalm/plugin-phpunit": "^0.18.4",
                "ramsey/coding-standard": "^2.0.3",
                "ramsey/conventional-commits": "^1.3",
                "vimeo/psalm": "^5.4"
            },
            "type": "library",
            "extra": {
                "captainhook": {
                    "force-install": true
                },
                "ramsey/conventional-commits": {
                    "configFile": "conventional-commits.json"
                }
            },
            "autoload": {
                "psr-4": {
                    "Ramsey\\Collection\\": "src/"
                }
            },
            "notification-url": "https://packagist.org/downloads/",
            "license": [
                "MIT"
            ],
            "authors": [
                {
                    "name": "Ben Ramsey",
                    "email": "ben@benramsey.com",
                    "homepage": "https://benramsey.com"
                }
            ],
            "description": "A PHP library for representing and manipulating collections.",
            "keywords": [
                "array",
                "collection",
                "hash",
                "map",
                "queue",
                "set"
            ],
            "support": {
                "issues": "https://github.com/ramsey/collection/issues",
                "source": "https://github.com/ramsey/collection/tree/1.3.0"
            },
            "funding": [
                {
                    "url": "https://github.com/ramsey",
                    "type": "github"
                },
                {
                    "url": "https://tidelift.com/funding/github/packagist/ramsey/collection",
                    "type": "tidelift"
                }
            ],
            "time": "2022-12-27T19:12:24+00:00"
        },
        {
            "name": "ramsey/uuid",
            "version": "4.7.3",
            "source": {
                "type": "git",
                "url": "https://github.com/ramsey/uuid.git",
                "reference": "433b2014e3979047db08a17a205f410ba3869cf2"
            },
            "dist": {
                "type": "zip",
                "url": "https://api.github.com/repos/ramsey/uuid/zipball/433b2014e3979047db08a17a205f410ba3869cf2",
                "reference": "433b2014e3979047db08a17a205f410ba3869cf2",
                "shasum": ""
            },
            "require": {
                "brick/math": "^0.8.8 || ^0.9 || ^0.10",
                "ext-json": "*",
                "php": "^8.0",
                "ramsey/collection": "^1.2 || ^2.0"
            },
            "replace": {
                "rhumsaa/uuid": "self.version"
            },
            "require-dev": {
                "captainhook/captainhook": "^5.10",
                "captainhook/plugin-composer": "^5.3",
                "dealerdirect/phpcodesniffer-composer-installer": "^0.7.0",
                "doctrine/annotations": "^1.8",
                "ergebnis/composer-normalize": "^2.15",
                "mockery/mockery": "^1.3",
                "paragonie/random-lib": "^2",
                "php-mock/php-mock": "^2.2",
                "php-mock/php-mock-mockery": "^1.3",
                "php-parallel-lint/php-parallel-lint": "^1.1",
                "phpbench/phpbench": "^1.0",
                "phpstan/extension-installer": "^1.1",
                "phpstan/phpstan": "^1.8",
                "phpstan/phpstan-mockery": "^1.1",
                "phpstan/phpstan-phpunit": "^1.1",
                "phpunit/phpunit": "^8.5 || ^9",
                "ramsey/composer-repl": "^1.4",
                "slevomat/coding-standard": "^8.4",
                "squizlabs/php_codesniffer": "^3.5",
                "vimeo/psalm": "^4.9"
            },
            "suggest": {
                "ext-bcmath": "Enables faster math with arbitrary-precision integers using BCMath.",
                "ext-gmp": "Enables faster math with arbitrary-precision integers using GMP.",
                "ext-uuid": "Enables the use of PeclUuidTimeGenerator and PeclUuidRandomGenerator.",
                "paragonie/random-lib": "Provides RandomLib for use with the RandomLibAdapter",
                "ramsey/uuid-doctrine": "Allows the use of Ramsey\\Uuid\\Uuid as Doctrine field type."
            },
            "type": "library",
            "extra": {
                "captainhook": {
                    "force-install": true
                }
            },
            "autoload": {
                "files": [
                    "src/functions.php"
                ],
                "psr-4": {
                    "Ramsey\\Uuid\\": "src/"
                }
            },
            "notification-url": "https://packagist.org/downloads/",
            "license": [
                "MIT"
            ],
            "description": "A PHP library for generating and working with universally unique identifiers (UUIDs).",
            "keywords": [
                "guid",
                "identifier",
                "uuid"
            ],
            "support": {
                "issues": "https://github.com/ramsey/uuid/issues",
                "source": "https://github.com/ramsey/uuid/tree/4.7.3"
            },
            "funding": [
                {
                    "url": "https://github.com/ramsey",
                    "type": "github"
                },
                {
                    "url": "https://tidelift.com/funding/github/packagist/ramsey/uuid",
                    "type": "tidelift"
                }
            ],
            "time": "2023-01-12T18:13:24+00:00"
        },
        {
            "name": "symfony/filesystem",
            "version": "v5.4.19",
            "source": {
                "type": "git",
                "url": "https://github.com/symfony/filesystem.git",
                "reference": "648bfaca6a494f3e22378123bcee2894045dc9d8"
            },
            "dist": {
                "type": "zip",
                "url": "https://api.github.com/repos/symfony/filesystem/zipball/648bfaca6a494f3e22378123bcee2894045dc9d8",
                "reference": "648bfaca6a494f3e22378123bcee2894045dc9d8",
                "shasum": ""
            },
            "require": {
                "php": ">=7.2.5",
                "symfony/polyfill-ctype": "~1.8",
                "symfony/polyfill-mbstring": "~1.8",
                "symfony/polyfill-php80": "^1.16"
            },
            "type": "library",
            "autoload": {
                "psr-4": {
                    "Symfony\\Component\\Filesystem\\": ""
                },
                "exclude-from-classmap": [
                    "/Tests/"
                ]
            },
            "notification-url": "https://packagist.org/downloads/",
            "license": [
                "MIT"
            ],
            "authors": [
                {
                    "name": "Fabien Potencier",
                    "email": "fabien@symfony.com"
                },
                {
                    "name": "Symfony Community",
                    "homepage": "https://symfony.com/contributors"
                }
            ],
            "description": "Provides basic utilities for the filesystem",
            "homepage": "https://symfony.com",
            "support": {
                "source": "https://github.com/symfony/filesystem/tree/v5.4.19"
            },
            "funding": [
                {
                    "url": "https://symfony.com/sponsor",
                    "type": "custom"
                },
                {
                    "url": "https://github.com/fabpot",
                    "type": "github"
                },
                {
                    "url": "https://tidelift.com/funding/github/packagist/symfony/symfony",
                    "type": "tidelift"
                }
            ],
            "time": "2023-01-14T19:14:44+00:00"
        },
        {
            "name": "symfony/polyfill-ctype",
            "version": "v1.27.0",
            "source": {
                "type": "git",
                "url": "https://github.com/symfony/polyfill-ctype.git",
                "reference": "5bbc823adecdae860bb64756d639ecfec17b050a"
            },
            "dist": {
                "type": "zip",
                "url": "https://api.github.com/repos/symfony/polyfill-ctype/zipball/5bbc823adecdae860bb64756d639ecfec17b050a",
                "reference": "5bbc823adecdae860bb64756d639ecfec17b050a",
                "shasum": ""
            },
            "require": {
                "php": ">=7.1"
            },
            "provide": {
                "ext-ctype": "*"
            },
            "suggest": {
                "ext-ctype": "For best performance"
            },
            "type": "library",
            "extra": {
                "branch-alias": {
                    "dev-main": "1.27-dev"
                },
                "thanks": {
                    "name": "symfony/polyfill",
                    "url": "https://github.com/symfony/polyfill"
                }
            },
            "autoload": {
                "files": [
                    "bootstrap.php"
                ],
                "psr-4": {
                    "Symfony\\Polyfill\\Ctype\\": ""
                }
            },
            "notification-url": "https://packagist.org/downloads/",
            "license": [
                "MIT"
            ],
            "authors": [
                {
                    "name": "Gert de Pagter",
                    "email": "BackEndTea@gmail.com"
                },
                {
                    "name": "Symfony Community",
                    "homepage": "https://symfony.com/contributors"
                }
            ],
            "description": "Symfony polyfill for ctype functions",
            "homepage": "https://symfony.com",
            "keywords": [
                "compatibility",
                "ctype",
                "polyfill",
                "portable"
            ],
            "support": {
                "source": "https://github.com/symfony/polyfill-ctype/tree/v1.27.0"
            },
            "funding": [
                {
                    "url": "https://symfony.com/sponsor",
                    "type": "custom"
                },
                {
                    "url": "https://github.com/fabpot",
                    "type": "github"
                },
                {
                    "url": "https://tidelift.com/funding/github/packagist/symfony/symfony",
                    "type": "tidelift"
                }
            ],
            "time": "2022-11-03T14:55:06+00:00"
        },
        {
            "name": "symfony/polyfill-mbstring",
            "version": "v1.27.0",
            "source": {
                "type": "git",
                "url": "https://github.com/symfony/polyfill-mbstring.git",
                "reference": "8ad114f6b39e2c98a8b0e3bd907732c207c2b534"
            },
            "dist": {
                "type": "zip",
                "url": "https://api.github.com/repos/symfony/polyfill-mbstring/zipball/8ad114f6b39e2c98a8b0e3bd907732c207c2b534",
                "reference": "8ad114f6b39e2c98a8b0e3bd907732c207c2b534",
                "shasum": ""
            },
            "require": {
                "php": ">=7.1"
            },
            "provide": {
                "ext-mbstring": "*"
            },
            "suggest": {
                "ext-mbstring": "For best performance"
            },
            "type": "library",
            "extra": {
                "branch-alias": {
                    "dev-main": "1.27-dev"
                },
                "thanks": {
                    "name": "symfony/polyfill",
                    "url": "https://github.com/symfony/polyfill"
                }
            },
            "autoload": {
                "files": [
                    "bootstrap.php"
                ],
                "psr-4": {
                    "Symfony\\Polyfill\\Mbstring\\": ""
                }
            },
            "notification-url": "https://packagist.org/downloads/",
            "license": [
                "MIT"
            ],
            "authors": [
                {
                    "name": "Nicolas Grekas",
                    "email": "p@tchwork.com"
                },
                {
                    "name": "Symfony Community",
                    "homepage": "https://symfony.com/contributors"
                }
            ],
            "description": "Symfony polyfill for the Mbstring extension",
            "homepage": "https://symfony.com",
            "keywords": [
                "compatibility",
                "mbstring",
                "polyfill",
                "portable",
                "shim"
            ],
            "support": {
                "source": "https://github.com/symfony/polyfill-mbstring/tree/v1.27.0"
            },
            "funding": [
                {
                    "url": "https://symfony.com/sponsor",
                    "type": "custom"
                },
                {
                    "url": "https://github.com/fabpot",
                    "type": "github"
                },
                {
                    "url": "https://tidelift.com/funding/github/packagist/symfony/symfony",
                    "type": "tidelift"
                }
            ],
            "time": "2022-11-03T14:55:06+00:00"
        },
        {
            "name": "symfony/polyfill-php80",
            "version": "v1.27.0",
            "source": {
                "type": "git",
                "url": "https://github.com/symfony/polyfill-php80.git",
                "reference": "7a6ff3f1959bb01aefccb463a0f2cd3d3d2fd936"
            },
            "dist": {
                "type": "zip",
                "url": "https://api.github.com/repos/symfony/polyfill-php80/zipball/7a6ff3f1959bb01aefccb463a0f2cd3d3d2fd936",
                "reference": "7a6ff3f1959bb01aefccb463a0f2cd3d3d2fd936",
                "shasum": ""
            },
            "require": {
                "php": ">=7.1"
            },
            "type": "library",
            "extra": {
                "branch-alias": {
                    "dev-main": "1.27-dev"
                },
                "thanks": {
                    "name": "symfony/polyfill",
                    "url": "https://github.com/symfony/polyfill"
                }
            },
            "autoload": {
                "files": [
                    "bootstrap.php"
                ],
                "psr-4": {
                    "Symfony\\Polyfill\\Php80\\": ""
                },
                "classmap": [
                    "Resources/stubs"
                ]
            },
            "notification-url": "https://packagist.org/downloads/",
            "license": [
                "MIT"
            ],
            "authors": [
                {
                    "name": "Ion Bazan",
                    "email": "ion.bazan@gmail.com"
                },
                {
                    "name": "Nicolas Grekas",
                    "email": "p@tchwork.com"
                },
                {
                    "name": "Symfony Community",
                    "homepage": "https://symfony.com/contributors"
                }
            ],
            "description": "Symfony polyfill backporting some PHP 8.0+ features to lower PHP versions",
            "homepage": "https://symfony.com",
            "keywords": [
                "compatibility",
                "polyfill",
                "portable",
                "shim"
            ],
            "support": {
                "source": "https://github.com/symfony/polyfill-php80/tree/v1.27.0"
            },
            "funding": [
                {
                    "url": "https://symfony.com/sponsor",
                    "type": "custom"
                },
                {
                    "url": "https://github.com/fabpot",
                    "type": "github"
                },
                {
                    "url": "https://tidelift.com/funding/github/packagist/symfony/symfony",
                    "type": "tidelift"
                }
            ],
            "time": "2022-11-03T14:55:06+00:00"
        },
        {
            "name": "symfony/polyfill-php81",
            "version": "v1.27.0",
            "source": {
                "type": "git",
                "url": "https://github.com/symfony/polyfill-php81.git",
                "reference": "707403074c8ea6e2edaf8794b0157a0bfa52157a"
            },
            "dist": {
                "type": "zip",
                "url": "https://api.github.com/repos/symfony/polyfill-php81/zipball/707403074c8ea6e2edaf8794b0157a0bfa52157a",
                "reference": "707403074c8ea6e2edaf8794b0157a0bfa52157a",
                "shasum": ""
            },
            "require": {
                "php": ">=7.1"
            },
            "type": "library",
            "extra": {
                "branch-alias": {
                    "dev-main": "1.27-dev"
                },
                "thanks": {
                    "name": "symfony/polyfill",
                    "url": "https://github.com/symfony/polyfill"
                }
            },
            "autoload": {
                "files": [
                    "bootstrap.php"
                ],
                "psr-4": {
                    "Symfony\\Polyfill\\Php81\\": ""
                },
                "classmap": [
                    "Resources/stubs"
                ]
            },
            "notification-url": "https://packagist.org/downloads/",
            "license": [
                "MIT"
            ],
            "authors": [
                {
                    "name": "Nicolas Grekas",
                    "email": "p@tchwork.com"
                },
                {
                    "name": "Symfony Community",
                    "homepage": "https://symfony.com/contributors"
                }
            ],
            "description": "Symfony polyfill backporting some PHP 8.1+ features to lower PHP versions",
            "homepage": "https://symfony.com",
            "keywords": [
                "compatibility",
                "polyfill",
                "portable",
                "shim"
            ],
            "support": {
                "source": "https://github.com/symfony/polyfill-php81/tree/v1.27.0"
            },
            "funding": [
                {
                    "url": "https://symfony.com/sponsor",
                    "type": "custom"
                },
                {
                    "url": "https://github.com/fabpot",
                    "type": "github"
                },
                {
                    "url": "https://tidelift.com/funding/github/packagist/symfony/symfony",
                    "type": "tidelift"
                }
            ],
            "time": "2022-11-03T14:55:06+00:00"
        },
        {
            "name": "webmozart/assert",
            "version": "1.11.0",
            "source": {
                "type": "git",
                "url": "https://github.com/webmozarts/assert.git",
                "reference": "11cb2199493b2f8a3b53e7f19068fc6aac760991"
            },
            "dist": {
                "type": "zip",
                "url": "https://api.github.com/repos/webmozarts/assert/zipball/11cb2199493b2f8a3b53e7f19068fc6aac760991",
                "reference": "11cb2199493b2f8a3b53e7f19068fc6aac760991",
                "shasum": ""
            },
            "require": {
                "ext-ctype": "*",
                "php": "^7.2 || ^8.0"
            },
            "conflict": {
                "phpstan/phpstan": "<0.12.20",
                "vimeo/psalm": "<4.6.1 || 4.6.2"
            },
            "require-dev": {
                "phpunit/phpunit": "^8.5.13"
            },
            "type": "library",
            "extra": {
                "branch-alias": {
                    "dev-master": "1.10-dev"
                }
            },
            "autoload": {
                "psr-4": {
                    "Webmozart\\Assert\\": "src/"
                }
            },
            "notification-url": "https://packagist.org/downloads/",
            "license": [
                "MIT"
            ],
            "authors": [
                {
                    "name": "Bernhard Schussek",
                    "email": "bschussek@gmail.com"
                }
            ],
            "description": "Assertions to validate method input/output with nice error messages.",
            "keywords": [
                "assert",
                "check",
                "validate"
            ],
            "support": {
                "issues": "https://github.com/webmozarts/assert/issues",
                "source": "https://github.com/webmozarts/assert/tree/1.11.0"
            },
            "time": "2022-06-03T18:03:27+00:00"
        },
        {
            "name": "webmozart/path-util",
            "version": "2.3.0",
            "source": {
                "type": "git",
                "url": "https://github.com/webmozart/path-util.git",
                "reference": "d939f7edc24c9a1bb9c0dee5cb05d8e859490725"
            },
            "dist": {
                "type": "zip",
                "url": "https://api.github.com/repos/webmozart/path-util/zipball/d939f7edc24c9a1bb9c0dee5cb05d8e859490725",
                "reference": "d939f7edc24c9a1bb9c0dee5cb05d8e859490725",
                "shasum": ""
            },
            "require": {
                "php": ">=5.3.3",
                "webmozart/assert": "~1.0"
            },
            "require-dev": {
                "phpunit/phpunit": "^4.6",
                "sebastian/version": "^1.0.1"
            },
            "type": "library",
            "extra": {
                "branch-alias": {
                    "dev-master": "2.3-dev"
                }
            },
            "autoload": {
                "psr-4": {
                    "Webmozart\\PathUtil\\": "src/"
                }
            },
            "notification-url": "https://packagist.org/downloads/",
            "license": [
                "MIT"
            ],
            "authors": [
                {
                    "name": "Bernhard Schussek",
                    "email": "bschussek@gmail.com"
                }
            ],
            "description": "A robust cross-platform utility for normalizing, comparing and modifying file paths.",
            "support": {
                "issues": "https://github.com/webmozart/path-util/issues",
                "source": "https://github.com/webmozart/path-util/tree/2.3.0"
            },
            "abandoned": "symfony/filesystem",
            "time": "2015-12-17T08:42:14+00:00"
        }
    ],
    "packages-dev": [
        {
            "name": "doctrine/instantiator",
            "version": "1.5.0",
            "source": {
                "type": "git",
                "url": "https://github.com/doctrine/instantiator.git",
                "reference": "0a0fa9780f5d4e507415a065172d26a98d02047b"
            },
            "dist": {
                "type": "zip",
                "url": "https://api.github.com/repos/doctrine/instantiator/zipball/0a0fa9780f5d4e507415a065172d26a98d02047b",
                "reference": "0a0fa9780f5d4e507415a065172d26a98d02047b",
                "shasum": ""
            },
            "require": {
                "php": "^7.1 || ^8.0"
            },
            "require-dev": {
                "doctrine/coding-standard": "^9 || ^11",
                "ext-pdo": "*",
                "ext-phar": "*",
                "phpbench/phpbench": "^0.16 || ^1",
                "phpstan/phpstan": "^1.4",
                "phpstan/phpstan-phpunit": "^1",
                "phpunit/phpunit": "^7.5 || ^8.5 || ^9.5",
                "vimeo/psalm": "^4.30 || ^5.4"
            },
            "type": "library",
            "autoload": {
                "psr-4": {
                    "Doctrine\\Instantiator\\": "src/Doctrine/Instantiator/"
                }
            },
            "notification-url": "https://packagist.org/downloads/",
            "license": [
                "MIT"
            ],
            "authors": [
                {
                    "name": "Marco Pivetta",
                    "email": "ocramius@gmail.com",
                    "homepage": "https://ocramius.github.io/"
                }
            ],
            "description": "A small, lightweight utility to instantiate objects in PHP without invoking their constructors",
            "homepage": "https://www.doctrine-project.org/projects/instantiator.html",
            "keywords": [
                "constructor",
                "instantiate"
            ],
            "support": {
                "issues": "https://github.com/doctrine/instantiator/issues",
                "source": "https://github.com/doctrine/instantiator/tree/1.5.0"
            },
            "funding": [
                {
                    "url": "https://www.doctrine-project.org/sponsorship.html",
                    "type": "custom"
                },
                {
                    "url": "https://www.patreon.com/phpdoctrine",
                    "type": "patreon"
                },
                {
                    "url": "https://tidelift.com/funding/github/packagist/doctrine%2Finstantiator",
                    "type": "tidelift"
                }
            ],
            "time": "2022-12-30T00:15:36+00:00"
        },
        {
            "name": "myclabs/deep-copy",
            "version": "1.11.0",
            "source": {
                "type": "git",
                "url": "https://github.com/myclabs/DeepCopy.git",
                "reference": "14daed4296fae74d9e3201d2c4925d1acb7aa614"
            },
            "dist": {
                "type": "zip",
                "url": "https://api.github.com/repos/myclabs/DeepCopy/zipball/14daed4296fae74d9e3201d2c4925d1acb7aa614",
                "reference": "14daed4296fae74d9e3201d2c4925d1acb7aa614",
                "shasum": ""
            },
            "require": {
                "php": "^7.1 || ^8.0"
            },
            "conflict": {
                "doctrine/collections": "<1.6.8",
                "doctrine/common": "<2.13.3 || >=3,<3.2.2"
            },
            "require-dev": {
                "doctrine/collections": "^1.6.8",
                "doctrine/common": "^2.13.3 || ^3.2.2",
                "phpunit/phpunit": "^7.5.20 || ^8.5.23 || ^9.5.13"
            },
            "type": "library",
            "autoload": {
                "files": [
                    "src/DeepCopy/deep_copy.php"
                ],
                "psr-4": {
                    "DeepCopy\\": "src/DeepCopy/"
                }
            },
            "notification-url": "https://packagist.org/downloads/",
            "license": [
                "MIT"
            ],
            "description": "Create deep copies (clones) of your objects",
            "keywords": [
                "clone",
                "copy",
                "duplicate",
                "object",
                "object graph"
            ],
            "support": {
                "issues": "https://github.com/myclabs/DeepCopy/issues",
                "source": "https://github.com/myclabs/DeepCopy/tree/1.11.0"
            },
            "funding": [
                {
                    "url": "https://tidelift.com/funding/github/packagist/myclabs/deep-copy",
                    "type": "tidelift"
                }
            ],
            "time": "2022-03-03T13:19:32+00:00"
        },
        {
            "name": "nikic/php-parser",
            "version": "v4.15.3",
            "source": {
                "type": "git",
                "url": "https://github.com/nikic/PHP-Parser.git",
                "reference": "570e980a201d8ed0236b0a62ddf2c9cbb2034039"
            },
            "dist": {
                "type": "zip",
                "url": "https://api.github.com/repos/nikic/PHP-Parser/zipball/570e980a201d8ed0236b0a62ddf2c9cbb2034039",
                "reference": "570e980a201d8ed0236b0a62ddf2c9cbb2034039",
                "shasum": ""
            },
            "require": {
                "ext-tokenizer": "*",
                "php": ">=7.0"
            },
            "require-dev": {
                "ircmaxell/php-yacc": "^0.0.7",
                "phpunit/phpunit": "^6.5 || ^7.0 || ^8.0 || ^9.0"
            },
            "bin": [
                "bin/php-parse"
            ],
            "type": "library",
            "extra": {
                "branch-alias": {
                    "dev-master": "4.9-dev"
                }
            },
            "autoload": {
                "psr-4": {
                    "PhpParser\\": "lib/PhpParser"
                }
            },
            "notification-url": "https://packagist.org/downloads/",
            "license": [
                "BSD-3-Clause"
            ],
            "authors": [
                {
                    "name": "Nikita Popov"
                }
            ],
            "description": "A PHP parser written in PHP",
            "keywords": [
                "parser",
                "php"
            ],
            "support": {
                "issues": "https://github.com/nikic/PHP-Parser/issues",
                "source": "https://github.com/nikic/PHP-Parser/tree/v4.15.3"
            },
            "time": "2023-01-16T22:05:37+00:00"
        },
        {
            "name": "phar-io/manifest",
            "version": "2.0.3",
            "source": {
                "type": "git",
                "url": "https://github.com/phar-io/manifest.git",
                "reference": "97803eca37d319dfa7826cc2437fc020857acb53"
            },
            "dist": {
                "type": "zip",
                "url": "https://api.github.com/repos/phar-io/manifest/zipball/97803eca37d319dfa7826cc2437fc020857acb53",
                "reference": "97803eca37d319dfa7826cc2437fc020857acb53",
                "shasum": ""
            },
            "require": {
                "ext-dom": "*",
                "ext-phar": "*",
                "ext-xmlwriter": "*",
                "phar-io/version": "^3.0.1",
                "php": "^7.2 || ^8.0"
            },
            "type": "library",
            "extra": {
                "branch-alias": {
                    "dev-master": "2.0.x-dev"
                }
            },
            "autoload": {
                "classmap": [
                    "src/"
                ]
            },
            "notification-url": "https://packagist.org/downloads/",
            "license": [
                "BSD-3-Clause"
            ],
            "authors": [
                {
                    "name": "Arne Blankerts",
                    "email": "arne@blankerts.de",
                    "role": "Developer"
                },
                {
                    "name": "Sebastian Heuer",
                    "email": "sebastian@phpeople.de",
                    "role": "Developer"
                },
                {
                    "name": "Sebastian Bergmann",
                    "email": "sebastian@phpunit.de",
                    "role": "Developer"
                }
            ],
            "description": "Component for reading phar.io manifest information from a PHP Archive (PHAR)",
            "support": {
                "issues": "https://github.com/phar-io/manifest/issues",
                "source": "https://github.com/phar-io/manifest/tree/2.0.3"
            },
            "time": "2021-07-20T11:28:43+00:00"
        },
        {
            "name": "phar-io/version",
            "version": "3.2.1",
            "source": {
                "type": "git",
                "url": "https://github.com/phar-io/version.git",
                "reference": "4f7fd7836c6f332bb2933569e566a0d6c4cbed74"
            },
            "dist": {
                "type": "zip",
                "url": "https://api.github.com/repos/phar-io/version/zipball/4f7fd7836c6f332bb2933569e566a0d6c4cbed74",
                "reference": "4f7fd7836c6f332bb2933569e566a0d6c4cbed74",
                "shasum": ""
            },
            "require": {
                "php": "^7.2 || ^8.0"
            },
            "type": "library",
            "autoload": {
                "classmap": [
                    "src/"
                ]
            },
            "notification-url": "https://packagist.org/downloads/",
            "license": [
                "BSD-3-Clause"
            ],
            "authors": [
                {
                    "name": "Arne Blankerts",
                    "email": "arne@blankerts.de",
                    "role": "Developer"
                },
                {
                    "name": "Sebastian Heuer",
                    "email": "sebastian@phpeople.de",
                    "role": "Developer"
                },
                {
                    "name": "Sebastian Bergmann",
                    "email": "sebastian@phpunit.de",
                    "role": "Developer"
                }
            ],
            "description": "Library for handling version information and constraints",
            "support": {
                "issues": "https://github.com/phar-io/version/issues",
                "source": "https://github.com/phar-io/version/tree/3.2.1"
            },
            "time": "2022-02-21T01:04:05+00:00"
        },
        {
            "name": "phpstan/phpstan",
            "version": "1.9.17",
            "source": {
                "type": "git",
                "url": "https://github.com/phpstan/phpstan.git",
                "reference": "204e459e7822f2c586463029f5ecec31bb45a1f2"
            },
            "dist": {
                "type": "zip",
                "url": "https://api.github.com/repos/phpstan/phpstan/zipball/204e459e7822f2c586463029f5ecec31bb45a1f2",
                "reference": "204e459e7822f2c586463029f5ecec31bb45a1f2",
                "shasum": ""
            },
            "require": {
                "php": "^7.2|^8.0"
            },
            "conflict": {
                "phpstan/phpstan-shim": "*"
            },
            "bin": [
                "phpstan",
                "phpstan.phar"
            ],
            "type": "library",
            "autoload": {
                "files": [
                    "bootstrap.php"
                ]
            },
            "notification-url": "https://packagist.org/downloads/",
            "license": [
                "MIT"
            ],
            "description": "PHPStan - PHP Static Analysis Tool",
            "keywords": [
                "dev",
                "static analysis"
            ],
            "support": {
                "issues": "https://github.com/phpstan/phpstan/issues",
                "source": "https://github.com/phpstan/phpstan/tree/1.9.17"
            },
            "funding": [
                {
                    "url": "https://github.com/ondrejmirtes",
                    "type": "github"
                },
                {
                    "url": "https://github.com/phpstan",
                    "type": "github"
                },
                {
                    "url": "https://tidelift.com/funding/github/packagist/phpstan/phpstan",
                    "type": "tidelift"
                }
            ],
            "time": "2023-02-08T12:25:00+00:00"
        },
        {
            "name": "phpstan/phpstan-phpunit",
            "version": "1.3.4",
            "source": {
                "type": "git",
                "url": "https://github.com/phpstan/phpstan-phpunit.git",
                "reference": "d77af96c1aaec28f7c0293677132eaaad079e01b"
            },
            "dist": {
                "type": "zip",
                "url": "https://api.github.com/repos/phpstan/phpstan-phpunit/zipball/d77af96c1aaec28f7c0293677132eaaad079e01b",
                "reference": "d77af96c1aaec28f7c0293677132eaaad079e01b",
                "shasum": ""
            },
            "require": {
                "php": "^7.2 || ^8.0",
                "phpstan/phpstan": "^1.9.3"
            },
            "conflict": {
                "phpunit/phpunit": "<7.0"
            },
            "require-dev": {
                "nikic/php-parser": "^4.13.0",
                "php-parallel-lint/php-parallel-lint": "^1.2",
                "phpstan/phpstan-strict-rules": "^1.0",
                "phpunit/phpunit": "^9.5"
            },
            "type": "phpstan-extension",
            "extra": {
                "phpstan": {
                    "includes": [
                        "extension.neon",
                        "rules.neon"
                    ]
                }
            },
            "autoload": {
                "psr-4": {
                    "PHPStan\\": "src/"
                }
            },
            "notification-url": "https://packagist.org/downloads/",
            "license": [
                "MIT"
            ],
            "description": "PHPUnit extensions and rules for PHPStan",
            "support": {
                "issues": "https://github.com/phpstan/phpstan-phpunit/issues",
                "source": "https://github.com/phpstan/phpstan-phpunit/tree/1.3.4"
            },
            "time": "2023-02-09T08:05:29+00:00"
        },
        {
            "name": "phpstan/phpstan-strict-rules",
            "version": "1.4.5",
            "source": {
                "type": "git",
                "url": "https://github.com/phpstan/phpstan-strict-rules.git",
                "reference": "361f75b06066f3fdaba87c1f57bdb1ffc28d6f1d"
            },
            "dist": {
                "type": "zip",
                "url": "https://api.github.com/repos/phpstan/phpstan-strict-rules/zipball/361f75b06066f3fdaba87c1f57bdb1ffc28d6f1d",
                "reference": "361f75b06066f3fdaba87c1f57bdb1ffc28d6f1d",
                "shasum": ""
            },
            "require": {
                "php": "^7.2 || ^8.0",
                "phpstan/phpstan": "^1.9.7"
            },
            "require-dev": {
                "nikic/php-parser": "^4.13.0",
                "php-parallel-lint/php-parallel-lint": "^1.2",
                "phpstan/phpstan-phpunit": "^1.0",
                "phpunit/phpunit": "^9.5"
            },
            "type": "phpstan-extension",
            "extra": {
                "phpstan": {
                    "includes": [
                        "rules.neon"
                    ]
                }
            },
            "autoload": {
                "psr-4": {
                    "PHPStan\\": "src/"
                }
            },
            "notification-url": "https://packagist.org/downloads/",
            "license": [
                "MIT"
            ],
            "description": "Extra strict and opinionated rules for PHPStan",
            "support": {
                "issues": "https://github.com/phpstan/phpstan-strict-rules/issues",
                "source": "https://github.com/phpstan/phpstan-strict-rules/tree/1.4.5"
            },
            "time": "2023-01-11T14:16:29+00:00"
        },
        {
            "name": "phpunit/php-code-coverage",
            "version": "9.2.24",
            "source": {
                "type": "git",
                "url": "https://github.com/sebastianbergmann/php-code-coverage.git",
                "reference": "2cf940ebc6355a9d430462811b5aaa308b174bed"
            },
            "dist": {
                "type": "zip",
                "url": "https://api.github.com/repos/sebastianbergmann/php-code-coverage/zipball/2cf940ebc6355a9d430462811b5aaa308b174bed",
                "reference": "2cf940ebc6355a9d430462811b5aaa308b174bed",
                "shasum": ""
            },
            "require": {
                "ext-dom": "*",
                "ext-libxml": "*",
                "ext-xmlwriter": "*",
                "nikic/php-parser": "^4.14",
                "php": ">=7.3",
                "phpunit/php-file-iterator": "^3.0.3",
                "phpunit/php-text-template": "^2.0.2",
                "sebastian/code-unit-reverse-lookup": "^2.0.2",
                "sebastian/complexity": "^2.0",
                "sebastian/environment": "^5.1.2",
                "sebastian/lines-of-code": "^1.0.3",
                "sebastian/version": "^3.0.1",
                "theseer/tokenizer": "^1.2.0"
            },
            "require-dev": {
                "phpunit/phpunit": "^9.3"
            },
            "suggest": {
                "ext-pcov": "*",
                "ext-xdebug": "*"
            },
            "type": "library",
            "extra": {
                "branch-alias": {
                    "dev-master": "9.2-dev"
                }
            },
            "autoload": {
                "classmap": [
                    "src/"
                ]
            },
            "notification-url": "https://packagist.org/downloads/",
            "license": [
                "BSD-3-Clause"
            ],
            "authors": [
                {
                    "name": "Sebastian Bergmann",
                    "email": "sebastian@phpunit.de",
                    "role": "lead"
                }
            ],
            "description": "Library that provides collection, processing, and rendering functionality for PHP code coverage information.",
            "homepage": "https://github.com/sebastianbergmann/php-code-coverage",
            "keywords": [
                "coverage",
                "testing",
                "xunit"
            ],
            "support": {
                "issues": "https://github.com/sebastianbergmann/php-code-coverage/issues",
                "source": "https://github.com/sebastianbergmann/php-code-coverage/tree/9.2.24"
            },
            "funding": [
                {
                    "url": "https://github.com/sebastianbergmann",
                    "type": "github"
                }
            ],
            "time": "2023-01-26T08:26:55+00:00"
        },
        {
            "name": "phpunit/php-file-iterator",
            "version": "3.0.6",
            "source": {
                "type": "git",
                "url": "https://github.com/sebastianbergmann/php-file-iterator.git",
                "reference": "cf1c2e7c203ac650e352f4cc675a7021e7d1b3cf"
            },
            "dist": {
                "type": "zip",
                "url": "https://api.github.com/repos/sebastianbergmann/php-file-iterator/zipball/cf1c2e7c203ac650e352f4cc675a7021e7d1b3cf",
                "reference": "cf1c2e7c203ac650e352f4cc675a7021e7d1b3cf",
                "shasum": ""
            },
            "require": {
                "php": ">=7.3"
            },
            "require-dev": {
                "phpunit/phpunit": "^9.3"
            },
            "type": "library",
            "extra": {
                "branch-alias": {
                    "dev-master": "3.0-dev"
                }
            },
            "autoload": {
                "classmap": [
                    "src/"
                ]
            },
            "notification-url": "https://packagist.org/downloads/",
            "license": [
                "BSD-3-Clause"
            ],
            "authors": [
                {
                    "name": "Sebastian Bergmann",
                    "email": "sebastian@phpunit.de",
                    "role": "lead"
                }
            ],
            "description": "FilterIterator implementation that filters files based on a list of suffixes.",
            "homepage": "https://github.com/sebastianbergmann/php-file-iterator/",
            "keywords": [
                "filesystem",
                "iterator"
            ],
            "support": {
                "issues": "https://github.com/sebastianbergmann/php-file-iterator/issues",
                "source": "https://github.com/sebastianbergmann/php-file-iterator/tree/3.0.6"
            },
            "funding": [
                {
                    "url": "https://github.com/sebastianbergmann",
                    "type": "github"
                }
            ],
            "time": "2021-12-02T12:48:52+00:00"
        },
        {
            "name": "phpunit/php-invoker",
            "version": "3.1.1",
            "source": {
                "type": "git",
                "url": "https://github.com/sebastianbergmann/php-invoker.git",
                "reference": "5a10147d0aaf65b58940a0b72f71c9ac0423cc67"
            },
            "dist": {
                "type": "zip",
                "url": "https://api.github.com/repos/sebastianbergmann/php-invoker/zipball/5a10147d0aaf65b58940a0b72f71c9ac0423cc67",
                "reference": "5a10147d0aaf65b58940a0b72f71c9ac0423cc67",
                "shasum": ""
            },
            "require": {
                "php": ">=7.3"
            },
            "require-dev": {
                "ext-pcntl": "*",
                "phpunit/phpunit": "^9.3"
            },
            "suggest": {
                "ext-pcntl": "*"
            },
            "type": "library",
            "extra": {
                "branch-alias": {
                    "dev-master": "3.1-dev"
                }
            },
            "autoload": {
                "classmap": [
                    "src/"
                ]
            },
            "notification-url": "https://packagist.org/downloads/",
            "license": [
                "BSD-3-Clause"
            ],
            "authors": [
                {
                    "name": "Sebastian Bergmann",
                    "email": "sebastian@phpunit.de",
                    "role": "lead"
                }
            ],
            "description": "Invoke callables with a timeout",
            "homepage": "https://github.com/sebastianbergmann/php-invoker/",
            "keywords": [
                "process"
            ],
            "support": {
                "issues": "https://github.com/sebastianbergmann/php-invoker/issues",
                "source": "https://github.com/sebastianbergmann/php-invoker/tree/3.1.1"
            },
            "funding": [
                {
                    "url": "https://github.com/sebastianbergmann",
                    "type": "github"
                }
            ],
            "time": "2020-09-28T05:58:55+00:00"
        },
        {
            "name": "phpunit/php-text-template",
            "version": "2.0.4",
            "source": {
                "type": "git",
                "url": "https://github.com/sebastianbergmann/php-text-template.git",
                "reference": "5da5f67fc95621df9ff4c4e5a84d6a8a2acf7c28"
            },
            "dist": {
                "type": "zip",
                "url": "https://api.github.com/repos/sebastianbergmann/php-text-template/zipball/5da5f67fc95621df9ff4c4e5a84d6a8a2acf7c28",
                "reference": "5da5f67fc95621df9ff4c4e5a84d6a8a2acf7c28",
                "shasum": ""
            },
            "require": {
                "php": ">=7.3"
            },
            "require-dev": {
                "phpunit/phpunit": "^9.3"
            },
            "type": "library",
            "extra": {
                "branch-alias": {
                    "dev-master": "2.0-dev"
                }
            },
            "autoload": {
                "classmap": [
                    "src/"
                ]
            },
            "notification-url": "https://packagist.org/downloads/",
            "license": [
                "BSD-3-Clause"
            ],
            "authors": [
                {
                    "name": "Sebastian Bergmann",
                    "email": "sebastian@phpunit.de",
                    "role": "lead"
                }
            ],
            "description": "Simple template engine.",
            "homepage": "https://github.com/sebastianbergmann/php-text-template/",
            "keywords": [
                "template"
            ],
            "support": {
                "issues": "https://github.com/sebastianbergmann/php-text-template/issues",
                "source": "https://github.com/sebastianbergmann/php-text-template/tree/2.0.4"
            },
            "funding": [
                {
                    "url": "https://github.com/sebastianbergmann",
                    "type": "github"
                }
            ],
            "time": "2020-10-26T05:33:50+00:00"
        },
        {
            "name": "phpunit/php-timer",
            "version": "5.0.3",
            "source": {
                "type": "git",
                "url": "https://github.com/sebastianbergmann/php-timer.git",
                "reference": "5a63ce20ed1b5bf577850e2c4e87f4aa902afbd2"
            },
            "dist": {
                "type": "zip",
                "url": "https://api.github.com/repos/sebastianbergmann/php-timer/zipball/5a63ce20ed1b5bf577850e2c4e87f4aa902afbd2",
                "reference": "5a63ce20ed1b5bf577850e2c4e87f4aa902afbd2",
                "shasum": ""
            },
            "require": {
                "php": ">=7.3"
            },
            "require-dev": {
                "phpunit/phpunit": "^9.3"
            },
            "type": "library",
            "extra": {
                "branch-alias": {
                    "dev-master": "5.0-dev"
                }
            },
            "autoload": {
                "classmap": [
                    "src/"
                ]
            },
            "notification-url": "https://packagist.org/downloads/",
            "license": [
                "BSD-3-Clause"
            ],
            "authors": [
                {
                    "name": "Sebastian Bergmann",
                    "email": "sebastian@phpunit.de",
                    "role": "lead"
                }
            ],
            "description": "Utility class for timing",
            "homepage": "https://github.com/sebastianbergmann/php-timer/",
            "keywords": [
                "timer"
            ],
            "support": {
                "issues": "https://github.com/sebastianbergmann/php-timer/issues",
                "source": "https://github.com/sebastianbergmann/php-timer/tree/5.0.3"
            },
            "funding": [
                {
                    "url": "https://github.com/sebastianbergmann",
                    "type": "github"
                }
            ],
            "time": "2020-10-26T13:16:10+00:00"
        },
        {
            "name": "phpunit/phpunit",
            "version": "9.6.3",
            "source": {
                "type": "git",
                "url": "https://github.com/sebastianbergmann/phpunit.git",
                "reference": "e7b1615e3e887d6c719121c6d4a44b0ab9645555"
            },
            "dist": {
                "type": "zip",
                "url": "https://api.github.com/repos/sebastianbergmann/phpunit/zipball/e7b1615e3e887d6c719121c6d4a44b0ab9645555",
                "reference": "e7b1615e3e887d6c719121c6d4a44b0ab9645555",
                "shasum": ""
            },
            "require": {
                "doctrine/instantiator": "^1.3.1 || ^2",
                "ext-dom": "*",
                "ext-json": "*",
                "ext-libxml": "*",
                "ext-mbstring": "*",
                "ext-xml": "*",
                "ext-xmlwriter": "*",
                "myclabs/deep-copy": "^1.10.1",
                "phar-io/manifest": "^2.0.3",
                "phar-io/version": "^3.0.2",
                "php": ">=7.3",
                "phpunit/php-code-coverage": "^9.2.13",
                "phpunit/php-file-iterator": "^3.0.5",
                "phpunit/php-invoker": "^3.1.1",
                "phpunit/php-text-template": "^2.0.3",
                "phpunit/php-timer": "^5.0.2",
                "sebastian/cli-parser": "^1.0.1",
                "sebastian/code-unit": "^1.0.6",
                "sebastian/comparator": "^4.0.8",
                "sebastian/diff": "^4.0.3",
                "sebastian/environment": "^5.1.3",
                "sebastian/exporter": "^4.0.5",
                "sebastian/global-state": "^5.0.1",
                "sebastian/object-enumerator": "^4.0.3",
                "sebastian/resource-operations": "^3.0.3",
                "sebastian/type": "^3.2",
                "sebastian/version": "^3.0.2"
            },
            "suggest": {
                "ext-soap": "*",
                "ext-xdebug": "*"
            },
            "bin": [
                "phpunit"
            ],
            "type": "library",
            "extra": {
                "branch-alias": {
                    "dev-master": "9.6-dev"
                }
            },
            "autoload": {
                "files": [
                    "src/Framework/Assert/Functions.php"
                ],
                "classmap": [
                    "src/"
                ]
            },
            "notification-url": "https://packagist.org/downloads/",
            "license": [
                "BSD-3-Clause"
            ],
            "authors": [
                {
                    "name": "Sebastian Bergmann",
                    "email": "sebastian@phpunit.de",
                    "role": "lead"
                }
            ],
            "description": "The PHP Unit Testing framework.",
            "homepage": "https://phpunit.de/",
            "keywords": [
                "phpunit",
                "testing",
                "xunit"
            ],
            "support": {
                "issues": "https://github.com/sebastianbergmann/phpunit/issues",
                "source": "https://github.com/sebastianbergmann/phpunit/tree/9.6.3"
            },
            "funding": [
                {
                    "url": "https://phpunit.de/sponsors.html",
                    "type": "custom"
                },
                {
                    "url": "https://github.com/sebastianbergmann",
                    "type": "github"
                },
                {
                    "url": "https://tidelift.com/funding/github/packagist/phpunit/phpunit",
                    "type": "tidelift"
                }
            ],
            "time": "2023-02-04T13:37:15+00:00"
        },
        {
            "name": "sebastian/cli-parser",
            "version": "1.0.1",
            "source": {
                "type": "git",
                "url": "https://github.com/sebastianbergmann/cli-parser.git",
                "reference": "442e7c7e687e42adc03470c7b668bc4b2402c0b2"
            },
            "dist": {
                "type": "zip",
                "url": "https://api.github.com/repos/sebastianbergmann/cli-parser/zipball/442e7c7e687e42adc03470c7b668bc4b2402c0b2",
                "reference": "442e7c7e687e42adc03470c7b668bc4b2402c0b2",
                "shasum": ""
            },
            "require": {
                "php": ">=7.3"
            },
            "require-dev": {
                "phpunit/phpunit": "^9.3"
            },
            "type": "library",
            "extra": {
                "branch-alias": {
                    "dev-master": "1.0-dev"
                }
            },
            "autoload": {
                "classmap": [
                    "src/"
                ]
            },
            "notification-url": "https://packagist.org/downloads/",
            "license": [
                "BSD-3-Clause"
            ],
            "authors": [
                {
                    "name": "Sebastian Bergmann",
                    "email": "sebastian@phpunit.de",
                    "role": "lead"
                }
            ],
            "description": "Library for parsing CLI options",
            "homepage": "https://github.com/sebastianbergmann/cli-parser",
            "support": {
                "issues": "https://github.com/sebastianbergmann/cli-parser/issues",
                "source": "https://github.com/sebastianbergmann/cli-parser/tree/1.0.1"
            },
            "funding": [
                {
                    "url": "https://github.com/sebastianbergmann",
                    "type": "github"
                }
            ],
            "time": "2020-09-28T06:08:49+00:00"
        },
        {
            "name": "sebastian/code-unit",
            "version": "1.0.8",
            "source": {
                "type": "git",
                "url": "https://github.com/sebastianbergmann/code-unit.git",
                "reference": "1fc9f64c0927627ef78ba436c9b17d967e68e120"
            },
            "dist": {
                "type": "zip",
                "url": "https://api.github.com/repos/sebastianbergmann/code-unit/zipball/1fc9f64c0927627ef78ba436c9b17d967e68e120",
                "reference": "1fc9f64c0927627ef78ba436c9b17d967e68e120",
                "shasum": ""
            },
            "require": {
                "php": ">=7.3"
            },
            "require-dev": {
                "phpunit/phpunit": "^9.3"
            },
            "type": "library",
            "extra": {
                "branch-alias": {
                    "dev-master": "1.0-dev"
                }
            },
            "autoload": {
                "classmap": [
                    "src/"
                ]
            },
            "notification-url": "https://packagist.org/downloads/",
            "license": [
                "BSD-3-Clause"
            ],
            "authors": [
                {
                    "name": "Sebastian Bergmann",
                    "email": "sebastian@phpunit.de",
                    "role": "lead"
                }
            ],
            "description": "Collection of value objects that represent the PHP code units",
            "homepage": "https://github.com/sebastianbergmann/code-unit",
            "support": {
                "issues": "https://github.com/sebastianbergmann/code-unit/issues",
                "source": "https://github.com/sebastianbergmann/code-unit/tree/1.0.8"
            },
            "funding": [
                {
                    "url": "https://github.com/sebastianbergmann",
                    "type": "github"
                }
            ],
            "time": "2020-10-26T13:08:54+00:00"
        },
        {
            "name": "sebastian/code-unit-reverse-lookup",
            "version": "2.0.3",
            "source": {
                "type": "git",
                "url": "https://github.com/sebastianbergmann/code-unit-reverse-lookup.git",
                "reference": "ac91f01ccec49fb77bdc6fd1e548bc70f7faa3e5"
            },
            "dist": {
                "type": "zip",
                "url": "https://api.github.com/repos/sebastianbergmann/code-unit-reverse-lookup/zipball/ac91f01ccec49fb77bdc6fd1e548bc70f7faa3e5",
                "reference": "ac91f01ccec49fb77bdc6fd1e548bc70f7faa3e5",
                "shasum": ""
            },
            "require": {
                "php": ">=7.3"
            },
            "require-dev": {
                "phpunit/phpunit": "^9.3"
            },
            "type": "library",
            "extra": {
                "branch-alias": {
                    "dev-master": "2.0-dev"
                }
            },
            "autoload": {
                "classmap": [
                    "src/"
                ]
            },
            "notification-url": "https://packagist.org/downloads/",
            "license": [
                "BSD-3-Clause"
            ],
            "authors": [
                {
                    "name": "Sebastian Bergmann",
                    "email": "sebastian@phpunit.de"
                }
            ],
            "description": "Looks up which function or method a line of code belongs to",
            "homepage": "https://github.com/sebastianbergmann/code-unit-reverse-lookup/",
            "support": {
                "issues": "https://github.com/sebastianbergmann/code-unit-reverse-lookup/issues",
                "source": "https://github.com/sebastianbergmann/code-unit-reverse-lookup/tree/2.0.3"
            },
            "funding": [
                {
                    "url": "https://github.com/sebastianbergmann",
                    "type": "github"
                }
            ],
            "time": "2020-09-28T05:30:19+00:00"
        },
        {
            "name": "sebastian/comparator",
            "version": "4.0.8",
            "source": {
                "type": "git",
                "url": "https://github.com/sebastianbergmann/comparator.git",
                "reference": "fa0f136dd2334583309d32b62544682ee972b51a"
            },
            "dist": {
                "type": "zip",
                "url": "https://api.github.com/repos/sebastianbergmann/comparator/zipball/fa0f136dd2334583309d32b62544682ee972b51a",
                "reference": "fa0f136dd2334583309d32b62544682ee972b51a",
                "shasum": ""
            },
            "require": {
                "php": ">=7.3",
                "sebastian/diff": "^4.0",
                "sebastian/exporter": "^4.0"
            },
            "require-dev": {
                "phpunit/phpunit": "^9.3"
            },
            "type": "library",
            "extra": {
                "branch-alias": {
                    "dev-master": "4.0-dev"
                }
            },
            "autoload": {
                "classmap": [
                    "src/"
                ]
            },
            "notification-url": "https://packagist.org/downloads/",
            "license": [
                "BSD-3-Clause"
            ],
            "authors": [
                {
                    "name": "Sebastian Bergmann",
                    "email": "sebastian@phpunit.de"
                },
                {
                    "name": "Jeff Welch",
                    "email": "whatthejeff@gmail.com"
                },
                {
                    "name": "Volker Dusch",
                    "email": "github@wallbash.com"
                },
                {
                    "name": "Bernhard Schussek",
                    "email": "bschussek@2bepublished.at"
                }
            ],
            "description": "Provides the functionality to compare PHP values for equality",
            "homepage": "https://github.com/sebastianbergmann/comparator",
            "keywords": [
                "comparator",
                "compare",
                "equality"
            ],
            "support": {
                "issues": "https://github.com/sebastianbergmann/comparator/issues",
                "source": "https://github.com/sebastianbergmann/comparator/tree/4.0.8"
            },
            "funding": [
                {
                    "url": "https://github.com/sebastianbergmann",
                    "type": "github"
                }
            ],
            "time": "2022-09-14T12:41:17+00:00"
        },
        {
            "name": "sebastian/complexity",
            "version": "2.0.2",
            "source": {
                "type": "git",
                "url": "https://github.com/sebastianbergmann/complexity.git",
                "reference": "739b35e53379900cc9ac327b2147867b8b6efd88"
            },
            "dist": {
                "type": "zip",
                "url": "https://api.github.com/repos/sebastianbergmann/complexity/zipball/739b35e53379900cc9ac327b2147867b8b6efd88",
                "reference": "739b35e53379900cc9ac327b2147867b8b6efd88",
                "shasum": ""
            },
            "require": {
                "nikic/php-parser": "^4.7",
                "php": ">=7.3"
            },
            "require-dev": {
                "phpunit/phpunit": "^9.3"
            },
            "type": "library",
            "extra": {
                "branch-alias": {
                    "dev-master": "2.0-dev"
                }
            },
            "autoload": {
                "classmap": [
                    "src/"
                ]
            },
            "notification-url": "https://packagist.org/downloads/",
            "license": [
                "BSD-3-Clause"
            ],
            "authors": [
                {
                    "name": "Sebastian Bergmann",
                    "email": "sebastian@phpunit.de",
                    "role": "lead"
                }
            ],
            "description": "Library for calculating the complexity of PHP code units",
            "homepage": "https://github.com/sebastianbergmann/complexity",
            "support": {
                "issues": "https://github.com/sebastianbergmann/complexity/issues",
                "source": "https://github.com/sebastianbergmann/complexity/tree/2.0.2"
            },
            "funding": [
                {
                    "url": "https://github.com/sebastianbergmann",
                    "type": "github"
                }
            ],
            "time": "2020-10-26T15:52:27+00:00"
        },
        {
            "name": "sebastian/diff",
            "version": "4.0.4",
            "source": {
                "type": "git",
                "url": "https://github.com/sebastianbergmann/diff.git",
                "reference": "3461e3fccc7cfdfc2720be910d3bd73c69be590d"
            },
            "dist": {
                "type": "zip",
                "url": "https://api.github.com/repos/sebastianbergmann/diff/zipball/3461e3fccc7cfdfc2720be910d3bd73c69be590d",
                "reference": "3461e3fccc7cfdfc2720be910d3bd73c69be590d",
                "shasum": ""
            },
            "require": {
                "php": ">=7.3"
            },
            "require-dev": {
                "phpunit/phpunit": "^9.3",
                "symfony/process": "^4.2 || ^5"
            },
            "type": "library",
            "extra": {
                "branch-alias": {
                    "dev-master": "4.0-dev"
                }
            },
            "autoload": {
                "classmap": [
                    "src/"
                ]
            },
            "notification-url": "https://packagist.org/downloads/",
            "license": [
                "BSD-3-Clause"
            ],
            "authors": [
                {
                    "name": "Sebastian Bergmann",
                    "email": "sebastian@phpunit.de"
                },
                {
                    "name": "Kore Nordmann",
                    "email": "mail@kore-nordmann.de"
                }
            ],
            "description": "Diff implementation",
            "homepage": "https://github.com/sebastianbergmann/diff",
            "keywords": [
                "diff",
                "udiff",
                "unidiff",
                "unified diff"
            ],
            "support": {
                "issues": "https://github.com/sebastianbergmann/diff/issues",
                "source": "https://github.com/sebastianbergmann/diff/tree/4.0.4"
            },
            "funding": [
                {
                    "url": "https://github.com/sebastianbergmann",
                    "type": "github"
                }
            ],
            "time": "2020-10-26T13:10:38+00:00"
        },
        {
            "name": "sebastian/environment",
            "version": "5.1.5",
            "source": {
                "type": "git",
                "url": "https://github.com/sebastianbergmann/environment.git",
                "reference": "830c43a844f1f8d5b7a1f6d6076b784454d8b7ed"
            },
            "dist": {
                "type": "zip",
                "url": "https://api.github.com/repos/sebastianbergmann/environment/zipball/830c43a844f1f8d5b7a1f6d6076b784454d8b7ed",
                "reference": "830c43a844f1f8d5b7a1f6d6076b784454d8b7ed",
                "shasum": ""
            },
            "require": {
                "php": ">=7.3"
            },
            "require-dev": {
                "phpunit/phpunit": "^9.3"
            },
            "suggest": {
                "ext-posix": "*"
            },
            "type": "library",
            "extra": {
                "branch-alias": {
                    "dev-master": "5.1-dev"
                }
            },
            "autoload": {
                "classmap": [
                    "src/"
                ]
            },
            "notification-url": "https://packagist.org/downloads/",
            "license": [
                "BSD-3-Clause"
            ],
            "authors": [
                {
                    "name": "Sebastian Bergmann",
                    "email": "sebastian@phpunit.de"
                }
            ],
            "description": "Provides functionality to handle HHVM/PHP environments",
            "homepage": "http://www.github.com/sebastianbergmann/environment",
            "keywords": [
                "Xdebug",
                "environment",
                "hhvm"
            ],
            "support": {
                "issues": "https://github.com/sebastianbergmann/environment/issues",
                "source": "https://github.com/sebastianbergmann/environment/tree/5.1.5"
            },
            "funding": [
                {
                    "url": "https://github.com/sebastianbergmann",
                    "type": "github"
                }
            ],
            "time": "2023-02-03T06:03:51+00:00"
        },
        {
            "name": "sebastian/exporter",
            "version": "4.0.5",
            "source": {
                "type": "git",
                "url": "https://github.com/sebastianbergmann/exporter.git",
                "reference": "ac230ed27f0f98f597c8a2b6eb7ac563af5e5b9d"
            },
            "dist": {
                "type": "zip",
                "url": "https://api.github.com/repos/sebastianbergmann/exporter/zipball/ac230ed27f0f98f597c8a2b6eb7ac563af5e5b9d",
                "reference": "ac230ed27f0f98f597c8a2b6eb7ac563af5e5b9d",
                "shasum": ""
            },
            "require": {
                "php": ">=7.3",
                "sebastian/recursion-context": "^4.0"
            },
            "require-dev": {
                "ext-mbstring": "*",
                "phpunit/phpunit": "^9.3"
            },
            "type": "library",
            "extra": {
                "branch-alias": {
                    "dev-master": "4.0-dev"
                }
            },
            "autoload": {
                "classmap": [
                    "src/"
                ]
            },
            "notification-url": "https://packagist.org/downloads/",
            "license": [
                "BSD-3-Clause"
            ],
            "authors": [
                {
                    "name": "Sebastian Bergmann",
                    "email": "sebastian@phpunit.de"
                },
                {
                    "name": "Jeff Welch",
                    "email": "whatthejeff@gmail.com"
                },
                {
                    "name": "Volker Dusch",
                    "email": "github@wallbash.com"
                },
                {
                    "name": "Adam Harvey",
                    "email": "aharvey@php.net"
                },
                {
                    "name": "Bernhard Schussek",
                    "email": "bschussek@gmail.com"
                }
            ],
            "description": "Provides the functionality to export PHP variables for visualization",
            "homepage": "https://www.github.com/sebastianbergmann/exporter",
            "keywords": [
                "export",
                "exporter"
            ],
            "support": {
                "issues": "https://github.com/sebastianbergmann/exporter/issues",
                "source": "https://github.com/sebastianbergmann/exporter/tree/4.0.5"
            },
            "funding": [
                {
                    "url": "https://github.com/sebastianbergmann",
                    "type": "github"
                }
            ],
            "time": "2022-09-14T06:03:37+00:00"
        },
        {
            "name": "sebastian/global-state",
            "version": "5.0.5",
            "source": {
                "type": "git",
                "url": "https://github.com/sebastianbergmann/global-state.git",
                "reference": "0ca8db5a5fc9c8646244e629625ac486fa286bf2"
            },
            "dist": {
                "type": "zip",
                "url": "https://api.github.com/repos/sebastianbergmann/global-state/zipball/0ca8db5a5fc9c8646244e629625ac486fa286bf2",
                "reference": "0ca8db5a5fc9c8646244e629625ac486fa286bf2",
                "shasum": ""
            },
            "require": {
                "php": ">=7.3",
                "sebastian/object-reflector": "^2.0",
                "sebastian/recursion-context": "^4.0"
            },
            "require-dev": {
                "ext-dom": "*",
                "phpunit/phpunit": "^9.3"
            },
            "suggest": {
                "ext-uopz": "*"
            },
            "type": "library",
            "extra": {
                "branch-alias": {
                    "dev-master": "5.0-dev"
                }
            },
            "autoload": {
                "classmap": [
                    "src/"
                ]
            },
            "notification-url": "https://packagist.org/downloads/",
            "license": [
                "BSD-3-Clause"
            ],
            "authors": [
                {
                    "name": "Sebastian Bergmann",
                    "email": "sebastian@phpunit.de"
                }
            ],
            "description": "Snapshotting of global state",
            "homepage": "http://www.github.com/sebastianbergmann/global-state",
            "keywords": [
                "global state"
            ],
            "support": {
                "issues": "https://github.com/sebastianbergmann/global-state/issues",
                "source": "https://github.com/sebastianbergmann/global-state/tree/5.0.5"
            },
            "funding": [
                {
                    "url": "https://github.com/sebastianbergmann",
                    "type": "github"
                }
            ],
            "time": "2022-02-14T08:28:10+00:00"
        },
        {
            "name": "sebastian/lines-of-code",
            "version": "1.0.3",
            "source": {
                "type": "git",
                "url": "https://github.com/sebastianbergmann/lines-of-code.git",
                "reference": "c1c2e997aa3146983ed888ad08b15470a2e22ecc"
            },
            "dist": {
                "type": "zip",
                "url": "https://api.github.com/repos/sebastianbergmann/lines-of-code/zipball/c1c2e997aa3146983ed888ad08b15470a2e22ecc",
                "reference": "c1c2e997aa3146983ed888ad08b15470a2e22ecc",
                "shasum": ""
            },
            "require": {
                "nikic/php-parser": "^4.6",
                "php": ">=7.3"
            },
            "require-dev": {
                "phpunit/phpunit": "^9.3"
            },
            "type": "library",
            "extra": {
                "branch-alias": {
                    "dev-master": "1.0-dev"
                }
            },
            "autoload": {
                "classmap": [
                    "src/"
                ]
            },
            "notification-url": "https://packagist.org/downloads/",
            "license": [
                "BSD-3-Clause"
            ],
            "authors": [
                {
                    "name": "Sebastian Bergmann",
                    "email": "sebastian@phpunit.de",
                    "role": "lead"
                }
            ],
            "description": "Library for counting the lines of code in PHP source code",
            "homepage": "https://github.com/sebastianbergmann/lines-of-code",
            "support": {
                "issues": "https://github.com/sebastianbergmann/lines-of-code/issues",
                "source": "https://github.com/sebastianbergmann/lines-of-code/tree/1.0.3"
            },
            "funding": [
                {
                    "url": "https://github.com/sebastianbergmann",
                    "type": "github"
                }
            ],
            "time": "2020-11-28T06:42:11+00:00"
        },
        {
            "name": "sebastian/object-enumerator",
            "version": "4.0.4",
            "source": {
                "type": "git",
                "url": "https://github.com/sebastianbergmann/object-enumerator.git",
                "reference": "5c9eeac41b290a3712d88851518825ad78f45c71"
            },
            "dist": {
                "type": "zip",
                "url": "https://api.github.com/repos/sebastianbergmann/object-enumerator/zipball/5c9eeac41b290a3712d88851518825ad78f45c71",
                "reference": "5c9eeac41b290a3712d88851518825ad78f45c71",
                "shasum": ""
            },
            "require": {
                "php": ">=7.3",
                "sebastian/object-reflector": "^2.0",
                "sebastian/recursion-context": "^4.0"
            },
            "require-dev": {
                "phpunit/phpunit": "^9.3"
            },
            "type": "library",
            "extra": {
                "branch-alias": {
                    "dev-master": "4.0-dev"
                }
            },
            "autoload": {
                "classmap": [
                    "src/"
                ]
            },
            "notification-url": "https://packagist.org/downloads/",
            "license": [
                "BSD-3-Clause"
            ],
            "authors": [
                {
                    "name": "Sebastian Bergmann",
                    "email": "sebastian@phpunit.de"
                }
            ],
            "description": "Traverses array structures and object graphs to enumerate all referenced objects",
            "homepage": "https://github.com/sebastianbergmann/object-enumerator/",
            "support": {
                "issues": "https://github.com/sebastianbergmann/object-enumerator/issues",
                "source": "https://github.com/sebastianbergmann/object-enumerator/tree/4.0.4"
            },
            "funding": [
                {
                    "url": "https://github.com/sebastianbergmann",
                    "type": "github"
                }
            ],
            "time": "2020-10-26T13:12:34+00:00"
        },
        {
            "name": "sebastian/object-reflector",
            "version": "2.0.4",
            "source": {
                "type": "git",
                "url": "https://github.com/sebastianbergmann/object-reflector.git",
                "reference": "b4f479ebdbf63ac605d183ece17d8d7fe49c15c7"
            },
            "dist": {
                "type": "zip",
                "url": "https://api.github.com/repos/sebastianbergmann/object-reflector/zipball/b4f479ebdbf63ac605d183ece17d8d7fe49c15c7",
                "reference": "b4f479ebdbf63ac605d183ece17d8d7fe49c15c7",
                "shasum": ""
            },
            "require": {
                "php": ">=7.3"
            },
            "require-dev": {
                "phpunit/phpunit": "^9.3"
            },
            "type": "library",
            "extra": {
                "branch-alias": {
                    "dev-master": "2.0-dev"
                }
            },
            "autoload": {
                "classmap": [
                    "src/"
                ]
            },
            "notification-url": "https://packagist.org/downloads/",
            "license": [
                "BSD-3-Clause"
            ],
            "authors": [
                {
                    "name": "Sebastian Bergmann",
                    "email": "sebastian@phpunit.de"
                }
            ],
            "description": "Allows reflection of object attributes, including inherited and non-public ones",
            "homepage": "https://github.com/sebastianbergmann/object-reflector/",
            "support": {
                "issues": "https://github.com/sebastianbergmann/object-reflector/issues",
                "source": "https://github.com/sebastianbergmann/object-reflector/tree/2.0.4"
            },
            "funding": [
                {
                    "url": "https://github.com/sebastianbergmann",
                    "type": "github"
                }
            ],
            "time": "2020-10-26T13:14:26+00:00"
        },
        {
            "name": "sebastian/recursion-context",
            "version": "4.0.5",
            "source": {
                "type": "git",
                "url": "https://github.com/sebastianbergmann/recursion-context.git",
                "reference": "e75bd0f07204fec2a0af9b0f3cfe97d05f92efc1"
            },
            "dist": {
                "type": "zip",
                "url": "https://api.github.com/repos/sebastianbergmann/recursion-context/zipball/e75bd0f07204fec2a0af9b0f3cfe97d05f92efc1",
                "reference": "e75bd0f07204fec2a0af9b0f3cfe97d05f92efc1",
                "shasum": ""
            },
            "require": {
                "php": ">=7.3"
            },
            "require-dev": {
                "phpunit/phpunit": "^9.3"
            },
            "type": "library",
            "extra": {
                "branch-alias": {
                    "dev-master": "4.0-dev"
                }
            },
            "autoload": {
                "classmap": [
                    "src/"
                ]
            },
            "notification-url": "https://packagist.org/downloads/",
            "license": [
                "BSD-3-Clause"
            ],
            "authors": [
                {
                    "name": "Sebastian Bergmann",
                    "email": "sebastian@phpunit.de"
                },
                {
                    "name": "Jeff Welch",
                    "email": "whatthejeff@gmail.com"
                },
                {
                    "name": "Adam Harvey",
                    "email": "aharvey@php.net"
                }
            ],
            "description": "Provides functionality to recursively process PHP variables",
            "homepage": "https://github.com/sebastianbergmann/recursion-context",
            "support": {
                "issues": "https://github.com/sebastianbergmann/recursion-context/issues",
                "source": "https://github.com/sebastianbergmann/recursion-context/tree/4.0.5"
            },
            "funding": [
                {
                    "url": "https://github.com/sebastianbergmann",
                    "type": "github"
                }
            ],
            "time": "2023-02-03T06:07:39+00:00"
        },
        {
            "name": "sebastian/resource-operations",
            "version": "3.0.3",
            "source": {
                "type": "git",
                "url": "https://github.com/sebastianbergmann/resource-operations.git",
                "reference": "0f4443cb3a1d92ce809899753bc0d5d5a8dd19a8"
            },
            "dist": {
                "type": "zip",
                "url": "https://api.github.com/repos/sebastianbergmann/resource-operations/zipball/0f4443cb3a1d92ce809899753bc0d5d5a8dd19a8",
                "reference": "0f4443cb3a1d92ce809899753bc0d5d5a8dd19a8",
                "shasum": ""
            },
            "require": {
                "php": ">=7.3"
            },
            "require-dev": {
                "phpunit/phpunit": "^9.0"
            },
            "type": "library",
            "extra": {
                "branch-alias": {
                    "dev-master": "3.0-dev"
                }
            },
            "autoload": {
                "classmap": [
                    "src/"
                ]
            },
            "notification-url": "https://packagist.org/downloads/",
            "license": [
                "BSD-3-Clause"
            ],
            "authors": [
                {
                    "name": "Sebastian Bergmann",
                    "email": "sebastian@phpunit.de"
                }
            ],
            "description": "Provides a list of PHP built-in functions that operate on resources",
            "homepage": "https://www.github.com/sebastianbergmann/resource-operations",
            "support": {
                "issues": "https://github.com/sebastianbergmann/resource-operations/issues",
                "source": "https://github.com/sebastianbergmann/resource-operations/tree/3.0.3"
            },
            "funding": [
                {
                    "url": "https://github.com/sebastianbergmann",
                    "type": "github"
                }
            ],
            "time": "2020-09-28T06:45:17+00:00"
        },
        {
            "name": "sebastian/type",
            "version": "3.2.1",
            "source": {
                "type": "git",
                "url": "https://github.com/sebastianbergmann/type.git",
                "reference": "75e2c2a32f5e0b3aef905b9ed0b179b953b3d7c7"
            },
            "dist": {
                "type": "zip",
                "url": "https://api.github.com/repos/sebastianbergmann/type/zipball/75e2c2a32f5e0b3aef905b9ed0b179b953b3d7c7",
                "reference": "75e2c2a32f5e0b3aef905b9ed0b179b953b3d7c7",
                "shasum": ""
            },
            "require": {
                "php": ">=7.3"
            },
            "require-dev": {
                "phpunit/phpunit": "^9.5"
            },
            "type": "library",
            "extra": {
                "branch-alias": {
                    "dev-master": "3.2-dev"
                }
            },
            "autoload": {
                "classmap": [
                    "src/"
                ]
            },
            "notification-url": "https://packagist.org/downloads/",
            "license": [
                "BSD-3-Clause"
            ],
            "authors": [
                {
                    "name": "Sebastian Bergmann",
                    "email": "sebastian@phpunit.de",
                    "role": "lead"
                }
            ],
            "description": "Collection of value objects that represent the types of the PHP type system",
            "homepage": "https://github.com/sebastianbergmann/type",
            "support": {
                "issues": "https://github.com/sebastianbergmann/type/issues",
                "source": "https://github.com/sebastianbergmann/type/tree/3.2.1"
            },
            "funding": [
                {
                    "url": "https://github.com/sebastianbergmann",
                    "type": "github"
                }
            ],
            "time": "2023-02-03T06:13:03+00:00"
        },
        {
            "name": "sebastian/version",
            "version": "3.0.2",
            "source": {
                "type": "git",
                "url": "https://github.com/sebastianbergmann/version.git",
                "reference": "c6c1022351a901512170118436c764e473f6de8c"
            },
            "dist": {
                "type": "zip",
                "url": "https://api.github.com/repos/sebastianbergmann/version/zipball/c6c1022351a901512170118436c764e473f6de8c",
                "reference": "c6c1022351a901512170118436c764e473f6de8c",
                "shasum": ""
            },
            "require": {
                "php": ">=7.3"
            },
            "type": "library",
            "extra": {
                "branch-alias": {
                    "dev-master": "3.0-dev"
                }
            },
            "autoload": {
                "classmap": [
                    "src/"
                ]
            },
            "notification-url": "https://packagist.org/downloads/",
            "license": [
                "BSD-3-Clause"
            ],
            "authors": [
                {
                    "name": "Sebastian Bergmann",
                    "email": "sebastian@phpunit.de",
                    "role": "lead"
                }
            ],
            "description": "Library that helps with managing the version number of Git-hosted PHP projects",
            "homepage": "https://github.com/sebastianbergmann/version",
            "support": {
                "issues": "https://github.com/sebastianbergmann/version/issues",
                "source": "https://github.com/sebastianbergmann/version/tree/3.0.2"
            },
            "funding": [
                {
                    "url": "https://github.com/sebastianbergmann",
                    "type": "github"
                }
            ],
            "time": "2020-09-28T06:39:44+00:00"
        },
        {
            "name": "theseer/tokenizer",
            "version": "1.2.1",
            "source": {
                "type": "git",
                "url": "https://github.com/theseer/tokenizer.git",
                "reference": "34a41e998c2183e22995f158c581e7b5e755ab9e"
            },
            "dist": {
                "type": "zip",
                "url": "https://api.github.com/repos/theseer/tokenizer/zipball/34a41e998c2183e22995f158c581e7b5e755ab9e",
                "reference": "34a41e998c2183e22995f158c581e7b5e755ab9e",
                "shasum": ""
            },
            "require": {
                "ext-dom": "*",
                "ext-tokenizer": "*",
                "ext-xmlwriter": "*",
                "php": "^7.2 || ^8.0"
            },
            "type": "library",
            "autoload": {
                "classmap": [
                    "src/"
                ]
            },
            "notification-url": "https://packagist.org/downloads/",
            "license": [
                "BSD-3-Clause"
            ],
            "authors": [
                {
                    "name": "Arne Blankerts",
                    "email": "arne@blankerts.de",
                    "role": "Developer"
                }
            ],
            "description": "A small library for converting tokenized PHP source code into XML and potentially other formats",
            "support": {
                "issues": "https://github.com/theseer/tokenizer/issues",
                "source": "https://github.com/theseer/tokenizer/tree/1.2.1"
            },
            "funding": [
                {
                    "url": "https://github.com/theseer",
                    "type": "github"
                }
            ],
            "time": "2021-07-28T10:34:58+00:00"
        }
    ],
    "aliases": [],
    "minimum-stability": "stable",
    "stability-flags": [],
    "prefer-stable": false,
    "prefer-lowest": false,
    "platform": {
        "php": "^8.0",
        "php-64bit": "*",
        "ext-chunkutils2": "^0.3.1",
        "ext-crypto": "^0.3.1",
        "ext-ctype": "*",
        "ext-curl": "*",
        "ext-date": "*",
        "ext-gmp": "*",
        "ext-hash": "*",
        "ext-igbinary": "^3.0.1",
        "ext-json": "*",
        "ext-leveldb": "^0.2.1 || ^0.3.0",
        "ext-mbstring": "*",
        "ext-morton": "^0.1.0",
        "ext-openssl": "*",
        "ext-pcre": "*",
        "ext-phar": "*",
        "ext-pthreads": "^4.0",
        "ext-reflection": "*",
        "ext-simplexml": "*",
        "ext-sockets": "*",
        "ext-spl": "*",
        "ext-yaml": ">=2.0.0",
        "ext-zip": "*",
        "ext-zlib": ">=1.2.11",
        "composer-runtime-api": "^2.0"
    },
    "platform-dev": [],
    "platform-overrides": {
        "php": "8.0.0"
    },
    "plugin-api-version": "2.3.0"
}<|MERGE_RESOLUTION|>--- conflicted
+++ resolved
@@ -4,11 +4,7 @@
         "Read more about it at https://getcomposer.org/doc/01-basic-usage.md#installing-dependencies",
         "This file is @generated automatically"
     ],
-<<<<<<< HEAD
-    "content-hash": "a9e05a8358faee33178bac5279d864f4",
-=======
-    "content-hash": "f4a0fb9a6731f083ef7e29fc3f527171",
->>>>>>> fbaf8e3f
+    "content-hash": "89f31843f10576277f645b81a4bef28d",
     "packages": [
         {
             "name": "adhocore/json-comment",
