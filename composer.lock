--- conflicted
+++ resolved
@@ -4,11 +4,7 @@
         "Read more about it at https://getcomposer.org/doc/01-basic-usage.md#installing-dependencies",
         "This file is @generated automatically"
     ],
-<<<<<<< HEAD
-    "content-hash": "ebce35eefc0b925838fabd1fea39b0a5",
-=======
-    "content-hash": "7c779ace575b5ef662eb5a6b0f173418",
->>>>>>> 821dd888
+    "content-hash": "c7ae719a20240005f7c174bedbd67791",
     "packages": [
         {
             "name": "adhocore/json-comment",
