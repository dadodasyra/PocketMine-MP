{
    "_readme": [
        "This file locks the dependencies of your project to a known state",
        "Read more about it at https://getcomposer.org/doc/01-basic-usage.md#installing-dependencies",
        "This file is @generated automatically"
    ],
<<<<<<< HEAD
    "content-hash": "fb110ec33e506f610d1cb2ca9447597a",
=======
    "content-hash": "6e9727056a0fe492ddf126b84fa57188",
>>>>>>> d8d99435
    "packages": [
        {
            "name": "adhocore/json-comment",
            "version": "0.1.0",
            "source": {
                "type": "git",
                "url": "https://github.com/adhocore/php-json-comment.git",
                "reference": "8448076039389f558f39ad0553aab87db3f81614"
            },
            "dist": {
                "type": "zip",
                "url": "https://api.github.com/repos/adhocore/php-json-comment/zipball/8448076039389f558f39ad0553aab87db3f81614",
                "reference": "8448076039389f558f39ad0553aab87db3f81614",
                "shasum": ""
            },
            "require": {
                "php": ">=5.4"
            },
            "require-dev": {
                "phpunit/phpunit": "^6.5 || ^7.5"
            },
            "type": "library",
            "autoload": {
                "psr-4": {
                    "Ahc\\Json\\": "src/"
                }
            },
            "notification-url": "https://packagist.org/downloads/",
            "license": [
                "MIT"
            ],
            "authors": [
                {
                    "name": "Jitendra Adhikari",
                    "email": "jiten.adhikary@gmail.com"
                }
            ],
            "description": "Lightweight JSON comment stripper library for PHP",
            "keywords": [
                "comment",
                "json",
                "strip-comment"
            ],
            "time": "2020-01-03T13:51:23+00:00"
        },
        {
            "name": "fgrosse/phpasn1",
            "version": "v2.1.1",
            "source": {
                "type": "git",
                "url": "https://github.com/fgrosse/PHPASN1.git",
                "reference": "7ebf2a09084a7bbdb7b879c66fdf7ad80461bbe8"
            },
            "dist": {
                "type": "zip",
                "url": "https://api.github.com/repos/fgrosse/PHPASN1/zipball/7ebf2a09084a7bbdb7b879c66fdf7ad80461bbe8",
                "reference": "7ebf2a09084a7bbdb7b879c66fdf7ad80461bbe8",
                "shasum": ""
            },
            "require": {
                "php": ">=7.0.0"
            },
            "require-dev": {
                "phpunit/phpunit": "~6.3",
                "satooshi/php-coveralls": "~2.0"
            },
            "suggest": {
                "ext-gmp": "GMP is the preferred extension for big integer calculations",
                "php-curl": "For loading OID information from the web if they have not bee defined statically"
            },
            "type": "library",
            "extra": {
                "branch-alias": {
                    "dev-master": "2.0.x-dev"
                }
            },
            "autoload": {
                "psr-4": {
                    "FG\\": "lib/"
                }
            },
            "notification-url": "https://packagist.org/downloads/",
            "license": [
                "MIT"
            ],
            "authors": [
                {
                    "name": "Friedrich Große",
                    "email": "friedrich.grosse@gmail.com",
                    "homepage": "https://github.com/FGrosse",
                    "role": "Author"
                },
                {
                    "name": "All contributors",
                    "homepage": "https://github.com/FGrosse/PHPASN1/contributors"
                }
            ],
            "description": "A PHP Framework that allows you to encode and decode arbitrary ASN.1 structures using the ITU-T X.690 Encoding Rules.",
            "homepage": "https://github.com/FGrosse/PHPASN1",
            "keywords": [
                "DER",
                "asn.1",
                "asn1",
                "ber",
                "binary",
                "decoding",
                "encoding",
                "x.509",
                "x.690",
                "x509",
                "x690"
            ],
            "time": "2018-12-02T01:34:34+00:00"
        },
        {
            "name": "mdanter/ecc",
            "version": "v0.5.2",
            "source": {
                "type": "git",
                "url": "https://github.com/phpecc/phpecc.git",
                "reference": "b95f25cc1bacc83a9f0ccd375900b7cfd343029e"
            },
            "dist": {
                "type": "zip",
                "url": "https://api.github.com/repos/phpecc/phpecc/zipball/b95f25cc1bacc83a9f0ccd375900b7cfd343029e",
                "reference": "b95f25cc1bacc83a9f0ccd375900b7cfd343029e",
                "shasum": ""
            },
            "require": {
                "ext-gmp": "*",
                "fgrosse/phpasn1": "^2.0",
                "php": "^7.0"
            },
            "require-dev": {
                "phpunit/phpunit": "^6.0",
                "squizlabs/php_codesniffer": "^2.0",
                "symfony/yaml": "^2.6|^3.0"
            },
            "type": "library",
            "autoload": {
                "psr-4": {
                    "Mdanter\\Ecc\\": "src/"
                }
            },
            "notification-url": "https://packagist.org/downloads/",
            "license": [
                "MIT"
            ],
            "authors": [
                {
                    "name": "Matyas Danter",
                    "homepage": "http://matejdanter.com/",
                    "role": "Author"
                },
                {
                    "name": "Thibaud Fabre",
                    "email": "thibaud@aztech.io",
                    "homepage": "http://aztech.io",
                    "role": "Maintainer"
                },
                {
                    "name": "Thomas Kerin",
                    "email": "afk11@users.noreply.github.com",
                    "role": "Maintainer"
                }
            ],
            "description": "PHP Elliptic Curve Cryptography library",
            "homepage": "https://github.com/phpecc/phpecc",
            "keywords": [
                "Diffie",
                "ECDSA",
                "Hellman",
                "curve",
                "ecdh",
                "elliptic",
                "nistp192",
                "nistp224",
                "nistp256",
                "nistp384",
                "nistp521",
                "phpecc",
                "secp256k1",
                "secp256r1"
            ],
            "time": "2018-12-03T18:17:01+00:00"
        },
        {
            "name": "netresearch/jsonmapper",
            "version": "v2.1.0",
            "source": {
                "type": "git",
                "url": "https://github.com/cweiske/jsonmapper.git",
                "reference": "e0f1e33a71587aca81be5cffbb9746510e1fe04e"
            },
            "dist": {
                "type": "zip",
                "url": "https://api.github.com/repos/cweiske/jsonmapper/zipball/e0f1e33a71587aca81be5cffbb9746510e1fe04e",
                "reference": "e0f1e33a71587aca81be5cffbb9746510e1fe04e",
                "shasum": ""
            },
            "require": {
                "ext-json": "*",
                "ext-pcre": "*",
                "ext-reflection": "*",
                "ext-spl": "*",
                "php": ">=5.6"
            },
            "require-dev": {
                "phpunit/phpunit": "~4.8.35 || ~5.7 || ~6.4 || ~7.0",
                "squizlabs/php_codesniffer": "~3.5"
            },
            "type": "library",
            "autoload": {
                "psr-0": {
                    "JsonMapper": "src/"
                }
            },
            "notification-url": "https://packagist.org/downloads/",
            "license": [
                "OSL-3.0"
            ],
            "authors": [
                {
                    "name": "Christian Weiske",
                    "email": "cweiske@cweiske.de",
                    "homepage": "http://github.com/cweiske/jsonmapper/",
                    "role": "Developer"
                }
            ],
            "description": "Map nested JSON structures onto PHP classes",
            "time": "2020-04-16T18:48:43+00:00"
        },
        {
            "name": "ocramius/package-versions",
            "version": "1.5.1",
            "source": {
                "type": "git",
                "url": "https://github.com/Ocramius/PackageVersions.git",
                "reference": "1d32342b8c1eb27353c8887c366147b4c2da673c"
            },
            "dist": {
                "type": "zip",
                "url": "https://api.github.com/repos/Ocramius/PackageVersions/zipball/1d32342b8c1eb27353c8887c366147b4c2da673c",
                "reference": "1d32342b8c1eb27353c8887c366147b4c2da673c",
                "shasum": ""
            },
            "require": {
                "composer-plugin-api": "^1.0.0",
                "php": "^7.3.0"
            },
            "require-dev": {
                "composer/composer": "^1.8.6",
                "doctrine/coding-standard": "^6.0.0",
                "ext-zip": "*",
                "infection/infection": "^0.13.4",
                "phpunit/phpunit": "^8.2.5",
                "vimeo/psalm": "^3.4.9"
            },
            "type": "composer-plugin",
            "extra": {
                "class": "PackageVersions\\Installer",
                "branch-alias": {
                    "dev-master": "1.6.x-dev"
                }
            },
            "autoload": {
                "psr-4": {
                    "PackageVersions\\": "src/PackageVersions"
                }
            },
            "notification-url": "https://packagist.org/downloads/",
            "license": [
                "MIT"
            ],
            "authors": [
                {
                    "name": "Marco Pivetta",
                    "email": "ocramius@gmail.com"
                }
            ],
            "description": "Composer plugin that provides efficient querying for installed package versions (no runtime IO)",
            "time": "2019-07-17T15:49:50+00:00"
        },
        {
            "name": "pocketmine/binaryutils",
            "version": "dev-master",
            "source": {
                "type": "git",
                "url": "https://github.com/pmmp/BinaryUtils.git",
                "reference": "a36705550b42e7e93e2a9748a8b9fa88985780bf"
            },
            "dist": {
                "type": "zip",
                "url": "https://api.github.com/repos/pmmp/BinaryUtils/zipball/a36705550b42e7e93e2a9748a8b9fa88985780bf",
                "reference": "a36705550b42e7e93e2a9748a8b9fa88985780bf",
                "shasum": ""
            },
            "require": {
                "php": ">=7.2",
                "php-64bit": "*"
            },
            "require-dev": {
                "phpstan/phpstan": "^0.12.8"
            },
            "type": "library",
            "autoload": {
                "psr-4": {
                    "pocketmine\\utils\\": "src/"
                }
            },
            "notification-url": "https://packagist.org/downloads/",
            "license": [
                "LGPL-3.0"
            ],
            "description": "Classes and methods for conveniently handling binary data",
            "time": "2020-01-28T12:17:38+00:00"
        },
        {
            "name": "pocketmine/callback-validator",
            "version": "1.0.1",
            "source": {
                "type": "git",
                "url": "https://github.com/pmmp/CallbackValidator.git",
                "reference": "4aef6bb25f97d0b830ba0b4f66834b1a9c86fc9a"
            },
            "dist": {
                "type": "zip",
                "url": "https://api.github.com/repos/pmmp/CallbackValidator/zipball/4aef6bb25f97d0b830ba0b4f66834b1a9c86fc9a",
                "reference": "4aef6bb25f97d0b830ba0b4f66834b1a9c86fc9a",
                "shasum": ""
            },
            "require": {
                "ext-reflection": "*",
                "php": ">=7.1"
            },
            "replace": {
                "daverandom/callback-validator": "*"
            },
            "require-dev": {
                "phpunit/phpunit": "^7.5 || ^8.5 || ^9.0"
            },
            "type": "library",
            "autoload": {
                "psr-4": {
                    "DaveRandom\\CallbackValidator\\": "src/"
                }
            },
            "notification-url": "https://packagist.org/downloads/",
            "license": [
                "MIT"
            ],
            "authors": [
                {
                    "name": "Chris Wright",
                    "email": "cw@daverandom.com"
                }
            ],
            "description": "Fork of daverandom/callback-validator - Tools for validating callback signatures",
            "time": "2020-03-17T12:04:22+00:00"
        },
        {
            "name": "pocketmine/classloader",
            "version": "dev-master",
            "source": {
                "type": "git",
                "url": "https://github.com/pmmp/ClassLoader.git",
                "reference": "70ab2a59217c4ebd33a58388ce87c86d770edfc3"
            },
            "dist": {
                "type": "zip",
                "url": "https://api.github.com/repos/pmmp/ClassLoader/zipball/70ab2a59217c4ebd33a58388ce87c86d770edfc3",
                "reference": "70ab2a59217c4ebd33a58388ce87c86d770edfc3",
                "shasum": ""
            },
            "require": {
                "ext-pthreads": "~3.2.0",
                "ext-reflection": "*",
                "php": ">=7.2.0"
            },
            "conflict": {
                "pocketmine/spl": "<0.4"
            },
            "require-dev": {
                "phpstan/phpstan": "^0.12.8"
            },
            "type": "library",
            "autoload": {
                "classmap": [
                    "./src"
                ]
            },
            "notification-url": "https://packagist.org/downloads/",
            "license": [
                "LGPL-3.0"
            ],
            "description": "Ad-hoc autoloading components used by PocketMine-MP",
            "time": "2020-01-31T14:26:22+00:00"
        },
        {
            "name": "pocketmine/color",
            "version": "0.1.0",
            "source": {
                "type": "git",
                "url": "https://github.com/pmmp/Color.git",
                "reference": "10f3453d0eb3eccbccad5cf58a00e42cdaef1772"
            },
            "dist": {
                "type": "zip",
                "url": "https://api.github.com/repos/pmmp/Color/zipball/10f3453d0eb3eccbccad5cf58a00e42cdaef1772",
                "reference": "10f3453d0eb3eccbccad5cf58a00e42cdaef1772",
                "shasum": ""
            },
            "require": {
                "php": "^7.2"
            },
            "require-dev": {
                "phpstan/phpstan": "^0.12.25",
                "phpstan/phpstan-strict-rules": "^0.12.2"
            },
            "type": "library",
            "autoload": {
                "psr-4": {
                    "pocketmine\\color\\": "src/"
                }
            },
            "notification-url": "https://packagist.org/downloads/",
            "license": [
                "LGPL-3.0"
            ],
            "description": "Color handling library used by PocketMine-MP and related projects",
            "time": "2020-05-14T19:15:33+00:00"
        },
        {
            "name": "pocketmine/errorhandler",
            "version": "0.1.0",
            "source": {
                "type": "git",
                "url": "https://github.com/pmmp/ErrorHandler.git",
                "reference": "0503a1929a3934e754114814509ff9152f4908eb"
            },
            "dist": {
                "type": "zip",
                "url": "https://api.github.com/repos/pmmp/ErrorHandler/zipball/0503a1929a3934e754114814509ff9152f4908eb",
                "reference": "0503a1929a3934e754114814509ff9152f4908eb",
                "shasum": ""
            },
            "require": {
                "php": "^7.2"
            },
            "require-dev": {
                "phpstan/phpstan": "^0.12.23",
                "phpstan/phpstan-strict-rules": "^0.12.2"
            },
            "type": "library",
            "autoload": {
                "psr-4": {
                    "pocketmine\\errorhandler\\": "src/"
                }
            },
            "notification-url": "https://packagist.org/downloads/",
            "license": [
                "LGPL-3.0"
            ],
            "description": "Utilities to handle nasty PHP E_* errors in a usable way",
            "time": "2020-05-10T11:45:02+00:00"
        },
        {
            "name": "pocketmine/log",
            "version": "dev-master",
            "source": {
                "type": "git",
                "url": "https://github.com/pmmp/Log.git",
                "reference": "23895dce020076e0217b2fbee50b39f523080b4f"
            },
            "dist": {
                "type": "zip",
                "url": "https://api.github.com/repos/pmmp/Log/zipball/23895dce020076e0217b2fbee50b39f523080b4f",
                "reference": "23895dce020076e0217b2fbee50b39f523080b4f",
                "shasum": ""
            },
            "require": {
                "php": ">=7.2"
            },
            "conflict": {
                "pocketmine/spl": "<0.4"
            },
            "require-dev": {
                "phpstan/phpstan": "^0.12.8",
                "phpstan/phpstan-strict-rules": "^0.12.2"
            },
            "type": "library",
            "autoload": {
                "classmap": [
                    "./src"
                ]
            },
            "notification-url": "https://packagist.org/downloads/",
            "license": [
                "LGPL-3.0"
            ],
            "description": "Logging components used by PocketMine-MP and related projects",
            "time": "2020-03-31T17:06:15+00:00"
        },
        {
            "name": "pocketmine/log-pthreads",
            "version": "dev-master",
            "source": {
                "type": "git",
                "url": "https://github.com/pmmp/LogPthreads.git",
                "reference": "88ea500715908dfc5c99a0bbde8e823bae0534df"
            },
            "dist": {
                "type": "zip",
                "url": "https://api.github.com/repos/pmmp/LogPthreads/zipball/88ea500715908dfc5c99a0bbde8e823bae0534df",
                "reference": "88ea500715908dfc5c99a0bbde8e823bae0534df",
                "shasum": ""
            },
            "require": {
                "ext-pthreads": "~3.2.0",
                "php": ">=7.2",
                "pocketmine/log": "^0.2.0 || dev-master"
            },
            "conflict": {
                "pocketmine/spl": "<0.4"
            },
            "require-dev": {
                "phpstan/phpstan": "^0.12.18"
            },
            "type": "library",
            "autoload": {
                "classmap": [
                    "./src"
                ]
            },
            "notification-url": "https://packagist.org/downloads/",
            "license": [
                "LGPL-3.0"
            ],
            "description": "Logging components specialized for pthreads used by PocketMine-MP and related projects",
            "time": "2020-03-31T18:31:56+00:00"
        },
        {
            "name": "pocketmine/math",
            "version": "dev-master",
            "source": {
                "type": "git",
                "url": "https://github.com/pmmp/Math.git",
                "reference": "9d8a73014725f57cf4bf5cbdb40e340fe4643169"
            },
            "dist": {
                "type": "zip",
                "url": "https://api.github.com/repos/pmmp/Math/zipball/9d8a73014725f57cf4bf5cbdb40e340fe4643169",
                "reference": "9d8a73014725f57cf4bf5cbdb40e340fe4643169",
                "shasum": ""
            },
            "require": {
                "php": ">=7.2.0",
                "php-64bit": "*"
            },
            "require-dev": {
                "irstea/phpunit-shim": "^7.5",
                "phpstan/phpstan": "^0.12.25"
            },
            "type": "library",
            "autoload": {
                "psr-4": {
                    "pocketmine\\math\\": "src/"
                }
            },
            "notification-url": "https://packagist.org/downloads/",
            "license": [
                "LGPL-3.0"
            ],
            "description": "PHP library containing math related code used in PocketMine-MP",
            "time": "2020-05-19T12:13:12+00:00"
        },
        {
            "name": "pocketmine/nbt",
            "version": "dev-master",
            "source": {
                "type": "git",
                "url": "https://github.com/pmmp/NBT.git",
                "reference": "8e42604a7a91d52578af0c9a8024635ed5985b97"
            },
            "dist": {
                "type": "zip",
                "url": "https://api.github.com/repos/pmmp/NBT/zipball/8e42604a7a91d52578af0c9a8024635ed5985b97",
                "reference": "8e42604a7a91d52578af0c9a8024635ed5985b97",
                "shasum": ""
            },
            "require": {
                "ext-zlib": "*",
                "php": ">=7.2.0",
                "php-64bit": "*",
                "pocketmine/binaryutils": "dev-master"
            },
            "require-dev": {
                "irstea/phpunit-shim": "^7.5",
                "phpstan/phpstan": "^0.12.11"
            },
            "type": "library",
            "autoload": {
                "psr-4": {
                    "pocketmine\\nbt\\": "src/"
                }
            },
            "notification-url": "https://packagist.org/downloads/",
            "license": [
                "LGPL-3.0"
            ],
            "description": "PHP library for working with Named Binary Tags",
            "time": "2020-04-19T12:18:01+00:00"
        },
        {
            "name": "pocketmine/raklib",
            "version": "dev-master",
            "source": {
                "type": "git",
                "url": "https://github.com/pmmp/RakLib.git",
                "reference": "12153dcd1e37d1d1b026db65605210f094579861"
            },
            "dist": {
                "type": "zip",
                "url": "https://api.github.com/repos/pmmp/RakLib/zipball/12153dcd1e37d1d1b026db65605210f094579861",
                "reference": "12153dcd1e37d1d1b026db65605210f094579861",
                "shasum": ""
            },
            "require": {
                "ext-sockets": "*",
                "php": ">=7.2.0",
                "php-64bit": "*",
                "php-ipv6": "*",
                "pocketmine/binaryutils": "dev-master",
                "pocketmine/log": "dev-master"
            },
            "require-dev": {
                "phpstan/phpstan": "^0.12.18",
                "phpstan/phpstan-strict-rules": "^0.12.2"
            },
            "type": "library",
            "autoload": {
                "psr-4": {
                    "raklib\\": "src/"
                }
            },
            "notification-url": "https://packagist.org/downloads/",
            "license": [
                "GPL-3.0"
            ],
            "description": "A RakNet server implementation written in PHP",
            "time": "2020-05-10T10:47:44+00:00"
        },
        {
            "name": "pocketmine/snooze",
            "version": "0.1.2",
            "source": {
                "type": "git",
                "url": "https://github.com/pmmp/Snooze.git",
                "reference": "88420da3d9335dbcb3ee2decfd5e5453d057dcdf"
            },
            "dist": {
                "type": "zip",
                "url": "https://api.github.com/repos/pmmp/Snooze/zipball/88420da3d9335dbcb3ee2decfd5e5453d057dcdf",
                "reference": "88420da3d9335dbcb3ee2decfd5e5453d057dcdf",
                "shasum": ""
            },
            "require": {
                "ext-pthreads": ">=3.1.7dev",
                "php-64bit": ">=7.2.0"
            },
            "require-dev": {
                "phpstan/phpstan": "^0.12.8"
            },
            "type": "library",
            "autoload": {
                "psr-4": {
                    "pocketmine\\snooze\\": "src/"
                }
            },
            "notification-url": "https://packagist.org/downloads/",
            "license": [
                "LGPL-3.0"
            ],
            "description": "Thread notification management library for code using the pthreads extension",
            "time": "2020-01-28T19:08:10+00:00"
        },
        {
            "name": "pocketmine/spl",
            "version": "dev-master",
            "source": {
                "type": "git",
                "url": "https://github.com/pmmp/SPL.git",
                "reference": "98589af98ff5662f4f69a76bdbf3129c9e2e3614"
            },
            "dist": {
                "type": "zip",
                "url": "https://api.github.com/repos/pmmp/SPL/zipball/98589af98ff5662f4f69a76bdbf3129c9e2e3614",
                "reference": "98589af98ff5662f4f69a76bdbf3129c9e2e3614",
                "shasum": ""
            },
            "require": {
                "php": ">=7.2"
            },
            "require-dev": {
                "phpstan/phpstan": "^0.12.8"
            },
            "type": "library",
            "autoload": {
                "classmap": [
                    "./src"
                ]
            },
            "notification-url": "https://packagist.org/downloads/",
            "license": [
                "LGPL-3.0"
            ],
            "description": "Standard library files required by PocketMine-MP and related projects",
            "time": "2020-05-10T12:05:24+00:00"
        },
        {
            "name": "pocketmine/uuid",
            "version": "0.1.0",
            "source": {
                "type": "git",
                "url": "https://github.com/pmmp/UUID.git",
                "reference": "c45c995cb87eafee01a14a06a4b7b517cada03a5"
            },
            "dist": {
                "type": "zip",
                "url": "https://api.github.com/repos/pmmp/UUID/zipball/c45c995cb87eafee01a14a06a4b7b517cada03a5",
                "reference": "c45c995cb87eafee01a14a06a4b7b517cada03a5",
                "shasum": ""
            },
            "require": {
                "php": "^7.3",
                "pocketmine/binaryutils": "^0.1 || dev-master"
            },
            "require-dev": {
                "phpstan/phpstan": "^0.12.23",
                "phpstan/phpstan-strict-rules": "^0.12.2"
            },
            "type": "library",
            "autoload": {
                "psr-4": {
                    "pocketmine\\uuid\\": "src/"
                }
            },
            "notification-url": "https://packagist.org/downloads/",
            "license": [
                "LGPL-3.0"
            ],
            "description": "Basic UUID implementation used by PocketMine-MP and related projects",
            "time": "2020-05-10T12:38:41+00:00"
        },
        {
            "name": "respect/stringifier",
            "version": "0.2.0",
            "source": {
                "type": "git",
                "url": "https://github.com/Respect/Stringifier.git",
                "reference": "e55af3c8aeaeaa2abb5fa47a58a8e9688cc23b59"
            },
            "dist": {
                "type": "zip",
                "url": "https://api.github.com/repos/Respect/Stringifier/zipball/e55af3c8aeaeaa2abb5fa47a58a8e9688cc23b59",
                "reference": "e55af3c8aeaeaa2abb5fa47a58a8e9688cc23b59",
                "shasum": ""
            },
            "require": {
                "php": ">=7.1"
            },
            "require-dev": {
                "friendsofphp/php-cs-fixer": "^2.8",
                "malukenho/docheader": "^0.1.7",
                "phpunit/phpunit": "^6.4"
            },
            "type": "library",
            "autoload": {
                "psr-4": {
                    "Respect\\Stringifier\\": "src/"
                },
                "files": [
                    "src/stringify.php"
                ]
            },
            "notification-url": "https://packagist.org/downloads/",
            "license": [
                "MIT"
            ],
            "authors": [
                {
                    "name": "Respect/Stringifier Contributors",
                    "homepage": "https://github.com/Respect/Stringifier/graphs/contributors"
                }
            ],
            "description": "Converts any value to a string",
            "homepage": "http://respect.github.io/Stringifier/",
            "keywords": [
                "respect",
                "stringifier",
                "stringify"
            ],
            "time": "2017-12-29T19:39:25+00:00"
        },
        {
            "name": "respect/validation",
            "version": "2.0.8",
            "source": {
                "type": "git",
                "url": "https://github.com/Respect/Validation.git",
                "reference": "e0fbed32c90b408652bb30803647d90901f612f1"
            },
            "dist": {
                "type": "zip",
                "url": "https://api.github.com/repos/Respect/Validation/zipball/e0fbed32c90b408652bb30803647d90901f612f1",
                "reference": "e0fbed32c90b408652bb30803647d90901f612f1",
                "shasum": ""
            },
            "require": {
                "php": ">=7.2",
                "respect/stringifier": "^0.2.0",
                "symfony/polyfill-mbstring": "^1.2"
            },
            "require-dev": {
                "dealerdirect/phpcodesniffer-composer-installer": "^0.5.0",
                "egulias/email-validator": "^2.1",
                "malukenho/docheader": "^0.1",
                "mikey179/vfsstream": "^1.6",
                "phpstan/phpstan": "^0.11",
                "phpstan/phpstan-deprecation-rules": "^0.11.0",
                "phpstan/phpstan-phpunit": "^0.11.0",
                "phpunit/phpunit": "^7.5",
                "respect/coding-standard": "^1.0",
                "squizlabs/php_codesniffer": "^3.5",
                "symfony/validator": "^3.0||^4.0",
                "zendframework/zend-validator": "^2.1"
            },
            "suggest": {
                "egulias/email-validator": "Strict (RFC compliant) email validation",
                "ext-bcmath": "Arbitrary Precision Mathematics",
                "ext-fileinfo": "File Information",
                "ext-mbstring": "Multibyte String Functions",
                "symfony/validator": "Use Symfony validator through Respect\\Validation",
                "zendframework/zend-validator": "Use Zend Framework validator through Respect\\Validation"
            },
            "type": "library",
            "autoload": {
                "psr-4": {
                    "Respect\\Validation\\": "library/"
                }
            },
            "notification-url": "https://packagist.org/downloads/",
            "license": [
                "MIT"
            ],
            "authors": [
                {
                    "name": "Respect/Validation Contributors",
                    "homepage": "https://github.com/Respect/Validation/graphs/contributors"
                }
            ],
            "description": "The most awesome validation engine ever created for PHP",
            "homepage": "http://respect.github.io/Validation/",
            "keywords": [
                "respect",
                "validation",
                "validator"
            ],
            "time": "2020-05-20T13:02:44+00:00"
        },
        {
            "name": "symfony/polyfill-mbstring",
            "version": "v1.17.0",
            "source": {
                "type": "git",
                "url": "https://github.com/symfony/polyfill-mbstring.git",
                "reference": "fa79b11539418b02fc5e1897267673ba2c19419c"
            },
            "dist": {
                "type": "zip",
                "url": "https://api.github.com/repos/symfony/polyfill-mbstring/zipball/fa79b11539418b02fc5e1897267673ba2c19419c",
                "reference": "fa79b11539418b02fc5e1897267673ba2c19419c",
                "shasum": ""
            },
            "require": {
                "php": ">=5.3.3"
            },
            "suggest": {
                "ext-mbstring": "For best performance"
            },
            "type": "library",
            "extra": {
                "branch-alias": {
                    "dev-master": "1.17-dev"
                }
            },
            "autoload": {
                "psr-4": {
                    "Symfony\\Polyfill\\Mbstring\\": ""
                },
                "files": [
                    "bootstrap.php"
                ]
            },
            "notification-url": "https://packagist.org/downloads/",
            "license": [
                "MIT"
            ],
            "authors": [
                {
                    "name": "Nicolas Grekas",
                    "email": "p@tchwork.com"
                },
                {
                    "name": "Symfony Community",
                    "homepage": "https://symfony.com/contributors"
                }
            ],
            "description": "Symfony polyfill for the Mbstring extension",
            "homepage": "https://symfony.com",
            "keywords": [
                "compatibility",
                "mbstring",
                "polyfill",
                "portable",
                "shim"
            ],
            "funding": [
                {
                    "url": "https://symfony.com/sponsor",
                    "type": "custom"
                },
                {
                    "url": "https://github.com/fabpot",
                    "type": "github"
                },
                {
                    "url": "https://tidelift.com/funding/github/packagist/symfony/symfony",
                    "type": "tidelift"
                }
            ],
            "time": "2020-05-12T16:47:27+00:00"
        }
    ],
    "packages-dev": [
        {
            "name": "doctrine/instantiator",
            "version": "1.3.1",
            "source": {
                "type": "git",
                "url": "https://github.com/doctrine/instantiator.git",
                "reference": "f350df0268e904597e3bd9c4685c53e0e333feea"
            },
            "dist": {
                "type": "zip",
                "url": "https://api.github.com/repos/doctrine/instantiator/zipball/f350df0268e904597e3bd9c4685c53e0e333feea",
                "reference": "f350df0268e904597e3bd9c4685c53e0e333feea",
                "shasum": ""
            },
            "require": {
                "php": "^7.1 || ^8.0"
            },
            "require-dev": {
                "doctrine/coding-standard": "^6.0",
                "ext-pdo": "*",
                "ext-phar": "*",
                "phpbench/phpbench": "^0.13",
                "phpstan/phpstan-phpunit": "^0.11",
                "phpstan/phpstan-shim": "^0.11",
                "phpunit/phpunit": "^7.0"
            },
            "type": "library",
            "extra": {
                "branch-alias": {
                    "dev-master": "1.2.x-dev"
                }
            },
            "autoload": {
                "psr-4": {
                    "Doctrine\\Instantiator\\": "src/Doctrine/Instantiator/"
                }
            },
            "notification-url": "https://packagist.org/downloads/",
            "license": [
                "MIT"
            ],
            "authors": [
                {
                    "name": "Marco Pivetta",
                    "email": "ocramius@gmail.com",
                    "homepage": "http://ocramius.github.com/"
                }
            ],
            "description": "A small, lightweight utility to instantiate objects in PHP without invoking their constructors",
            "homepage": "https://www.doctrine-project.org/projects/instantiator.html",
            "keywords": [
                "constructor",
                "instantiate"
            ],
            "time": "2020-05-29T17:27:14+00:00"
        },
        {
            "name": "myclabs/deep-copy",
            "version": "1.9.5",
            "source": {
                "type": "git",
                "url": "https://github.com/myclabs/DeepCopy.git",
                "reference": "b2c28789e80a97badd14145fda39b545d83ca3ef"
            },
            "dist": {
                "type": "zip",
                "url": "https://api.github.com/repos/myclabs/DeepCopy/zipball/b2c28789e80a97badd14145fda39b545d83ca3ef",
                "reference": "b2c28789e80a97badd14145fda39b545d83ca3ef",
                "shasum": ""
            },
            "require": {
                "php": "^7.1"
            },
            "replace": {
                "myclabs/deep-copy": "self.version"
            },
            "require-dev": {
                "doctrine/collections": "^1.0",
                "doctrine/common": "^2.6",
                "phpunit/phpunit": "^7.1"
            },
            "type": "library",
            "autoload": {
                "psr-4": {
                    "DeepCopy\\": "src/DeepCopy/"
                },
                "files": [
                    "src/DeepCopy/deep_copy.php"
                ]
            },
            "notification-url": "https://packagist.org/downloads/",
            "license": [
                "MIT"
            ],
            "description": "Create deep copies (clones) of your objects",
            "keywords": [
                "clone",
                "copy",
                "duplicate",
                "object",
                "object graph"
            ],
            "time": "2020-01-17T21:11:47+00:00"
        },
        {
            "name": "phar-io/manifest",
            "version": "1.0.3",
            "source": {
                "type": "git",
                "url": "https://github.com/phar-io/manifest.git",
                "reference": "7761fcacf03b4d4f16e7ccb606d4879ca431fcf4"
            },
            "dist": {
                "type": "zip",
                "url": "https://api.github.com/repos/phar-io/manifest/zipball/7761fcacf03b4d4f16e7ccb606d4879ca431fcf4",
                "reference": "7761fcacf03b4d4f16e7ccb606d4879ca431fcf4",
                "shasum": ""
            },
            "require": {
                "ext-dom": "*",
                "ext-phar": "*",
                "phar-io/version": "^2.0",
                "php": "^5.6 || ^7.0"
            },
            "type": "library",
            "extra": {
                "branch-alias": {
                    "dev-master": "1.0.x-dev"
                }
            },
            "autoload": {
                "classmap": [
                    "src/"
                ]
            },
            "notification-url": "https://packagist.org/downloads/",
            "license": [
                "BSD-3-Clause"
            ],
            "authors": [
                {
                    "name": "Arne Blankerts",
                    "email": "arne@blankerts.de",
                    "role": "Developer"
                },
                {
                    "name": "Sebastian Heuer",
                    "email": "sebastian@phpeople.de",
                    "role": "Developer"
                },
                {
                    "name": "Sebastian Bergmann",
                    "email": "sebastian@phpunit.de",
                    "role": "Developer"
                }
            ],
            "description": "Component for reading phar.io manifest information from a PHP Archive (PHAR)",
            "time": "2018-07-08T19:23:20+00:00"
        },
        {
            "name": "phar-io/version",
            "version": "2.0.1",
            "source": {
                "type": "git",
                "url": "https://github.com/phar-io/version.git",
                "reference": "45a2ec53a73c70ce41d55cedef9063630abaf1b6"
            },
            "dist": {
                "type": "zip",
                "url": "https://api.github.com/repos/phar-io/version/zipball/45a2ec53a73c70ce41d55cedef9063630abaf1b6",
                "reference": "45a2ec53a73c70ce41d55cedef9063630abaf1b6",
                "shasum": ""
            },
            "require": {
                "php": "^5.6 || ^7.0"
            },
            "type": "library",
            "autoload": {
                "classmap": [
                    "src/"
                ]
            },
            "notification-url": "https://packagist.org/downloads/",
            "license": [
                "BSD-3-Clause"
            ],
            "authors": [
                {
                    "name": "Arne Blankerts",
                    "email": "arne@blankerts.de",
                    "role": "Developer"
                },
                {
                    "name": "Sebastian Heuer",
                    "email": "sebastian@phpeople.de",
                    "role": "Developer"
                },
                {
                    "name": "Sebastian Bergmann",
                    "email": "sebastian@phpunit.de",
                    "role": "Developer"
                }
            ],
            "description": "Library for handling version information and constraints",
            "time": "2018-07-08T19:19:57+00:00"
        },
        {
            "name": "phpdocumentor/reflection-common",
            "version": "2.1.0",
            "source": {
                "type": "git",
                "url": "https://github.com/phpDocumentor/ReflectionCommon.git",
                "reference": "6568f4687e5b41b054365f9ae03fcb1ed5f2069b"
            },
            "dist": {
                "type": "zip",
                "url": "https://api.github.com/repos/phpDocumentor/ReflectionCommon/zipball/6568f4687e5b41b054365f9ae03fcb1ed5f2069b",
                "reference": "6568f4687e5b41b054365f9ae03fcb1ed5f2069b",
                "shasum": ""
            },
            "require": {
                "php": ">=7.1"
            },
            "type": "library",
            "extra": {
                "branch-alias": {
                    "dev-master": "2.x-dev"
                }
            },
            "autoload": {
                "psr-4": {
                    "phpDocumentor\\Reflection\\": "src/"
                }
            },
            "notification-url": "https://packagist.org/downloads/",
            "license": [
                "MIT"
            ],
            "authors": [
                {
                    "name": "Jaap van Otterdijk",
                    "email": "opensource@ijaap.nl"
                }
            ],
            "description": "Common reflection classes used by phpdocumentor to reflect the code structure",
            "homepage": "http://www.phpdoc.org",
            "keywords": [
                "FQSEN",
                "phpDocumentor",
                "phpdoc",
                "reflection",
                "static analysis"
            ],
            "time": "2020-04-27T09:25:28+00:00"
        },
        {
            "name": "phpdocumentor/reflection-docblock",
            "version": "5.1.0",
            "source": {
                "type": "git",
                "url": "https://github.com/phpDocumentor/ReflectionDocBlock.git",
                "reference": "cd72d394ca794d3466a3b2fc09d5a6c1dc86b47e"
            },
            "dist": {
                "type": "zip",
                "url": "https://api.github.com/repos/phpDocumentor/ReflectionDocBlock/zipball/cd72d394ca794d3466a3b2fc09d5a6c1dc86b47e",
                "reference": "cd72d394ca794d3466a3b2fc09d5a6c1dc86b47e",
                "shasum": ""
            },
            "require": {
                "ext-filter": "^7.1",
                "php": "^7.2",
                "phpdocumentor/reflection-common": "^2.0",
                "phpdocumentor/type-resolver": "^1.0",
                "webmozart/assert": "^1"
            },
            "require-dev": {
                "doctrine/instantiator": "^1",
                "mockery/mockery": "^1"
            },
            "type": "library",
            "extra": {
                "branch-alias": {
                    "dev-master": "5.x-dev"
                }
            },
            "autoload": {
                "psr-4": {
                    "phpDocumentor\\Reflection\\": "src"
                }
            },
            "notification-url": "https://packagist.org/downloads/",
            "license": [
                "MIT"
            ],
            "authors": [
                {
                    "name": "Mike van Riel",
                    "email": "me@mikevanriel.com"
                },
                {
                    "name": "Jaap van Otterdijk",
                    "email": "account@ijaap.nl"
                }
            ],
            "description": "With this component, a library can provide support for annotations via DocBlocks or otherwise retrieve information that is embedded in a DocBlock.",
            "time": "2020-02-22T12:28:44+00:00"
        },
        {
            "name": "phpdocumentor/type-resolver",
            "version": "1.1.0",
            "source": {
                "type": "git",
                "url": "https://github.com/phpDocumentor/TypeResolver.git",
                "reference": "7462d5f123dfc080dfdf26897032a6513644fc95"
            },
            "dist": {
                "type": "zip",
                "url": "https://api.github.com/repos/phpDocumentor/TypeResolver/zipball/7462d5f123dfc080dfdf26897032a6513644fc95",
                "reference": "7462d5f123dfc080dfdf26897032a6513644fc95",
                "shasum": ""
            },
            "require": {
                "php": "^7.2",
                "phpdocumentor/reflection-common": "^2.0"
            },
            "require-dev": {
                "ext-tokenizer": "^7.2",
                "mockery/mockery": "~1"
            },
            "type": "library",
            "extra": {
                "branch-alias": {
                    "dev-master": "1.x-dev"
                }
            },
            "autoload": {
                "psr-4": {
                    "phpDocumentor\\Reflection\\": "src"
                }
            },
            "notification-url": "https://packagist.org/downloads/",
            "license": [
                "MIT"
            ],
            "authors": [
                {
                    "name": "Mike van Riel",
                    "email": "me@mikevanriel.com"
                }
            ],
            "description": "A PSR-5 based resolver of Class names, Types and Structural Element Names",
            "time": "2020-02-18T18:59:58+00:00"
        },
        {
            "name": "phpspec/prophecy",
            "version": "v1.10.3",
            "source": {
                "type": "git",
                "url": "https://github.com/phpspec/prophecy.git",
                "reference": "451c3cd1418cf640de218914901e51b064abb093"
            },
            "dist": {
                "type": "zip",
                "url": "https://api.github.com/repos/phpspec/prophecy/zipball/451c3cd1418cf640de218914901e51b064abb093",
                "reference": "451c3cd1418cf640de218914901e51b064abb093",
                "shasum": ""
            },
            "require": {
                "doctrine/instantiator": "^1.0.2",
                "php": "^5.3|^7.0",
                "phpdocumentor/reflection-docblock": "^2.0|^3.0.2|^4.0|^5.0",
                "sebastian/comparator": "^1.2.3|^2.0|^3.0|^4.0",
                "sebastian/recursion-context": "^1.0|^2.0|^3.0|^4.0"
            },
            "require-dev": {
                "phpspec/phpspec": "^2.5 || ^3.2",
                "phpunit/phpunit": "^4.8.35 || ^5.7 || ^6.5 || ^7.1"
            },
            "type": "library",
            "extra": {
                "branch-alias": {
                    "dev-master": "1.10.x-dev"
                }
            },
            "autoload": {
                "psr-4": {
                    "Prophecy\\": "src/Prophecy"
                }
            },
            "notification-url": "https://packagist.org/downloads/",
            "license": [
                "MIT"
            ],
            "authors": [
                {
                    "name": "Konstantin Kudryashov",
                    "email": "ever.zet@gmail.com",
                    "homepage": "http://everzet.com"
                },
                {
                    "name": "Marcello Duarte",
                    "email": "marcello.duarte@gmail.com"
                }
            ],
            "description": "Highly opinionated mocking framework for PHP 5.3+",
            "homepage": "https://github.com/phpspec/prophecy",
            "keywords": [
                "Double",
                "Dummy",
                "fake",
                "mock",
                "spy",
                "stub"
            ],
            "time": "2020-03-05T15:02:03+00:00"
        },
        {
            "name": "phpstan/phpstan",
            "version": "0.12.29",
            "source": {
                "type": "git",
                "url": "https://github.com/phpstan/phpstan.git",
                "reference": "9771daaf6b95c6313b908d0bcdee0afcd51f838a"
            },
            "dist": {
                "type": "zip",
                "url": "https://api.github.com/repos/phpstan/phpstan/zipball/9771daaf6b95c6313b908d0bcdee0afcd51f838a",
                "reference": "9771daaf6b95c6313b908d0bcdee0afcd51f838a",
                "shasum": ""
            },
            "require": {
                "php": "^7.1"
            },
            "conflict": {
                "phpstan/phpstan-shim": "*"
            },
            "bin": [
                "phpstan",
                "phpstan.phar"
            ],
            "type": "library",
            "extra": {
                "branch-alias": {
                    "dev-master": "0.12-dev"
                }
            },
            "autoload": {
                "files": [
                    "bootstrap.php"
                ]
            },
            "notification-url": "https://packagist.org/downloads/",
            "license": [
                "MIT"
            ],
            "description": "PHPStan - PHP Static Analysis Tool",
            "funding": [
                {
                    "url": "https://github.com/ondrejmirtes",
                    "type": "github"
                },
                {
                    "url": "https://www.patreon.com/phpstan",
                    "type": "patreon"
                },
                {
                    "url": "https://tidelift.com/funding/github/packagist/phpstan/phpstan",
                    "type": "tidelift"
                }
            ],
            "time": "2020-06-14T14:10:59+00:00"
        },
        {
            "name": "phpstan/phpstan-phpunit",
            "version": "0.12.11",
            "source": {
                "type": "git",
                "url": "https://github.com/phpstan/phpstan-phpunit.git",
                "reference": "ab783a8ea634ea23305a8818c4750603e714489b"
            },
            "dist": {
                "type": "zip",
                "url": "https://api.github.com/repos/phpstan/phpstan-phpunit/zipball/ab783a8ea634ea23305a8818c4750603e714489b",
                "reference": "ab783a8ea634ea23305a8818c4750603e714489b",
                "shasum": ""
            },
            "require": {
                "php": "~7.1",
                "phpstan/phpstan": "^0.12.20"
            },
            "conflict": {
                "phpunit/phpunit": "<7.0"
            },
            "require-dev": {
                "consistence/coding-standard": "^3.5",
                "dealerdirect/phpcodesniffer-composer-installer": "^0.4.4",
                "ergebnis/composer-normalize": "^2.0.2",
                "jakub-onderka/php-parallel-lint": "^1.0",
                "phing/phing": "^2.16.0",
                "phpstan/phpstan-strict-rules": "^0.12",
                "phpunit/phpunit": "^7.0 || ^8.0 || ^9.0",
                "satooshi/php-coveralls": "^1.0",
                "slevomat/coding-standard": "^4.7.2"
            },
            "type": "phpstan-extension",
            "extra": {
                "branch-alias": {
                    "dev-master": "0.12-dev"
                },
                "phpstan": {
                    "includes": [
                        "extension.neon",
                        "rules.neon"
                    ]
                }
            },
            "autoload": {
                "psr-4": {
                    "PHPStan\\": "src/"
                }
            },
            "notification-url": "https://packagist.org/downloads/",
            "license": [
                "MIT"
            ],
            "description": "PHPUnit extensions and rules for PHPStan",
            "time": "2020-06-01T16:43:31+00:00"
        },
        {
            "name": "phpstan/phpstan-strict-rules",
            "version": "0.12.2",
            "source": {
                "type": "git",
                "url": "https://github.com/phpstan/phpstan-strict-rules.git",
                "reference": "a670a59aff7cf96f75d21b974860ada10e25b2ee"
            },
            "dist": {
                "type": "zip",
                "url": "https://api.github.com/repos/phpstan/phpstan-strict-rules/zipball/a670a59aff7cf96f75d21b974860ada10e25b2ee",
                "reference": "a670a59aff7cf96f75d21b974860ada10e25b2ee",
                "shasum": ""
            },
            "require": {
                "php": "~7.1",
                "phpstan/phpstan": "^0.12.6"
            },
            "require-dev": {
                "consistence/coding-standard": "^3.0.1",
                "dealerdirect/phpcodesniffer-composer-installer": "^0.4.4",
                "ergebnis/composer-normalize": "^2.0.2",
                "jakub-onderka/php-parallel-lint": "^1.0",
                "phing/phing": "^2.16.0",
                "phpstan/phpstan-phpunit": "^0.12",
                "phpunit/phpunit": "^7.0",
                "slevomat/coding-standard": "^4.5.2"
            },
            "type": "phpstan-extension",
            "extra": {
                "branch-alias": {
                    "dev-master": "0.12-dev"
                },
                "phpstan": {
                    "includes": [
                        "rules.neon"
                    ]
                }
            },
            "autoload": {
                "psr-4": {
                    "PHPStan\\": "src/"
                }
            },
            "notification-url": "https://packagist.org/downloads/",
            "license": [
                "MIT"
            ],
            "description": "Extra strict and opinionated rules for PHPStan",
            "time": "2020-01-20T13:08:52+00:00"
        },
        {
            "name": "phpunit/php-code-coverage",
            "version": "8.0.2",
            "source": {
                "type": "git",
                "url": "https://github.com/sebastianbergmann/php-code-coverage.git",
                "reference": "ca6647ffddd2add025ab3f21644a441d7c146cdc"
            },
            "dist": {
                "type": "zip",
                "url": "https://api.github.com/repos/sebastianbergmann/php-code-coverage/zipball/ca6647ffddd2add025ab3f21644a441d7c146cdc",
                "reference": "ca6647ffddd2add025ab3f21644a441d7c146cdc",
                "shasum": ""
            },
            "require": {
                "ext-dom": "*",
                "ext-xmlwriter": "*",
                "php": "^7.3",
                "phpunit/php-file-iterator": "^3.0",
                "phpunit/php-text-template": "^2.0",
                "phpunit/php-token-stream": "^4.0",
                "sebastian/code-unit-reverse-lookup": "^2.0",
                "sebastian/environment": "^5.0",
                "sebastian/version": "^3.0",
                "theseer/tokenizer": "^1.1.3"
            },
            "require-dev": {
                "phpunit/phpunit": "^9.0"
            },
            "suggest": {
                "ext-pcov": "*",
                "ext-xdebug": "*"
            },
            "type": "library",
            "extra": {
                "branch-alias": {
                    "dev-master": "8.0-dev"
                }
            },
            "autoload": {
                "classmap": [
                    "src/"
                ]
            },
            "notification-url": "https://packagist.org/downloads/",
            "license": [
                "BSD-3-Clause"
            ],
            "authors": [
                {
                    "name": "Sebastian Bergmann",
                    "email": "sebastian@phpunit.de",
                    "role": "lead"
                }
            ],
            "description": "Library that provides collection, processing, and rendering functionality for PHP code coverage information.",
            "homepage": "https://github.com/sebastianbergmann/php-code-coverage",
            "keywords": [
                "coverage",
                "testing",
                "xunit"
            ],
            "funding": [
                {
                    "url": "https://github.com/sebastianbergmann",
                    "type": "github"
                }
            ],
            "time": "2020-05-23T08:02:54+00:00"
        },
        {
            "name": "phpunit/php-file-iterator",
            "version": "3.0.1",
            "source": {
                "type": "git",
                "url": "https://github.com/sebastianbergmann/php-file-iterator.git",
                "reference": "4ac5b3e13df14829daa60a2eb4fdd2f2b7d33cf4"
            },
            "dist": {
                "type": "zip",
                "url": "https://api.github.com/repos/sebastianbergmann/php-file-iterator/zipball/4ac5b3e13df14829daa60a2eb4fdd2f2b7d33cf4",
                "reference": "4ac5b3e13df14829daa60a2eb4fdd2f2b7d33cf4",
                "shasum": ""
            },
            "require": {
                "php": "^7.3"
            },
            "require-dev": {
                "phpunit/phpunit": "^9.0"
            },
            "type": "library",
            "extra": {
                "branch-alias": {
                    "dev-master": "3.0-dev"
                }
            },
            "autoload": {
                "classmap": [
                    "src/"
                ]
            },
            "notification-url": "https://packagist.org/downloads/",
            "license": [
                "BSD-3-Clause"
            ],
            "authors": [
                {
                    "name": "Sebastian Bergmann",
                    "email": "sebastian@phpunit.de",
                    "role": "lead"
                }
            ],
            "description": "FilterIterator implementation that filters files based on a list of suffixes.",
            "homepage": "https://github.com/sebastianbergmann/php-file-iterator/",
            "keywords": [
                "filesystem",
                "iterator"
            ],
            "funding": [
                {
                    "url": "https://github.com/sebastianbergmann",
                    "type": "github"
                }
            ],
            "time": "2020-04-18T05:02:12+00:00"
        },
        {
            "name": "phpunit/php-invoker",
            "version": "3.0.0",
            "source": {
                "type": "git",
                "url": "https://github.com/sebastianbergmann/php-invoker.git",
                "reference": "7579d5a1ba7f3ac11c80004d205877911315ae7a"
            },
            "dist": {
                "type": "zip",
                "url": "https://api.github.com/repos/sebastianbergmann/php-invoker/zipball/7579d5a1ba7f3ac11c80004d205877911315ae7a",
                "reference": "7579d5a1ba7f3ac11c80004d205877911315ae7a",
                "shasum": ""
            },
            "require": {
                "php": "^7.3"
            },
            "require-dev": {
                "ext-pcntl": "*",
                "phpunit/phpunit": "^9.0"
            },
            "suggest": {
                "ext-pcntl": "*"
            },
            "type": "library",
            "extra": {
                "branch-alias": {
                    "dev-master": "3.0-dev"
                }
            },
            "autoload": {
                "classmap": [
                    "src/"
                ]
            },
            "notification-url": "https://packagist.org/downloads/",
            "license": [
                "BSD-3-Clause"
            ],
            "authors": [
                {
                    "name": "Sebastian Bergmann",
                    "email": "sebastian@phpunit.de",
                    "role": "lead"
                }
            ],
            "description": "Invoke callables with a timeout",
            "homepage": "https://github.com/sebastianbergmann/php-invoker/",
            "keywords": [
                "process"
            ],
            "time": "2020-02-07T06:06:11+00:00"
        },
        {
            "name": "phpunit/php-text-template",
            "version": "2.0.0",
            "source": {
                "type": "git",
                "url": "https://github.com/sebastianbergmann/php-text-template.git",
                "reference": "526dc996cc0ebdfa428cd2dfccd79b7b53fee346"
            },
            "dist": {
                "type": "zip",
                "url": "https://api.github.com/repos/sebastianbergmann/php-text-template/zipball/526dc996cc0ebdfa428cd2dfccd79b7b53fee346",
                "reference": "526dc996cc0ebdfa428cd2dfccd79b7b53fee346",
                "shasum": ""
            },
            "require": {
                "php": "^7.3"
            },
            "type": "library",
            "extra": {
                "branch-alias": {
                    "dev-master": "2.0-dev"
                }
            },
            "autoload": {
                "classmap": [
                    "src/"
                ]
            },
            "notification-url": "https://packagist.org/downloads/",
            "license": [
                "BSD-3-Clause"
            ],
            "authors": [
                {
                    "name": "Sebastian Bergmann",
                    "email": "sebastian@phpunit.de",
                    "role": "lead"
                }
            ],
            "description": "Simple template engine.",
            "homepage": "https://github.com/sebastianbergmann/php-text-template/",
            "keywords": [
                "template"
            ],
            "time": "2020-02-01T07:43:44+00:00"
        },
        {
            "name": "phpunit/php-timer",
            "version": "5.0.0",
            "source": {
                "type": "git",
                "url": "https://github.com/sebastianbergmann/php-timer.git",
                "reference": "b0d089de001ba60ffa3be36b23e1b8150d072238"
            },
            "dist": {
                "type": "zip",
                "url": "https://api.github.com/repos/sebastianbergmann/php-timer/zipball/b0d089de001ba60ffa3be36b23e1b8150d072238",
                "reference": "b0d089de001ba60ffa3be36b23e1b8150d072238",
                "shasum": ""
            },
            "require": {
                "php": "^7.3"
            },
            "require-dev": {
                "phpunit/phpunit": "^9.2"
            },
            "type": "library",
            "extra": {
                "branch-alias": {
                    "dev-master": "5.0-dev"
                }
            },
            "autoload": {
                "classmap": [
                    "src/"
                ]
            },
            "notification-url": "https://packagist.org/downloads/",
            "license": [
                "BSD-3-Clause"
            ],
            "authors": [
                {
                    "name": "Sebastian Bergmann",
                    "email": "sebastian@phpunit.de",
                    "role": "lead"
                }
            ],
            "description": "Utility class for timing",
            "homepage": "https://github.com/sebastianbergmann/php-timer/",
            "keywords": [
                "timer"
            ],
            "funding": [
                {
                    "url": "https://github.com/sebastianbergmann",
                    "type": "github"
                }
            ],
            "time": "2020-06-07T12:05:53+00:00"
        },
        {
            "name": "phpunit/php-token-stream",
            "version": "4.0.1",
            "source": {
                "type": "git",
                "url": "https://github.com/sebastianbergmann/php-token-stream.git",
                "reference": "cdc0db5aed8fbfaf475fbd95bfd7bab83c7a779c"
            },
            "dist": {
                "type": "zip",
                "url": "https://api.github.com/repos/sebastianbergmann/php-token-stream/zipball/cdc0db5aed8fbfaf475fbd95bfd7bab83c7a779c",
                "reference": "cdc0db5aed8fbfaf475fbd95bfd7bab83c7a779c",
                "shasum": ""
            },
            "require": {
                "ext-tokenizer": "*",
                "php": "^7.3"
            },
            "require-dev": {
                "phpunit/phpunit": "^9.0"
            },
            "type": "library",
            "extra": {
                "branch-alias": {
                    "dev-master": "4.0-dev"
                }
            },
            "autoload": {
                "classmap": [
                    "src/"
                ]
            },
            "notification-url": "https://packagist.org/downloads/",
            "license": [
                "BSD-3-Clause"
            ],
            "authors": [
                {
                    "name": "Sebastian Bergmann",
                    "email": "sebastian@phpunit.de"
                }
            ],
            "description": "Wrapper around PHP's tokenizer extension.",
            "homepage": "https://github.com/sebastianbergmann/php-token-stream/",
            "keywords": [
                "tokenizer"
            ],
            "funding": [
                {
                    "url": "https://github.com/sebastianbergmann",
                    "type": "github"
                }
            ],
            "time": "2020-05-06T09:56:31+00:00"
        },
        {
            "name": "phpunit/phpunit",
            "version": "9.2.2",
            "source": {
                "type": "git",
                "url": "https://github.com/sebastianbergmann/phpunit.git",
                "reference": "8fd0d8f80029682da89516a554f4d5f5a030345c"
            },
            "dist": {
                "type": "zip",
                "url": "https://api.github.com/repos/sebastianbergmann/phpunit/zipball/8fd0d8f80029682da89516a554f4d5f5a030345c",
                "reference": "8fd0d8f80029682da89516a554f4d5f5a030345c",
                "shasum": ""
            },
            "require": {
                "doctrine/instantiator": "^1.2.0",
                "ext-dom": "*",
                "ext-json": "*",
                "ext-libxml": "*",
                "ext-mbstring": "*",
                "ext-xml": "*",
                "ext-xmlwriter": "*",
                "myclabs/deep-copy": "^1.9.1",
                "phar-io/manifest": "^1.0.3",
                "phar-io/version": "^2.0.1",
                "php": "^7.3",
                "phpspec/prophecy": "^1.8.1",
                "phpunit/php-code-coverage": "^8.0.1",
                "phpunit/php-file-iterator": "^3.0",
                "phpunit/php-invoker": "^3.0",
                "phpunit/php-text-template": "^2.0",
                "phpunit/php-timer": "^5.0",
                "sebastian/code-unit": "^1.0.2",
                "sebastian/comparator": "^4.0",
                "sebastian/diff": "^4.0",
                "sebastian/environment": "^5.0.1",
                "sebastian/exporter": "^4.0",
                "sebastian/global-state": "^4.0",
                "sebastian/object-enumerator": "^4.0",
                "sebastian/resource-operations": "^3.0",
                "sebastian/type": "^2.1",
                "sebastian/version": "^3.0"
            },
            "require-dev": {
                "ext-pdo": "*",
                "phpspec/prophecy-phpunit": "^2.0"
            },
            "suggest": {
                "ext-soap": "*",
                "ext-xdebug": "*"
            },
            "bin": [
                "phpunit"
            ],
            "type": "library",
            "extra": {
                "branch-alias": {
                    "dev-master": "9.2-dev"
                }
            },
            "autoload": {
                "classmap": [
                    "src/"
                ],
                "files": [
                    "src/Framework/Assert/Functions.php"
                ]
            },
            "notification-url": "https://packagist.org/downloads/",
            "license": [
                "BSD-3-Clause"
            ],
            "authors": [
                {
                    "name": "Sebastian Bergmann",
                    "email": "sebastian@phpunit.de",
                    "role": "lead"
                }
            ],
            "description": "The PHP Unit Testing framework.",
            "homepage": "https://phpunit.de/",
            "keywords": [
                "phpunit",
                "testing",
                "xunit"
            ],
            "funding": [
                {
                    "url": "https://phpunit.de/donate.html",
                    "type": "custom"
                },
                {
                    "url": "https://github.com/sebastianbergmann",
                    "type": "github"
                }
            ],
            "time": "2020-06-07T14:14:21+00:00"
        },
        {
            "name": "sebastian/code-unit",
            "version": "1.0.2",
            "source": {
                "type": "git",
                "url": "https://github.com/sebastianbergmann/code-unit.git",
                "reference": "ac958085bc19fcd1d36425c781ef4cbb5b06e2a5"
            },
            "dist": {
                "type": "zip",
                "url": "https://api.github.com/repos/sebastianbergmann/code-unit/zipball/ac958085bc19fcd1d36425c781ef4cbb5b06e2a5",
                "reference": "ac958085bc19fcd1d36425c781ef4cbb5b06e2a5",
                "shasum": ""
            },
            "require": {
                "php": "^7.3"
            },
            "require-dev": {
                "phpunit/phpunit": "^9.0"
            },
            "type": "library",
            "extra": {
                "branch-alias": {
                    "dev-master": "1.0-dev"
                }
            },
            "autoload": {
                "classmap": [
                    "src/"
                ]
            },
            "notification-url": "https://packagist.org/downloads/",
            "license": [
                "BSD-3-Clause"
            ],
            "authors": [
                {
                    "name": "Sebastian Bergmann",
                    "email": "sebastian@phpunit.de",
                    "role": "lead"
                }
            ],
            "description": "Collection of value objects that represent the PHP code units",
            "homepage": "https://github.com/sebastianbergmann/code-unit",
            "funding": [
                {
                    "url": "https://github.com/sebastianbergmann",
                    "type": "github"
                }
            ],
            "time": "2020-04-30T05:58:10+00:00"
        },
        {
            "name": "sebastian/code-unit-reverse-lookup",
            "version": "2.0.0",
            "source": {
                "type": "git",
                "url": "https://github.com/sebastianbergmann/code-unit-reverse-lookup.git",
                "reference": "5b5dbe0044085ac41df47e79d34911a15b96d82e"
            },
            "dist": {
                "type": "zip",
                "url": "https://api.github.com/repos/sebastianbergmann/code-unit-reverse-lookup/zipball/5b5dbe0044085ac41df47e79d34911a15b96d82e",
                "reference": "5b5dbe0044085ac41df47e79d34911a15b96d82e",
                "shasum": ""
            },
            "require": {
                "php": "^7.3"
            },
            "require-dev": {
                "phpunit/phpunit": "^9.0"
            },
            "type": "library",
            "extra": {
                "branch-alias": {
                    "dev-master": "2.0-dev"
                }
            },
            "autoload": {
                "classmap": [
                    "src/"
                ]
            },
            "notification-url": "https://packagist.org/downloads/",
            "license": [
                "BSD-3-Clause"
            ],
            "authors": [
                {
                    "name": "Sebastian Bergmann",
                    "email": "sebastian@phpunit.de"
                }
            ],
            "description": "Looks up which function or method a line of code belongs to",
            "homepage": "https://github.com/sebastianbergmann/code-unit-reverse-lookup/",
            "time": "2020-02-07T06:20:13+00:00"
        },
        {
            "name": "sebastian/comparator",
            "version": "4.0.0",
            "source": {
                "type": "git",
                "url": "https://github.com/sebastianbergmann/comparator.git",
                "reference": "85b3435da967696ed618ff745f32be3ff4a2b8e8"
            },
            "dist": {
                "type": "zip",
                "url": "https://api.github.com/repos/sebastianbergmann/comparator/zipball/85b3435da967696ed618ff745f32be3ff4a2b8e8",
                "reference": "85b3435da967696ed618ff745f32be3ff4a2b8e8",
                "shasum": ""
            },
            "require": {
                "php": "^7.3",
                "sebastian/diff": "^4.0",
                "sebastian/exporter": "^4.0"
            },
            "require-dev": {
                "phpunit/phpunit": "^9.0"
            },
            "type": "library",
            "extra": {
                "branch-alias": {
                    "dev-master": "4.0-dev"
                }
            },
            "autoload": {
                "classmap": [
                    "src/"
                ]
            },
            "notification-url": "https://packagist.org/downloads/",
            "license": [
                "BSD-3-Clause"
            ],
            "authors": [
                {
                    "name": "Sebastian Bergmann",
                    "email": "sebastian@phpunit.de"
                },
                {
                    "name": "Jeff Welch",
                    "email": "whatthejeff@gmail.com"
                },
                {
                    "name": "Volker Dusch",
                    "email": "github@wallbash.com"
                },
                {
                    "name": "Bernhard Schussek",
                    "email": "bschussek@2bepublished.at"
                }
            ],
            "description": "Provides the functionality to compare PHP values for equality",
            "homepage": "https://github.com/sebastianbergmann/comparator",
            "keywords": [
                "comparator",
                "compare",
                "equality"
            ],
            "time": "2020-02-07T06:08:51+00:00"
        },
        {
            "name": "sebastian/diff",
            "version": "4.0.1",
            "source": {
                "type": "git",
                "url": "https://github.com/sebastianbergmann/diff.git",
                "reference": "3e523c576f29dacecff309f35e4cc5a5c168e78a"
            },
            "dist": {
                "type": "zip",
                "url": "https://api.github.com/repos/sebastianbergmann/diff/zipball/3e523c576f29dacecff309f35e4cc5a5c168e78a",
                "reference": "3e523c576f29dacecff309f35e4cc5a5c168e78a",
                "shasum": ""
            },
            "require": {
                "php": "^7.3"
            },
            "require-dev": {
                "phpunit/phpunit": "^9.0",
                "symfony/process": "^4.2 || ^5"
            },
            "type": "library",
            "extra": {
                "branch-alias": {
                    "dev-master": "4.0-dev"
                }
            },
            "autoload": {
                "classmap": [
                    "src/"
                ]
            },
            "notification-url": "https://packagist.org/downloads/",
            "license": [
                "BSD-3-Clause"
            ],
            "authors": [
                {
                    "name": "Sebastian Bergmann",
                    "email": "sebastian@phpunit.de"
                },
                {
                    "name": "Kore Nordmann",
                    "email": "mail@kore-nordmann.de"
                }
            ],
            "description": "Diff implementation",
            "homepage": "https://github.com/sebastianbergmann/diff",
            "keywords": [
                "diff",
                "udiff",
                "unidiff",
                "unified diff"
            ],
            "funding": [
                {
                    "url": "https://github.com/sebastianbergmann",
                    "type": "github"
                }
            ],
            "time": "2020-05-08T05:01:12+00:00"
        },
        {
            "name": "sebastian/environment",
            "version": "5.1.0",
            "source": {
                "type": "git",
                "url": "https://github.com/sebastianbergmann/environment.git",
                "reference": "c753f04d68cd489b6973cf9b4e505e191af3b05c"
            },
            "dist": {
                "type": "zip",
                "url": "https://api.github.com/repos/sebastianbergmann/environment/zipball/c753f04d68cd489b6973cf9b4e505e191af3b05c",
                "reference": "c753f04d68cd489b6973cf9b4e505e191af3b05c",
                "shasum": ""
            },
            "require": {
                "php": "^7.3"
            },
            "require-dev": {
                "phpunit/phpunit": "^9.0"
            },
            "suggest": {
                "ext-posix": "*"
            },
            "type": "library",
            "extra": {
                "branch-alias": {
                    "dev-master": "5.0-dev"
                }
            },
            "autoload": {
                "classmap": [
                    "src/"
                ]
            },
            "notification-url": "https://packagist.org/downloads/",
            "license": [
                "BSD-3-Clause"
            ],
            "authors": [
                {
                    "name": "Sebastian Bergmann",
                    "email": "sebastian@phpunit.de"
                }
            ],
            "description": "Provides functionality to handle HHVM/PHP environments",
            "homepage": "http://www.github.com/sebastianbergmann/environment",
            "keywords": [
                "Xdebug",
                "environment",
                "hhvm"
            ],
            "funding": [
                {
                    "url": "https://github.com/sebastianbergmann",
                    "type": "github"
                }
            ],
            "time": "2020-04-14T13:36:52+00:00"
        },
        {
            "name": "sebastian/exporter",
            "version": "4.0.0",
            "source": {
                "type": "git",
                "url": "https://github.com/sebastianbergmann/exporter.git",
                "reference": "80c26562e964016538f832f305b2286e1ec29566"
            },
            "dist": {
                "type": "zip",
                "url": "https://api.github.com/repos/sebastianbergmann/exporter/zipball/80c26562e964016538f832f305b2286e1ec29566",
                "reference": "80c26562e964016538f832f305b2286e1ec29566",
                "shasum": ""
            },
            "require": {
                "php": "^7.3",
                "sebastian/recursion-context": "^4.0"
            },
            "require-dev": {
                "ext-mbstring": "*",
                "phpunit/phpunit": "^9.0"
            },
            "type": "library",
            "extra": {
                "branch-alias": {
                    "dev-master": "4.0-dev"
                }
            },
            "autoload": {
                "classmap": [
                    "src/"
                ]
            },
            "notification-url": "https://packagist.org/downloads/",
            "license": [
                "BSD-3-Clause"
            ],
            "authors": [
                {
                    "name": "Sebastian Bergmann",
                    "email": "sebastian@phpunit.de"
                },
                {
                    "name": "Jeff Welch",
                    "email": "whatthejeff@gmail.com"
                },
                {
                    "name": "Volker Dusch",
                    "email": "github@wallbash.com"
                },
                {
                    "name": "Adam Harvey",
                    "email": "aharvey@php.net"
                },
                {
                    "name": "Bernhard Schussek",
                    "email": "bschussek@gmail.com"
                }
            ],
            "description": "Provides the functionality to export PHP variables for visualization",
            "homepage": "http://www.github.com/sebastianbergmann/exporter",
            "keywords": [
                "export",
                "exporter"
            ],
            "time": "2020-02-07T06:10:52+00:00"
        },
        {
            "name": "sebastian/global-state",
            "version": "4.0.0",
            "source": {
                "type": "git",
                "url": "https://github.com/sebastianbergmann/global-state.git",
                "reference": "bdb1e7c79e592b8c82cb1699be3c8743119b8a72"
            },
            "dist": {
                "type": "zip",
                "url": "https://api.github.com/repos/sebastianbergmann/global-state/zipball/bdb1e7c79e592b8c82cb1699be3c8743119b8a72",
                "reference": "bdb1e7c79e592b8c82cb1699be3c8743119b8a72",
                "shasum": ""
            },
            "require": {
                "php": "^7.3",
                "sebastian/object-reflector": "^2.0",
                "sebastian/recursion-context": "^4.0"
            },
            "require-dev": {
                "ext-dom": "*",
                "phpunit/phpunit": "^9.0"
            },
            "suggest": {
                "ext-uopz": "*"
            },
            "type": "library",
            "extra": {
                "branch-alias": {
                    "dev-master": "4.0-dev"
                }
            },
            "autoload": {
                "classmap": [
                    "src/"
                ]
            },
            "notification-url": "https://packagist.org/downloads/",
            "license": [
                "BSD-3-Clause"
            ],
            "authors": [
                {
                    "name": "Sebastian Bergmann",
                    "email": "sebastian@phpunit.de"
                }
            ],
            "description": "Snapshotting of global state",
            "homepage": "http://www.github.com/sebastianbergmann/global-state",
            "keywords": [
                "global state"
            ],
            "time": "2020-02-07T06:11:37+00:00"
        },
        {
            "name": "sebastian/object-enumerator",
            "version": "4.0.0",
            "source": {
                "type": "git",
                "url": "https://github.com/sebastianbergmann/object-enumerator.git",
                "reference": "e67516b175550abad905dc952f43285957ef4363"
            },
            "dist": {
                "type": "zip",
                "url": "https://api.github.com/repos/sebastianbergmann/object-enumerator/zipball/e67516b175550abad905dc952f43285957ef4363",
                "reference": "e67516b175550abad905dc952f43285957ef4363",
                "shasum": ""
            },
            "require": {
                "php": "^7.3",
                "sebastian/object-reflector": "^2.0",
                "sebastian/recursion-context": "^4.0"
            },
            "require-dev": {
                "phpunit/phpunit": "^9.0"
            },
            "type": "library",
            "extra": {
                "branch-alias": {
                    "dev-master": "4.0-dev"
                }
            },
            "autoload": {
                "classmap": [
                    "src/"
                ]
            },
            "notification-url": "https://packagist.org/downloads/",
            "license": [
                "BSD-3-Clause"
            ],
            "authors": [
                {
                    "name": "Sebastian Bergmann",
                    "email": "sebastian@phpunit.de"
                }
            ],
            "description": "Traverses array structures and object graphs to enumerate all referenced objects",
            "homepage": "https://github.com/sebastianbergmann/object-enumerator/",
            "time": "2020-02-07T06:12:23+00:00"
        },
        {
            "name": "sebastian/object-reflector",
            "version": "2.0.0",
            "source": {
                "type": "git",
                "url": "https://github.com/sebastianbergmann/object-reflector.git",
                "reference": "f4fd0835cabb0d4a6546d9fe291e5740037aa1e7"
            },
            "dist": {
                "type": "zip",
                "url": "https://api.github.com/repos/sebastianbergmann/object-reflector/zipball/f4fd0835cabb0d4a6546d9fe291e5740037aa1e7",
                "reference": "f4fd0835cabb0d4a6546d9fe291e5740037aa1e7",
                "shasum": ""
            },
            "require": {
                "php": "^7.3"
            },
            "require-dev": {
                "phpunit/phpunit": "^9.0"
            },
            "type": "library",
            "extra": {
                "branch-alias": {
                    "dev-master": "2.0-dev"
                }
            },
            "autoload": {
                "classmap": [
                    "src/"
                ]
            },
            "notification-url": "https://packagist.org/downloads/",
            "license": [
                "BSD-3-Clause"
            ],
            "authors": [
                {
                    "name": "Sebastian Bergmann",
                    "email": "sebastian@phpunit.de"
                }
            ],
            "description": "Allows reflection of object attributes, including inherited and non-public ones",
            "homepage": "https://github.com/sebastianbergmann/object-reflector/",
            "time": "2020-02-07T06:19:40+00:00"
        },
        {
            "name": "sebastian/recursion-context",
            "version": "4.0.0",
            "source": {
                "type": "git",
                "url": "https://github.com/sebastianbergmann/recursion-context.git",
                "reference": "cdd86616411fc3062368b720b0425de10bd3d579"
            },
            "dist": {
                "type": "zip",
                "url": "https://api.github.com/repos/sebastianbergmann/recursion-context/zipball/cdd86616411fc3062368b720b0425de10bd3d579",
                "reference": "cdd86616411fc3062368b720b0425de10bd3d579",
                "shasum": ""
            },
            "require": {
                "php": "^7.3"
            },
            "require-dev": {
                "phpunit/phpunit": "^9.0"
            },
            "type": "library",
            "extra": {
                "branch-alias": {
                    "dev-master": "4.0-dev"
                }
            },
            "autoload": {
                "classmap": [
                    "src/"
                ]
            },
            "notification-url": "https://packagist.org/downloads/",
            "license": [
                "BSD-3-Clause"
            ],
            "authors": [
                {
                    "name": "Sebastian Bergmann",
                    "email": "sebastian@phpunit.de"
                },
                {
                    "name": "Jeff Welch",
                    "email": "whatthejeff@gmail.com"
                },
                {
                    "name": "Adam Harvey",
                    "email": "aharvey@php.net"
                }
            ],
            "description": "Provides functionality to recursively process PHP variables",
            "homepage": "http://www.github.com/sebastianbergmann/recursion-context",
            "time": "2020-02-07T06:18:20+00:00"
        },
        {
            "name": "sebastian/resource-operations",
            "version": "3.0.0",
            "source": {
                "type": "git",
                "url": "https://github.com/sebastianbergmann/resource-operations.git",
                "reference": "8c98bf0dfa1f9256d0468b9803a1e1df31b6fa98"
            },
            "dist": {
                "type": "zip",
                "url": "https://api.github.com/repos/sebastianbergmann/resource-operations/zipball/8c98bf0dfa1f9256d0468b9803a1e1df31b6fa98",
                "reference": "8c98bf0dfa1f9256d0468b9803a1e1df31b6fa98",
                "shasum": ""
            },
            "require": {
                "php": "^7.3"
            },
            "require-dev": {
                "phpunit/phpunit": "^9.0"
            },
            "type": "library",
            "extra": {
                "branch-alias": {
                    "dev-master": "3.0-dev"
                }
            },
            "autoload": {
                "classmap": [
                    "src/"
                ]
            },
            "notification-url": "https://packagist.org/downloads/",
            "license": [
                "BSD-3-Clause"
            ],
            "authors": [
                {
                    "name": "Sebastian Bergmann",
                    "email": "sebastian@phpunit.de"
                }
            ],
            "description": "Provides a list of PHP built-in functions that operate on resources",
            "homepage": "https://www.github.com/sebastianbergmann/resource-operations",
            "time": "2020-02-07T06:13:02+00:00"
        },
        {
            "name": "sebastian/type",
            "version": "2.1.0",
            "source": {
                "type": "git",
                "url": "https://github.com/sebastianbergmann/type.git",
                "reference": "bad49207c6f854e7a25cef0ea948ac8ebe3ef9d8"
            },
            "dist": {
                "type": "zip",
                "url": "https://api.github.com/repos/sebastianbergmann/type/zipball/bad49207c6f854e7a25cef0ea948ac8ebe3ef9d8",
                "reference": "bad49207c6f854e7a25cef0ea948ac8ebe3ef9d8",
                "shasum": ""
            },
            "require": {
                "php": "^7.3"
            },
            "require-dev": {
                "phpunit/phpunit": "^9.2"
            },
            "type": "library",
            "extra": {
                "branch-alias": {
                    "dev-master": "2.1-dev"
                }
            },
            "autoload": {
                "classmap": [
                    "src/"
                ]
            },
            "notification-url": "https://packagist.org/downloads/",
            "license": [
                "BSD-3-Clause"
            ],
            "authors": [
                {
                    "name": "Sebastian Bergmann",
                    "email": "sebastian@phpunit.de",
                    "role": "lead"
                }
            ],
            "description": "Collection of value objects that represent the types of the PHP type system",
            "homepage": "https://github.com/sebastianbergmann/type",
            "funding": [
                {
                    "url": "https://github.com/sebastianbergmann",
                    "type": "github"
                }
            ],
            "time": "2020-06-01T12:21:09+00:00"
        },
        {
            "name": "sebastian/version",
            "version": "3.0.0",
            "source": {
                "type": "git",
                "url": "https://github.com/sebastianbergmann/version.git",
                "reference": "0411bde656dce64202b39c2f4473993a9081d39e"
            },
            "dist": {
                "type": "zip",
                "url": "https://api.github.com/repos/sebastianbergmann/version/zipball/0411bde656dce64202b39c2f4473993a9081d39e",
                "reference": "0411bde656dce64202b39c2f4473993a9081d39e",
                "shasum": ""
            },
            "require": {
                "php": "^7.3"
            },
            "type": "library",
            "extra": {
                "branch-alias": {
                    "dev-master": "3.0-dev"
                }
            },
            "autoload": {
                "classmap": [
                    "src/"
                ]
            },
            "notification-url": "https://packagist.org/downloads/",
            "license": [
                "BSD-3-Clause"
            ],
            "authors": [
                {
                    "name": "Sebastian Bergmann",
                    "email": "sebastian@phpunit.de",
                    "role": "lead"
                }
            ],
            "description": "Library that helps with managing the version number of Git-hosted PHP projects",
            "homepage": "https://github.com/sebastianbergmann/version",
            "time": "2020-01-21T06:36:37+00:00"
        },
        {
            "name": "symfony/polyfill-ctype",
            "version": "v1.17.0",
            "source": {
                "type": "git",
                "url": "https://github.com/symfony/polyfill-ctype.git",
                "reference": "e94c8b1bbe2bc77507a1056cdb06451c75b427f9"
            },
            "dist": {
                "type": "zip",
                "url": "https://api.github.com/repos/symfony/polyfill-ctype/zipball/e94c8b1bbe2bc77507a1056cdb06451c75b427f9",
                "reference": "e94c8b1bbe2bc77507a1056cdb06451c75b427f9",
                "shasum": ""
            },
            "require": {
                "php": ">=5.3.3"
            },
            "suggest": {
                "ext-ctype": "For best performance"
            },
            "type": "library",
            "extra": {
                "branch-alias": {
                    "dev-master": "1.17-dev"
                }
            },
            "autoload": {
                "psr-4": {
                    "Symfony\\Polyfill\\Ctype\\": ""
                },
                "files": [
                    "bootstrap.php"
                ]
            },
            "notification-url": "https://packagist.org/downloads/",
            "license": [
                "MIT"
            ],
            "authors": [
                {
                    "name": "Gert de Pagter",
                    "email": "BackEndTea@gmail.com"
                },
                {
                    "name": "Symfony Community",
                    "homepage": "https://symfony.com/contributors"
                }
            ],
            "description": "Symfony polyfill for ctype functions",
            "homepage": "https://symfony.com",
            "keywords": [
                "compatibility",
                "ctype",
                "polyfill",
                "portable"
            ],
            "time": "2020-05-12T16:14:59+00:00"
        },
        {
            "name": "theseer/tokenizer",
            "version": "1.1.3",
            "source": {
                "type": "git",
                "url": "https://github.com/theseer/tokenizer.git",
                "reference": "11336f6f84e16a720dae9d8e6ed5019efa85a0f9"
            },
            "dist": {
                "type": "zip",
                "url": "https://api.github.com/repos/theseer/tokenizer/zipball/11336f6f84e16a720dae9d8e6ed5019efa85a0f9",
                "reference": "11336f6f84e16a720dae9d8e6ed5019efa85a0f9",
                "shasum": ""
            },
            "require": {
                "ext-dom": "*",
                "ext-tokenizer": "*",
                "ext-xmlwriter": "*",
                "php": "^7.0"
            },
            "type": "library",
            "autoload": {
                "classmap": [
                    "src/"
                ]
            },
            "notification-url": "https://packagist.org/downloads/",
            "license": [
                "BSD-3-Clause"
            ],
            "authors": [
                {
                    "name": "Arne Blankerts",
                    "email": "arne@blankerts.de",
                    "role": "Developer"
                }
            ],
            "description": "A small library for converting tokenized PHP source code into XML and potentially other formats",
            "time": "2019-06-13T22:48:21+00:00"
        },
        {
            "name": "webmozart/assert",
            "version": "1.8.0",
            "source": {
                "type": "git",
                "url": "https://github.com/webmozart/assert.git",
                "reference": "ab2cb0b3b559010b75981b1bdce728da3ee90ad6"
            },
            "dist": {
                "type": "zip",
                "url": "https://api.github.com/repos/webmozart/assert/zipball/ab2cb0b3b559010b75981b1bdce728da3ee90ad6",
                "reference": "ab2cb0b3b559010b75981b1bdce728da3ee90ad6",
                "shasum": ""
            },
            "require": {
                "php": "^5.3.3 || ^7.0",
                "symfony/polyfill-ctype": "^1.8"
            },
            "conflict": {
                "vimeo/psalm": "<3.9.1"
            },
            "require-dev": {
                "phpunit/phpunit": "^4.8.36 || ^7.5.13"
            },
            "type": "library",
            "autoload": {
                "psr-4": {
                    "Webmozart\\Assert\\": "src/"
                }
            },
            "notification-url": "https://packagist.org/downloads/",
            "license": [
                "MIT"
            ],
            "authors": [
                {
                    "name": "Bernhard Schussek",
                    "email": "bschussek@gmail.com"
                }
            ],
            "description": "Assertions to validate method input/output with nice error messages.",
            "keywords": [
                "assert",
                "check",
                "validate"
            ],
            "time": "2020-04-18T12:12:48+00:00"
        }
    ],
    "aliases": [],
    "minimum-stability": "stable",
    "stability-flags": {
        "pocketmine/raklib": 20,
        "pocketmine/spl": 20,
        "pocketmine/binaryutils": 20,
        "pocketmine/log": 20,
        "pocketmine/nbt": 20,
        "pocketmine/math": 20,
        "pocketmine/classloader": 20,
        "pocketmine/log-pthreads": 20
    },
    "prefer-stable": false,
    "prefer-lowest": false,
    "platform": {
        "php": ">=7.3.0",
        "php-64bit": "*",
        "ext-bcmath": "*",
        "ext-chunkutils2": "^0.1.0",
        "ext-curl": "*",
        "ext-crypto": "^0.3.1",
        "ext-ctype": "*",
        "ext-date": "*",
        "ext-ds": "^1.2.7",
        "ext-gmp": "*",
        "ext-hash": "*",
        "ext-igbinary": "^3.0.1",
        "ext-json": "*",
        "ext-leveldb": "^0.2.1",
        "ext-mbstring": "*",
        "ext-openssl": "*",
        "ext-pcre": "*",
        "ext-phar": "*",
        "ext-pthreads": "~3.2.0",
        "ext-reflection": "*",
        "ext-sockets": "*",
        "ext-spl": "*",
        "ext-yaml": ">=2.0.0",
        "ext-zip": "*",
        "ext-zlib": ">=1.2.11"
    },
    "platform-dev": [],
    "plugin-api-version": "1.1.0"
}<|MERGE_RESOLUTION|>--- conflicted
+++ resolved
@@ -4,11 +4,7 @@
         "Read more about it at https://getcomposer.org/doc/01-basic-usage.md#installing-dependencies",
         "This file is @generated automatically"
     ],
-<<<<<<< HEAD
-    "content-hash": "fb110ec33e506f610d1cb2ca9447597a",
-=======
-    "content-hash": "6e9727056a0fe492ddf126b84fa57188",
->>>>>>> d8d99435
+    "content-hash": "b8160d3c44bfbc1212084957a8ed3731",
     "packages": [
         {
             "name": "adhocore/json-comment",
