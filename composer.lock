{
    "_readme": [
        "This file locks the dependencies of your project to a known state",
        "Read more about it at https://getcomposer.org/doc/01-basic-usage.md#installing-dependencies",
        "This file is @generated automatically"
    ],
<<<<<<< HEAD
    "content-hash": "292d4bf59374d46e1ae84272f0abd522",
=======
    "content-hash": "aabbf0c3280f590f48d2edb622747341",
>>>>>>> 822af4f7
    "packages": [
        {
            "name": "adhocore/json-comment",
            "version": "1.1.2",
            "source": {
                "type": "git",
                "url": "https://github.com/adhocore/php-json-comment.git",
                "reference": "fc2f76979f0a44a5f5bc2a2b600d0762fe0e78e7"
            },
            "dist": {
                "type": "zip",
                "url": "https://api.github.com/repos/adhocore/php-json-comment/zipball/fc2f76979f0a44a5f5bc2a2b600d0762fe0e78e7",
                "reference": "fc2f76979f0a44a5f5bc2a2b600d0762fe0e78e7",
                "shasum": ""
            },
            "require": {
                "ext-ctype": "*",
                "php": ">=7.0"
            },
            "require-dev": {
                "phpunit/phpunit": "^6.5 || ^7.5 || ^8.5"
            },
            "type": "library",
            "autoload": {
                "psr-4": {
                    "Ahc\\Json\\": "src/"
                }
            },
            "notification-url": "https://packagist.org/downloads/",
            "license": [
                "MIT"
            ],
            "authors": [
                {
                    "name": "Jitendra Adhikari",
                    "email": "jiten.adhikary@gmail.com"
                }
            ],
            "description": "Lightweight JSON comment stripper library for PHP",
            "keywords": [
                "comment",
                "json",
                "strip-comment"
            ],
            "support": {
                "issues": "https://github.com/adhocore/php-json-comment/issues",
                "source": "https://github.com/adhocore/php-json-comment/tree/1.1.2"
            },
            "funding": [
                {
                    "url": "https://paypal.me/ji10",
                    "type": "custom"
                }
            ],
            "time": "2021-04-09T03:06:06+00:00"
        },
        {
            "name": "brick/math",
            "version": "0.9.3",
            "source": {
                "type": "git",
                "url": "https://github.com/brick/math.git",
                "reference": "ca57d18f028f84f777b2168cd1911b0dee2343ae"
            },
            "dist": {
                "type": "zip",
                "url": "https://api.github.com/repos/brick/math/zipball/ca57d18f028f84f777b2168cd1911b0dee2343ae",
                "reference": "ca57d18f028f84f777b2168cd1911b0dee2343ae",
                "shasum": ""
            },
            "require": {
                "ext-json": "*",
                "php": "^7.1 || ^8.0"
            },
            "require-dev": {
                "php-coveralls/php-coveralls": "^2.2",
                "phpunit/phpunit": "^7.5.15 || ^8.5 || ^9.0",
                "vimeo/psalm": "4.9.2"
            },
            "type": "library",
            "autoload": {
                "psr-4": {
                    "Brick\\Math\\": "src/"
                }
            },
            "notification-url": "https://packagist.org/downloads/",
            "license": [
                "MIT"
            ],
            "description": "Arbitrary-precision arithmetic library",
            "keywords": [
                "Arbitrary-precision",
                "BigInteger",
                "BigRational",
                "arithmetic",
                "bigdecimal",
                "bignum",
                "brick",
                "math"
            ],
            "support": {
                "issues": "https://github.com/brick/math/issues",
                "source": "https://github.com/brick/math/tree/0.9.3"
            },
            "funding": [
                {
                    "url": "https://github.com/BenMorel",
                    "type": "github"
                },
                {
                    "url": "https://tidelift.com/funding/github/packagist/brick/math",
                    "type": "tidelift"
                }
            ],
            "time": "2021-08-15T20:50:18+00:00"
        },
        {
            "name": "fgrosse/phpasn1",
            "version": "v2.4.0",
            "source": {
                "type": "git",
                "url": "https://github.com/fgrosse/PHPASN1.git",
                "reference": "eef488991d53e58e60c9554b09b1201ca5ba9296"
            },
            "dist": {
                "type": "zip",
                "url": "https://api.github.com/repos/fgrosse/PHPASN1/zipball/eef488991d53e58e60c9554b09b1201ca5ba9296",
                "reference": "eef488991d53e58e60c9554b09b1201ca5ba9296",
                "shasum": ""
            },
            "require": {
                "php": "~7.1.0 || ~7.2.0 || ~7.3.0 || ~7.4.0 || ~8.0.0 || ~8.1.0"
            },
            "require-dev": {
                "php-coveralls/php-coveralls": "~2.0",
                "phpunit/phpunit": "^6.3 || ^7.0 || ^8.0"
            },
            "suggest": {
                "ext-bcmath": "BCmath is the fallback extension for big integer calculations",
                "ext-curl": "For loading OID information from the web if they have not bee defined statically",
                "ext-gmp": "GMP is the preferred extension for big integer calculations",
                "phpseclib/bcmath_compat": "BCmath polyfill for servers where neither GMP nor BCmath is available"
            },
            "type": "library",
            "extra": {
                "branch-alias": {
                    "dev-master": "2.0.x-dev"
                }
            },
            "autoload": {
                "psr-4": {
                    "FG\\": "lib/"
                }
            },
            "notification-url": "https://packagist.org/downloads/",
            "license": [
                "MIT"
            ],
            "authors": [
                {
                    "name": "Friedrich Große",
                    "email": "friedrich.grosse@gmail.com",
                    "homepage": "https://github.com/FGrosse",
                    "role": "Author"
                },
                {
                    "name": "All contributors",
                    "homepage": "https://github.com/FGrosse/PHPASN1/contributors"
                }
            ],
            "description": "A PHP Framework that allows you to encode and decode arbitrary ASN.1 structures using the ITU-T X.690 Encoding Rules.",
            "homepage": "https://github.com/FGrosse/PHPASN1",
            "keywords": [
                "DER",
                "asn.1",
                "asn1",
                "ber",
                "binary",
                "decoding",
                "encoding",
                "x.509",
                "x.690",
                "x509",
                "x690"
            ],
            "support": {
                "issues": "https://github.com/fgrosse/PHPASN1/issues",
                "source": "https://github.com/fgrosse/PHPASN1/tree/v2.4.0"
            },
            "time": "2021-12-11T12:41:06+00:00"
        },
        {
            "name": "netresearch/jsonmapper",
            "version": "v4.0.0",
            "source": {
                "type": "git",
                "url": "https://github.com/cweiske/jsonmapper.git",
                "reference": "8bbc021a8edb2e4a7ea2f8ad4fa9ec9dce2fcb8d"
            },
            "dist": {
                "type": "zip",
                "url": "https://api.github.com/repos/cweiske/jsonmapper/zipball/8bbc021a8edb2e4a7ea2f8ad4fa9ec9dce2fcb8d",
                "reference": "8bbc021a8edb2e4a7ea2f8ad4fa9ec9dce2fcb8d",
                "shasum": ""
            },
            "require": {
                "ext-json": "*",
                "ext-pcre": "*",
                "ext-reflection": "*",
                "ext-spl": "*",
                "php": ">=7.1"
            },
            "require-dev": {
                "phpunit/phpunit": "~7.5 || ~8.0 || ~9.0",
                "squizlabs/php_codesniffer": "~3.5"
            },
            "type": "library",
            "autoload": {
                "psr-0": {
                    "JsonMapper": "src/"
                }
            },
            "notification-url": "https://packagist.org/downloads/",
            "license": [
                "OSL-3.0"
            ],
            "authors": [
                {
                    "name": "Christian Weiske",
                    "email": "cweiske@cweiske.de",
                    "homepage": "http://github.com/cweiske/jsonmapper/",
                    "role": "Developer"
                }
            ],
            "description": "Map nested JSON structures onto PHP classes",
            "support": {
                "email": "cweiske@cweiske.de",
                "issues": "https://github.com/cweiske/jsonmapper/issues",
                "source": "https://github.com/cweiske/jsonmapper/tree/v4.0.0"
            },
            "time": "2020-12-01T19:48:11+00:00"
        },
        {
            "name": "pocketmine/bedrock-data",
            "version": "1.5.0+bedrock-1.18.0",
            "source": {
                "type": "git",
                "url": "https://github.com/pmmp/BedrockData.git",
                "reference": "482c679aa5ed0b81c088c2b1ff0b8110a94c8a6c"
            },
            "dist": {
                "type": "zip",
                "url": "https://api.github.com/repos/pmmp/BedrockData/zipball/482c679aa5ed0b81c088c2b1ff0b8110a94c8a6c",
                "reference": "482c679aa5ed0b81c088c2b1ff0b8110a94c8a6c",
                "shasum": ""
            },
            "type": "library",
            "notification-url": "https://packagist.org/downloads/",
            "license": [
                "LGPL-3.0"
            ],
            "description": "Blobs of data generated from Minecraft: Bedrock Edition, used by PocketMine-MP",
            "support": {
                "issues": "https://github.com/pmmp/BedrockData/issues",
                "source": "https://github.com/pmmp/BedrockData/tree/bedrock-1.18.0"
            },
            "time": "2021-11-30T18:30:46+00:00"
        },
        {
            "name": "pocketmine/bedrock-protocol",
            "version": "7.3.0+bedrock-1.18.0",
            "source": {
                "type": "git",
                "url": "https://github.com/pmmp/BedrockProtocol.git",
                "reference": "418b4dbaa6720b6c6c4385a4d321d9c0b3dbf14b"
            },
            "dist": {
                "type": "zip",
                "url": "https://api.github.com/repos/pmmp/BedrockProtocol/zipball/418b4dbaa6720b6c6c4385a4d321d9c0b3dbf14b",
                "reference": "418b4dbaa6720b6c6c4385a4d321d9c0b3dbf14b",
                "shasum": ""
            },
            "require": {
                "ext-json": "*",
                "netresearch/jsonmapper": "^4.0",
                "php": "^8.0",
                "pocketmine/binaryutils": "^0.2.0",
                "pocketmine/color": "^0.2.0",
                "pocketmine/math": "^0.3.0 || ^0.4.0",
                "pocketmine/nbt": "^0.3.0",
                "ramsey/uuid": "^4.1"
            },
            "require-dev": {
                "phpstan/phpstan": "1.3.1",
                "phpstan/phpstan-phpunit": "^1.0.0",
                "phpstan/phpstan-strict-rules": "^1.0.0",
                "phpunit/phpunit": "^9.5"
            },
            "type": "library",
            "autoload": {
                "psr-4": {
                    "pocketmine\\network\\mcpe\\protocol\\": "src/"
                }
            },
            "notification-url": "https://packagist.org/downloads/",
            "license": [
                "LGPL-3.0"
            ],
            "description": "An implementation of the Minecraft: Bedrock Edition protocol in PHP",
            "support": {
                "issues": "https://github.com/pmmp/BedrockProtocol/issues",
                "source": "https://github.com/pmmp/BedrockProtocol/tree/7.3.0+bedrock-1.18.0"
            },
            "time": "2022-01-06T20:44:27+00:00"
        },
        {
            "name": "pocketmine/binaryutils",
            "version": "0.2.4",
            "source": {
                "type": "git",
                "url": "https://github.com/pmmp/BinaryUtils.git",
                "reference": "5ac7eea91afbad8dc498f5ce34ce6297d5e6ea9a"
            },
            "dist": {
                "type": "zip",
                "url": "https://api.github.com/repos/pmmp/BinaryUtils/zipball/5ac7eea91afbad8dc498f5ce34ce6297d5e6ea9a",
                "reference": "5ac7eea91afbad8dc498f5ce34ce6297d5e6ea9a",
                "shasum": ""
            },
            "require": {
                "php": "^7.4 || ^8.0",
                "php-64bit": "*"
            },
            "require-dev": {
                "phpstan/extension-installer": "^1.0",
                "phpstan/phpstan": "1.3.0",
                "phpstan/phpstan-phpunit": "^1.0",
                "phpstan/phpstan-strict-rules": "^1.0.0",
                "phpunit/phpunit": "^9.5"
            },
            "type": "library",
            "autoload": {
                "psr-4": {
                    "pocketmine\\utils\\": "src/"
                }
            },
            "notification-url": "https://packagist.org/downloads/",
            "license": [
                "LGPL-3.0"
            ],
            "description": "Classes and methods for conveniently handling binary data",
            "support": {
                "issues": "https://github.com/pmmp/BinaryUtils/issues",
                "source": "https://github.com/pmmp/BinaryUtils/tree/0.2.4"
            },
            "time": "2022-01-12T18:06:33+00:00"
        },
        {
            "name": "pocketmine/callback-validator",
            "version": "1.0.3",
            "source": {
                "type": "git",
                "url": "https://github.com/pmmp/CallbackValidator.git",
                "reference": "64787469766bcaa7e5885242e85c23c25e8c55a2"
            },
            "dist": {
                "type": "zip",
                "url": "https://api.github.com/repos/pmmp/CallbackValidator/zipball/64787469766bcaa7e5885242e85c23c25e8c55a2",
                "reference": "64787469766bcaa7e5885242e85c23c25e8c55a2",
                "shasum": ""
            },
            "require": {
                "ext-reflection": "*",
                "php": "^7.1 || ^8.0"
            },
            "replace": {
                "daverandom/callback-validator": "*"
            },
            "require-dev": {
                "phpstan/extension-installer": "^1.0",
                "phpstan/phpstan": "0.12.59",
                "phpstan/phpstan-strict-rules": "^0.12.4",
                "phpunit/phpunit": "^7.5 || ^8.5 || ^9.0"
            },
            "type": "library",
            "autoload": {
                "psr-4": {
                    "DaveRandom\\CallbackValidator\\": "src/"
                }
            },
            "notification-url": "https://packagist.org/downloads/",
            "license": [
                "MIT"
            ],
            "authors": [
                {
                    "name": "Chris Wright",
                    "email": "cw@daverandom.com"
                }
            ],
            "description": "Fork of daverandom/callback-validator - Tools for validating callback signatures",
            "support": {
                "issues": "https://github.com/pmmp/CallbackValidator/issues",
                "source": "https://github.com/pmmp/CallbackValidator/tree/1.0.3"
            },
            "time": "2020-12-11T01:45:37+00:00"
        },
        {
            "name": "pocketmine/classloader",
            "version": "0.2.0",
            "source": {
                "type": "git",
                "url": "https://github.com/pmmp/ClassLoader.git",
                "reference": "49ea303993efdfb39cd302e2156d50aa78209e78"
            },
            "dist": {
                "type": "zip",
                "url": "https://api.github.com/repos/pmmp/ClassLoader/zipball/49ea303993efdfb39cd302e2156d50aa78209e78",
                "reference": "49ea303993efdfb39cd302e2156d50aa78209e78",
                "shasum": ""
            },
            "require": {
                "ext-pthreads": "~3.2.0 || ^4.0",
                "ext-reflection": "*",
                "php": "^8.0"
            },
            "conflict": {
                "pocketmine/spl": "<0.4"
            },
            "require-dev": {
                "phpstan/extension-installer": "^1.0",
                "phpstan/phpstan": "0.12.99",
                "phpstan/phpstan-strict-rules": "^0.12.4",
                "phpunit/phpunit": "^9.5"
            },
            "type": "library",
            "autoload": {
                "classmap": [
                    "./src"
                ]
            },
            "notification-url": "https://packagist.org/downloads/",
            "license": [
                "LGPL-3.0"
            ],
            "description": "Ad-hoc autoloading components used by PocketMine-MP",
            "support": {
                "issues": "https://github.com/pmmp/ClassLoader/issues",
                "source": "https://github.com/pmmp/ClassLoader/tree/0.2.0"
            },
            "time": "2021-11-01T20:17:27+00:00"
        },
        {
            "name": "pocketmine/color",
            "version": "0.2.0",
            "source": {
                "type": "git",
                "url": "https://github.com/pmmp/Color.git",
                "reference": "09be6ea6d76f2e33d6813c39d29c22c46c17e1d2"
            },
            "dist": {
                "type": "zip",
                "url": "https://api.github.com/repos/pmmp/Color/zipball/09be6ea6d76f2e33d6813c39d29c22c46c17e1d2",
                "reference": "09be6ea6d76f2e33d6813c39d29c22c46c17e1d2",
                "shasum": ""
            },
            "require": {
                "php": "^7.2 || ^8.0"
            },
            "require-dev": {
                "phpstan/phpstan": "0.12.59",
                "phpstan/phpstan-strict-rules": "^0.12.2"
            },
            "type": "library",
            "autoload": {
                "psr-4": {
                    "pocketmine\\color\\": "src/"
                }
            },
            "notification-url": "https://packagist.org/downloads/",
            "license": [
                "LGPL-3.0"
            ],
            "description": "Color handling library used by PocketMine-MP and related projects",
            "support": {
                "issues": "https://github.com/pmmp/Color/issues",
                "source": "https://github.com/pmmp/Color/tree/0.2.0"
            },
            "time": "2020-12-11T01:24:32+00:00"
        },
        {
            "name": "pocketmine/errorhandler",
            "version": "0.6.0",
            "source": {
                "type": "git",
                "url": "https://github.com/pmmp/ErrorHandler.git",
                "reference": "dae214a04348b911e8219ebf125ff1c5589cc878"
            },
            "dist": {
                "type": "zip",
                "url": "https://api.github.com/repos/pmmp/ErrorHandler/zipball/dae214a04348b911e8219ebf125ff1c5589cc878",
                "reference": "dae214a04348b911e8219ebf125ff1c5589cc878",
                "shasum": ""
            },
            "require": {
                "php": "^8.0"
            },
            "require-dev": {
                "phpstan/phpstan": "0.12.99",
                "phpstan/phpstan-strict-rules": "^0.12.2",
                "phpunit/phpunit": "^9.5"
            },
            "type": "library",
            "autoload": {
                "psr-4": {
                    "pocketmine\\errorhandler\\": "src/"
                }
            },
            "notification-url": "https://packagist.org/downloads/",
            "license": [
                "LGPL-3.0"
            ],
            "description": "Utilities to handle nasty PHP E_* errors in a usable way",
            "support": {
                "issues": "https://github.com/pmmp/ErrorHandler/issues",
                "source": "https://github.com/pmmp/ErrorHandler/tree/0.6.0"
            },
            "time": "2022-01-08T21:05:46+00:00"
        },
        {
            "name": "pocketmine/locale-data",
            "version": "2.4.3",
            "source": {
                "type": "git",
                "url": "https://github.com/pmmp/Language.git",
                "reference": "4d0b081f1a79407e087968ea76aaf330db6ea2b5"
            },
            "dist": {
                "type": "zip",
                "url": "https://api.github.com/repos/pmmp/Language/zipball/4d0b081f1a79407e087968ea76aaf330db6ea2b5",
                "reference": "4d0b081f1a79407e087968ea76aaf330db6ea2b5",
                "shasum": ""
            },
            "type": "library",
            "notification-url": "https://packagist.org/downloads/",
            "description": "Language resources used by PocketMine-MP",
            "support": {
                "issues": "https://github.com/pmmp/Language/issues",
                "source": "https://github.com/pmmp/Language/tree/2.4.3"
            },
            "time": "2022-01-25T23:18:24+00:00"
        },
        {
            "name": "pocketmine/log",
            "version": "0.4.0",
            "source": {
                "type": "git",
                "url": "https://github.com/pmmp/Log.git",
                "reference": "e6c912c0f9055c81d23108ec2d179b96f404c043"
            },
            "dist": {
                "type": "zip",
                "url": "https://api.github.com/repos/pmmp/Log/zipball/e6c912c0f9055c81d23108ec2d179b96f404c043",
                "reference": "e6c912c0f9055c81d23108ec2d179b96f404c043",
                "shasum": ""
            },
            "require": {
                "php": "^7.4 || ^8.0"
            },
            "conflict": {
                "pocketmine/spl": "<0.4"
            },
            "require-dev": {
                "phpstan/phpstan": "0.12.88",
                "phpstan/phpstan-strict-rules": "^0.12.2"
            },
            "type": "library",
            "autoload": {
                "classmap": [
                    "./src"
                ]
            },
            "notification-url": "https://packagist.org/downloads/",
            "license": [
                "LGPL-3.0"
            ],
            "description": "Logging components used by PocketMine-MP and related projects",
            "support": {
                "issues": "https://github.com/pmmp/Log/issues",
                "source": "https://github.com/pmmp/Log/tree/0.4.0"
            },
            "time": "2021-06-18T19:08:09+00:00"
        },
        {
            "name": "pocketmine/log-pthreads",
            "version": "0.4.0",
            "source": {
                "type": "git",
                "url": "https://github.com/pmmp/LogPthreads.git",
                "reference": "61f709e8cf36bcc24e4efe02acded680a1ce23cd"
            },
            "dist": {
                "type": "zip",
                "url": "https://api.github.com/repos/pmmp/LogPthreads/zipball/61f709e8cf36bcc24e4efe02acded680a1ce23cd",
                "reference": "61f709e8cf36bcc24e4efe02acded680a1ce23cd",
                "shasum": ""
            },
            "require": {
                "ext-pthreads": "~3.2.0 || ^4.0",
                "php": "^7.4 || ^8.0",
                "pocketmine/log": "^0.4.0"
            },
            "conflict": {
                "pocketmine/spl": "<0.4"
            },
            "require-dev": {
                "phpstan/extension-installer": "^1.0",
                "phpstan/phpstan": "0.12.88",
                "phpstan/phpstan-strict-rules": "^0.12.4"
            },
            "type": "library",
            "autoload": {
                "classmap": [
                    "./src"
                ]
            },
            "notification-url": "https://packagist.org/downloads/",
            "license": [
                "LGPL-3.0"
            ],
            "description": "Logging components specialized for pthreads used by PocketMine-MP and related projects",
            "support": {
                "issues": "https://github.com/pmmp/LogPthreads/issues",
                "source": "https://github.com/pmmp/LogPthreads/tree/0.4.0"
            },
            "time": "2021-11-01T21:42:09+00:00"
        },
        {
            "name": "pocketmine/math",
            "version": "0.4.2",
            "source": {
                "type": "git",
                "url": "https://github.com/pmmp/Math.git",
                "reference": "aacc3759a508a69dfa5bc4dfa770ab733c5c94bf"
            },
            "dist": {
                "type": "zip",
                "url": "https://api.github.com/repos/pmmp/Math/zipball/aacc3759a508a69dfa5bc4dfa770ab733c5c94bf",
                "reference": "aacc3759a508a69dfa5bc4dfa770ab733c5c94bf",
                "shasum": ""
            },
            "require": {
                "php": "^8.0",
                "php-64bit": "*"
            },
            "require-dev": {
                "phpstan/extension-installer": "^1.0",
                "phpstan/phpstan": "1.2.0",
                "phpstan/phpstan-strict-rules": "^1.0",
                "phpunit/phpunit": "^8.5 || ^9.5"
            },
            "type": "library",
            "autoload": {
                "psr-4": {
                    "pocketmine\\math\\": "src/"
                }
            },
            "notification-url": "https://packagist.org/downloads/",
            "license": [
                "LGPL-3.0"
            ],
            "description": "PHP library containing math related code used in PocketMine-MP",
            "support": {
                "issues": "https://github.com/pmmp/Math/issues",
                "source": "https://github.com/pmmp/Math/tree/0.4.2"
            },
            "time": "2021-12-05T01:15:17+00:00"
        },
        {
            "name": "pocketmine/nbt",
            "version": "0.3.2",
            "source": {
                "type": "git",
                "url": "https://github.com/pmmp/NBT.git",
                "reference": "3e0d9ef6b6c5fb45e3745a121296e75631b3eefe"
            },
            "dist": {
                "type": "zip",
                "url": "https://api.github.com/repos/pmmp/NBT/zipball/3e0d9ef6b6c5fb45e3745a121296e75631b3eefe",
                "reference": "3e0d9ef6b6c5fb45e3745a121296e75631b3eefe",
                "shasum": ""
            },
            "require": {
                "php": "^7.4 || ^8.0",
                "php-64bit": "*",
                "pocketmine/binaryutils": "^0.2.0"
            },
            "require-dev": {
                "phpstan/extension-installer": "^1.0",
                "phpstan/phpstan": "1.2.0",
                "phpstan/phpstan-strict-rules": "^1.0",
                "phpunit/phpunit": "^9.5"
            },
            "type": "library",
            "autoload": {
                "psr-4": {
                    "pocketmine\\nbt\\": "src/"
                }
            },
            "notification-url": "https://packagist.org/downloads/",
            "license": [
                "LGPL-3.0"
            ],
            "description": "PHP library for working with Named Binary Tags",
            "support": {
                "issues": "https://github.com/pmmp/NBT/issues",
                "source": "https://github.com/pmmp/NBT/tree/0.3.2"
            },
            "time": "2021-12-16T01:02:37+00:00"
        },
        {
            "name": "pocketmine/raklib",
            "version": "0.14.3",
            "source": {
                "type": "git",
                "url": "https://github.com/pmmp/RakLib.git",
                "reference": "4798576fec0364266dce23b368a7fec5e5de7927"
            },
            "dist": {
                "type": "zip",
                "url": "https://api.github.com/repos/pmmp/RakLib/zipball/4798576fec0364266dce23b368a7fec5e5de7927",
                "reference": "4798576fec0364266dce23b368a7fec5e5de7927",
                "shasum": ""
            },
            "require": {
                "ext-sockets": "*",
                "php": "^8.0",
                "php-64bit": "*",
                "php-ipv6": "*",
                "pocketmine/binaryutils": "^0.2.0",
                "pocketmine/log": "^0.3.0 || ^0.4.0"
            },
            "require-dev": {
                "phpstan/phpstan": "1.3.3",
                "phpstan/phpstan-strict-rules": "^1.0"
            },
            "type": "library",
            "autoload": {
                "psr-4": {
                    "raklib\\": "src/"
                }
            },
            "notification-url": "https://packagist.org/downloads/",
            "license": [
                "GPL-3.0"
            ],
            "description": "A RakNet server implementation written in PHP",
            "support": {
                "issues": "https://github.com/pmmp/RakLib/issues",
                "source": "https://github.com/pmmp/RakLib/tree/0.14.3"
            },
            "time": "2022-01-10T21:29:48+00:00"
        },
        {
            "name": "pocketmine/raklib-ipc",
            "version": "0.1.1",
            "source": {
                "type": "git",
                "url": "https://github.com/pmmp/RakLibIpc.git",
                "reference": "922a6444b0c6c7daaa5aa5a832107e1ec4738aed"
            },
            "dist": {
                "type": "zip",
                "url": "https://api.github.com/repos/pmmp/RakLibIpc/zipball/922a6444b0c6c7daaa5aa5a832107e1ec4738aed",
                "reference": "922a6444b0c6c7daaa5aa5a832107e1ec4738aed",
                "shasum": ""
            },
            "require": {
                "php": "^7.4 || ^8.0",
                "php-64bit": "*",
                "pocketmine/binaryutils": "^0.2.0",
                "pocketmine/raklib": "^0.13.1 || ^0.14.0"
            },
            "require-dev": {
                "phpstan/phpstan": "0.12.81",
                "phpstan/phpstan-strict-rules": "^0.12.2"
            },
            "type": "library",
            "autoload": {
                "psr-4": {
                    "raklib\\server\\ipc\\": "src/"
                }
            },
            "notification-url": "https://packagist.org/downloads/",
            "license": [
                "GPL-3.0"
            ],
            "description": "Channel-based protocols for inter-thread/inter-process communication with RakLib",
            "support": {
                "issues": "https://github.com/pmmp/RakLibIpc/issues",
                "source": "https://github.com/pmmp/RakLibIpc/tree/0.1.1"
            },
            "time": "2021-09-22T17:01:12+00:00"
        },
        {
            "name": "pocketmine/snooze",
            "version": "0.3.1",
            "source": {
                "type": "git",
                "url": "https://github.com/pmmp/Snooze.git",
                "reference": "0ac8fc2a781c419a1f64ebca4d5835028f59e29b"
            },
            "dist": {
                "type": "zip",
                "url": "https://api.github.com/repos/pmmp/Snooze/zipball/0ac8fc2a781c419a1f64ebca4d5835028f59e29b",
                "reference": "0ac8fc2a781c419a1f64ebca4d5835028f59e29b",
                "shasum": ""
            },
            "require": {
                "ext-pthreads": "~3.2.0 || ^4.0",
                "php-64bit": "^7.3 || ^8.0"
            },
            "require-dev": {
                "phpstan/extension-installer": "^1.0",
                "phpstan/phpstan": "0.12.99",
                "phpstan/phpstan-strict-rules": "^0.12.4"
            },
            "type": "library",
            "autoload": {
                "psr-4": {
                    "pocketmine\\snooze\\": "src/"
                }
            },
            "notification-url": "https://packagist.org/downloads/",
            "license": [
                "LGPL-3.0"
            ],
            "description": "Thread notification management library for code using the pthreads extension",
            "support": {
                "issues": "https://github.com/pmmp/Snooze/issues",
                "source": "https://github.com/pmmp/Snooze/tree/0.3.1"
            },
            "time": "2021-11-01T20:50:08+00:00"
        },
        {
            "name": "ramsey/collection",
            "version": "1.2.2",
            "source": {
                "type": "git",
                "url": "https://github.com/ramsey/collection.git",
                "reference": "cccc74ee5e328031b15640b51056ee8d3bb66c0a"
            },
            "dist": {
                "type": "zip",
                "url": "https://api.github.com/repos/ramsey/collection/zipball/cccc74ee5e328031b15640b51056ee8d3bb66c0a",
                "reference": "cccc74ee5e328031b15640b51056ee8d3bb66c0a",
                "shasum": ""
            },
            "require": {
                "php": "^7.3 || ^8",
                "symfony/polyfill-php81": "^1.23"
            },
            "require-dev": {
                "captainhook/captainhook": "^5.3",
                "dealerdirect/phpcodesniffer-composer-installer": "^0.7.0",
                "ergebnis/composer-normalize": "^2.6",
                "fakerphp/faker": "^1.5",
                "hamcrest/hamcrest-php": "^2",
                "jangregor/phpstan-prophecy": "^0.8",
                "mockery/mockery": "^1.3",
                "phpspec/prophecy-phpunit": "^2.0",
                "phpstan/extension-installer": "^1",
                "phpstan/phpstan": "^0.12.32",
                "phpstan/phpstan-mockery": "^0.12.5",
                "phpstan/phpstan-phpunit": "^0.12.11",
                "phpunit/phpunit": "^8.5 || ^9",
                "psy/psysh": "^0.10.4",
                "slevomat/coding-standard": "^6.3",
                "squizlabs/php_codesniffer": "^3.5",
                "vimeo/psalm": "^4.4"
            },
            "type": "library",
            "autoload": {
                "psr-4": {
                    "Ramsey\\Collection\\": "src/"
                }
            },
            "notification-url": "https://packagist.org/downloads/",
            "license": [
                "MIT"
            ],
            "authors": [
                {
                    "name": "Ben Ramsey",
                    "email": "ben@benramsey.com",
                    "homepage": "https://benramsey.com"
                }
            ],
            "description": "A PHP library for representing and manipulating collections.",
            "keywords": [
                "array",
                "collection",
                "hash",
                "map",
                "queue",
                "set"
            ],
            "support": {
                "issues": "https://github.com/ramsey/collection/issues",
                "source": "https://github.com/ramsey/collection/tree/1.2.2"
            },
            "funding": [
                {
                    "url": "https://github.com/ramsey",
                    "type": "github"
                },
                {
                    "url": "https://tidelift.com/funding/github/packagist/ramsey/collection",
                    "type": "tidelift"
                }
            ],
            "time": "2021-10-10T03:01:02+00:00"
        },
        {
            "name": "ramsey/uuid",
            "version": "4.2.3",
            "source": {
                "type": "git",
                "url": "https://github.com/ramsey/uuid.git",
                "reference": "fc9bb7fb5388691fd7373cd44dcb4d63bbcf24df"
            },
            "dist": {
                "type": "zip",
                "url": "https://api.github.com/repos/ramsey/uuid/zipball/fc9bb7fb5388691fd7373cd44dcb4d63bbcf24df",
                "reference": "fc9bb7fb5388691fd7373cd44dcb4d63bbcf24df",
                "shasum": ""
            },
            "require": {
                "brick/math": "^0.8 || ^0.9",
                "ext-json": "*",
                "php": "^7.2 || ^8.0",
                "ramsey/collection": "^1.0",
                "symfony/polyfill-ctype": "^1.8",
                "symfony/polyfill-php80": "^1.14"
            },
            "replace": {
                "rhumsaa/uuid": "self.version"
            },
            "require-dev": {
                "captainhook/captainhook": "^5.10",
                "captainhook/plugin-composer": "^5.3",
                "dealerdirect/phpcodesniffer-composer-installer": "^0.7.0",
                "doctrine/annotations": "^1.8",
                "ergebnis/composer-normalize": "^2.15",
                "mockery/mockery": "^1.3",
                "moontoast/math": "^1.1",
                "paragonie/random-lib": "^2",
                "php-mock/php-mock": "^2.2",
                "php-mock/php-mock-mockery": "^1.3",
                "php-parallel-lint/php-parallel-lint": "^1.1",
                "phpbench/phpbench": "^1.0",
                "phpstan/extension-installer": "^1.0",
                "phpstan/phpstan": "^0.12",
                "phpstan/phpstan-mockery": "^0.12",
                "phpstan/phpstan-phpunit": "^0.12",
                "phpunit/phpunit": "^8.5 || ^9",
                "slevomat/coding-standard": "^7.0",
                "squizlabs/php_codesniffer": "^3.5",
                "vimeo/psalm": "^4.9"
            },
            "suggest": {
                "ext-bcmath": "Enables faster math with arbitrary-precision integers using BCMath.",
                "ext-ctype": "Enables faster processing of character classification using ctype functions.",
                "ext-gmp": "Enables faster math with arbitrary-precision integers using GMP.",
                "ext-uuid": "Enables the use of PeclUuidTimeGenerator and PeclUuidRandomGenerator.",
                "paragonie/random-lib": "Provides RandomLib for use with the RandomLibAdapter",
                "ramsey/uuid-doctrine": "Allows the use of Ramsey\\Uuid\\Uuid as Doctrine field type."
            },
            "type": "library",
            "extra": {
                "branch-alias": {
                    "dev-main": "4.x-dev"
                },
                "captainhook": {
                    "force-install": true
                }
            },
            "autoload": {
                "psr-4": {
                    "Ramsey\\Uuid\\": "src/"
                },
                "files": [
                    "src/functions.php"
                ]
            },
            "notification-url": "https://packagist.org/downloads/",
            "license": [
                "MIT"
            ],
            "description": "A PHP library for generating and working with universally unique identifiers (UUIDs).",
            "keywords": [
                "guid",
                "identifier",
                "uuid"
            ],
            "support": {
                "issues": "https://github.com/ramsey/uuid/issues",
                "source": "https://github.com/ramsey/uuid/tree/4.2.3"
            },
            "funding": [
                {
                    "url": "https://github.com/ramsey",
                    "type": "github"
                },
                {
                    "url": "https://tidelift.com/funding/github/packagist/ramsey/uuid",
                    "type": "tidelift"
                }
            ],
            "time": "2021-09-25T23:10:38+00:00"
        },
        {
            "name": "symfony/polyfill-ctype",
            "version": "v1.24.0",
            "source": {
                "type": "git",
                "url": "https://github.com/symfony/polyfill-ctype.git",
                "reference": "30885182c981ab175d4d034db0f6f469898070ab"
            },
            "dist": {
                "type": "zip",
                "url": "https://api.github.com/repos/symfony/polyfill-ctype/zipball/30885182c981ab175d4d034db0f6f469898070ab",
                "reference": "30885182c981ab175d4d034db0f6f469898070ab",
                "shasum": ""
            },
            "require": {
                "php": ">=7.1"
            },
            "provide": {
                "ext-ctype": "*"
            },
            "suggest": {
                "ext-ctype": "For best performance"
            },
            "type": "library",
            "extra": {
                "branch-alias": {
                    "dev-main": "1.23-dev"
                },
                "thanks": {
                    "name": "symfony/polyfill",
                    "url": "https://github.com/symfony/polyfill"
                }
            },
            "autoload": {
                "psr-4": {
                    "Symfony\\Polyfill\\Ctype\\": ""
                },
                "files": [
                    "bootstrap.php"
                ]
            },
            "notification-url": "https://packagist.org/downloads/",
            "license": [
                "MIT"
            ],
            "authors": [
                {
                    "name": "Gert de Pagter",
                    "email": "BackEndTea@gmail.com"
                },
                {
                    "name": "Symfony Community",
                    "homepage": "https://symfony.com/contributors"
                }
            ],
            "description": "Symfony polyfill for ctype functions",
            "homepage": "https://symfony.com",
            "keywords": [
                "compatibility",
                "ctype",
                "polyfill",
                "portable"
            ],
            "support": {
                "source": "https://github.com/symfony/polyfill-ctype/tree/v1.24.0"
            },
            "funding": [
                {
                    "url": "https://symfony.com/sponsor",
                    "type": "custom"
                },
                {
                    "url": "https://github.com/fabpot",
                    "type": "github"
                },
                {
                    "url": "https://tidelift.com/funding/github/packagist/symfony/symfony",
                    "type": "tidelift"
                }
            ],
            "time": "2021-10-20T20:35:02+00:00"
        },
        {
            "name": "symfony/polyfill-php80",
            "version": "v1.24.0",
            "source": {
                "type": "git",
                "url": "https://github.com/symfony/polyfill-php80.git",
                "reference": "57b712b08eddb97c762a8caa32c84e037892d2e9"
            },
            "dist": {
                "type": "zip",
                "url": "https://api.github.com/repos/symfony/polyfill-php80/zipball/57b712b08eddb97c762a8caa32c84e037892d2e9",
                "reference": "57b712b08eddb97c762a8caa32c84e037892d2e9",
                "shasum": ""
            },
            "require": {
                "php": ">=7.1"
            },
            "type": "library",
            "extra": {
                "branch-alias": {
                    "dev-main": "1.23-dev"
                },
                "thanks": {
                    "name": "symfony/polyfill",
                    "url": "https://github.com/symfony/polyfill"
                }
            },
            "autoload": {
                "psr-4": {
                    "Symfony\\Polyfill\\Php80\\": ""
                },
                "files": [
                    "bootstrap.php"
                ],
                "classmap": [
                    "Resources/stubs"
                ]
            },
            "notification-url": "https://packagist.org/downloads/",
            "license": [
                "MIT"
            ],
            "authors": [
                {
                    "name": "Ion Bazan",
                    "email": "ion.bazan@gmail.com"
                },
                {
                    "name": "Nicolas Grekas",
                    "email": "p@tchwork.com"
                },
                {
                    "name": "Symfony Community",
                    "homepage": "https://symfony.com/contributors"
                }
            ],
            "description": "Symfony polyfill backporting some PHP 8.0+ features to lower PHP versions",
            "homepage": "https://symfony.com",
            "keywords": [
                "compatibility",
                "polyfill",
                "portable",
                "shim"
            ],
            "support": {
                "source": "https://github.com/symfony/polyfill-php80/tree/v1.24.0"
            },
            "funding": [
                {
                    "url": "https://symfony.com/sponsor",
                    "type": "custom"
                },
                {
                    "url": "https://github.com/fabpot",
                    "type": "github"
                },
                {
                    "url": "https://tidelift.com/funding/github/packagist/symfony/symfony",
                    "type": "tidelift"
                }
            ],
            "time": "2021-09-13T13:58:33+00:00"
        },
        {
            "name": "symfony/polyfill-php81",
            "version": "v1.24.0",
            "source": {
                "type": "git",
                "url": "https://github.com/symfony/polyfill-php81.git",
                "reference": "5de4ba2d41b15f9bd0e19b2ab9674135813ec98f"
            },
            "dist": {
                "type": "zip",
                "url": "https://api.github.com/repos/symfony/polyfill-php81/zipball/5de4ba2d41b15f9bd0e19b2ab9674135813ec98f",
                "reference": "5de4ba2d41b15f9bd0e19b2ab9674135813ec98f",
                "shasum": ""
            },
            "require": {
                "php": ">=7.1"
            },
            "type": "library",
            "extra": {
                "branch-alias": {
                    "dev-main": "1.23-dev"
                },
                "thanks": {
                    "name": "symfony/polyfill",
                    "url": "https://github.com/symfony/polyfill"
                }
            },
            "autoload": {
                "psr-4": {
                    "Symfony\\Polyfill\\Php81\\": ""
                },
                "files": [
                    "bootstrap.php"
                ],
                "classmap": [
                    "Resources/stubs"
                ]
            },
            "notification-url": "https://packagist.org/downloads/",
            "license": [
                "MIT"
            ],
            "authors": [
                {
                    "name": "Nicolas Grekas",
                    "email": "p@tchwork.com"
                },
                {
                    "name": "Symfony Community",
                    "homepage": "https://symfony.com/contributors"
                }
            ],
            "description": "Symfony polyfill backporting some PHP 8.1+ features to lower PHP versions",
            "homepage": "https://symfony.com",
            "keywords": [
                "compatibility",
                "polyfill",
                "portable",
                "shim"
            ],
            "support": {
                "source": "https://github.com/symfony/polyfill-php81/tree/v1.24.0"
            },
            "funding": [
                {
                    "url": "https://symfony.com/sponsor",
                    "type": "custom"
                },
                {
                    "url": "https://github.com/fabpot",
                    "type": "github"
                },
                {
                    "url": "https://tidelift.com/funding/github/packagist/symfony/symfony",
                    "type": "tidelift"
                }
            ],
            "time": "2021-09-13T13:58:11+00:00"
        },
        {
            "name": "webmozart/assert",
            "version": "1.10.0",
            "source": {
                "type": "git",
                "url": "https://github.com/webmozarts/assert.git",
                "reference": "6964c76c7804814a842473e0c8fd15bab0f18e25"
            },
            "dist": {
                "type": "zip",
                "url": "https://api.github.com/repos/webmozarts/assert/zipball/6964c76c7804814a842473e0c8fd15bab0f18e25",
                "reference": "6964c76c7804814a842473e0c8fd15bab0f18e25",
                "shasum": ""
            },
            "require": {
                "php": "^7.2 || ^8.0",
                "symfony/polyfill-ctype": "^1.8"
            },
            "conflict": {
                "phpstan/phpstan": "<0.12.20",
                "vimeo/psalm": "<4.6.1 || 4.6.2"
            },
            "require-dev": {
                "phpunit/phpunit": "^8.5.13"
            },
            "type": "library",
            "extra": {
                "branch-alias": {
                    "dev-master": "1.10-dev"
                }
            },
            "autoload": {
                "psr-4": {
                    "Webmozart\\Assert\\": "src/"
                }
            },
            "notification-url": "https://packagist.org/downloads/",
            "license": [
                "MIT"
            ],
            "authors": [
                {
                    "name": "Bernhard Schussek",
                    "email": "bschussek@gmail.com"
                }
            ],
            "description": "Assertions to validate method input/output with nice error messages.",
            "keywords": [
                "assert",
                "check",
                "validate"
            ],
            "support": {
                "issues": "https://github.com/webmozarts/assert/issues",
                "source": "https://github.com/webmozarts/assert/tree/1.10.0"
            },
            "time": "2021-03-09T10:59:23+00:00"
        },
        {
            "name": "webmozart/path-util",
            "version": "2.3.0",
            "source": {
                "type": "git",
                "url": "https://github.com/webmozart/path-util.git",
                "reference": "d939f7edc24c9a1bb9c0dee5cb05d8e859490725"
            },
            "dist": {
                "type": "zip",
                "url": "https://api.github.com/repos/webmozart/path-util/zipball/d939f7edc24c9a1bb9c0dee5cb05d8e859490725",
                "reference": "d939f7edc24c9a1bb9c0dee5cb05d8e859490725",
                "shasum": ""
            },
            "require": {
                "php": ">=5.3.3",
                "webmozart/assert": "~1.0"
            },
            "require-dev": {
                "phpunit/phpunit": "^4.6",
                "sebastian/version": "^1.0.1"
            },
            "type": "library",
            "extra": {
                "branch-alias": {
                    "dev-master": "2.3-dev"
                }
            },
            "autoload": {
                "psr-4": {
                    "Webmozart\\PathUtil\\": "src/"
                }
            },
            "notification-url": "https://packagist.org/downloads/",
            "license": [
                "MIT"
            ],
            "authors": [
                {
                    "name": "Bernhard Schussek",
                    "email": "bschussek@gmail.com"
                }
            ],
            "description": "A robust cross-platform utility for normalizing, comparing and modifying file paths.",
            "support": {
                "issues": "https://github.com/webmozart/path-util/issues",
                "source": "https://github.com/webmozart/path-util/tree/2.3.0"
            },
            "abandoned": "symfony/filesystem",
            "time": "2015-12-17T08:42:14+00:00"
        }
    ],
    "packages-dev": [
        {
            "name": "doctrine/instantiator",
            "version": "1.4.0",
            "source": {
                "type": "git",
                "url": "https://github.com/doctrine/instantiator.git",
                "reference": "d56bf6102915de5702778fe20f2de3b2fe570b5b"
            },
            "dist": {
                "type": "zip",
                "url": "https://api.github.com/repos/doctrine/instantiator/zipball/d56bf6102915de5702778fe20f2de3b2fe570b5b",
                "reference": "d56bf6102915de5702778fe20f2de3b2fe570b5b",
                "shasum": ""
            },
            "require": {
                "php": "^7.1 || ^8.0"
            },
            "require-dev": {
                "doctrine/coding-standard": "^8.0",
                "ext-pdo": "*",
                "ext-phar": "*",
                "phpbench/phpbench": "^0.13 || 1.0.0-alpha2",
                "phpstan/phpstan": "^0.12",
                "phpstan/phpstan-phpunit": "^0.12",
                "phpunit/phpunit": "^7.0 || ^8.0 || ^9.0"
            },
            "type": "library",
            "autoload": {
                "psr-4": {
                    "Doctrine\\Instantiator\\": "src/Doctrine/Instantiator/"
                }
            },
            "notification-url": "https://packagist.org/downloads/",
            "license": [
                "MIT"
            ],
            "authors": [
                {
                    "name": "Marco Pivetta",
                    "email": "ocramius@gmail.com",
                    "homepage": "https://ocramius.github.io/"
                }
            ],
            "description": "A small, lightweight utility to instantiate objects in PHP without invoking their constructors",
            "homepage": "https://www.doctrine-project.org/projects/instantiator.html",
            "keywords": [
                "constructor",
                "instantiate"
            ],
            "support": {
                "issues": "https://github.com/doctrine/instantiator/issues",
                "source": "https://github.com/doctrine/instantiator/tree/1.4.0"
            },
            "funding": [
                {
                    "url": "https://www.doctrine-project.org/sponsorship.html",
                    "type": "custom"
                },
                {
                    "url": "https://www.patreon.com/phpdoctrine",
                    "type": "patreon"
                },
                {
                    "url": "https://tidelift.com/funding/github/packagist/doctrine%2Finstantiator",
                    "type": "tidelift"
                }
            ],
            "time": "2020-11-10T18:47:58+00:00"
        },
        {
            "name": "myclabs/deep-copy",
            "version": "1.10.2",
            "source": {
                "type": "git",
                "url": "https://github.com/myclabs/DeepCopy.git",
                "reference": "776f831124e9c62e1a2c601ecc52e776d8bb7220"
            },
            "dist": {
                "type": "zip",
                "url": "https://api.github.com/repos/myclabs/DeepCopy/zipball/776f831124e9c62e1a2c601ecc52e776d8bb7220",
                "reference": "776f831124e9c62e1a2c601ecc52e776d8bb7220",
                "shasum": ""
            },
            "require": {
                "php": "^7.1 || ^8.0"
            },
            "require-dev": {
                "doctrine/collections": "^1.0",
                "doctrine/common": "^2.6",
                "phpunit/phpunit": "^7.1"
            },
            "type": "library",
            "autoload": {
                "psr-4": {
                    "DeepCopy\\": "src/DeepCopy/"
                },
                "files": [
                    "src/DeepCopy/deep_copy.php"
                ]
            },
            "notification-url": "https://packagist.org/downloads/",
            "license": [
                "MIT"
            ],
            "description": "Create deep copies (clones) of your objects",
            "keywords": [
                "clone",
                "copy",
                "duplicate",
                "object",
                "object graph"
            ],
            "support": {
                "issues": "https://github.com/myclabs/DeepCopy/issues",
                "source": "https://github.com/myclabs/DeepCopy/tree/1.10.2"
            },
            "funding": [
                {
                    "url": "https://tidelift.com/funding/github/packagist/myclabs/deep-copy",
                    "type": "tidelift"
                }
            ],
            "time": "2020-11-13T09:40:50+00:00"
        },
        {
            "name": "nikic/php-parser",
            "version": "v4.13.2",
            "source": {
                "type": "git",
                "url": "https://github.com/nikic/PHP-Parser.git",
                "reference": "210577fe3cf7badcc5814d99455df46564f3c077"
            },
            "dist": {
                "type": "zip",
                "url": "https://api.github.com/repos/nikic/PHP-Parser/zipball/210577fe3cf7badcc5814d99455df46564f3c077",
                "reference": "210577fe3cf7badcc5814d99455df46564f3c077",
                "shasum": ""
            },
            "require": {
                "ext-tokenizer": "*",
                "php": ">=7.0"
            },
            "require-dev": {
                "ircmaxell/php-yacc": "^0.0.7",
                "phpunit/phpunit": "^6.5 || ^7.0 || ^8.0 || ^9.0"
            },
            "bin": [
                "bin/php-parse"
            ],
            "type": "library",
            "extra": {
                "branch-alias": {
                    "dev-master": "4.9-dev"
                }
            },
            "autoload": {
                "psr-4": {
                    "PhpParser\\": "lib/PhpParser"
                }
            },
            "notification-url": "https://packagist.org/downloads/",
            "license": [
                "BSD-3-Clause"
            ],
            "authors": [
                {
                    "name": "Nikita Popov"
                }
            ],
            "description": "A PHP parser written in PHP",
            "keywords": [
                "parser",
                "php"
            ],
            "support": {
                "issues": "https://github.com/nikic/PHP-Parser/issues",
                "source": "https://github.com/nikic/PHP-Parser/tree/v4.13.2"
            },
            "time": "2021-11-30T19:35:32+00:00"
        },
        {
            "name": "phar-io/manifest",
            "version": "2.0.3",
            "source": {
                "type": "git",
                "url": "https://github.com/phar-io/manifest.git",
                "reference": "97803eca37d319dfa7826cc2437fc020857acb53"
            },
            "dist": {
                "type": "zip",
                "url": "https://api.github.com/repos/phar-io/manifest/zipball/97803eca37d319dfa7826cc2437fc020857acb53",
                "reference": "97803eca37d319dfa7826cc2437fc020857acb53",
                "shasum": ""
            },
            "require": {
                "ext-dom": "*",
                "ext-phar": "*",
                "ext-xmlwriter": "*",
                "phar-io/version": "^3.0.1",
                "php": "^7.2 || ^8.0"
            },
            "type": "library",
            "extra": {
                "branch-alias": {
                    "dev-master": "2.0.x-dev"
                }
            },
            "autoload": {
                "classmap": [
                    "src/"
                ]
            },
            "notification-url": "https://packagist.org/downloads/",
            "license": [
                "BSD-3-Clause"
            ],
            "authors": [
                {
                    "name": "Arne Blankerts",
                    "email": "arne@blankerts.de",
                    "role": "Developer"
                },
                {
                    "name": "Sebastian Heuer",
                    "email": "sebastian@phpeople.de",
                    "role": "Developer"
                },
                {
                    "name": "Sebastian Bergmann",
                    "email": "sebastian@phpunit.de",
                    "role": "Developer"
                }
            ],
            "description": "Component for reading phar.io manifest information from a PHP Archive (PHAR)",
            "support": {
                "issues": "https://github.com/phar-io/manifest/issues",
                "source": "https://github.com/phar-io/manifest/tree/2.0.3"
            },
            "time": "2021-07-20T11:28:43+00:00"
        },
        {
            "name": "phar-io/version",
            "version": "3.1.0",
            "source": {
                "type": "git",
                "url": "https://github.com/phar-io/version.git",
                "reference": "bae7c545bef187884426f042434e561ab1ddb182"
            },
            "dist": {
                "type": "zip",
                "url": "https://api.github.com/repos/phar-io/version/zipball/bae7c545bef187884426f042434e561ab1ddb182",
                "reference": "bae7c545bef187884426f042434e561ab1ddb182",
                "shasum": ""
            },
            "require": {
                "php": "^7.2 || ^8.0"
            },
            "type": "library",
            "autoload": {
                "classmap": [
                    "src/"
                ]
            },
            "notification-url": "https://packagist.org/downloads/",
            "license": [
                "BSD-3-Clause"
            ],
            "authors": [
                {
                    "name": "Arne Blankerts",
                    "email": "arne@blankerts.de",
                    "role": "Developer"
                },
                {
                    "name": "Sebastian Heuer",
                    "email": "sebastian@phpeople.de",
                    "role": "Developer"
                },
                {
                    "name": "Sebastian Bergmann",
                    "email": "sebastian@phpunit.de",
                    "role": "Developer"
                }
            ],
            "description": "Library for handling version information and constraints",
            "support": {
                "issues": "https://github.com/phar-io/version/issues",
                "source": "https://github.com/phar-io/version/tree/3.1.0"
            },
            "time": "2021-02-23T14:00:09+00:00"
        },
        {
            "name": "phpdocumentor/reflection-common",
            "version": "2.2.0",
            "source": {
                "type": "git",
                "url": "https://github.com/phpDocumentor/ReflectionCommon.git",
                "reference": "1d01c49d4ed62f25aa84a747ad35d5a16924662b"
            },
            "dist": {
                "type": "zip",
                "url": "https://api.github.com/repos/phpDocumentor/ReflectionCommon/zipball/1d01c49d4ed62f25aa84a747ad35d5a16924662b",
                "reference": "1d01c49d4ed62f25aa84a747ad35d5a16924662b",
                "shasum": ""
            },
            "require": {
                "php": "^7.2 || ^8.0"
            },
            "type": "library",
            "extra": {
                "branch-alias": {
                    "dev-2.x": "2.x-dev"
                }
            },
            "autoload": {
                "psr-4": {
                    "phpDocumentor\\Reflection\\": "src/"
                }
            },
            "notification-url": "https://packagist.org/downloads/",
            "license": [
                "MIT"
            ],
            "authors": [
                {
                    "name": "Jaap van Otterdijk",
                    "email": "opensource@ijaap.nl"
                }
            ],
            "description": "Common reflection classes used by phpdocumentor to reflect the code structure",
            "homepage": "http://www.phpdoc.org",
            "keywords": [
                "FQSEN",
                "phpDocumentor",
                "phpdoc",
                "reflection",
                "static analysis"
            ],
            "support": {
                "issues": "https://github.com/phpDocumentor/ReflectionCommon/issues",
                "source": "https://github.com/phpDocumentor/ReflectionCommon/tree/2.x"
            },
            "time": "2020-06-27T09:03:43+00:00"
        },
        {
            "name": "phpdocumentor/reflection-docblock",
            "version": "5.3.0",
            "source": {
                "type": "git",
                "url": "https://github.com/phpDocumentor/ReflectionDocBlock.git",
                "reference": "622548b623e81ca6d78b721c5e029f4ce664f170"
            },
            "dist": {
                "type": "zip",
                "url": "https://api.github.com/repos/phpDocumentor/ReflectionDocBlock/zipball/622548b623e81ca6d78b721c5e029f4ce664f170",
                "reference": "622548b623e81ca6d78b721c5e029f4ce664f170",
                "shasum": ""
            },
            "require": {
                "ext-filter": "*",
                "php": "^7.2 || ^8.0",
                "phpdocumentor/reflection-common": "^2.2",
                "phpdocumentor/type-resolver": "^1.3",
                "webmozart/assert": "^1.9.1"
            },
            "require-dev": {
                "mockery/mockery": "~1.3.2",
                "psalm/phar": "^4.8"
            },
            "type": "library",
            "extra": {
                "branch-alias": {
                    "dev-master": "5.x-dev"
                }
            },
            "autoload": {
                "psr-4": {
                    "phpDocumentor\\Reflection\\": "src"
                }
            },
            "notification-url": "https://packagist.org/downloads/",
            "license": [
                "MIT"
            ],
            "authors": [
                {
                    "name": "Mike van Riel",
                    "email": "me@mikevanriel.com"
                },
                {
                    "name": "Jaap van Otterdijk",
                    "email": "account@ijaap.nl"
                }
            ],
            "description": "With this component, a library can provide support for annotations via DocBlocks or otherwise retrieve information that is embedded in a DocBlock.",
            "support": {
                "issues": "https://github.com/phpDocumentor/ReflectionDocBlock/issues",
                "source": "https://github.com/phpDocumentor/ReflectionDocBlock/tree/5.3.0"
            },
            "time": "2021-10-19T17:43:47+00:00"
        },
        {
            "name": "phpdocumentor/type-resolver",
            "version": "1.6.0",
            "source": {
                "type": "git",
                "url": "https://github.com/phpDocumentor/TypeResolver.git",
                "reference": "93ebd0014cab80c4ea9f5e297ea48672f1b87706"
            },
            "dist": {
                "type": "zip",
                "url": "https://api.github.com/repos/phpDocumentor/TypeResolver/zipball/93ebd0014cab80c4ea9f5e297ea48672f1b87706",
                "reference": "93ebd0014cab80c4ea9f5e297ea48672f1b87706",
                "shasum": ""
            },
            "require": {
                "php": "^7.2 || ^8.0",
                "phpdocumentor/reflection-common": "^2.0"
            },
            "require-dev": {
                "ext-tokenizer": "*",
                "psalm/phar": "^4.8"
            },
            "type": "library",
            "extra": {
                "branch-alias": {
                    "dev-1.x": "1.x-dev"
                }
            },
            "autoload": {
                "psr-4": {
                    "phpDocumentor\\Reflection\\": "src"
                }
            },
            "notification-url": "https://packagist.org/downloads/",
            "license": [
                "MIT"
            ],
            "authors": [
                {
                    "name": "Mike van Riel",
                    "email": "me@mikevanriel.com"
                }
            ],
            "description": "A PSR-5 based resolver of Class names, Types and Structural Element Names",
            "support": {
                "issues": "https://github.com/phpDocumentor/TypeResolver/issues",
                "source": "https://github.com/phpDocumentor/TypeResolver/tree/1.6.0"
            },
            "time": "2022-01-04T19:58:01+00:00"
        },
        {
            "name": "phpspec/prophecy",
            "version": "v1.15.0",
            "source": {
                "type": "git",
                "url": "https://github.com/phpspec/prophecy.git",
                "reference": "bbcd7380b0ebf3961ee21409db7b38bc31d69a13"
            },
            "dist": {
                "type": "zip",
                "url": "https://api.github.com/repos/phpspec/prophecy/zipball/bbcd7380b0ebf3961ee21409db7b38bc31d69a13",
                "reference": "bbcd7380b0ebf3961ee21409db7b38bc31d69a13",
                "shasum": ""
            },
            "require": {
                "doctrine/instantiator": "^1.2",
                "php": "^7.2 || ~8.0, <8.2",
                "phpdocumentor/reflection-docblock": "^5.2",
                "sebastian/comparator": "^3.0 || ^4.0",
                "sebastian/recursion-context": "^3.0 || ^4.0"
            },
            "require-dev": {
                "phpspec/phpspec": "^6.0 || ^7.0",
                "phpunit/phpunit": "^8.0 || ^9.0"
            },
            "type": "library",
            "extra": {
                "branch-alias": {
                    "dev-master": "1.x-dev"
                }
            },
            "autoload": {
                "psr-4": {
                    "Prophecy\\": "src/Prophecy"
                }
            },
            "notification-url": "https://packagist.org/downloads/",
            "license": [
                "MIT"
            ],
            "authors": [
                {
                    "name": "Konstantin Kudryashov",
                    "email": "ever.zet@gmail.com",
                    "homepage": "http://everzet.com"
                },
                {
                    "name": "Marcello Duarte",
                    "email": "marcello.duarte@gmail.com"
                }
            ],
            "description": "Highly opinionated mocking framework for PHP 5.3+",
            "homepage": "https://github.com/phpspec/prophecy",
            "keywords": [
                "Double",
                "Dummy",
                "fake",
                "mock",
                "spy",
                "stub"
            ],
            "support": {
                "issues": "https://github.com/phpspec/prophecy/issues",
                "source": "https://github.com/phpspec/prophecy/tree/v1.15.0"
            },
            "time": "2021-12-08T12:19:24+00:00"
        },
        {
            "name": "phpstan/phpstan",
            "version": "1.3.3",
            "source": {
                "type": "git",
                "url": "https://github.com/phpstan/phpstan.git",
                "reference": "151a51f6149855785fbd883e79768c0abc96b75f"
            },
            "dist": {
                "type": "zip",
                "url": "https://api.github.com/repos/phpstan/phpstan/zipball/151a51f6149855785fbd883e79768c0abc96b75f",
                "reference": "151a51f6149855785fbd883e79768c0abc96b75f",
                "shasum": ""
            },
            "require": {
                "php": "^7.1|^8.0"
            },
            "conflict": {
                "phpstan/phpstan-shim": "*"
            },
            "bin": [
                "phpstan",
                "phpstan.phar"
            ],
            "type": "library",
            "extra": {
                "branch-alias": {
                    "dev-master": "1.3-dev"
                }
            },
            "autoload": {
                "files": [
                    "bootstrap.php"
                ]
            },
            "notification-url": "https://packagist.org/downloads/",
            "license": [
                "MIT"
            ],
            "description": "PHPStan - PHP Static Analysis Tool",
            "support": {
                "issues": "https://github.com/phpstan/phpstan/issues",
                "source": "https://github.com/phpstan/phpstan/tree/1.3.3"
            },
            "funding": [
                {
                    "url": "https://github.com/ondrejmirtes",
                    "type": "github"
                },
                {
                    "url": "https://github.com/phpstan",
                    "type": "github"
                },
                {
                    "url": "https://www.patreon.com/phpstan",
                    "type": "patreon"
                },
                {
                    "url": "https://tidelift.com/funding/github/packagist/phpstan/phpstan",
                    "type": "tidelift"
                }
            ],
            "time": "2022-01-07T09:49:03+00:00"
        },
        {
            "name": "phpstan/phpstan-phpunit",
            "version": "1.0.0",
            "source": {
                "type": "git",
                "url": "https://github.com/phpstan/phpstan-phpunit.git",
                "reference": "9eb88c9f689003a8a2a5ae9e010338ee94dc39b3"
            },
            "dist": {
                "type": "zip",
                "url": "https://api.github.com/repos/phpstan/phpstan-phpunit/zipball/9eb88c9f689003a8a2a5ae9e010338ee94dc39b3",
                "reference": "9eb88c9f689003a8a2a5ae9e010338ee94dc39b3",
                "shasum": ""
            },
            "require": {
                "php": "^7.1 || ^8.0",
                "phpstan/phpstan": "^1.0"
            },
            "conflict": {
                "phpunit/phpunit": "<7.0"
            },
            "require-dev": {
                "nikic/php-parser": "^4.13.0",
                "php-parallel-lint/php-parallel-lint": "^1.2",
                "phpstan/phpstan-strict-rules": "^1.0",
                "phpunit/phpunit": "^9.5"
            },
            "type": "phpstan-extension",
            "extra": {
                "branch-alias": {
                    "dev-master": "1.0-dev"
                },
                "phpstan": {
                    "includes": [
                        "extension.neon",
                        "rules.neon"
                    ]
                }
            },
            "autoload": {
                "psr-4": {
                    "PHPStan\\": "src/"
                }
            },
            "notification-url": "https://packagist.org/downloads/",
            "license": [
                "MIT"
            ],
            "description": "PHPUnit extensions and rules for PHPStan",
            "support": {
                "issues": "https://github.com/phpstan/phpstan-phpunit/issues",
                "source": "https://github.com/phpstan/phpstan-phpunit/tree/1.0.0"
            },
            "time": "2021-10-14T08:03:54+00:00"
        },
        {
            "name": "phpstan/phpstan-strict-rules",
            "version": "1.1.0",
            "source": {
                "type": "git",
                "url": "https://github.com/phpstan/phpstan-strict-rules.git",
                "reference": "e12d55f74a8cca18c6e684c6450767e055ba7717"
            },
            "dist": {
                "type": "zip",
                "url": "https://api.github.com/repos/phpstan/phpstan-strict-rules/zipball/e12d55f74a8cca18c6e684c6450767e055ba7717",
                "reference": "e12d55f74a8cca18c6e684c6450767e055ba7717",
                "shasum": ""
            },
            "require": {
                "php": "^7.1 || ^8.0",
                "phpstan/phpstan": "^1.2.0"
            },
            "require-dev": {
                "nikic/php-parser": "^4.13.0",
                "php-parallel-lint/php-parallel-lint": "^1.2",
                "phpstan/phpstan-phpunit": "^1.0",
                "phpunit/phpunit": "^9.5"
            },
            "type": "phpstan-extension",
            "extra": {
                "branch-alias": {
                    "dev-master": "1.0-dev"
                },
                "phpstan": {
                    "includes": [
                        "rules.neon"
                    ]
                }
            },
            "autoload": {
                "psr-4": {
                    "PHPStan\\": "src/"
                }
            },
            "notification-url": "https://packagist.org/downloads/",
            "license": [
                "MIT"
            ],
            "description": "Extra strict and opinionated rules for PHPStan",
            "support": {
                "issues": "https://github.com/phpstan/phpstan-strict-rules/issues",
                "source": "https://github.com/phpstan/phpstan-strict-rules/tree/1.1.0"
            },
            "time": "2021-11-18T09:30:29+00:00"
        },
        {
            "name": "phpunit/php-code-coverage",
            "version": "9.2.10",
            "source": {
                "type": "git",
                "url": "https://github.com/sebastianbergmann/php-code-coverage.git",
                "reference": "d5850aaf931743067f4bfc1ae4cbd06468400687"
            },
            "dist": {
                "type": "zip",
                "url": "https://api.github.com/repos/sebastianbergmann/php-code-coverage/zipball/d5850aaf931743067f4bfc1ae4cbd06468400687",
                "reference": "d5850aaf931743067f4bfc1ae4cbd06468400687",
                "shasum": ""
            },
            "require": {
                "ext-dom": "*",
                "ext-libxml": "*",
                "ext-xmlwriter": "*",
                "nikic/php-parser": "^4.13.0",
                "php": ">=7.3",
                "phpunit/php-file-iterator": "^3.0.3",
                "phpunit/php-text-template": "^2.0.2",
                "sebastian/code-unit-reverse-lookup": "^2.0.2",
                "sebastian/complexity": "^2.0",
                "sebastian/environment": "^5.1.2",
                "sebastian/lines-of-code": "^1.0.3",
                "sebastian/version": "^3.0.1",
                "theseer/tokenizer": "^1.2.0"
            },
            "require-dev": {
                "phpunit/phpunit": "^9.3"
            },
            "suggest": {
                "ext-pcov": "*",
                "ext-xdebug": "*"
            },
            "type": "library",
            "extra": {
                "branch-alias": {
                    "dev-master": "9.2-dev"
                }
            },
            "autoload": {
                "classmap": [
                    "src/"
                ]
            },
            "notification-url": "https://packagist.org/downloads/",
            "license": [
                "BSD-3-Clause"
            ],
            "authors": [
                {
                    "name": "Sebastian Bergmann",
                    "email": "sebastian@phpunit.de",
                    "role": "lead"
                }
            ],
            "description": "Library that provides collection, processing, and rendering functionality for PHP code coverage information.",
            "homepage": "https://github.com/sebastianbergmann/php-code-coverage",
            "keywords": [
                "coverage",
                "testing",
                "xunit"
            ],
            "support": {
                "issues": "https://github.com/sebastianbergmann/php-code-coverage/issues",
                "source": "https://github.com/sebastianbergmann/php-code-coverage/tree/9.2.10"
            },
            "funding": [
                {
                    "url": "https://github.com/sebastianbergmann",
                    "type": "github"
                }
            ],
            "time": "2021-12-05T09:12:13+00:00"
        },
        {
            "name": "phpunit/php-file-iterator",
            "version": "3.0.6",
            "source": {
                "type": "git",
                "url": "https://github.com/sebastianbergmann/php-file-iterator.git",
                "reference": "cf1c2e7c203ac650e352f4cc675a7021e7d1b3cf"
            },
            "dist": {
                "type": "zip",
                "url": "https://api.github.com/repos/sebastianbergmann/php-file-iterator/zipball/cf1c2e7c203ac650e352f4cc675a7021e7d1b3cf",
                "reference": "cf1c2e7c203ac650e352f4cc675a7021e7d1b3cf",
                "shasum": ""
            },
            "require": {
                "php": ">=7.3"
            },
            "require-dev": {
                "phpunit/phpunit": "^9.3"
            },
            "type": "library",
            "extra": {
                "branch-alias": {
                    "dev-master": "3.0-dev"
                }
            },
            "autoload": {
                "classmap": [
                    "src/"
                ]
            },
            "notification-url": "https://packagist.org/downloads/",
            "license": [
                "BSD-3-Clause"
            ],
            "authors": [
                {
                    "name": "Sebastian Bergmann",
                    "email": "sebastian@phpunit.de",
                    "role": "lead"
                }
            ],
            "description": "FilterIterator implementation that filters files based on a list of suffixes.",
            "homepage": "https://github.com/sebastianbergmann/php-file-iterator/",
            "keywords": [
                "filesystem",
                "iterator"
            ],
            "support": {
                "issues": "https://github.com/sebastianbergmann/php-file-iterator/issues",
                "source": "https://github.com/sebastianbergmann/php-file-iterator/tree/3.0.6"
            },
            "funding": [
                {
                    "url": "https://github.com/sebastianbergmann",
                    "type": "github"
                }
            ],
            "time": "2021-12-02T12:48:52+00:00"
        },
        {
            "name": "phpunit/php-invoker",
            "version": "3.1.1",
            "source": {
                "type": "git",
                "url": "https://github.com/sebastianbergmann/php-invoker.git",
                "reference": "5a10147d0aaf65b58940a0b72f71c9ac0423cc67"
            },
            "dist": {
                "type": "zip",
                "url": "https://api.github.com/repos/sebastianbergmann/php-invoker/zipball/5a10147d0aaf65b58940a0b72f71c9ac0423cc67",
                "reference": "5a10147d0aaf65b58940a0b72f71c9ac0423cc67",
                "shasum": ""
            },
            "require": {
                "php": ">=7.3"
            },
            "require-dev": {
                "ext-pcntl": "*",
                "phpunit/phpunit": "^9.3"
            },
            "suggest": {
                "ext-pcntl": "*"
            },
            "type": "library",
            "extra": {
                "branch-alias": {
                    "dev-master": "3.1-dev"
                }
            },
            "autoload": {
                "classmap": [
                    "src/"
                ]
            },
            "notification-url": "https://packagist.org/downloads/",
            "license": [
                "BSD-3-Clause"
            ],
            "authors": [
                {
                    "name": "Sebastian Bergmann",
                    "email": "sebastian@phpunit.de",
                    "role": "lead"
                }
            ],
            "description": "Invoke callables with a timeout",
            "homepage": "https://github.com/sebastianbergmann/php-invoker/",
            "keywords": [
                "process"
            ],
            "support": {
                "issues": "https://github.com/sebastianbergmann/php-invoker/issues",
                "source": "https://github.com/sebastianbergmann/php-invoker/tree/3.1.1"
            },
            "funding": [
                {
                    "url": "https://github.com/sebastianbergmann",
                    "type": "github"
                }
            ],
            "time": "2020-09-28T05:58:55+00:00"
        },
        {
            "name": "phpunit/php-text-template",
            "version": "2.0.4",
            "source": {
                "type": "git",
                "url": "https://github.com/sebastianbergmann/php-text-template.git",
                "reference": "5da5f67fc95621df9ff4c4e5a84d6a8a2acf7c28"
            },
            "dist": {
                "type": "zip",
                "url": "https://api.github.com/repos/sebastianbergmann/php-text-template/zipball/5da5f67fc95621df9ff4c4e5a84d6a8a2acf7c28",
                "reference": "5da5f67fc95621df9ff4c4e5a84d6a8a2acf7c28",
                "shasum": ""
            },
            "require": {
                "php": ">=7.3"
            },
            "require-dev": {
                "phpunit/phpunit": "^9.3"
            },
            "type": "library",
            "extra": {
                "branch-alias": {
                    "dev-master": "2.0-dev"
                }
            },
            "autoload": {
                "classmap": [
                    "src/"
                ]
            },
            "notification-url": "https://packagist.org/downloads/",
            "license": [
                "BSD-3-Clause"
            ],
            "authors": [
                {
                    "name": "Sebastian Bergmann",
                    "email": "sebastian@phpunit.de",
                    "role": "lead"
                }
            ],
            "description": "Simple template engine.",
            "homepage": "https://github.com/sebastianbergmann/php-text-template/",
            "keywords": [
                "template"
            ],
            "support": {
                "issues": "https://github.com/sebastianbergmann/php-text-template/issues",
                "source": "https://github.com/sebastianbergmann/php-text-template/tree/2.0.4"
            },
            "funding": [
                {
                    "url": "https://github.com/sebastianbergmann",
                    "type": "github"
                }
            ],
            "time": "2020-10-26T05:33:50+00:00"
        },
        {
            "name": "phpunit/php-timer",
            "version": "5.0.3",
            "source": {
                "type": "git",
                "url": "https://github.com/sebastianbergmann/php-timer.git",
                "reference": "5a63ce20ed1b5bf577850e2c4e87f4aa902afbd2"
            },
            "dist": {
                "type": "zip",
                "url": "https://api.github.com/repos/sebastianbergmann/php-timer/zipball/5a63ce20ed1b5bf577850e2c4e87f4aa902afbd2",
                "reference": "5a63ce20ed1b5bf577850e2c4e87f4aa902afbd2",
                "shasum": ""
            },
            "require": {
                "php": ">=7.3"
            },
            "require-dev": {
                "phpunit/phpunit": "^9.3"
            },
            "type": "library",
            "extra": {
                "branch-alias": {
                    "dev-master": "5.0-dev"
                }
            },
            "autoload": {
                "classmap": [
                    "src/"
                ]
            },
            "notification-url": "https://packagist.org/downloads/",
            "license": [
                "BSD-3-Clause"
            ],
            "authors": [
                {
                    "name": "Sebastian Bergmann",
                    "email": "sebastian@phpunit.de",
                    "role": "lead"
                }
            ],
            "description": "Utility class for timing",
            "homepage": "https://github.com/sebastianbergmann/php-timer/",
            "keywords": [
                "timer"
            ],
            "support": {
                "issues": "https://github.com/sebastianbergmann/php-timer/issues",
                "source": "https://github.com/sebastianbergmann/php-timer/tree/5.0.3"
            },
            "funding": [
                {
                    "url": "https://github.com/sebastianbergmann",
                    "type": "github"
                }
            ],
            "time": "2020-10-26T13:16:10+00:00"
        },
        {
            "name": "phpunit/phpunit",
            "version": "9.5.13",
            "source": {
                "type": "git",
                "url": "https://github.com/sebastianbergmann/phpunit.git",
                "reference": "597cb647654ede35e43b137926dfdfef0fb11743"
            },
            "dist": {
                "type": "zip",
                "url": "https://api.github.com/repos/sebastianbergmann/phpunit/zipball/597cb647654ede35e43b137926dfdfef0fb11743",
                "reference": "597cb647654ede35e43b137926dfdfef0fb11743",
                "shasum": ""
            },
            "require": {
                "doctrine/instantiator": "^1.3.1",
                "ext-dom": "*",
                "ext-json": "*",
                "ext-libxml": "*",
                "ext-mbstring": "*",
                "ext-xml": "*",
                "ext-xmlwriter": "*",
                "myclabs/deep-copy": "^1.10.1",
                "phar-io/manifest": "^2.0.3",
                "phar-io/version": "^3.0.2",
                "php": ">=7.3",
                "phpspec/prophecy": "^1.12.1",
                "phpunit/php-code-coverage": "^9.2.7",
                "phpunit/php-file-iterator": "^3.0.5",
                "phpunit/php-invoker": "^3.1.1",
                "phpunit/php-text-template": "^2.0.3",
                "phpunit/php-timer": "^5.0.2",
                "sebastian/cli-parser": "^1.0.1",
                "sebastian/code-unit": "^1.0.6",
                "sebastian/comparator": "^4.0.5",
                "sebastian/diff": "^4.0.3",
                "sebastian/environment": "^5.1.3",
                "sebastian/exporter": "^4.0.3",
                "sebastian/global-state": "^5.0.1",
                "sebastian/object-enumerator": "^4.0.3",
                "sebastian/resource-operations": "^3.0.3",
                "sebastian/type": "^2.3.4",
                "sebastian/version": "^3.0.2"
            },
            "require-dev": {
                "ext-pdo": "*",
                "phpspec/prophecy-phpunit": "^2.0.1"
            },
            "suggest": {
                "ext-soap": "*",
                "ext-xdebug": "*"
            },
            "bin": [
                "phpunit"
            ],
            "type": "library",
            "extra": {
                "branch-alias": {
                    "dev-master": "9.5-dev"
                }
            },
            "autoload": {
                "classmap": [
                    "src/"
                ],
                "files": [
                    "src/Framework/Assert/Functions.php"
                ]
            },
            "notification-url": "https://packagist.org/downloads/",
            "license": [
                "BSD-3-Clause"
            ],
            "authors": [
                {
                    "name": "Sebastian Bergmann",
                    "email": "sebastian@phpunit.de",
                    "role": "lead"
                }
            ],
            "description": "The PHP Unit Testing framework.",
            "homepage": "https://phpunit.de/",
            "keywords": [
                "phpunit",
                "testing",
                "xunit"
            ],
            "support": {
                "issues": "https://github.com/sebastianbergmann/phpunit/issues",
                "source": "https://github.com/sebastianbergmann/phpunit/tree/9.5.13"
            },
            "funding": [
                {
                    "url": "https://phpunit.de/sponsors.html",
                    "type": "custom"
                },
                {
                    "url": "https://github.com/sebastianbergmann",
                    "type": "github"
                }
            ],
            "time": "2022-01-24T07:33:35+00:00"
        },
        {
            "name": "sebastian/cli-parser",
            "version": "1.0.1",
            "source": {
                "type": "git",
                "url": "https://github.com/sebastianbergmann/cli-parser.git",
                "reference": "442e7c7e687e42adc03470c7b668bc4b2402c0b2"
            },
            "dist": {
                "type": "zip",
                "url": "https://api.github.com/repos/sebastianbergmann/cli-parser/zipball/442e7c7e687e42adc03470c7b668bc4b2402c0b2",
                "reference": "442e7c7e687e42adc03470c7b668bc4b2402c0b2",
                "shasum": ""
            },
            "require": {
                "php": ">=7.3"
            },
            "require-dev": {
                "phpunit/phpunit": "^9.3"
            },
            "type": "library",
            "extra": {
                "branch-alias": {
                    "dev-master": "1.0-dev"
                }
            },
            "autoload": {
                "classmap": [
                    "src/"
                ]
            },
            "notification-url": "https://packagist.org/downloads/",
            "license": [
                "BSD-3-Clause"
            ],
            "authors": [
                {
                    "name": "Sebastian Bergmann",
                    "email": "sebastian@phpunit.de",
                    "role": "lead"
                }
            ],
            "description": "Library for parsing CLI options",
            "homepage": "https://github.com/sebastianbergmann/cli-parser",
            "support": {
                "issues": "https://github.com/sebastianbergmann/cli-parser/issues",
                "source": "https://github.com/sebastianbergmann/cli-parser/tree/1.0.1"
            },
            "funding": [
                {
                    "url": "https://github.com/sebastianbergmann",
                    "type": "github"
                }
            ],
            "time": "2020-09-28T06:08:49+00:00"
        },
        {
            "name": "sebastian/code-unit",
            "version": "1.0.8",
            "source": {
                "type": "git",
                "url": "https://github.com/sebastianbergmann/code-unit.git",
                "reference": "1fc9f64c0927627ef78ba436c9b17d967e68e120"
            },
            "dist": {
                "type": "zip",
                "url": "https://api.github.com/repos/sebastianbergmann/code-unit/zipball/1fc9f64c0927627ef78ba436c9b17d967e68e120",
                "reference": "1fc9f64c0927627ef78ba436c9b17d967e68e120",
                "shasum": ""
            },
            "require": {
                "php": ">=7.3"
            },
            "require-dev": {
                "phpunit/phpunit": "^9.3"
            },
            "type": "library",
            "extra": {
                "branch-alias": {
                    "dev-master": "1.0-dev"
                }
            },
            "autoload": {
                "classmap": [
                    "src/"
                ]
            },
            "notification-url": "https://packagist.org/downloads/",
            "license": [
                "BSD-3-Clause"
            ],
            "authors": [
                {
                    "name": "Sebastian Bergmann",
                    "email": "sebastian@phpunit.de",
                    "role": "lead"
                }
            ],
            "description": "Collection of value objects that represent the PHP code units",
            "homepage": "https://github.com/sebastianbergmann/code-unit",
            "support": {
                "issues": "https://github.com/sebastianbergmann/code-unit/issues",
                "source": "https://github.com/sebastianbergmann/code-unit/tree/1.0.8"
            },
            "funding": [
                {
                    "url": "https://github.com/sebastianbergmann",
                    "type": "github"
                }
            ],
            "time": "2020-10-26T13:08:54+00:00"
        },
        {
            "name": "sebastian/code-unit-reverse-lookup",
            "version": "2.0.3",
            "source": {
                "type": "git",
                "url": "https://github.com/sebastianbergmann/code-unit-reverse-lookup.git",
                "reference": "ac91f01ccec49fb77bdc6fd1e548bc70f7faa3e5"
            },
            "dist": {
                "type": "zip",
                "url": "https://api.github.com/repos/sebastianbergmann/code-unit-reverse-lookup/zipball/ac91f01ccec49fb77bdc6fd1e548bc70f7faa3e5",
                "reference": "ac91f01ccec49fb77bdc6fd1e548bc70f7faa3e5",
                "shasum": ""
            },
            "require": {
                "php": ">=7.3"
            },
            "require-dev": {
                "phpunit/phpunit": "^9.3"
            },
            "type": "library",
            "extra": {
                "branch-alias": {
                    "dev-master": "2.0-dev"
                }
            },
            "autoload": {
                "classmap": [
                    "src/"
                ]
            },
            "notification-url": "https://packagist.org/downloads/",
            "license": [
                "BSD-3-Clause"
            ],
            "authors": [
                {
                    "name": "Sebastian Bergmann",
                    "email": "sebastian@phpunit.de"
                }
            ],
            "description": "Looks up which function or method a line of code belongs to",
            "homepage": "https://github.com/sebastianbergmann/code-unit-reverse-lookup/",
            "support": {
                "issues": "https://github.com/sebastianbergmann/code-unit-reverse-lookup/issues",
                "source": "https://github.com/sebastianbergmann/code-unit-reverse-lookup/tree/2.0.3"
            },
            "funding": [
                {
                    "url": "https://github.com/sebastianbergmann",
                    "type": "github"
                }
            ],
            "time": "2020-09-28T05:30:19+00:00"
        },
        {
            "name": "sebastian/comparator",
            "version": "4.0.6",
            "source": {
                "type": "git",
                "url": "https://github.com/sebastianbergmann/comparator.git",
                "reference": "55f4261989e546dc112258c7a75935a81a7ce382"
            },
            "dist": {
                "type": "zip",
                "url": "https://api.github.com/repos/sebastianbergmann/comparator/zipball/55f4261989e546dc112258c7a75935a81a7ce382",
                "reference": "55f4261989e546dc112258c7a75935a81a7ce382",
                "shasum": ""
            },
            "require": {
                "php": ">=7.3",
                "sebastian/diff": "^4.0",
                "sebastian/exporter": "^4.0"
            },
            "require-dev": {
                "phpunit/phpunit": "^9.3"
            },
            "type": "library",
            "extra": {
                "branch-alias": {
                    "dev-master": "4.0-dev"
                }
            },
            "autoload": {
                "classmap": [
                    "src/"
                ]
            },
            "notification-url": "https://packagist.org/downloads/",
            "license": [
                "BSD-3-Clause"
            ],
            "authors": [
                {
                    "name": "Sebastian Bergmann",
                    "email": "sebastian@phpunit.de"
                },
                {
                    "name": "Jeff Welch",
                    "email": "whatthejeff@gmail.com"
                },
                {
                    "name": "Volker Dusch",
                    "email": "github@wallbash.com"
                },
                {
                    "name": "Bernhard Schussek",
                    "email": "bschussek@2bepublished.at"
                }
            ],
            "description": "Provides the functionality to compare PHP values for equality",
            "homepage": "https://github.com/sebastianbergmann/comparator",
            "keywords": [
                "comparator",
                "compare",
                "equality"
            ],
            "support": {
                "issues": "https://github.com/sebastianbergmann/comparator/issues",
                "source": "https://github.com/sebastianbergmann/comparator/tree/4.0.6"
            },
            "funding": [
                {
                    "url": "https://github.com/sebastianbergmann",
                    "type": "github"
                }
            ],
            "time": "2020-10-26T15:49:45+00:00"
        },
        {
            "name": "sebastian/complexity",
            "version": "2.0.2",
            "source": {
                "type": "git",
                "url": "https://github.com/sebastianbergmann/complexity.git",
                "reference": "739b35e53379900cc9ac327b2147867b8b6efd88"
            },
            "dist": {
                "type": "zip",
                "url": "https://api.github.com/repos/sebastianbergmann/complexity/zipball/739b35e53379900cc9ac327b2147867b8b6efd88",
                "reference": "739b35e53379900cc9ac327b2147867b8b6efd88",
                "shasum": ""
            },
            "require": {
                "nikic/php-parser": "^4.7",
                "php": ">=7.3"
            },
            "require-dev": {
                "phpunit/phpunit": "^9.3"
            },
            "type": "library",
            "extra": {
                "branch-alias": {
                    "dev-master": "2.0-dev"
                }
            },
            "autoload": {
                "classmap": [
                    "src/"
                ]
            },
            "notification-url": "https://packagist.org/downloads/",
            "license": [
                "BSD-3-Clause"
            ],
            "authors": [
                {
                    "name": "Sebastian Bergmann",
                    "email": "sebastian@phpunit.de",
                    "role": "lead"
                }
            ],
            "description": "Library for calculating the complexity of PHP code units",
            "homepage": "https://github.com/sebastianbergmann/complexity",
            "support": {
                "issues": "https://github.com/sebastianbergmann/complexity/issues",
                "source": "https://github.com/sebastianbergmann/complexity/tree/2.0.2"
            },
            "funding": [
                {
                    "url": "https://github.com/sebastianbergmann",
                    "type": "github"
                }
            ],
            "time": "2020-10-26T15:52:27+00:00"
        },
        {
            "name": "sebastian/diff",
            "version": "4.0.4",
            "source": {
                "type": "git",
                "url": "https://github.com/sebastianbergmann/diff.git",
                "reference": "3461e3fccc7cfdfc2720be910d3bd73c69be590d"
            },
            "dist": {
                "type": "zip",
                "url": "https://api.github.com/repos/sebastianbergmann/diff/zipball/3461e3fccc7cfdfc2720be910d3bd73c69be590d",
                "reference": "3461e3fccc7cfdfc2720be910d3bd73c69be590d",
                "shasum": ""
            },
            "require": {
                "php": ">=7.3"
            },
            "require-dev": {
                "phpunit/phpunit": "^9.3",
                "symfony/process": "^4.2 || ^5"
            },
            "type": "library",
            "extra": {
                "branch-alias": {
                    "dev-master": "4.0-dev"
                }
            },
            "autoload": {
                "classmap": [
                    "src/"
                ]
            },
            "notification-url": "https://packagist.org/downloads/",
            "license": [
                "BSD-3-Clause"
            ],
            "authors": [
                {
                    "name": "Sebastian Bergmann",
                    "email": "sebastian@phpunit.de"
                },
                {
                    "name": "Kore Nordmann",
                    "email": "mail@kore-nordmann.de"
                }
            ],
            "description": "Diff implementation",
            "homepage": "https://github.com/sebastianbergmann/diff",
            "keywords": [
                "diff",
                "udiff",
                "unidiff",
                "unified diff"
            ],
            "support": {
                "issues": "https://github.com/sebastianbergmann/diff/issues",
                "source": "https://github.com/sebastianbergmann/diff/tree/4.0.4"
            },
            "funding": [
                {
                    "url": "https://github.com/sebastianbergmann",
                    "type": "github"
                }
            ],
            "time": "2020-10-26T13:10:38+00:00"
        },
        {
            "name": "sebastian/environment",
            "version": "5.1.3",
            "source": {
                "type": "git",
                "url": "https://github.com/sebastianbergmann/environment.git",
                "reference": "388b6ced16caa751030f6a69e588299fa09200ac"
            },
            "dist": {
                "type": "zip",
                "url": "https://api.github.com/repos/sebastianbergmann/environment/zipball/388b6ced16caa751030f6a69e588299fa09200ac",
                "reference": "388b6ced16caa751030f6a69e588299fa09200ac",
                "shasum": ""
            },
            "require": {
                "php": ">=7.3"
            },
            "require-dev": {
                "phpunit/phpunit": "^9.3"
            },
            "suggest": {
                "ext-posix": "*"
            },
            "type": "library",
            "extra": {
                "branch-alias": {
                    "dev-master": "5.1-dev"
                }
            },
            "autoload": {
                "classmap": [
                    "src/"
                ]
            },
            "notification-url": "https://packagist.org/downloads/",
            "license": [
                "BSD-3-Clause"
            ],
            "authors": [
                {
                    "name": "Sebastian Bergmann",
                    "email": "sebastian@phpunit.de"
                }
            ],
            "description": "Provides functionality to handle HHVM/PHP environments",
            "homepage": "http://www.github.com/sebastianbergmann/environment",
            "keywords": [
                "Xdebug",
                "environment",
                "hhvm"
            ],
            "support": {
                "issues": "https://github.com/sebastianbergmann/environment/issues",
                "source": "https://github.com/sebastianbergmann/environment/tree/5.1.3"
            },
            "funding": [
                {
                    "url": "https://github.com/sebastianbergmann",
                    "type": "github"
                }
            ],
            "time": "2020-09-28T05:52:38+00:00"
        },
        {
            "name": "sebastian/exporter",
            "version": "4.0.4",
            "source": {
                "type": "git",
                "url": "https://github.com/sebastianbergmann/exporter.git",
                "reference": "65e8b7db476c5dd267e65eea9cab77584d3cfff9"
            },
            "dist": {
                "type": "zip",
                "url": "https://api.github.com/repos/sebastianbergmann/exporter/zipball/65e8b7db476c5dd267e65eea9cab77584d3cfff9",
                "reference": "65e8b7db476c5dd267e65eea9cab77584d3cfff9",
                "shasum": ""
            },
            "require": {
                "php": ">=7.3",
                "sebastian/recursion-context": "^4.0"
            },
            "require-dev": {
                "ext-mbstring": "*",
                "phpunit/phpunit": "^9.3"
            },
            "type": "library",
            "extra": {
                "branch-alias": {
                    "dev-master": "4.0-dev"
                }
            },
            "autoload": {
                "classmap": [
                    "src/"
                ]
            },
            "notification-url": "https://packagist.org/downloads/",
            "license": [
                "BSD-3-Clause"
            ],
            "authors": [
                {
                    "name": "Sebastian Bergmann",
                    "email": "sebastian@phpunit.de"
                },
                {
                    "name": "Jeff Welch",
                    "email": "whatthejeff@gmail.com"
                },
                {
                    "name": "Volker Dusch",
                    "email": "github@wallbash.com"
                },
                {
                    "name": "Adam Harvey",
                    "email": "aharvey@php.net"
                },
                {
                    "name": "Bernhard Schussek",
                    "email": "bschussek@gmail.com"
                }
            ],
            "description": "Provides the functionality to export PHP variables for visualization",
            "homepage": "https://www.github.com/sebastianbergmann/exporter",
            "keywords": [
                "export",
                "exporter"
            ],
            "support": {
                "issues": "https://github.com/sebastianbergmann/exporter/issues",
                "source": "https://github.com/sebastianbergmann/exporter/tree/4.0.4"
            },
            "funding": [
                {
                    "url": "https://github.com/sebastianbergmann",
                    "type": "github"
                }
            ],
            "time": "2021-11-11T14:18:36+00:00"
        },
        {
            "name": "sebastian/global-state",
            "version": "5.0.3",
            "source": {
                "type": "git",
                "url": "https://github.com/sebastianbergmann/global-state.git",
                "reference": "23bd5951f7ff26f12d4e3242864df3e08dec4e49"
            },
            "dist": {
                "type": "zip",
                "url": "https://api.github.com/repos/sebastianbergmann/global-state/zipball/23bd5951f7ff26f12d4e3242864df3e08dec4e49",
                "reference": "23bd5951f7ff26f12d4e3242864df3e08dec4e49",
                "shasum": ""
            },
            "require": {
                "php": ">=7.3",
                "sebastian/object-reflector": "^2.0",
                "sebastian/recursion-context": "^4.0"
            },
            "require-dev": {
                "ext-dom": "*",
                "phpunit/phpunit": "^9.3"
            },
            "suggest": {
                "ext-uopz": "*"
            },
            "type": "library",
            "extra": {
                "branch-alias": {
                    "dev-master": "5.0-dev"
                }
            },
            "autoload": {
                "classmap": [
                    "src/"
                ]
            },
            "notification-url": "https://packagist.org/downloads/",
            "license": [
                "BSD-3-Clause"
            ],
            "authors": [
                {
                    "name": "Sebastian Bergmann",
                    "email": "sebastian@phpunit.de"
                }
            ],
            "description": "Snapshotting of global state",
            "homepage": "http://www.github.com/sebastianbergmann/global-state",
            "keywords": [
                "global state"
            ],
            "support": {
                "issues": "https://github.com/sebastianbergmann/global-state/issues",
                "source": "https://github.com/sebastianbergmann/global-state/tree/5.0.3"
            },
            "funding": [
                {
                    "url": "https://github.com/sebastianbergmann",
                    "type": "github"
                }
            ],
            "time": "2021-06-11T13:31:12+00:00"
        },
        {
            "name": "sebastian/lines-of-code",
            "version": "1.0.3",
            "source": {
                "type": "git",
                "url": "https://github.com/sebastianbergmann/lines-of-code.git",
                "reference": "c1c2e997aa3146983ed888ad08b15470a2e22ecc"
            },
            "dist": {
                "type": "zip",
                "url": "https://api.github.com/repos/sebastianbergmann/lines-of-code/zipball/c1c2e997aa3146983ed888ad08b15470a2e22ecc",
                "reference": "c1c2e997aa3146983ed888ad08b15470a2e22ecc",
                "shasum": ""
            },
            "require": {
                "nikic/php-parser": "^4.6",
                "php": ">=7.3"
            },
            "require-dev": {
                "phpunit/phpunit": "^9.3"
            },
            "type": "library",
            "extra": {
                "branch-alias": {
                    "dev-master": "1.0-dev"
                }
            },
            "autoload": {
                "classmap": [
                    "src/"
                ]
            },
            "notification-url": "https://packagist.org/downloads/",
            "license": [
                "BSD-3-Clause"
            ],
            "authors": [
                {
                    "name": "Sebastian Bergmann",
                    "email": "sebastian@phpunit.de",
                    "role": "lead"
                }
            ],
            "description": "Library for counting the lines of code in PHP source code",
            "homepage": "https://github.com/sebastianbergmann/lines-of-code",
            "support": {
                "issues": "https://github.com/sebastianbergmann/lines-of-code/issues",
                "source": "https://github.com/sebastianbergmann/lines-of-code/tree/1.0.3"
            },
            "funding": [
                {
                    "url": "https://github.com/sebastianbergmann",
                    "type": "github"
                }
            ],
            "time": "2020-11-28T06:42:11+00:00"
        },
        {
            "name": "sebastian/object-enumerator",
            "version": "4.0.4",
            "source": {
                "type": "git",
                "url": "https://github.com/sebastianbergmann/object-enumerator.git",
                "reference": "5c9eeac41b290a3712d88851518825ad78f45c71"
            },
            "dist": {
                "type": "zip",
                "url": "https://api.github.com/repos/sebastianbergmann/object-enumerator/zipball/5c9eeac41b290a3712d88851518825ad78f45c71",
                "reference": "5c9eeac41b290a3712d88851518825ad78f45c71",
                "shasum": ""
            },
            "require": {
                "php": ">=7.3",
                "sebastian/object-reflector": "^2.0",
                "sebastian/recursion-context": "^4.0"
            },
            "require-dev": {
                "phpunit/phpunit": "^9.3"
            },
            "type": "library",
            "extra": {
                "branch-alias": {
                    "dev-master": "4.0-dev"
                }
            },
            "autoload": {
                "classmap": [
                    "src/"
                ]
            },
            "notification-url": "https://packagist.org/downloads/",
            "license": [
                "BSD-3-Clause"
            ],
            "authors": [
                {
                    "name": "Sebastian Bergmann",
                    "email": "sebastian@phpunit.de"
                }
            ],
            "description": "Traverses array structures and object graphs to enumerate all referenced objects",
            "homepage": "https://github.com/sebastianbergmann/object-enumerator/",
            "support": {
                "issues": "https://github.com/sebastianbergmann/object-enumerator/issues",
                "source": "https://github.com/sebastianbergmann/object-enumerator/tree/4.0.4"
            },
            "funding": [
                {
                    "url": "https://github.com/sebastianbergmann",
                    "type": "github"
                }
            ],
            "time": "2020-10-26T13:12:34+00:00"
        },
        {
            "name": "sebastian/object-reflector",
            "version": "2.0.4",
            "source": {
                "type": "git",
                "url": "https://github.com/sebastianbergmann/object-reflector.git",
                "reference": "b4f479ebdbf63ac605d183ece17d8d7fe49c15c7"
            },
            "dist": {
                "type": "zip",
                "url": "https://api.github.com/repos/sebastianbergmann/object-reflector/zipball/b4f479ebdbf63ac605d183ece17d8d7fe49c15c7",
                "reference": "b4f479ebdbf63ac605d183ece17d8d7fe49c15c7",
                "shasum": ""
            },
            "require": {
                "php": ">=7.3"
            },
            "require-dev": {
                "phpunit/phpunit": "^9.3"
            },
            "type": "library",
            "extra": {
                "branch-alias": {
                    "dev-master": "2.0-dev"
                }
            },
            "autoload": {
                "classmap": [
                    "src/"
                ]
            },
            "notification-url": "https://packagist.org/downloads/",
            "license": [
                "BSD-3-Clause"
            ],
            "authors": [
                {
                    "name": "Sebastian Bergmann",
                    "email": "sebastian@phpunit.de"
                }
            ],
            "description": "Allows reflection of object attributes, including inherited and non-public ones",
            "homepage": "https://github.com/sebastianbergmann/object-reflector/",
            "support": {
                "issues": "https://github.com/sebastianbergmann/object-reflector/issues",
                "source": "https://github.com/sebastianbergmann/object-reflector/tree/2.0.4"
            },
            "funding": [
                {
                    "url": "https://github.com/sebastianbergmann",
                    "type": "github"
                }
            ],
            "time": "2020-10-26T13:14:26+00:00"
        },
        {
            "name": "sebastian/recursion-context",
            "version": "4.0.4",
            "source": {
                "type": "git",
                "url": "https://github.com/sebastianbergmann/recursion-context.git",
                "reference": "cd9d8cf3c5804de4341c283ed787f099f5506172"
            },
            "dist": {
                "type": "zip",
                "url": "https://api.github.com/repos/sebastianbergmann/recursion-context/zipball/cd9d8cf3c5804de4341c283ed787f099f5506172",
                "reference": "cd9d8cf3c5804de4341c283ed787f099f5506172",
                "shasum": ""
            },
            "require": {
                "php": ">=7.3"
            },
            "require-dev": {
                "phpunit/phpunit": "^9.3"
            },
            "type": "library",
            "extra": {
                "branch-alias": {
                    "dev-master": "4.0-dev"
                }
            },
            "autoload": {
                "classmap": [
                    "src/"
                ]
            },
            "notification-url": "https://packagist.org/downloads/",
            "license": [
                "BSD-3-Clause"
            ],
            "authors": [
                {
                    "name": "Sebastian Bergmann",
                    "email": "sebastian@phpunit.de"
                },
                {
                    "name": "Jeff Welch",
                    "email": "whatthejeff@gmail.com"
                },
                {
                    "name": "Adam Harvey",
                    "email": "aharvey@php.net"
                }
            ],
            "description": "Provides functionality to recursively process PHP variables",
            "homepage": "http://www.github.com/sebastianbergmann/recursion-context",
            "support": {
                "issues": "https://github.com/sebastianbergmann/recursion-context/issues",
                "source": "https://github.com/sebastianbergmann/recursion-context/tree/4.0.4"
            },
            "funding": [
                {
                    "url": "https://github.com/sebastianbergmann",
                    "type": "github"
                }
            ],
            "time": "2020-10-26T13:17:30+00:00"
        },
        {
            "name": "sebastian/resource-operations",
            "version": "3.0.3",
            "source": {
                "type": "git",
                "url": "https://github.com/sebastianbergmann/resource-operations.git",
                "reference": "0f4443cb3a1d92ce809899753bc0d5d5a8dd19a8"
            },
            "dist": {
                "type": "zip",
                "url": "https://api.github.com/repos/sebastianbergmann/resource-operations/zipball/0f4443cb3a1d92ce809899753bc0d5d5a8dd19a8",
                "reference": "0f4443cb3a1d92ce809899753bc0d5d5a8dd19a8",
                "shasum": ""
            },
            "require": {
                "php": ">=7.3"
            },
            "require-dev": {
                "phpunit/phpunit": "^9.0"
            },
            "type": "library",
            "extra": {
                "branch-alias": {
                    "dev-master": "3.0-dev"
                }
            },
            "autoload": {
                "classmap": [
                    "src/"
                ]
            },
            "notification-url": "https://packagist.org/downloads/",
            "license": [
                "BSD-3-Clause"
            ],
            "authors": [
                {
                    "name": "Sebastian Bergmann",
                    "email": "sebastian@phpunit.de"
                }
            ],
            "description": "Provides a list of PHP built-in functions that operate on resources",
            "homepage": "https://www.github.com/sebastianbergmann/resource-operations",
            "support": {
                "issues": "https://github.com/sebastianbergmann/resource-operations/issues",
                "source": "https://github.com/sebastianbergmann/resource-operations/tree/3.0.3"
            },
            "funding": [
                {
                    "url": "https://github.com/sebastianbergmann",
                    "type": "github"
                }
            ],
            "time": "2020-09-28T06:45:17+00:00"
        },
        {
            "name": "sebastian/type",
            "version": "2.3.4",
            "source": {
                "type": "git",
                "url": "https://github.com/sebastianbergmann/type.git",
                "reference": "b8cd8a1c753c90bc1a0f5372170e3e489136f914"
            },
            "dist": {
                "type": "zip",
                "url": "https://api.github.com/repos/sebastianbergmann/type/zipball/b8cd8a1c753c90bc1a0f5372170e3e489136f914",
                "reference": "b8cd8a1c753c90bc1a0f5372170e3e489136f914",
                "shasum": ""
            },
            "require": {
                "php": ">=7.3"
            },
            "require-dev": {
                "phpunit/phpunit": "^9.3"
            },
            "type": "library",
            "extra": {
                "branch-alias": {
                    "dev-master": "2.3-dev"
                }
            },
            "autoload": {
                "classmap": [
                    "src/"
                ]
            },
            "notification-url": "https://packagist.org/downloads/",
            "license": [
                "BSD-3-Clause"
            ],
            "authors": [
                {
                    "name": "Sebastian Bergmann",
                    "email": "sebastian@phpunit.de",
                    "role": "lead"
                }
            ],
            "description": "Collection of value objects that represent the types of the PHP type system",
            "homepage": "https://github.com/sebastianbergmann/type",
            "support": {
                "issues": "https://github.com/sebastianbergmann/type/issues",
                "source": "https://github.com/sebastianbergmann/type/tree/2.3.4"
            },
            "funding": [
                {
                    "url": "https://github.com/sebastianbergmann",
                    "type": "github"
                }
            ],
            "time": "2021-06-15T12:49:02+00:00"
        },
        {
            "name": "sebastian/version",
            "version": "3.0.2",
            "source": {
                "type": "git",
                "url": "https://github.com/sebastianbergmann/version.git",
                "reference": "c6c1022351a901512170118436c764e473f6de8c"
            },
            "dist": {
                "type": "zip",
                "url": "https://api.github.com/repos/sebastianbergmann/version/zipball/c6c1022351a901512170118436c764e473f6de8c",
                "reference": "c6c1022351a901512170118436c764e473f6de8c",
                "shasum": ""
            },
            "require": {
                "php": ">=7.3"
            },
            "type": "library",
            "extra": {
                "branch-alias": {
                    "dev-master": "3.0-dev"
                }
            },
            "autoload": {
                "classmap": [
                    "src/"
                ]
            },
            "notification-url": "https://packagist.org/downloads/",
            "license": [
                "BSD-3-Clause"
            ],
            "authors": [
                {
                    "name": "Sebastian Bergmann",
                    "email": "sebastian@phpunit.de",
                    "role": "lead"
                }
            ],
            "description": "Library that helps with managing the version number of Git-hosted PHP projects",
            "homepage": "https://github.com/sebastianbergmann/version",
            "support": {
                "issues": "https://github.com/sebastianbergmann/version/issues",
                "source": "https://github.com/sebastianbergmann/version/tree/3.0.2"
            },
            "funding": [
                {
                    "url": "https://github.com/sebastianbergmann",
                    "type": "github"
                }
            ],
            "time": "2020-09-28T06:39:44+00:00"
        },
        {
            "name": "theseer/tokenizer",
            "version": "1.2.1",
            "source": {
                "type": "git",
                "url": "https://github.com/theseer/tokenizer.git",
                "reference": "34a41e998c2183e22995f158c581e7b5e755ab9e"
            },
            "dist": {
                "type": "zip",
                "url": "https://api.github.com/repos/theseer/tokenizer/zipball/34a41e998c2183e22995f158c581e7b5e755ab9e",
                "reference": "34a41e998c2183e22995f158c581e7b5e755ab9e",
                "shasum": ""
            },
            "require": {
                "ext-dom": "*",
                "ext-tokenizer": "*",
                "ext-xmlwriter": "*",
                "php": "^7.2 || ^8.0"
            },
            "type": "library",
            "autoload": {
                "classmap": [
                    "src/"
                ]
            },
            "notification-url": "https://packagist.org/downloads/",
            "license": [
                "BSD-3-Clause"
            ],
            "authors": [
                {
                    "name": "Arne Blankerts",
                    "email": "arne@blankerts.de",
                    "role": "Developer"
                }
            ],
            "description": "A small library for converting tokenized PHP source code into XML and potentially other formats",
            "support": {
                "issues": "https://github.com/theseer/tokenizer/issues",
                "source": "https://github.com/theseer/tokenizer/tree/1.2.1"
            },
            "funding": [
                {
                    "url": "https://github.com/theseer",
                    "type": "github"
                }
            ],
            "time": "2021-07-28T10:34:58+00:00"
        }
    ],
    "aliases": [],
    "minimum-stability": "stable",
    "stability-flags": [],
    "prefer-stable": false,
    "prefer-lowest": false,
    "platform": {
        "php": "^8.0",
        "php-64bit": "*",
        "ext-chunkutils2": "^0.3.1",
        "ext-crypto": "^0.3.1",
        "ext-ctype": "*",
        "ext-curl": "*",
        "ext-date": "*",
        "ext-gmp": "*",
        "ext-hash": "*",
        "ext-igbinary": "^3.0.1",
        "ext-json": "*",
        "ext-leveldb": "^0.2.1 || ^0.3.0",
        "ext-mbstring": "*",
        "ext-morton": "^0.1.0",
        "ext-openssl": "*",
        "ext-pcre": "*",
        "ext-phar": "*",
        "ext-pthreads": "^4.0",
        "ext-reflection": "*",
        "ext-simplexml": "*",
        "ext-sockets": "*",
        "ext-spl": "*",
        "ext-yaml": ">=2.0.0",
        "ext-zip": "*",
        "ext-zlib": ">=1.2.11",
        "composer-runtime-api": "^2.0"
    },
    "platform-dev": [],
    "platform-overrides": {
        "php": "8.0.0"
    },
    "plugin-api-version": "2.2.0"
}<|MERGE_RESOLUTION|>--- conflicted
+++ resolved
@@ -4,11 +4,7 @@
         "Read more about it at https://getcomposer.org/doc/01-basic-usage.md#installing-dependencies",
         "This file is @generated automatically"
     ],
-<<<<<<< HEAD
-    "content-hash": "292d4bf59374d46e1ae84272f0abd522",
-=======
-    "content-hash": "aabbf0c3280f590f48d2edb622747341",
->>>>>>> 822af4f7
+    "content-hash": "9aa2f11ba68d00423732973554fafb20",
     "packages": [
         {
             "name": "adhocore/json-comment",
