--- conflicted
+++ resolved
@@ -4,11 +4,7 @@
         "Read more about it at https://getcomposer.org/doc/01-basic-usage.md#installing-dependencies",
         "This file is @generated automatically"
     ],
-<<<<<<< HEAD
-    "content-hash": "5249e8bab61f885ce205fda0fc7e9aa9",
-=======
-    "content-hash": "544d6f936592b418497d61fec8058656",
->>>>>>> 7a2cfa92
+    "content-hash": "2028bfaf32594237de07fc60f68df728",
     "packages": [
         {
             "name": "adhocore/json-comment",
@@ -1382,18 +1378,6 @@
         },
         {
             "name": "phpstan/phpstan",
-<<<<<<< HEAD
-            "version": "1.10.16",
-            "source": {
-                "type": "git",
-                "url": "https://github.com/phpstan/phpstan.git",
-                "reference": "352bdbb960bb523e3d71b834862589f910921c23"
-            },
-            "dist": {
-                "type": "zip",
-                "url": "https://api.github.com/repos/phpstan/phpstan/zipball/352bdbb960bb523e3d71b834862589f910921c23",
-                "reference": "352bdbb960bb523e3d71b834862589f910921c23",
-=======
             "version": "1.10.35",
             "source": {
                 "type": "git",
@@ -1404,7 +1388,6 @@
                 "type": "zip",
                 "url": "https://api.github.com/repos/phpstan/phpstan/zipball/e730e5facb75ffe09dfb229795e8c01a459f26c3",
                 "reference": "e730e5facb75ffe09dfb229795e8c01a459f26c3",
->>>>>>> 7a2cfa92
                 "shasum": ""
             },
             "require": {
@@ -1453,11 +1436,7 @@
                     "type": "tidelift"
                 }
             ],
-<<<<<<< HEAD
-            "time": "2023-06-05T08:21:46+00:00"
-=======
             "time": "2023-09-19T15:27:56+00:00"
->>>>>>> 7a2cfa92
         },
         {
             "name": "phpstan/phpstan-phpunit",
