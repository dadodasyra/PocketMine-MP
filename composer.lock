{
    "_readme": [
        "This file locks the dependencies of your project to a known state",
        "Read more about it at https://getcomposer.org/doc/01-basic-usage.md#installing-dependencies",
        "This file is @generated automatically"
    ],
<<<<<<< HEAD
    "content-hash": "f2507f28fef8debf7176997e50e1e7f6",
=======
    "content-hash": "8c9701fdb696fe1cd1952aa273f1bfa6",
>>>>>>> 89260d78
    "packages": [
        {
            "name": "adhocore/json-comment",
            "version": "1.1.2",
            "source": {
                "type": "git",
                "url": "https://github.com/adhocore/php-json-comment.git",
                "reference": "fc2f76979f0a44a5f5bc2a2b600d0762fe0e78e7"
            },
            "dist": {
                "type": "zip",
                "url": "https://api.github.com/repos/adhocore/php-json-comment/zipball/fc2f76979f0a44a5f5bc2a2b600d0762fe0e78e7",
                "reference": "fc2f76979f0a44a5f5bc2a2b600d0762fe0e78e7",
                "shasum": ""
            },
            "require": {
                "ext-ctype": "*",
                "php": ">=7.0"
            },
            "require-dev": {
                "phpunit/phpunit": "^6.5 || ^7.5 || ^8.5"
            },
            "type": "library",
            "autoload": {
                "psr-4": {
                    "Ahc\\Json\\": "src/"
                }
            },
            "notification-url": "https://packagist.org/downloads/",
            "license": [
                "MIT"
            ],
            "authors": [
                {
                    "name": "Jitendra Adhikari",
                    "email": "jiten.adhikary@gmail.com"
                }
            ],
            "description": "Lightweight JSON comment stripper library for PHP",
            "keywords": [
                "comment",
                "json",
                "strip-comment"
            ],
            "support": {
                "issues": "https://github.com/adhocore/php-json-comment/issues",
                "source": "https://github.com/adhocore/php-json-comment/tree/1.1.2"
            },
            "funding": [
                {
                    "url": "https://paypal.me/ji10",
                    "type": "custom"
                }
            ],
            "time": "2021-04-09T03:06:06+00:00"
        },
        {
            "name": "brick/math",
            "version": "0.9.2",
            "source": {
                "type": "git",
                "url": "https://github.com/brick/math.git",
                "reference": "dff976c2f3487d42c1db75a3b180e2b9f0e72ce0"
            },
            "dist": {
                "type": "zip",
                "url": "https://api.github.com/repos/brick/math/zipball/dff976c2f3487d42c1db75a3b180e2b9f0e72ce0",
                "reference": "dff976c2f3487d42c1db75a3b180e2b9f0e72ce0",
                "shasum": ""
            },
            "require": {
                "ext-json": "*",
                "php": "^7.1 || ^8.0"
            },
            "require-dev": {
                "php-coveralls/php-coveralls": "^2.2",
                "phpunit/phpunit": "^7.5.15 || ^8.5 || ^9.0",
                "vimeo/psalm": "4.3.2"
            },
            "type": "library",
            "autoload": {
                "psr-4": {
                    "Brick\\Math\\": "src/"
                }
            },
            "notification-url": "https://packagist.org/downloads/",
            "license": [
                "MIT"
            ],
            "description": "Arbitrary-precision arithmetic library",
            "keywords": [
                "Arbitrary-precision",
                "BigInteger",
                "BigRational",
                "arithmetic",
                "bigdecimal",
                "bignum",
                "brick",
                "math"
            ],
            "support": {
                "issues": "https://github.com/brick/math/issues",
                "source": "https://github.com/brick/math/tree/0.9.2"
            },
            "funding": [
                {
                    "url": "https://tidelift.com/funding/github/packagist/brick/math",
                    "type": "tidelift"
                }
            ],
            "time": "2021-01-20T22:51:39+00:00"
        },
        {
            "name": "fgrosse/phpasn1",
            "version": "v2.2.0",
            "source": {
                "type": "git",
                "url": "https://github.com/fgrosse/PHPASN1.git",
                "reference": "d1978f7abd580f3fc33561e7f71d4c12c7531fad"
            },
            "dist": {
                "type": "zip",
                "url": "https://api.github.com/repos/fgrosse/PHPASN1/zipball/d1978f7abd580f3fc33561e7f71d4c12c7531fad",
                "reference": "d1978f7abd580f3fc33561e7f71d4c12c7531fad",
                "shasum": ""
            },
            "require": {
                "php": ">=7.0.0"
            },
            "require-dev": {
                "phpunit/phpunit": "~6.3",
                "satooshi/php-coveralls": "~2.0"
            },
            "suggest": {
                "ext-bcmath": "BCmath is the fallback extension for big integer calculations",
                "ext-curl": "For loading OID information from the web if they have not bee defined statically",
                "ext-gmp": "GMP is the preferred extension for big integer calculations",
                "phpseclib/bcmath_compat": "BCmath polyfill for servers where neither GMP nor BCmath is available"
            },
            "type": "library",
            "extra": {
                "branch-alias": {
                    "dev-master": "2.0.x-dev"
                }
            },
            "autoload": {
                "psr-4": {
                    "FG\\": "lib/"
                }
            },
            "notification-url": "https://packagist.org/downloads/",
            "license": [
                "MIT"
            ],
            "authors": [
                {
                    "name": "Friedrich Große",
                    "email": "friedrich.grosse@gmail.com",
                    "homepage": "https://github.com/FGrosse",
                    "role": "Author"
                },
                {
                    "name": "All contributors",
                    "homepage": "https://github.com/FGrosse/PHPASN1/contributors"
                }
            ],
            "description": "A PHP Framework that allows you to encode and decode arbitrary ASN.1 structures using the ITU-T X.690 Encoding Rules.",
            "homepage": "https://github.com/FGrosse/PHPASN1",
            "keywords": [
                "DER",
                "asn.1",
                "asn1",
                "ber",
                "binary",
                "decoding",
                "encoding",
                "x.509",
                "x.690",
                "x509",
                "x690"
            ],
            "support": {
                "issues": "https://github.com/fgrosse/PHPASN1/issues",
                "source": "https://github.com/fgrosse/PHPASN1/tree/v2.2.0"
            },
            "time": "2020-10-11T16:28:18+00:00"
        },
        {
            "name": "mdanter/ecc",
            "version": "v1.0.0",
            "source": {
                "type": "git",
                "url": "https://github.com/phpecc/phpecc.git",
                "reference": "34e2eec096bf3dcda814e8f66dd91ae87a2db7cd"
            },
            "dist": {
                "type": "zip",
                "url": "https://api.github.com/repos/phpecc/phpecc/zipball/34e2eec096bf3dcda814e8f66dd91ae87a2db7cd",
                "reference": "34e2eec096bf3dcda814e8f66dd91ae87a2db7cd",
                "shasum": ""
            },
            "require": {
                "ext-gmp": "*",
                "fgrosse/phpasn1": "^2.0",
                "php": "^7.0||^8.0"
            },
            "require-dev": {
                "phpunit/phpunit": "^6.0||^8.0||^9.0",
                "squizlabs/php_codesniffer": "^2.0",
                "symfony/yaml": "^2.6|^3.0"
            },
            "type": "library",
            "autoload": {
                "psr-4": {
                    "Mdanter\\Ecc\\": "src/"
                }
            },
            "notification-url": "https://packagist.org/downloads/",
            "license": [
                "MIT"
            ],
            "authors": [
                {
                    "name": "Matyas Danter",
                    "homepage": "http://matejdanter.com/",
                    "role": "Author"
                },
                {
                    "name": "Thibaud Fabre",
                    "email": "thibaud@aztech.io",
                    "homepage": "http://aztech.io",
                    "role": "Maintainer"
                },
                {
                    "name": "Thomas Kerin",
                    "email": "afk11@users.noreply.github.com",
                    "role": "Maintainer"
                }
            ],
            "description": "PHP Elliptic Curve Cryptography library",
            "homepage": "https://github.com/phpecc/phpecc",
            "keywords": [
                "Diffie",
                "ECDSA",
                "Hellman",
                "curve",
                "ecdh",
                "elliptic",
                "nistp192",
                "nistp224",
                "nistp256",
                "nistp384",
                "nistp521",
                "phpecc",
                "secp256k1",
                "secp256r1"
            ],
            "support": {
                "issues": "https://github.com/phpecc/phpecc/issues",
                "source": "https://github.com/phpecc/phpecc/tree/v1.0.0"
            },
            "time": "2021-01-16T19:42:14+00:00"
        },
        {
            "name": "netresearch/jsonmapper",
            "version": "v4.0.0",
            "source": {
                "type": "git",
                "url": "https://github.com/cweiske/jsonmapper.git",
                "reference": "8bbc021a8edb2e4a7ea2f8ad4fa9ec9dce2fcb8d"
            },
            "dist": {
                "type": "zip",
                "url": "https://api.github.com/repos/cweiske/jsonmapper/zipball/8bbc021a8edb2e4a7ea2f8ad4fa9ec9dce2fcb8d",
                "reference": "8bbc021a8edb2e4a7ea2f8ad4fa9ec9dce2fcb8d",
                "shasum": ""
            },
            "require": {
                "ext-json": "*",
                "ext-pcre": "*",
                "ext-reflection": "*",
                "ext-spl": "*",
                "php": ">=7.1"
            },
            "require-dev": {
                "phpunit/phpunit": "~7.5 || ~8.0 || ~9.0",
                "squizlabs/php_codesniffer": "~3.5"
            },
            "type": "library",
            "autoload": {
                "psr-0": {
                    "JsonMapper": "src/"
                }
            },
            "notification-url": "https://packagist.org/downloads/",
            "license": [
                "OSL-3.0"
            ],
            "authors": [
                {
                    "name": "Christian Weiske",
                    "email": "cweiske@cweiske.de",
                    "homepage": "http://github.com/cweiske/jsonmapper/",
                    "role": "Developer"
                }
            ],
            "description": "Map nested JSON structures onto PHP classes",
            "support": {
                "email": "cweiske@cweiske.de",
                "issues": "https://github.com/cweiske/jsonmapper/issues",
                "source": "https://github.com/cweiske/jsonmapper/tree/v4.0.0"
            },
            "time": "2020-12-01T19:48:11+00:00"
        },
        {
            "name": "pocketmine/binaryutils",
            "version": "dev-master",
            "source": {
                "type": "git",
                "url": "https://github.com/pmmp/BinaryUtils.git",
                "reference": "5959ad1259341fceeed080704a0c5a91ed5a8049"
            },
            "dist": {
                "type": "zip",
                "url": "https://api.github.com/repos/pmmp/BinaryUtils/zipball/5959ad1259341fceeed080704a0c5a91ed5a8049",
                "reference": "5959ad1259341fceeed080704a0c5a91ed5a8049",
                "shasum": ""
            },
            "require": {
                "php": "^7.2 || ^8.0",
                "php-64bit": "*"
            },
            "require-dev": {
                "phpstan/extension-installer": "^1.0",
                "phpstan/phpstan": "0.12.67",
                "phpstan/phpstan-strict-rules": "^0.12.4"
            },
            "type": "library",
            "autoload": {
                "psr-4": {
                    "pocketmine\\utils\\": "src/"
                }
            },
            "notification-url": "https://packagist.org/downloads/",
            "license": [
                "LGPL-3.0"
            ],
            "description": "Classes and methods for conveniently handling binary data",
            "support": {
                "issues": "https://github.com/pmmp/BinaryUtils/issues",
                "source": "https://github.com/pmmp/BinaryUtils/tree/master"
            },
            "time": "2021-01-15T14:19:25+00:00"
        },
        {
            "name": "pocketmine/callback-validator",
            "version": "1.0.3",
            "source": {
                "type": "git",
                "url": "https://github.com/pmmp/CallbackValidator.git",
                "reference": "64787469766bcaa7e5885242e85c23c25e8c55a2"
            },
            "dist": {
                "type": "zip",
                "url": "https://api.github.com/repos/pmmp/CallbackValidator/zipball/64787469766bcaa7e5885242e85c23c25e8c55a2",
                "reference": "64787469766bcaa7e5885242e85c23c25e8c55a2",
                "shasum": ""
            },
            "require": {
                "ext-reflection": "*",
                "php": "^7.1 || ^8.0"
            },
            "replace": {
                "daverandom/callback-validator": "*"
            },
            "require-dev": {
                "phpstan/extension-installer": "^1.0",
                "phpstan/phpstan": "0.12.59",
                "phpstan/phpstan-strict-rules": "^0.12.4",
                "phpunit/phpunit": "^7.5 || ^8.5 || ^9.0"
            },
            "type": "library",
            "autoload": {
                "psr-4": {
                    "DaveRandom\\CallbackValidator\\": "src/"
                }
            },
            "notification-url": "https://packagist.org/downloads/",
            "license": [
                "MIT"
            ],
            "authors": [
                {
                    "name": "Chris Wright",
                    "email": "cw@daverandom.com"
                }
            ],
            "description": "Fork of daverandom/callback-validator - Tools for validating callback signatures",
            "support": {
                "issues": "https://github.com/pmmp/CallbackValidator/issues",
                "source": "https://github.com/pmmp/CallbackValidator/tree/1.0.3"
            },
            "time": "2020-12-11T01:45:37+00:00"
        },
        {
            "name": "pocketmine/classloader",
            "version": "dev-master",
            "source": {
                "type": "git",
                "url": "https://github.com/pmmp/ClassLoader.git",
                "reference": "9fb3957cbfe5b37dae8952e072b35540fb4d9aa7"
            },
            "dist": {
                "type": "zip",
                "url": "https://api.github.com/repos/pmmp/ClassLoader/zipball/9fb3957cbfe5b37dae8952e072b35540fb4d9aa7",
                "reference": "9fb3957cbfe5b37dae8952e072b35540fb4d9aa7",
                "shasum": ""
            },
            "require": {
                "ext-pthreads": "~3.2.0",
                "ext-reflection": "*",
                "php": "^7.2 || ^8.0"
            },
            "conflict": {
                "pocketmine/spl": "<0.4"
            },
            "require-dev": {
                "phpstan/extension-installer": "^1.0",
                "phpstan/phpstan": "0.12.80",
                "phpstan/phpstan-strict-rules": "^0.12.4"
            },
            "type": "library",
            "autoload": {
                "classmap": [
                    "./src"
                ]
            },
            "notification-url": "https://packagist.org/downloads/",
            "license": [
                "LGPL-3.0"
            ],
            "description": "Ad-hoc autoloading components used by PocketMine-MP",
            "support": {
                "issues": "https://github.com/pmmp/ClassLoader/issues",
                "source": "https://github.com/pmmp/ClassLoader/tree/master"
            },
            "time": "2021-04-19T14:36:23+00:00"
        },
        {
            "name": "pocketmine/color",
            "version": "0.2.0",
            "source": {
                "type": "git",
                "url": "https://github.com/pmmp/Color.git",
                "reference": "09be6ea6d76f2e33d6813c39d29c22c46c17e1d2"
            },
            "dist": {
                "type": "zip",
                "url": "https://api.github.com/repos/pmmp/Color/zipball/09be6ea6d76f2e33d6813c39d29c22c46c17e1d2",
                "reference": "09be6ea6d76f2e33d6813c39d29c22c46c17e1d2",
                "shasum": ""
            },
            "require": {
                "php": "^7.2 || ^8.0"
            },
            "require-dev": {
                "phpstan/phpstan": "0.12.59",
                "phpstan/phpstan-strict-rules": "^0.12.2"
            },
            "type": "library",
            "autoload": {
                "psr-4": {
                    "pocketmine\\color\\": "src/"
                }
            },
            "notification-url": "https://packagist.org/downloads/",
            "license": [
                "LGPL-3.0"
            ],
            "description": "Color handling library used by PocketMine-MP and related projects",
            "support": {
                "issues": "https://github.com/pmmp/Color/issues",
                "source": "https://github.com/pmmp/Color/tree/0.2.0"
            },
            "time": "2020-12-11T01:24:32+00:00"
        },
        {
            "name": "pocketmine/errorhandler",
            "version": "0.2.0",
            "source": {
                "type": "git",
                "url": "https://github.com/pmmp/ErrorHandler.git",
                "reference": "567fa056335efc295c4592c8aad72de66a2fcf34"
            },
            "dist": {
                "type": "zip",
                "url": "https://api.github.com/repos/pmmp/ErrorHandler/zipball/567fa056335efc295c4592c8aad72de66a2fcf34",
                "reference": "567fa056335efc295c4592c8aad72de66a2fcf34",
                "shasum": ""
            },
            "require": {
                "php": "^7.2 || ^8.0"
            },
            "require-dev": {
                "phpstan/phpstan": "0.12.59",
                "phpstan/phpstan-strict-rules": "^0.12.2"
            },
            "type": "library",
            "autoload": {
                "psr-4": {
                    "pocketmine\\errorhandler\\": "src/"
                }
            },
            "notification-url": "https://packagist.org/downloads/",
            "license": [
                "LGPL-3.0"
            ],
            "description": "Utilities to handle nasty PHP E_* errors in a usable way",
            "support": {
                "issues": "https://github.com/pmmp/ErrorHandler/issues",
                "source": "https://github.com/pmmp/ErrorHandler/tree/0.2.0"
            },
            "time": "2020-12-11T01:06:33+00:00"
        },
        {
            "name": "pocketmine/log",
            "version": "dev-master",
            "source": {
                "type": "git",
                "url": "https://github.com/pmmp/Log.git",
                "reference": "2b514ca0a3143e1d5dbfa30bdf9f7497611bbbda"
            },
            "dist": {
                "type": "zip",
                "url": "https://api.github.com/repos/pmmp/Log/zipball/2b514ca0a3143e1d5dbfa30bdf9f7497611bbbda",
                "reference": "2b514ca0a3143e1d5dbfa30bdf9f7497611bbbda",
                "shasum": ""
            },
            "require": {
                "php": "^7.2 || ^8.0"
            },
            "conflict": {
                "pocketmine/spl": "<0.4"
            },
            "require-dev": {
                "phpstan/phpstan": "0.12.67",
                "phpstan/phpstan-strict-rules": "^0.12.2"
            },
            "type": "library",
            "autoload": {
                "classmap": [
                    "./src"
                ]
            },
            "notification-url": "https://packagist.org/downloads/",
            "license": [
                "LGPL-3.0"
            ],
            "description": "Logging components used by PocketMine-MP and related projects",
            "support": {
                "issues": "https://github.com/pmmp/Log/issues",
                "source": "https://github.com/pmmp/Log/tree/master"
            },
            "time": "2021-01-15T14:33:25+00:00"
        },
        {
            "name": "pocketmine/log-pthreads",
            "version": "dev-master",
            "source": {
                "type": "git",
                "url": "https://github.com/pmmp/LogPthreads.git",
                "reference": "271ff55ee7cba80b9368d924f3a4c6093a2577fb"
            },
            "dist": {
                "type": "zip",
                "url": "https://api.github.com/repos/pmmp/LogPthreads/zipball/271ff55ee7cba80b9368d924f3a4c6093a2577fb",
                "reference": "271ff55ee7cba80b9368d924f3a4c6093a2577fb",
                "shasum": ""
            },
            "require": {
                "ext-pthreads": "~3.2.0",
                "php": "^7.2 || ^8.0",
                "pocketmine/log": "^0.2.0 || dev-master"
            },
            "conflict": {
                "pocketmine/spl": "<0.4"
            },
            "require-dev": {
                "phpstan/extension-installer": "^1.0",
                "phpstan/phpstan": "0.12.71",
                "phpstan/phpstan-strict-rules": "^0.12.4"
            },
            "type": "library",
            "autoload": {
                "classmap": [
                    "./src"
                ]
            },
            "notification-url": "https://packagist.org/downloads/",
            "license": [
                "LGPL-3.0"
            ],
            "description": "Logging components specialized for pthreads used by PocketMine-MP and related projects",
            "support": {
                "issues": "https://github.com/pmmp/LogPthreads/issues",
                "source": "https://github.com/pmmp/LogPthreads/tree/master"
            },
            "time": "2021-02-04T16:22:31+00:00"
        },
        {
            "name": "pocketmine/math",
            "version": "dev-master",
            "source": {
                "type": "git",
                "url": "https://github.com/pmmp/Math.git",
                "reference": "5c5ddc62725daad773d8c4eda180e6327d45b692"
            },
            "dist": {
                "type": "zip",
                "url": "https://api.github.com/repos/pmmp/Math/zipball/5c5ddc62725daad773d8c4eda180e6327d45b692",
                "reference": "5c5ddc62725daad773d8c4eda180e6327d45b692",
                "shasum": ""
            },
            "require": {
                "php": "^7.2 || ^8.0",
                "php-64bit": "*"
            },
            "require-dev": {
                "irstea/phpunit-shim": "^8.5 || ^9.5",
                "phpstan/extension-installer": "^1.0",
                "phpstan/phpstan": "0.12.67",
                "phpstan/phpstan-strict-rules": "^0.12.4"
            },
            "type": "library",
            "autoload": {
                "psr-4": {
                    "pocketmine\\math\\": "src/"
                }
            },
            "notification-url": "https://packagist.org/downloads/",
            "license": [
                "LGPL-3.0"
            ],
            "description": "PHP library containing math related code used in PocketMine-MP",
            "support": {
                "issues": "https://github.com/pmmp/Math/issues",
                "source": "https://github.com/pmmp/Math/tree/master"
            },
            "time": "2021-01-15T14:25:59+00:00"
        },
        {
            "name": "pocketmine/nbt",
            "version": "dev-master",
            "source": {
                "type": "git",
                "url": "https://github.com/pmmp/NBT.git",
                "reference": "59f3c8cd49d4b6a028e4f8176c55e800948ebded"
            },
            "dist": {
                "type": "zip",
                "url": "https://api.github.com/repos/pmmp/NBT/zipball/59f3c8cd49d4b6a028e4f8176c55e800948ebded",
                "reference": "59f3c8cd49d4b6a028e4f8176c55e800948ebded",
                "shasum": ""
            },
            "require": {
                "php": "^7.2 || ^8.0",
                "php-64bit": "*",
                "pocketmine/binaryutils": "dev-master"
            },
            "require-dev": {
                "irstea/phpunit-shim": "^7.5 || ^8.0",
                "phpstan/extension-installer": "^1.0",
                "phpstan/phpstan": "0.12.80",
                "phpstan/phpstan-strict-rules": "^0.12.4"
            },
            "type": "library",
            "autoload": {
                "psr-4": {
                    "pocketmine\\nbt\\": "src/"
                }
            },
            "notification-url": "https://packagist.org/downloads/",
            "license": [
                "LGPL-3.0"
            ],
            "description": "PHP library for working with Named Binary Tags",
            "support": {
                "issues": "https://github.com/pmmp/NBT/issues",
                "source": "https://github.com/pmmp/NBT/tree/master"
            },
            "time": "2021-04-12T22:54:46+00:00"
        },
        {
            "name": "pocketmine/raklib",
            "version": "dev-master",
            "source": {
                "type": "git",
                "url": "https://github.com/pmmp/RakLib.git",
                "reference": "bd8b75396e4585116838435839f7ccd51862663d"
            },
            "dist": {
                "type": "zip",
                "url": "https://api.github.com/repos/pmmp/RakLib/zipball/bd8b75396e4585116838435839f7ccd51862663d",
                "reference": "bd8b75396e4585116838435839f7ccd51862663d",
                "shasum": ""
            },
            "require": {
                "ext-sockets": "*",
                "php": "^7.2 || ^8.0",
                "php-64bit": "*",
                "php-ipv6": "*",
                "pocketmine/binaryutils": "dev-master",
                "pocketmine/log": "dev-master"
            },
            "require-dev": {
                "phpstan/phpstan": "0.12.81",
                "phpstan/phpstan-strict-rules": "^0.12.2"
            },
            "type": "library",
            "autoload": {
                "psr-4": {
                    "raklib\\": "src/"
                }
            },
            "notification-url": "https://packagist.org/downloads/",
            "license": [
                "GPL-3.0"
            ],
            "description": "A RakNet server implementation written in PHP",
            "support": {
                "issues": "https://github.com/pmmp/RakLib/issues",
                "source": "https://github.com/pmmp/RakLib/tree/master"
            },
            "time": "2021-04-08T14:24:31+00:00"
        },
        {
            "name": "pocketmine/snooze",
            "version": "0.1.5",
            "source": {
                "type": "git",
                "url": "https://github.com/pmmp/Snooze.git",
                "reference": "70b5e7937a06878dd321a3182ceb76d56298f2cd"
            },
            "dist": {
                "type": "zip",
                "url": "https://api.github.com/repos/pmmp/Snooze/zipball/70b5e7937a06878dd321a3182ceb76d56298f2cd",
                "reference": "70b5e7937a06878dd321a3182ceb76d56298f2cd",
                "shasum": ""
            },
            "require": {
                "ext-pthreads": ">=3.1.7dev",
                "php-64bit": "^7.2 || ^8.0"
            },
            "require-dev": {
                "phpstan/extension-installer": "^1.0",
                "phpstan/phpstan": "0.12.76",
                "phpstan/phpstan-strict-rules": "^0.12.4"
            },
            "type": "library",
            "autoload": {
                "psr-4": {
                    "pocketmine\\snooze\\": "src/"
                }
            },
            "notification-url": "https://packagist.org/downloads/",
            "license": [
                "LGPL-3.0"
            ],
            "description": "Thread notification management library for code using the pthreads extension",
            "support": {
                "issues": "https://github.com/pmmp/Snooze/issues",
                "source": "https://github.com/pmmp/Snooze/tree/0.1.5"
            },
            "time": "2021-02-22T16:16:12+00:00"
        },
        {
            "name": "pocketmine/spl",
            "version": "dev-master",
            "source": {
                "type": "git",
                "url": "https://github.com/pmmp/SPL.git",
                "reference": "b7a8904f912c1f6d38ad867ff1120614ccb80171"
            },
            "dist": {
                "type": "zip",
                "url": "https://api.github.com/repos/pmmp/SPL/zipball/b7a8904f912c1f6d38ad867ff1120614ccb80171",
                "reference": "b7a8904f912c1f6d38ad867ff1120614ccb80171",
                "shasum": ""
            },
            "require": {
                "php": "^7.2 || ^8.0"
            },
            "require-dev": {
                "phpstan/phpstan": "^0.12.8"
            },
            "type": "library",
            "autoload": {
                "classmap": [
                    "./src"
                ]
            },
            "notification-url": "https://packagist.org/downloads/",
            "license": [
                "LGPL-3.0"
            ],
            "description": "Standard library files required by PocketMine-MP and related projects",
            "support": {
                "issues": "https://github.com/pmmp/SPL/issues",
                "source": "https://github.com/pmmp/SPL/tree/master"
            },
            "time": "2021-01-15T15:19:34+00:00"
        },
        {
            "name": "ramsey/collection",
            "version": "1.1.3",
            "source": {
                "type": "git",
                "url": "https://github.com/ramsey/collection.git",
                "reference": "28a5c4ab2f5111db6a60b2b4ec84057e0f43b9c1"
            },
            "dist": {
                "type": "zip",
                "url": "https://api.github.com/repos/ramsey/collection/zipball/28a5c4ab2f5111db6a60b2b4ec84057e0f43b9c1",
                "reference": "28a5c4ab2f5111db6a60b2b4ec84057e0f43b9c1",
                "shasum": ""
            },
            "require": {
                "php": "^7.2 || ^8"
            },
            "require-dev": {
                "captainhook/captainhook": "^5.3",
                "dealerdirect/phpcodesniffer-composer-installer": "^0.7.0",
                "ergebnis/composer-normalize": "^2.6",
                "fakerphp/faker": "^1.5",
                "hamcrest/hamcrest-php": "^2",
                "jangregor/phpstan-prophecy": "^0.8",
                "mockery/mockery": "^1.3",
                "phpstan/extension-installer": "^1",
                "phpstan/phpstan": "^0.12.32",
                "phpstan/phpstan-mockery": "^0.12.5",
                "phpstan/phpstan-phpunit": "^0.12.11",
                "phpunit/phpunit": "^8.5 || ^9",
                "psy/psysh": "^0.10.4",
                "slevomat/coding-standard": "^6.3",
                "squizlabs/php_codesniffer": "^3.5",
                "vimeo/psalm": "^4.4"
            },
            "type": "library",
            "autoload": {
                "psr-4": {
                    "Ramsey\\Collection\\": "src/"
                }
            },
            "notification-url": "https://packagist.org/downloads/",
            "license": [
                "MIT"
            ],
            "authors": [
                {
                    "name": "Ben Ramsey",
                    "email": "ben@benramsey.com",
                    "homepage": "https://benramsey.com"
                }
            ],
            "description": "A PHP 7.2+ library for representing and manipulating collections.",
            "keywords": [
                "array",
                "collection",
                "hash",
                "map",
                "queue",
                "set"
            ],
            "support": {
                "issues": "https://github.com/ramsey/collection/issues",
                "source": "https://github.com/ramsey/collection/tree/1.1.3"
            },
            "funding": [
                {
                    "url": "https://github.com/ramsey",
                    "type": "github"
                },
                {
                    "url": "https://tidelift.com/funding/github/packagist/ramsey/collection",
                    "type": "tidelift"
                }
            ],
            "time": "2021-01-21T17:40:04+00:00"
        },
        {
            "name": "ramsey/uuid",
            "version": "4.1.1",
            "source": {
                "type": "git",
                "url": "https://github.com/ramsey/uuid.git",
                "reference": "cd4032040a750077205918c86049aa0f43d22947"
            },
            "dist": {
                "type": "zip",
                "url": "https://api.github.com/repos/ramsey/uuid/zipball/cd4032040a750077205918c86049aa0f43d22947",
                "reference": "cd4032040a750077205918c86049aa0f43d22947",
                "shasum": ""
            },
            "require": {
                "brick/math": "^0.8 || ^0.9",
                "ext-json": "*",
                "php": "^7.2 || ^8",
                "ramsey/collection": "^1.0",
                "symfony/polyfill-ctype": "^1.8"
            },
            "replace": {
                "rhumsaa/uuid": "self.version"
            },
            "require-dev": {
                "codeception/aspect-mock": "^3",
                "dealerdirect/phpcodesniffer-composer-installer": "^0.6.2 || ^0.7.0",
                "doctrine/annotations": "^1.8",
                "goaop/framework": "^2",
                "mockery/mockery": "^1.3",
                "moontoast/math": "^1.1",
                "paragonie/random-lib": "^2",
                "php-mock/php-mock-mockery": "^1.3",
                "php-mock/php-mock-phpunit": "^2.5",
                "php-parallel-lint/php-parallel-lint": "^1.1",
                "phpbench/phpbench": "^0.17.1",
                "phpstan/extension-installer": "^1.0",
                "phpstan/phpstan": "^0.12",
                "phpstan/phpstan-mockery": "^0.12",
                "phpstan/phpstan-phpunit": "^0.12",
                "phpunit/phpunit": "^8.5",
                "psy/psysh": "^0.10.0",
                "slevomat/coding-standard": "^6.0",
                "squizlabs/php_codesniffer": "^3.5",
                "vimeo/psalm": "3.9.4"
            },
            "suggest": {
                "ext-bcmath": "Enables faster math with arbitrary-precision integers using BCMath.",
                "ext-ctype": "Enables faster processing of character classification using ctype functions.",
                "ext-gmp": "Enables faster math with arbitrary-precision integers using GMP.",
                "ext-uuid": "Enables the use of PeclUuidTimeGenerator and PeclUuidRandomGenerator.",
                "paragonie/random-lib": "Provides RandomLib for use with the RandomLibAdapter",
                "ramsey/uuid-doctrine": "Allows the use of Ramsey\\Uuid\\Uuid as Doctrine field type."
            },
            "type": "library",
            "extra": {
                "branch-alias": {
                    "dev-master": "4.x-dev"
                }
            },
            "autoload": {
                "psr-4": {
                    "Ramsey\\Uuid\\": "src/"
                },
                "files": [
                    "src/functions.php"
                ]
            },
            "notification-url": "https://packagist.org/downloads/",
            "license": [
                "MIT"
            ],
            "description": "A PHP library for generating and working with universally unique identifiers (UUIDs).",
            "homepage": "https://github.com/ramsey/uuid",
            "keywords": [
                "guid",
                "identifier",
                "uuid"
            ],
            "support": {
                "issues": "https://github.com/ramsey/uuid/issues",
                "rss": "https://github.com/ramsey/uuid/releases.atom",
                "source": "https://github.com/ramsey/uuid"
            },
            "funding": [
                {
                    "url": "https://github.com/ramsey",
                    "type": "github"
                }
            ],
            "time": "2020-08-18T17:17:46+00:00"
        },
        {
            "name": "respect/stringifier",
            "version": "0.2.0",
            "source": {
                "type": "git",
                "url": "https://github.com/Respect/Stringifier.git",
                "reference": "e55af3c8aeaeaa2abb5fa47a58a8e9688cc23b59"
            },
            "dist": {
                "type": "zip",
                "url": "https://api.github.com/repos/Respect/Stringifier/zipball/e55af3c8aeaeaa2abb5fa47a58a8e9688cc23b59",
                "reference": "e55af3c8aeaeaa2abb5fa47a58a8e9688cc23b59",
                "shasum": ""
            },
            "require": {
                "php": ">=7.1"
            },
            "require-dev": {
                "friendsofphp/php-cs-fixer": "^2.8",
                "malukenho/docheader": "^0.1.7",
                "phpunit/phpunit": "^6.4"
            },
            "type": "library",
            "autoload": {
                "psr-4": {
                    "Respect\\Stringifier\\": "src/"
                },
                "files": [
                    "src/stringify.php"
                ]
            },
            "notification-url": "https://packagist.org/downloads/",
            "license": [
                "MIT"
            ],
            "authors": [
                {
                    "name": "Respect/Stringifier Contributors",
                    "homepage": "https://github.com/Respect/Stringifier/graphs/contributors"
                }
            ],
            "description": "Converts any value to a string",
            "homepage": "http://respect.github.io/Stringifier/",
            "keywords": [
                "respect",
                "stringifier",
                "stringify"
            ],
            "support": {
                "issues": "https://github.com/Respect/Stringifier/issues",
                "source": "https://github.com/Respect/Stringifier/tree/0.2.0"
            },
            "time": "2017-12-29T19:39:25+00:00"
        },
        {
            "name": "respect/validation",
            "version": "2.2.3",
            "source": {
                "type": "git",
                "url": "https://github.com/Respect/Validation.git",
                "reference": "4c21a7ffc9a4915673cb2c2843963919e664e627"
            },
            "dist": {
                "type": "zip",
                "url": "https://api.github.com/repos/Respect/Validation/zipball/4c21a7ffc9a4915673cb2c2843963919e664e627",
                "reference": "4c21a7ffc9a4915673cb2c2843963919e664e627",
                "shasum": ""
            },
            "require": {
                "php": "^7.3 || ^8.0",
                "respect/stringifier": "^0.2.0",
                "symfony/polyfill-mbstring": "^1.2"
            },
            "require-dev": {
                "egulias/email-validator": "^3.0",
                "malukenho/docheader": "^0.1",
                "mikey179/vfsstream": "^1.6",
                "phpstan/phpstan": "^0.12",
                "phpstan/phpstan-deprecation-rules": "^0.12",
                "phpstan/phpstan-phpunit": "^0.12",
                "phpunit/phpunit": "^9.3",
                "psr/http-message": "^1.0",
                "respect/coding-standard": "^3.0",
                "squizlabs/php_codesniffer": "^3.5",
                "symfony/validator": "^3.0||^4.0",
                "zendframework/zend-validator": "^2.1"
            },
            "suggest": {
                "egulias/email-validator": "Strict (RFC compliant) email validation",
                "ext-bcmath": "Arbitrary Precision Mathematics",
                "ext-fileinfo": "File Information",
                "ext-mbstring": "Multibyte String Functions",
                "symfony/validator": "Use Symfony validator through Respect\\Validation",
                "zendframework/zend-validator": "Use Zend Framework validator through Respect\\Validation"
            },
            "type": "library",
            "autoload": {
                "psr-4": {
                    "Respect\\Validation\\": "library/"
                }
            },
            "notification-url": "https://packagist.org/downloads/",
            "license": [
                "MIT"
            ],
            "authors": [
                {
                    "name": "Respect/Validation Contributors",
                    "homepage": "https://github.com/Respect/Validation/graphs/contributors"
                }
            ],
            "description": "The most awesome validation engine ever created for PHP",
            "homepage": "http://respect.github.io/Validation/",
            "keywords": [
                "respect",
                "validation",
                "validator"
            ],
            "support": {
                "issues": "https://github.com/Respect/Validation/issues",
                "source": "https://github.com/Respect/Validation/tree/2.2.3"
            },
            "time": "2021-03-19T14:12:45+00:00"
        },
        {
            "name": "symfony/polyfill-ctype",
            "version": "v1.22.1",
            "source": {
                "type": "git",
                "url": "https://github.com/symfony/polyfill-ctype.git",
                "reference": "c6c942b1ac76c82448322025e084cadc56048b4e"
            },
            "dist": {
                "type": "zip",
                "url": "https://api.github.com/repos/symfony/polyfill-ctype/zipball/c6c942b1ac76c82448322025e084cadc56048b4e",
                "reference": "c6c942b1ac76c82448322025e084cadc56048b4e",
                "shasum": ""
            },
            "require": {
                "php": ">=7.1"
            },
            "suggest": {
                "ext-ctype": "For best performance"
            },
            "type": "library",
            "extra": {
                "branch-alias": {
                    "dev-main": "1.22-dev"
                },
                "thanks": {
                    "name": "symfony/polyfill",
                    "url": "https://github.com/symfony/polyfill"
                }
            },
            "autoload": {
                "psr-4": {
                    "Symfony\\Polyfill\\Ctype\\": ""
                },
                "files": [
                    "bootstrap.php"
                ]
            },
            "notification-url": "https://packagist.org/downloads/",
            "license": [
                "MIT"
            ],
            "authors": [
                {
                    "name": "Gert de Pagter",
                    "email": "BackEndTea@gmail.com"
                },
                {
                    "name": "Symfony Community",
                    "homepage": "https://symfony.com/contributors"
                }
            ],
            "description": "Symfony polyfill for ctype functions",
            "homepage": "https://symfony.com",
            "keywords": [
                "compatibility",
                "ctype",
                "polyfill",
                "portable"
            ],
            "support": {
                "source": "https://github.com/symfony/polyfill-ctype/tree/v1.22.1"
            },
            "funding": [
                {
                    "url": "https://symfony.com/sponsor",
                    "type": "custom"
                },
                {
                    "url": "https://github.com/fabpot",
                    "type": "github"
                },
                {
                    "url": "https://tidelift.com/funding/github/packagist/symfony/symfony",
                    "type": "tidelift"
                }
            ],
            "time": "2021-01-07T16:49:33+00:00"
        },
        {
            "name": "symfony/polyfill-mbstring",
            "version": "v1.22.1",
            "source": {
                "type": "git",
                "url": "https://github.com/symfony/polyfill-mbstring.git",
                "reference": "5232de97ee3b75b0360528dae24e73db49566ab1"
            },
            "dist": {
                "type": "zip",
                "url": "https://api.github.com/repos/symfony/polyfill-mbstring/zipball/5232de97ee3b75b0360528dae24e73db49566ab1",
                "reference": "5232de97ee3b75b0360528dae24e73db49566ab1",
                "shasum": ""
            },
            "require": {
                "php": ">=7.1"
            },
            "suggest": {
                "ext-mbstring": "For best performance"
            },
            "type": "library",
            "extra": {
                "branch-alias": {
                    "dev-main": "1.22-dev"
                },
                "thanks": {
                    "name": "symfony/polyfill",
                    "url": "https://github.com/symfony/polyfill"
                }
            },
            "autoload": {
                "psr-4": {
                    "Symfony\\Polyfill\\Mbstring\\": ""
                },
                "files": [
                    "bootstrap.php"
                ]
            },
            "notification-url": "https://packagist.org/downloads/",
            "license": [
                "MIT"
            ],
            "authors": [
                {
                    "name": "Nicolas Grekas",
                    "email": "p@tchwork.com"
                },
                {
                    "name": "Symfony Community",
                    "homepage": "https://symfony.com/contributors"
                }
            ],
            "description": "Symfony polyfill for the Mbstring extension",
            "homepage": "https://symfony.com",
            "keywords": [
                "compatibility",
                "mbstring",
                "polyfill",
                "portable",
                "shim"
            ],
            "support": {
                "source": "https://github.com/symfony/polyfill-mbstring/tree/v1.22.1"
            },
            "funding": [
                {
                    "url": "https://symfony.com/sponsor",
                    "type": "custom"
                },
                {
                    "url": "https://github.com/fabpot",
                    "type": "github"
                },
                {
                    "url": "https://tidelift.com/funding/github/packagist/symfony/symfony",
                    "type": "tidelift"
                }
            ],
            "time": "2021-01-22T09:19:47+00:00"
        }
    ],
    "packages-dev": [
        {
            "name": "doctrine/instantiator",
            "version": "1.4.0",
            "source": {
                "type": "git",
                "url": "https://github.com/doctrine/instantiator.git",
                "reference": "d56bf6102915de5702778fe20f2de3b2fe570b5b"
            },
            "dist": {
                "type": "zip",
                "url": "https://api.github.com/repos/doctrine/instantiator/zipball/d56bf6102915de5702778fe20f2de3b2fe570b5b",
                "reference": "d56bf6102915de5702778fe20f2de3b2fe570b5b",
                "shasum": ""
            },
            "require": {
                "php": "^7.1 || ^8.0"
            },
            "require-dev": {
                "doctrine/coding-standard": "^8.0",
                "ext-pdo": "*",
                "ext-phar": "*",
                "phpbench/phpbench": "^0.13 || 1.0.0-alpha2",
                "phpstan/phpstan": "^0.12",
                "phpstan/phpstan-phpunit": "^0.12",
                "phpunit/phpunit": "^7.0 || ^8.0 || ^9.0"
            },
            "type": "library",
            "autoload": {
                "psr-4": {
                    "Doctrine\\Instantiator\\": "src/Doctrine/Instantiator/"
                }
            },
            "notification-url": "https://packagist.org/downloads/",
            "license": [
                "MIT"
            ],
            "authors": [
                {
                    "name": "Marco Pivetta",
                    "email": "ocramius@gmail.com",
                    "homepage": "https://ocramius.github.io/"
                }
            ],
            "description": "A small, lightweight utility to instantiate objects in PHP without invoking their constructors",
            "homepage": "https://www.doctrine-project.org/projects/instantiator.html",
            "keywords": [
                "constructor",
                "instantiate"
            ],
            "support": {
                "issues": "https://github.com/doctrine/instantiator/issues",
                "source": "https://github.com/doctrine/instantiator/tree/1.4.0"
            },
            "funding": [
                {
                    "url": "https://www.doctrine-project.org/sponsorship.html",
                    "type": "custom"
                },
                {
                    "url": "https://www.patreon.com/phpdoctrine",
                    "type": "patreon"
                },
                {
                    "url": "https://tidelift.com/funding/github/packagist/doctrine%2Finstantiator",
                    "type": "tidelift"
                }
            ],
            "time": "2020-11-10T18:47:58+00:00"
        },
        {
            "name": "myclabs/deep-copy",
            "version": "1.10.2",
            "source": {
                "type": "git",
                "url": "https://github.com/myclabs/DeepCopy.git",
                "reference": "776f831124e9c62e1a2c601ecc52e776d8bb7220"
            },
            "dist": {
                "type": "zip",
                "url": "https://api.github.com/repos/myclabs/DeepCopy/zipball/776f831124e9c62e1a2c601ecc52e776d8bb7220",
                "reference": "776f831124e9c62e1a2c601ecc52e776d8bb7220",
                "shasum": ""
            },
            "require": {
                "php": "^7.1 || ^8.0"
            },
            "replace": {
                "myclabs/deep-copy": "self.version"
            },
            "require-dev": {
                "doctrine/collections": "^1.0",
                "doctrine/common": "^2.6",
                "phpunit/phpunit": "^7.1"
            },
            "type": "library",
            "autoload": {
                "psr-4": {
                    "DeepCopy\\": "src/DeepCopy/"
                },
                "files": [
                    "src/DeepCopy/deep_copy.php"
                ]
            },
            "notification-url": "https://packagist.org/downloads/",
            "license": [
                "MIT"
            ],
            "description": "Create deep copies (clones) of your objects",
            "keywords": [
                "clone",
                "copy",
                "duplicate",
                "object",
                "object graph"
            ],
            "support": {
                "issues": "https://github.com/myclabs/DeepCopy/issues",
                "source": "https://github.com/myclabs/DeepCopy/tree/1.10.2"
            },
            "funding": [
                {
                    "url": "https://tidelift.com/funding/github/packagist/myclabs/deep-copy",
                    "type": "tidelift"
                }
            ],
            "time": "2020-11-13T09:40:50+00:00"
        },
        {
            "name": "nikic/php-parser",
            "version": "v4.10.4",
            "source": {
                "type": "git",
                "url": "https://github.com/nikic/PHP-Parser.git",
                "reference": "c6d052fc58cb876152f89f532b95a8d7907e7f0e"
            },
            "dist": {
                "type": "zip",
                "url": "https://api.github.com/repos/nikic/PHP-Parser/zipball/c6d052fc58cb876152f89f532b95a8d7907e7f0e",
                "reference": "c6d052fc58cb876152f89f532b95a8d7907e7f0e",
                "shasum": ""
            },
            "require": {
                "ext-tokenizer": "*",
                "php": ">=7.0"
            },
            "require-dev": {
                "ircmaxell/php-yacc": "^0.0.7",
                "phpunit/phpunit": "^6.5 || ^7.0 || ^8.0 || ^9.0"
            },
            "bin": [
                "bin/php-parse"
            ],
            "type": "library",
            "extra": {
                "branch-alias": {
                    "dev-master": "4.9-dev"
                }
            },
            "autoload": {
                "psr-4": {
                    "PhpParser\\": "lib/PhpParser"
                }
            },
            "notification-url": "https://packagist.org/downloads/",
            "license": [
                "BSD-3-Clause"
            ],
            "authors": [
                {
                    "name": "Nikita Popov"
                }
            ],
            "description": "A PHP parser written in PHP",
            "keywords": [
                "parser",
                "php"
            ],
            "support": {
                "issues": "https://github.com/nikic/PHP-Parser/issues",
                "source": "https://github.com/nikic/PHP-Parser/tree/v4.10.4"
            },
            "time": "2020-12-20T10:01:03+00:00"
        },
        {
            "name": "phar-io/manifest",
            "version": "2.0.1",
            "source": {
                "type": "git",
                "url": "https://github.com/phar-io/manifest.git",
                "reference": "85265efd3af7ba3ca4b2a2c34dbfc5788dd29133"
            },
            "dist": {
                "type": "zip",
                "url": "https://api.github.com/repos/phar-io/manifest/zipball/85265efd3af7ba3ca4b2a2c34dbfc5788dd29133",
                "reference": "85265efd3af7ba3ca4b2a2c34dbfc5788dd29133",
                "shasum": ""
            },
            "require": {
                "ext-dom": "*",
                "ext-phar": "*",
                "ext-xmlwriter": "*",
                "phar-io/version": "^3.0.1",
                "php": "^7.2 || ^8.0"
            },
            "type": "library",
            "extra": {
                "branch-alias": {
                    "dev-master": "2.0.x-dev"
                }
            },
            "autoload": {
                "classmap": [
                    "src/"
                ]
            },
            "notification-url": "https://packagist.org/downloads/",
            "license": [
                "BSD-3-Clause"
            ],
            "authors": [
                {
                    "name": "Arne Blankerts",
                    "email": "arne@blankerts.de",
                    "role": "Developer"
                },
                {
                    "name": "Sebastian Heuer",
                    "email": "sebastian@phpeople.de",
                    "role": "Developer"
                },
                {
                    "name": "Sebastian Bergmann",
                    "email": "sebastian@phpunit.de",
                    "role": "Developer"
                }
            ],
            "description": "Component for reading phar.io manifest information from a PHP Archive (PHAR)",
            "support": {
                "issues": "https://github.com/phar-io/manifest/issues",
                "source": "https://github.com/phar-io/manifest/tree/master"
            },
            "time": "2020-06-27T14:33:11+00:00"
        },
        {
            "name": "phar-io/version",
            "version": "3.1.0",
            "source": {
                "type": "git",
                "url": "https://github.com/phar-io/version.git",
                "reference": "bae7c545bef187884426f042434e561ab1ddb182"
            },
            "dist": {
                "type": "zip",
                "url": "https://api.github.com/repos/phar-io/version/zipball/bae7c545bef187884426f042434e561ab1ddb182",
                "reference": "bae7c545bef187884426f042434e561ab1ddb182",
                "shasum": ""
            },
            "require": {
                "php": "^7.2 || ^8.0"
            },
            "type": "library",
            "autoload": {
                "classmap": [
                    "src/"
                ]
            },
            "notification-url": "https://packagist.org/downloads/",
            "license": [
                "BSD-3-Clause"
            ],
            "authors": [
                {
                    "name": "Arne Blankerts",
                    "email": "arne@blankerts.de",
                    "role": "Developer"
                },
                {
                    "name": "Sebastian Heuer",
                    "email": "sebastian@phpeople.de",
                    "role": "Developer"
                },
                {
                    "name": "Sebastian Bergmann",
                    "email": "sebastian@phpunit.de",
                    "role": "Developer"
                }
            ],
            "description": "Library for handling version information and constraints",
            "support": {
                "issues": "https://github.com/phar-io/version/issues",
                "source": "https://github.com/phar-io/version/tree/3.1.0"
            },
            "time": "2021-02-23T14:00:09+00:00"
        },
        {
            "name": "phpdocumentor/reflection-common",
            "version": "2.2.0",
            "source": {
                "type": "git",
                "url": "https://github.com/phpDocumentor/ReflectionCommon.git",
                "reference": "1d01c49d4ed62f25aa84a747ad35d5a16924662b"
            },
            "dist": {
                "type": "zip",
                "url": "https://api.github.com/repos/phpDocumentor/ReflectionCommon/zipball/1d01c49d4ed62f25aa84a747ad35d5a16924662b",
                "reference": "1d01c49d4ed62f25aa84a747ad35d5a16924662b",
                "shasum": ""
            },
            "require": {
                "php": "^7.2 || ^8.0"
            },
            "type": "library",
            "extra": {
                "branch-alias": {
                    "dev-2.x": "2.x-dev"
                }
            },
            "autoload": {
                "psr-4": {
                    "phpDocumentor\\Reflection\\": "src/"
                }
            },
            "notification-url": "https://packagist.org/downloads/",
            "license": [
                "MIT"
            ],
            "authors": [
                {
                    "name": "Jaap van Otterdijk",
                    "email": "opensource@ijaap.nl"
                }
            ],
            "description": "Common reflection classes used by phpdocumentor to reflect the code structure",
            "homepage": "http://www.phpdoc.org",
            "keywords": [
                "FQSEN",
                "phpDocumentor",
                "phpdoc",
                "reflection",
                "static analysis"
            ],
            "support": {
                "issues": "https://github.com/phpDocumentor/ReflectionCommon/issues",
                "source": "https://github.com/phpDocumentor/ReflectionCommon/tree/2.x"
            },
            "time": "2020-06-27T09:03:43+00:00"
        },
        {
            "name": "phpdocumentor/reflection-docblock",
            "version": "5.2.2",
            "source": {
                "type": "git",
                "url": "https://github.com/phpDocumentor/ReflectionDocBlock.git",
                "reference": "069a785b2141f5bcf49f3e353548dc1cce6df556"
            },
            "dist": {
                "type": "zip",
                "url": "https://api.github.com/repos/phpDocumentor/ReflectionDocBlock/zipball/069a785b2141f5bcf49f3e353548dc1cce6df556",
                "reference": "069a785b2141f5bcf49f3e353548dc1cce6df556",
                "shasum": ""
            },
            "require": {
                "ext-filter": "*",
                "php": "^7.2 || ^8.0",
                "phpdocumentor/reflection-common": "^2.2",
                "phpdocumentor/type-resolver": "^1.3",
                "webmozart/assert": "^1.9.1"
            },
            "require-dev": {
                "mockery/mockery": "~1.3.2"
            },
            "type": "library",
            "extra": {
                "branch-alias": {
                    "dev-master": "5.x-dev"
                }
            },
            "autoload": {
                "psr-4": {
                    "phpDocumentor\\Reflection\\": "src"
                }
            },
            "notification-url": "https://packagist.org/downloads/",
            "license": [
                "MIT"
            ],
            "authors": [
                {
                    "name": "Mike van Riel",
                    "email": "me@mikevanriel.com"
                },
                {
                    "name": "Jaap van Otterdijk",
                    "email": "account@ijaap.nl"
                }
            ],
            "description": "With this component, a library can provide support for annotations via DocBlocks or otherwise retrieve information that is embedded in a DocBlock.",
            "support": {
                "issues": "https://github.com/phpDocumentor/ReflectionDocBlock/issues",
                "source": "https://github.com/phpDocumentor/ReflectionDocBlock/tree/master"
            },
            "time": "2020-09-03T19:13:55+00:00"
        },
        {
            "name": "phpdocumentor/type-resolver",
            "version": "1.4.0",
            "source": {
                "type": "git",
                "url": "https://github.com/phpDocumentor/TypeResolver.git",
                "reference": "6a467b8989322d92aa1c8bf2bebcc6e5c2ba55c0"
            },
            "dist": {
                "type": "zip",
                "url": "https://api.github.com/repos/phpDocumentor/TypeResolver/zipball/6a467b8989322d92aa1c8bf2bebcc6e5c2ba55c0",
                "reference": "6a467b8989322d92aa1c8bf2bebcc6e5c2ba55c0",
                "shasum": ""
            },
            "require": {
                "php": "^7.2 || ^8.0",
                "phpdocumentor/reflection-common": "^2.0"
            },
            "require-dev": {
                "ext-tokenizer": "*"
            },
            "type": "library",
            "extra": {
                "branch-alias": {
                    "dev-1.x": "1.x-dev"
                }
            },
            "autoload": {
                "psr-4": {
                    "phpDocumentor\\Reflection\\": "src"
                }
            },
            "notification-url": "https://packagist.org/downloads/",
            "license": [
                "MIT"
            ],
            "authors": [
                {
                    "name": "Mike van Riel",
                    "email": "me@mikevanriel.com"
                }
            ],
            "description": "A PSR-5 based resolver of Class names, Types and Structural Element Names",
            "support": {
                "issues": "https://github.com/phpDocumentor/TypeResolver/issues",
                "source": "https://github.com/phpDocumentor/TypeResolver/tree/1.4.0"
            },
            "time": "2020-09-17T18:55:26+00:00"
        },
        {
            "name": "phpspec/prophecy",
            "version": "1.13.0",
            "source": {
                "type": "git",
                "url": "https://github.com/phpspec/prophecy.git",
                "reference": "be1996ed8adc35c3fd795488a653f4b518be70ea"
            },
            "dist": {
                "type": "zip",
                "url": "https://api.github.com/repos/phpspec/prophecy/zipball/be1996ed8adc35c3fd795488a653f4b518be70ea",
                "reference": "be1996ed8adc35c3fd795488a653f4b518be70ea",
                "shasum": ""
            },
            "require": {
                "doctrine/instantiator": "^1.2",
                "php": "^7.2 || ~8.0, <8.1",
                "phpdocumentor/reflection-docblock": "^5.2",
                "sebastian/comparator": "^3.0 || ^4.0",
                "sebastian/recursion-context": "^3.0 || ^4.0"
            },
            "require-dev": {
                "phpspec/phpspec": "^6.0",
                "phpunit/phpunit": "^8.0 || ^9.0"
            },
            "type": "library",
            "extra": {
                "branch-alias": {
                    "dev-master": "1.11.x-dev"
                }
            },
            "autoload": {
                "psr-4": {
                    "Prophecy\\": "src/Prophecy"
                }
            },
            "notification-url": "https://packagist.org/downloads/",
            "license": [
                "MIT"
            ],
            "authors": [
                {
                    "name": "Konstantin Kudryashov",
                    "email": "ever.zet@gmail.com",
                    "homepage": "http://everzet.com"
                },
                {
                    "name": "Marcello Duarte",
                    "email": "marcello.duarte@gmail.com"
                }
            ],
            "description": "Highly opinionated mocking framework for PHP 5.3+",
            "homepage": "https://github.com/phpspec/prophecy",
            "keywords": [
                "Double",
                "Dummy",
                "fake",
                "mock",
                "spy",
                "stub"
            ],
            "support": {
                "issues": "https://github.com/phpspec/prophecy/issues",
                "source": "https://github.com/phpspec/prophecy/tree/1.13.0"
            },
            "time": "2021-03-17T13:42:18+00:00"
        },
        {
            "name": "phpstan/phpstan",
            "version": "0.12.84",
            "source": {
                "type": "git",
                "url": "https://github.com/phpstan/phpstan.git",
                "reference": "9c43f15da8798c8f30a4b099e6a94530a558cfd5"
            },
            "dist": {
                "type": "zip",
                "url": "https://api.github.com/repos/phpstan/phpstan/zipball/9c43f15da8798c8f30a4b099e6a94530a558cfd5",
                "reference": "9c43f15da8798c8f30a4b099e6a94530a558cfd5",
                "shasum": ""
            },
            "require": {
                "php": "^7.1|^8.0"
            },
            "conflict": {
                "phpstan/phpstan-shim": "*"
            },
            "bin": [
                "phpstan",
                "phpstan.phar"
            ],
            "type": "library",
            "extra": {
                "branch-alias": {
                    "dev-master": "0.12-dev"
                }
            },
            "autoload": {
                "files": [
                    "bootstrap.php"
                ]
            },
            "notification-url": "https://packagist.org/downloads/",
            "license": [
                "MIT"
            ],
            "description": "PHPStan - PHP Static Analysis Tool",
            "support": {
                "issues": "https://github.com/phpstan/phpstan/issues",
                "source": "https://github.com/phpstan/phpstan/tree/0.12.84"
            },
            "funding": [
                {
                    "url": "https://github.com/ondrejmirtes",
                    "type": "github"
                },
                {
                    "url": "https://www.patreon.com/phpstan",
                    "type": "patreon"
                },
                {
                    "url": "https://tidelift.com/funding/github/packagist/phpstan/phpstan",
                    "type": "tidelift"
                }
            ],
            "time": "2021-04-19T17:10:54+00:00"
        },
        {
            "name": "phpstan/phpstan-phpunit",
            "version": "0.12.18",
            "source": {
                "type": "git",
                "url": "https://github.com/phpstan/phpstan-phpunit.git",
                "reference": "ab44aec7cfb5cb267b8bc30a8caea86dd50d1f72"
            },
            "dist": {
                "type": "zip",
                "url": "https://api.github.com/repos/phpstan/phpstan-phpunit/zipball/ab44aec7cfb5cb267b8bc30a8caea86dd50d1f72",
                "reference": "ab44aec7cfb5cb267b8bc30a8caea86dd50d1f72",
                "shasum": ""
            },
            "require": {
                "php": "^7.1 || ^8.0",
                "phpstan/phpstan": "^0.12.60"
            },
            "conflict": {
                "phpunit/phpunit": "<7.0"
            },
            "require-dev": {
                "phing/phing": "^2.16.3",
                "php-parallel-lint/php-parallel-lint": "^1.2",
                "phpstan/phpstan-strict-rules": "^0.12.6",
                "phpunit/phpunit": "^7.5.20"
            },
            "type": "phpstan-extension",
            "extra": {
                "branch-alias": {
                    "dev-master": "0.12-dev"
                },
                "phpstan": {
                    "includes": [
                        "extension.neon",
                        "rules.neon"
                    ]
                }
            },
            "autoload": {
                "psr-4": {
                    "PHPStan\\": "src/"
                }
            },
            "notification-url": "https://packagist.org/downloads/",
            "license": [
                "MIT"
            ],
            "description": "PHPUnit extensions and rules for PHPStan",
            "support": {
                "issues": "https://github.com/phpstan/phpstan-phpunit/issues",
                "source": "https://github.com/phpstan/phpstan-phpunit/tree/0.12.18"
            },
            "time": "2021-03-06T11:51:27+00:00"
        },
        {
            "name": "phpstan/phpstan-strict-rules",
            "version": "0.12.9",
            "source": {
                "type": "git",
                "url": "https://github.com/phpstan/phpstan-strict-rules.git",
                "reference": "0705fefc7c9168529fd130e341428f5f10f4f01d"
            },
            "dist": {
                "type": "zip",
                "url": "https://api.github.com/repos/phpstan/phpstan-strict-rules/zipball/0705fefc7c9168529fd130e341428f5f10f4f01d",
                "reference": "0705fefc7c9168529fd130e341428f5f10f4f01d",
                "shasum": ""
            },
            "require": {
                "php": "^7.1 || ^8.0",
                "phpstan/phpstan": "^0.12.66"
            },
            "require-dev": {
                "phing/phing": "^2.16.3",
                "php-parallel-lint/php-parallel-lint": "^1.2",
                "phpstan/phpstan-phpunit": "^0.12.16",
                "phpunit/phpunit": "^7.5.20"
            },
            "type": "phpstan-extension",
            "extra": {
                "branch-alias": {
                    "dev-master": "0.12-dev"
                },
                "phpstan": {
                    "includes": [
                        "rules.neon"
                    ]
                }
            },
            "autoload": {
                "psr-4": {
                    "PHPStan\\": "src/"
                }
            },
            "notification-url": "https://packagist.org/downloads/",
            "license": [
                "MIT"
            ],
            "description": "Extra strict and opinionated rules for PHPStan",
            "support": {
                "issues": "https://github.com/phpstan/phpstan-strict-rules/issues",
                "source": "https://github.com/phpstan/phpstan-strict-rules/tree/0.12.9"
            },
            "time": "2021-01-13T08:50:28+00:00"
        },
        {
            "name": "phpunit/php-code-coverage",
            "version": "9.2.6",
            "source": {
                "type": "git",
                "url": "https://github.com/sebastianbergmann/php-code-coverage.git",
                "reference": "f6293e1b30a2354e8428e004689671b83871edde"
            },
            "dist": {
                "type": "zip",
                "url": "https://api.github.com/repos/sebastianbergmann/php-code-coverage/zipball/f6293e1b30a2354e8428e004689671b83871edde",
                "reference": "f6293e1b30a2354e8428e004689671b83871edde",
                "shasum": ""
            },
            "require": {
                "ext-dom": "*",
                "ext-libxml": "*",
                "ext-xmlwriter": "*",
                "nikic/php-parser": "^4.10.2",
                "php": ">=7.3",
                "phpunit/php-file-iterator": "^3.0.3",
                "phpunit/php-text-template": "^2.0.2",
                "sebastian/code-unit-reverse-lookup": "^2.0.2",
                "sebastian/complexity": "^2.0",
                "sebastian/environment": "^5.1.2",
                "sebastian/lines-of-code": "^1.0.3",
                "sebastian/version": "^3.0.1",
                "theseer/tokenizer": "^1.2.0"
            },
            "require-dev": {
                "phpunit/phpunit": "^9.3"
            },
            "suggest": {
                "ext-pcov": "*",
                "ext-xdebug": "*"
            },
            "type": "library",
            "extra": {
                "branch-alias": {
                    "dev-master": "9.2-dev"
                }
            },
            "autoload": {
                "classmap": [
                    "src/"
                ]
            },
            "notification-url": "https://packagist.org/downloads/",
            "license": [
                "BSD-3-Clause"
            ],
            "authors": [
                {
                    "name": "Sebastian Bergmann",
                    "email": "sebastian@phpunit.de",
                    "role": "lead"
                }
            ],
            "description": "Library that provides collection, processing, and rendering functionality for PHP code coverage information.",
            "homepage": "https://github.com/sebastianbergmann/php-code-coverage",
            "keywords": [
                "coverage",
                "testing",
                "xunit"
            ],
            "support": {
                "issues": "https://github.com/sebastianbergmann/php-code-coverage/issues",
                "source": "https://github.com/sebastianbergmann/php-code-coverage/tree/9.2.6"
            },
            "funding": [
                {
                    "url": "https://github.com/sebastianbergmann",
                    "type": "github"
                }
            ],
            "time": "2021-03-28T07:26:59+00:00"
        },
        {
            "name": "phpunit/php-file-iterator",
            "version": "3.0.5",
            "source": {
                "type": "git",
                "url": "https://github.com/sebastianbergmann/php-file-iterator.git",
                "reference": "aa4be8575f26070b100fccb67faabb28f21f66f8"
            },
            "dist": {
                "type": "zip",
                "url": "https://api.github.com/repos/sebastianbergmann/php-file-iterator/zipball/aa4be8575f26070b100fccb67faabb28f21f66f8",
                "reference": "aa4be8575f26070b100fccb67faabb28f21f66f8",
                "shasum": ""
            },
            "require": {
                "php": ">=7.3"
            },
            "require-dev": {
                "phpunit/phpunit": "^9.3"
            },
            "type": "library",
            "extra": {
                "branch-alias": {
                    "dev-master": "3.0-dev"
                }
            },
            "autoload": {
                "classmap": [
                    "src/"
                ]
            },
            "notification-url": "https://packagist.org/downloads/",
            "license": [
                "BSD-3-Clause"
            ],
            "authors": [
                {
                    "name": "Sebastian Bergmann",
                    "email": "sebastian@phpunit.de",
                    "role": "lead"
                }
            ],
            "description": "FilterIterator implementation that filters files based on a list of suffixes.",
            "homepage": "https://github.com/sebastianbergmann/php-file-iterator/",
            "keywords": [
                "filesystem",
                "iterator"
            ],
            "support": {
                "issues": "https://github.com/sebastianbergmann/php-file-iterator/issues",
                "source": "https://github.com/sebastianbergmann/php-file-iterator/tree/3.0.5"
            },
            "funding": [
                {
                    "url": "https://github.com/sebastianbergmann",
                    "type": "github"
                }
            ],
            "time": "2020-09-28T05:57:25+00:00"
        },
        {
            "name": "phpunit/php-invoker",
            "version": "3.1.1",
            "source": {
                "type": "git",
                "url": "https://github.com/sebastianbergmann/php-invoker.git",
                "reference": "5a10147d0aaf65b58940a0b72f71c9ac0423cc67"
            },
            "dist": {
                "type": "zip",
                "url": "https://api.github.com/repos/sebastianbergmann/php-invoker/zipball/5a10147d0aaf65b58940a0b72f71c9ac0423cc67",
                "reference": "5a10147d0aaf65b58940a0b72f71c9ac0423cc67",
                "shasum": ""
            },
            "require": {
                "php": ">=7.3"
            },
            "require-dev": {
                "ext-pcntl": "*",
                "phpunit/phpunit": "^9.3"
            },
            "suggest": {
                "ext-pcntl": "*"
            },
            "type": "library",
            "extra": {
                "branch-alias": {
                    "dev-master": "3.1-dev"
                }
            },
            "autoload": {
                "classmap": [
                    "src/"
                ]
            },
            "notification-url": "https://packagist.org/downloads/",
            "license": [
                "BSD-3-Clause"
            ],
            "authors": [
                {
                    "name": "Sebastian Bergmann",
                    "email": "sebastian@phpunit.de",
                    "role": "lead"
                }
            ],
            "description": "Invoke callables with a timeout",
            "homepage": "https://github.com/sebastianbergmann/php-invoker/",
            "keywords": [
                "process"
            ],
            "support": {
                "issues": "https://github.com/sebastianbergmann/php-invoker/issues",
                "source": "https://github.com/sebastianbergmann/php-invoker/tree/3.1.1"
            },
            "funding": [
                {
                    "url": "https://github.com/sebastianbergmann",
                    "type": "github"
                }
            ],
            "time": "2020-09-28T05:58:55+00:00"
        },
        {
            "name": "phpunit/php-text-template",
            "version": "2.0.4",
            "source": {
                "type": "git",
                "url": "https://github.com/sebastianbergmann/php-text-template.git",
                "reference": "5da5f67fc95621df9ff4c4e5a84d6a8a2acf7c28"
            },
            "dist": {
                "type": "zip",
                "url": "https://api.github.com/repos/sebastianbergmann/php-text-template/zipball/5da5f67fc95621df9ff4c4e5a84d6a8a2acf7c28",
                "reference": "5da5f67fc95621df9ff4c4e5a84d6a8a2acf7c28",
                "shasum": ""
            },
            "require": {
                "php": ">=7.3"
            },
            "require-dev": {
                "phpunit/phpunit": "^9.3"
            },
            "type": "library",
            "extra": {
                "branch-alias": {
                    "dev-master": "2.0-dev"
                }
            },
            "autoload": {
                "classmap": [
                    "src/"
                ]
            },
            "notification-url": "https://packagist.org/downloads/",
            "license": [
                "BSD-3-Clause"
            ],
            "authors": [
                {
                    "name": "Sebastian Bergmann",
                    "email": "sebastian@phpunit.de",
                    "role": "lead"
                }
            ],
            "description": "Simple template engine.",
            "homepage": "https://github.com/sebastianbergmann/php-text-template/",
            "keywords": [
                "template"
            ],
            "support": {
                "issues": "https://github.com/sebastianbergmann/php-text-template/issues",
                "source": "https://github.com/sebastianbergmann/php-text-template/tree/2.0.4"
            },
            "funding": [
                {
                    "url": "https://github.com/sebastianbergmann",
                    "type": "github"
                }
            ],
            "time": "2020-10-26T05:33:50+00:00"
        },
        {
            "name": "phpunit/php-timer",
            "version": "5.0.3",
            "source": {
                "type": "git",
                "url": "https://github.com/sebastianbergmann/php-timer.git",
                "reference": "5a63ce20ed1b5bf577850e2c4e87f4aa902afbd2"
            },
            "dist": {
                "type": "zip",
                "url": "https://api.github.com/repos/sebastianbergmann/php-timer/zipball/5a63ce20ed1b5bf577850e2c4e87f4aa902afbd2",
                "reference": "5a63ce20ed1b5bf577850e2c4e87f4aa902afbd2",
                "shasum": ""
            },
            "require": {
                "php": ">=7.3"
            },
            "require-dev": {
                "phpunit/phpunit": "^9.3"
            },
            "type": "library",
            "extra": {
                "branch-alias": {
                    "dev-master": "5.0-dev"
                }
            },
            "autoload": {
                "classmap": [
                    "src/"
                ]
            },
            "notification-url": "https://packagist.org/downloads/",
            "license": [
                "BSD-3-Clause"
            ],
            "authors": [
                {
                    "name": "Sebastian Bergmann",
                    "email": "sebastian@phpunit.de",
                    "role": "lead"
                }
            ],
            "description": "Utility class for timing",
            "homepage": "https://github.com/sebastianbergmann/php-timer/",
            "keywords": [
                "timer"
            ],
            "support": {
                "issues": "https://github.com/sebastianbergmann/php-timer/issues",
                "source": "https://github.com/sebastianbergmann/php-timer/tree/5.0.3"
            },
            "funding": [
                {
                    "url": "https://github.com/sebastianbergmann",
                    "type": "github"
                }
            ],
            "time": "2020-10-26T13:16:10+00:00"
        },
        {
            "name": "phpunit/phpunit",
            "version": "9.5.4",
            "source": {
                "type": "git",
                "url": "https://github.com/sebastianbergmann/phpunit.git",
                "reference": "c73c6737305e779771147af66c96ca6a7ed8a741"
            },
            "dist": {
                "type": "zip",
                "url": "https://api.github.com/repos/sebastianbergmann/phpunit/zipball/c73c6737305e779771147af66c96ca6a7ed8a741",
                "reference": "c73c6737305e779771147af66c96ca6a7ed8a741",
                "shasum": ""
            },
            "require": {
                "doctrine/instantiator": "^1.3.1",
                "ext-dom": "*",
                "ext-json": "*",
                "ext-libxml": "*",
                "ext-mbstring": "*",
                "ext-xml": "*",
                "ext-xmlwriter": "*",
                "myclabs/deep-copy": "^1.10.1",
                "phar-io/manifest": "^2.0.1",
                "phar-io/version": "^3.0.2",
                "php": ">=7.3",
                "phpspec/prophecy": "^1.12.1",
                "phpunit/php-code-coverage": "^9.2.3",
                "phpunit/php-file-iterator": "^3.0.5",
                "phpunit/php-invoker": "^3.1.1",
                "phpunit/php-text-template": "^2.0.3",
                "phpunit/php-timer": "^5.0.2",
                "sebastian/cli-parser": "^1.0.1",
                "sebastian/code-unit": "^1.0.6",
                "sebastian/comparator": "^4.0.5",
                "sebastian/diff": "^4.0.3",
                "sebastian/environment": "^5.1.3",
                "sebastian/exporter": "^4.0.3",
                "sebastian/global-state": "^5.0.1",
                "sebastian/object-enumerator": "^4.0.3",
                "sebastian/resource-operations": "^3.0.3",
                "sebastian/type": "^2.3",
                "sebastian/version": "^3.0.2"
            },
            "require-dev": {
                "ext-pdo": "*",
                "phpspec/prophecy-phpunit": "^2.0.1"
            },
            "suggest": {
                "ext-soap": "*",
                "ext-xdebug": "*"
            },
            "bin": [
                "phpunit"
            ],
            "type": "library",
            "extra": {
                "branch-alias": {
                    "dev-master": "9.5-dev"
                }
            },
            "autoload": {
                "classmap": [
                    "src/"
                ],
                "files": [
                    "src/Framework/Assert/Functions.php"
                ]
            },
            "notification-url": "https://packagist.org/downloads/",
            "license": [
                "BSD-3-Clause"
            ],
            "authors": [
                {
                    "name": "Sebastian Bergmann",
                    "email": "sebastian@phpunit.de",
                    "role": "lead"
                }
            ],
            "description": "The PHP Unit Testing framework.",
            "homepage": "https://phpunit.de/",
            "keywords": [
                "phpunit",
                "testing",
                "xunit"
            ],
            "support": {
                "issues": "https://github.com/sebastianbergmann/phpunit/issues",
                "source": "https://github.com/sebastianbergmann/phpunit/tree/9.5.4"
            },
            "funding": [
                {
                    "url": "https://phpunit.de/donate.html",
                    "type": "custom"
                },
                {
                    "url": "https://github.com/sebastianbergmann",
                    "type": "github"
                }
            ],
            "time": "2021-03-23T07:16:29+00:00"
        },
        {
            "name": "sebastian/cli-parser",
            "version": "1.0.1",
            "source": {
                "type": "git",
                "url": "https://github.com/sebastianbergmann/cli-parser.git",
                "reference": "442e7c7e687e42adc03470c7b668bc4b2402c0b2"
            },
            "dist": {
                "type": "zip",
                "url": "https://api.github.com/repos/sebastianbergmann/cli-parser/zipball/442e7c7e687e42adc03470c7b668bc4b2402c0b2",
                "reference": "442e7c7e687e42adc03470c7b668bc4b2402c0b2",
                "shasum": ""
            },
            "require": {
                "php": ">=7.3"
            },
            "require-dev": {
                "phpunit/phpunit": "^9.3"
            },
            "type": "library",
            "extra": {
                "branch-alias": {
                    "dev-master": "1.0-dev"
                }
            },
            "autoload": {
                "classmap": [
                    "src/"
                ]
            },
            "notification-url": "https://packagist.org/downloads/",
            "license": [
                "BSD-3-Clause"
            ],
            "authors": [
                {
                    "name": "Sebastian Bergmann",
                    "email": "sebastian@phpunit.de",
                    "role": "lead"
                }
            ],
            "description": "Library for parsing CLI options",
            "homepage": "https://github.com/sebastianbergmann/cli-parser",
            "support": {
                "issues": "https://github.com/sebastianbergmann/cli-parser/issues",
                "source": "https://github.com/sebastianbergmann/cli-parser/tree/1.0.1"
            },
            "funding": [
                {
                    "url": "https://github.com/sebastianbergmann",
                    "type": "github"
                }
            ],
            "time": "2020-09-28T06:08:49+00:00"
        },
        {
            "name": "sebastian/code-unit",
            "version": "1.0.8",
            "source": {
                "type": "git",
                "url": "https://github.com/sebastianbergmann/code-unit.git",
                "reference": "1fc9f64c0927627ef78ba436c9b17d967e68e120"
            },
            "dist": {
                "type": "zip",
                "url": "https://api.github.com/repos/sebastianbergmann/code-unit/zipball/1fc9f64c0927627ef78ba436c9b17d967e68e120",
                "reference": "1fc9f64c0927627ef78ba436c9b17d967e68e120",
                "shasum": ""
            },
            "require": {
                "php": ">=7.3"
            },
            "require-dev": {
                "phpunit/phpunit": "^9.3"
            },
            "type": "library",
            "extra": {
                "branch-alias": {
                    "dev-master": "1.0-dev"
                }
            },
            "autoload": {
                "classmap": [
                    "src/"
                ]
            },
            "notification-url": "https://packagist.org/downloads/",
            "license": [
                "BSD-3-Clause"
            ],
            "authors": [
                {
                    "name": "Sebastian Bergmann",
                    "email": "sebastian@phpunit.de",
                    "role": "lead"
                }
            ],
            "description": "Collection of value objects that represent the PHP code units",
            "homepage": "https://github.com/sebastianbergmann/code-unit",
            "support": {
                "issues": "https://github.com/sebastianbergmann/code-unit/issues",
                "source": "https://github.com/sebastianbergmann/code-unit/tree/1.0.8"
            },
            "funding": [
                {
                    "url": "https://github.com/sebastianbergmann",
                    "type": "github"
                }
            ],
            "time": "2020-10-26T13:08:54+00:00"
        },
        {
            "name": "sebastian/code-unit-reverse-lookup",
            "version": "2.0.3",
            "source": {
                "type": "git",
                "url": "https://github.com/sebastianbergmann/code-unit-reverse-lookup.git",
                "reference": "ac91f01ccec49fb77bdc6fd1e548bc70f7faa3e5"
            },
            "dist": {
                "type": "zip",
                "url": "https://api.github.com/repos/sebastianbergmann/code-unit-reverse-lookup/zipball/ac91f01ccec49fb77bdc6fd1e548bc70f7faa3e5",
                "reference": "ac91f01ccec49fb77bdc6fd1e548bc70f7faa3e5",
                "shasum": ""
            },
            "require": {
                "php": ">=7.3"
            },
            "require-dev": {
                "phpunit/phpunit": "^9.3"
            },
            "type": "library",
            "extra": {
                "branch-alias": {
                    "dev-master": "2.0-dev"
                }
            },
            "autoload": {
                "classmap": [
                    "src/"
                ]
            },
            "notification-url": "https://packagist.org/downloads/",
            "license": [
                "BSD-3-Clause"
            ],
            "authors": [
                {
                    "name": "Sebastian Bergmann",
                    "email": "sebastian@phpunit.de"
                }
            ],
            "description": "Looks up which function or method a line of code belongs to",
            "homepage": "https://github.com/sebastianbergmann/code-unit-reverse-lookup/",
            "support": {
                "issues": "https://github.com/sebastianbergmann/code-unit-reverse-lookup/issues",
                "source": "https://github.com/sebastianbergmann/code-unit-reverse-lookup/tree/2.0.3"
            },
            "funding": [
                {
                    "url": "https://github.com/sebastianbergmann",
                    "type": "github"
                }
            ],
            "time": "2020-09-28T05:30:19+00:00"
        },
        {
            "name": "sebastian/comparator",
            "version": "4.0.6",
            "source": {
                "type": "git",
                "url": "https://github.com/sebastianbergmann/comparator.git",
                "reference": "55f4261989e546dc112258c7a75935a81a7ce382"
            },
            "dist": {
                "type": "zip",
                "url": "https://api.github.com/repos/sebastianbergmann/comparator/zipball/55f4261989e546dc112258c7a75935a81a7ce382",
                "reference": "55f4261989e546dc112258c7a75935a81a7ce382",
                "shasum": ""
            },
            "require": {
                "php": ">=7.3",
                "sebastian/diff": "^4.0",
                "sebastian/exporter": "^4.0"
            },
            "require-dev": {
                "phpunit/phpunit": "^9.3"
            },
            "type": "library",
            "extra": {
                "branch-alias": {
                    "dev-master": "4.0-dev"
                }
            },
            "autoload": {
                "classmap": [
                    "src/"
                ]
            },
            "notification-url": "https://packagist.org/downloads/",
            "license": [
                "BSD-3-Clause"
            ],
            "authors": [
                {
                    "name": "Sebastian Bergmann",
                    "email": "sebastian@phpunit.de"
                },
                {
                    "name": "Jeff Welch",
                    "email": "whatthejeff@gmail.com"
                },
                {
                    "name": "Volker Dusch",
                    "email": "github@wallbash.com"
                },
                {
                    "name": "Bernhard Schussek",
                    "email": "bschussek@2bepublished.at"
                }
            ],
            "description": "Provides the functionality to compare PHP values for equality",
            "homepage": "https://github.com/sebastianbergmann/comparator",
            "keywords": [
                "comparator",
                "compare",
                "equality"
            ],
            "support": {
                "issues": "https://github.com/sebastianbergmann/comparator/issues",
                "source": "https://github.com/sebastianbergmann/comparator/tree/4.0.6"
            },
            "funding": [
                {
                    "url": "https://github.com/sebastianbergmann",
                    "type": "github"
                }
            ],
            "time": "2020-10-26T15:49:45+00:00"
        },
        {
            "name": "sebastian/complexity",
            "version": "2.0.2",
            "source": {
                "type": "git",
                "url": "https://github.com/sebastianbergmann/complexity.git",
                "reference": "739b35e53379900cc9ac327b2147867b8b6efd88"
            },
            "dist": {
                "type": "zip",
                "url": "https://api.github.com/repos/sebastianbergmann/complexity/zipball/739b35e53379900cc9ac327b2147867b8b6efd88",
                "reference": "739b35e53379900cc9ac327b2147867b8b6efd88",
                "shasum": ""
            },
            "require": {
                "nikic/php-parser": "^4.7",
                "php": ">=7.3"
            },
            "require-dev": {
                "phpunit/phpunit": "^9.3"
            },
            "type": "library",
            "extra": {
                "branch-alias": {
                    "dev-master": "2.0-dev"
                }
            },
            "autoload": {
                "classmap": [
                    "src/"
                ]
            },
            "notification-url": "https://packagist.org/downloads/",
            "license": [
                "BSD-3-Clause"
            ],
            "authors": [
                {
                    "name": "Sebastian Bergmann",
                    "email": "sebastian@phpunit.de",
                    "role": "lead"
                }
            ],
            "description": "Library for calculating the complexity of PHP code units",
            "homepage": "https://github.com/sebastianbergmann/complexity",
            "support": {
                "issues": "https://github.com/sebastianbergmann/complexity/issues",
                "source": "https://github.com/sebastianbergmann/complexity/tree/2.0.2"
            },
            "funding": [
                {
                    "url": "https://github.com/sebastianbergmann",
                    "type": "github"
                }
            ],
            "time": "2020-10-26T15:52:27+00:00"
        },
        {
            "name": "sebastian/diff",
            "version": "4.0.4",
            "source": {
                "type": "git",
                "url": "https://github.com/sebastianbergmann/diff.git",
                "reference": "3461e3fccc7cfdfc2720be910d3bd73c69be590d"
            },
            "dist": {
                "type": "zip",
                "url": "https://api.github.com/repos/sebastianbergmann/diff/zipball/3461e3fccc7cfdfc2720be910d3bd73c69be590d",
                "reference": "3461e3fccc7cfdfc2720be910d3bd73c69be590d",
                "shasum": ""
            },
            "require": {
                "php": ">=7.3"
            },
            "require-dev": {
                "phpunit/phpunit": "^9.3",
                "symfony/process": "^4.2 || ^5"
            },
            "type": "library",
            "extra": {
                "branch-alias": {
                    "dev-master": "4.0-dev"
                }
            },
            "autoload": {
                "classmap": [
                    "src/"
                ]
            },
            "notification-url": "https://packagist.org/downloads/",
            "license": [
                "BSD-3-Clause"
            ],
            "authors": [
                {
                    "name": "Sebastian Bergmann",
                    "email": "sebastian@phpunit.de"
                },
                {
                    "name": "Kore Nordmann",
                    "email": "mail@kore-nordmann.de"
                }
            ],
            "description": "Diff implementation",
            "homepage": "https://github.com/sebastianbergmann/diff",
            "keywords": [
                "diff",
                "udiff",
                "unidiff",
                "unified diff"
            ],
            "support": {
                "issues": "https://github.com/sebastianbergmann/diff/issues",
                "source": "https://github.com/sebastianbergmann/diff/tree/4.0.4"
            },
            "funding": [
                {
                    "url": "https://github.com/sebastianbergmann",
                    "type": "github"
                }
            ],
            "time": "2020-10-26T13:10:38+00:00"
        },
        {
            "name": "sebastian/environment",
            "version": "5.1.3",
            "source": {
                "type": "git",
                "url": "https://github.com/sebastianbergmann/environment.git",
                "reference": "388b6ced16caa751030f6a69e588299fa09200ac"
            },
            "dist": {
                "type": "zip",
                "url": "https://api.github.com/repos/sebastianbergmann/environment/zipball/388b6ced16caa751030f6a69e588299fa09200ac",
                "reference": "388b6ced16caa751030f6a69e588299fa09200ac",
                "shasum": ""
            },
            "require": {
                "php": ">=7.3"
            },
            "require-dev": {
                "phpunit/phpunit": "^9.3"
            },
            "suggest": {
                "ext-posix": "*"
            },
            "type": "library",
            "extra": {
                "branch-alias": {
                    "dev-master": "5.1-dev"
                }
            },
            "autoload": {
                "classmap": [
                    "src/"
                ]
            },
            "notification-url": "https://packagist.org/downloads/",
            "license": [
                "BSD-3-Clause"
            ],
            "authors": [
                {
                    "name": "Sebastian Bergmann",
                    "email": "sebastian@phpunit.de"
                }
            ],
            "description": "Provides functionality to handle HHVM/PHP environments",
            "homepage": "http://www.github.com/sebastianbergmann/environment",
            "keywords": [
                "Xdebug",
                "environment",
                "hhvm"
            ],
            "support": {
                "issues": "https://github.com/sebastianbergmann/environment/issues",
                "source": "https://github.com/sebastianbergmann/environment/tree/5.1.3"
            },
            "funding": [
                {
                    "url": "https://github.com/sebastianbergmann",
                    "type": "github"
                }
            ],
            "time": "2020-09-28T05:52:38+00:00"
        },
        {
            "name": "sebastian/exporter",
            "version": "4.0.3",
            "source": {
                "type": "git",
                "url": "https://github.com/sebastianbergmann/exporter.git",
                "reference": "d89cc98761b8cb5a1a235a6b703ae50d34080e65"
            },
            "dist": {
                "type": "zip",
                "url": "https://api.github.com/repos/sebastianbergmann/exporter/zipball/d89cc98761b8cb5a1a235a6b703ae50d34080e65",
                "reference": "d89cc98761b8cb5a1a235a6b703ae50d34080e65",
                "shasum": ""
            },
            "require": {
                "php": ">=7.3",
                "sebastian/recursion-context": "^4.0"
            },
            "require-dev": {
                "ext-mbstring": "*",
                "phpunit/phpunit": "^9.3"
            },
            "type": "library",
            "extra": {
                "branch-alias": {
                    "dev-master": "4.0-dev"
                }
            },
            "autoload": {
                "classmap": [
                    "src/"
                ]
            },
            "notification-url": "https://packagist.org/downloads/",
            "license": [
                "BSD-3-Clause"
            ],
            "authors": [
                {
                    "name": "Sebastian Bergmann",
                    "email": "sebastian@phpunit.de"
                },
                {
                    "name": "Jeff Welch",
                    "email": "whatthejeff@gmail.com"
                },
                {
                    "name": "Volker Dusch",
                    "email": "github@wallbash.com"
                },
                {
                    "name": "Adam Harvey",
                    "email": "aharvey@php.net"
                },
                {
                    "name": "Bernhard Schussek",
                    "email": "bschussek@gmail.com"
                }
            ],
            "description": "Provides the functionality to export PHP variables for visualization",
            "homepage": "http://www.github.com/sebastianbergmann/exporter",
            "keywords": [
                "export",
                "exporter"
            ],
            "support": {
                "issues": "https://github.com/sebastianbergmann/exporter/issues",
                "source": "https://github.com/sebastianbergmann/exporter/tree/4.0.3"
            },
            "funding": [
                {
                    "url": "https://github.com/sebastianbergmann",
                    "type": "github"
                }
            ],
            "time": "2020-09-28T05:24:23+00:00"
        },
        {
            "name": "sebastian/global-state",
            "version": "5.0.2",
            "source": {
                "type": "git",
                "url": "https://github.com/sebastianbergmann/global-state.git",
                "reference": "a90ccbddffa067b51f574dea6eb25d5680839455"
            },
            "dist": {
                "type": "zip",
                "url": "https://api.github.com/repos/sebastianbergmann/global-state/zipball/a90ccbddffa067b51f574dea6eb25d5680839455",
                "reference": "a90ccbddffa067b51f574dea6eb25d5680839455",
                "shasum": ""
            },
            "require": {
                "php": ">=7.3",
                "sebastian/object-reflector": "^2.0",
                "sebastian/recursion-context": "^4.0"
            },
            "require-dev": {
                "ext-dom": "*",
                "phpunit/phpunit": "^9.3"
            },
            "suggest": {
                "ext-uopz": "*"
            },
            "type": "library",
            "extra": {
                "branch-alias": {
                    "dev-master": "5.0-dev"
                }
            },
            "autoload": {
                "classmap": [
                    "src/"
                ]
            },
            "notification-url": "https://packagist.org/downloads/",
            "license": [
                "BSD-3-Clause"
            ],
            "authors": [
                {
                    "name": "Sebastian Bergmann",
                    "email": "sebastian@phpunit.de"
                }
            ],
            "description": "Snapshotting of global state",
            "homepage": "http://www.github.com/sebastianbergmann/global-state",
            "keywords": [
                "global state"
            ],
            "support": {
                "issues": "https://github.com/sebastianbergmann/global-state/issues",
                "source": "https://github.com/sebastianbergmann/global-state/tree/5.0.2"
            },
            "funding": [
                {
                    "url": "https://github.com/sebastianbergmann",
                    "type": "github"
                }
            ],
            "time": "2020-10-26T15:55:19+00:00"
        },
        {
            "name": "sebastian/lines-of-code",
            "version": "1.0.3",
            "source": {
                "type": "git",
                "url": "https://github.com/sebastianbergmann/lines-of-code.git",
                "reference": "c1c2e997aa3146983ed888ad08b15470a2e22ecc"
            },
            "dist": {
                "type": "zip",
                "url": "https://api.github.com/repos/sebastianbergmann/lines-of-code/zipball/c1c2e997aa3146983ed888ad08b15470a2e22ecc",
                "reference": "c1c2e997aa3146983ed888ad08b15470a2e22ecc",
                "shasum": ""
            },
            "require": {
                "nikic/php-parser": "^4.6",
                "php": ">=7.3"
            },
            "require-dev": {
                "phpunit/phpunit": "^9.3"
            },
            "type": "library",
            "extra": {
                "branch-alias": {
                    "dev-master": "1.0-dev"
                }
            },
            "autoload": {
                "classmap": [
                    "src/"
                ]
            },
            "notification-url": "https://packagist.org/downloads/",
            "license": [
                "BSD-3-Clause"
            ],
            "authors": [
                {
                    "name": "Sebastian Bergmann",
                    "email": "sebastian@phpunit.de",
                    "role": "lead"
                }
            ],
            "description": "Library for counting the lines of code in PHP source code",
            "homepage": "https://github.com/sebastianbergmann/lines-of-code",
            "support": {
                "issues": "https://github.com/sebastianbergmann/lines-of-code/issues",
                "source": "https://github.com/sebastianbergmann/lines-of-code/tree/1.0.3"
            },
            "funding": [
                {
                    "url": "https://github.com/sebastianbergmann",
                    "type": "github"
                }
            ],
            "time": "2020-11-28T06:42:11+00:00"
        },
        {
            "name": "sebastian/object-enumerator",
            "version": "4.0.4",
            "source": {
                "type": "git",
                "url": "https://github.com/sebastianbergmann/object-enumerator.git",
                "reference": "5c9eeac41b290a3712d88851518825ad78f45c71"
            },
            "dist": {
                "type": "zip",
                "url": "https://api.github.com/repos/sebastianbergmann/object-enumerator/zipball/5c9eeac41b290a3712d88851518825ad78f45c71",
                "reference": "5c9eeac41b290a3712d88851518825ad78f45c71",
                "shasum": ""
            },
            "require": {
                "php": ">=7.3",
                "sebastian/object-reflector": "^2.0",
                "sebastian/recursion-context": "^4.0"
            },
            "require-dev": {
                "phpunit/phpunit": "^9.3"
            },
            "type": "library",
            "extra": {
                "branch-alias": {
                    "dev-master": "4.0-dev"
                }
            },
            "autoload": {
                "classmap": [
                    "src/"
                ]
            },
            "notification-url": "https://packagist.org/downloads/",
            "license": [
                "BSD-3-Clause"
            ],
            "authors": [
                {
                    "name": "Sebastian Bergmann",
                    "email": "sebastian@phpunit.de"
                }
            ],
            "description": "Traverses array structures and object graphs to enumerate all referenced objects",
            "homepage": "https://github.com/sebastianbergmann/object-enumerator/",
            "support": {
                "issues": "https://github.com/sebastianbergmann/object-enumerator/issues",
                "source": "https://github.com/sebastianbergmann/object-enumerator/tree/4.0.4"
            },
            "funding": [
                {
                    "url": "https://github.com/sebastianbergmann",
                    "type": "github"
                }
            ],
            "time": "2020-10-26T13:12:34+00:00"
        },
        {
            "name": "sebastian/object-reflector",
            "version": "2.0.4",
            "source": {
                "type": "git",
                "url": "https://github.com/sebastianbergmann/object-reflector.git",
                "reference": "b4f479ebdbf63ac605d183ece17d8d7fe49c15c7"
            },
            "dist": {
                "type": "zip",
                "url": "https://api.github.com/repos/sebastianbergmann/object-reflector/zipball/b4f479ebdbf63ac605d183ece17d8d7fe49c15c7",
                "reference": "b4f479ebdbf63ac605d183ece17d8d7fe49c15c7",
                "shasum": ""
            },
            "require": {
                "php": ">=7.3"
            },
            "require-dev": {
                "phpunit/phpunit": "^9.3"
            },
            "type": "library",
            "extra": {
                "branch-alias": {
                    "dev-master": "2.0-dev"
                }
            },
            "autoload": {
                "classmap": [
                    "src/"
                ]
            },
            "notification-url": "https://packagist.org/downloads/",
            "license": [
                "BSD-3-Clause"
            ],
            "authors": [
                {
                    "name": "Sebastian Bergmann",
                    "email": "sebastian@phpunit.de"
                }
            ],
            "description": "Allows reflection of object attributes, including inherited and non-public ones",
            "homepage": "https://github.com/sebastianbergmann/object-reflector/",
            "support": {
                "issues": "https://github.com/sebastianbergmann/object-reflector/issues",
                "source": "https://github.com/sebastianbergmann/object-reflector/tree/2.0.4"
            },
            "funding": [
                {
                    "url": "https://github.com/sebastianbergmann",
                    "type": "github"
                }
            ],
            "time": "2020-10-26T13:14:26+00:00"
        },
        {
            "name": "sebastian/recursion-context",
            "version": "4.0.4",
            "source": {
                "type": "git",
                "url": "https://github.com/sebastianbergmann/recursion-context.git",
                "reference": "cd9d8cf3c5804de4341c283ed787f099f5506172"
            },
            "dist": {
                "type": "zip",
                "url": "https://api.github.com/repos/sebastianbergmann/recursion-context/zipball/cd9d8cf3c5804de4341c283ed787f099f5506172",
                "reference": "cd9d8cf3c5804de4341c283ed787f099f5506172",
                "shasum": ""
            },
            "require": {
                "php": ">=7.3"
            },
            "require-dev": {
                "phpunit/phpunit": "^9.3"
            },
            "type": "library",
            "extra": {
                "branch-alias": {
                    "dev-master": "4.0-dev"
                }
            },
            "autoload": {
                "classmap": [
                    "src/"
                ]
            },
            "notification-url": "https://packagist.org/downloads/",
            "license": [
                "BSD-3-Clause"
            ],
            "authors": [
                {
                    "name": "Sebastian Bergmann",
                    "email": "sebastian@phpunit.de"
                },
                {
                    "name": "Jeff Welch",
                    "email": "whatthejeff@gmail.com"
                },
                {
                    "name": "Adam Harvey",
                    "email": "aharvey@php.net"
                }
            ],
            "description": "Provides functionality to recursively process PHP variables",
            "homepage": "http://www.github.com/sebastianbergmann/recursion-context",
            "support": {
                "issues": "https://github.com/sebastianbergmann/recursion-context/issues",
                "source": "https://github.com/sebastianbergmann/recursion-context/tree/4.0.4"
            },
            "funding": [
                {
                    "url": "https://github.com/sebastianbergmann",
                    "type": "github"
                }
            ],
            "time": "2020-10-26T13:17:30+00:00"
        },
        {
            "name": "sebastian/resource-operations",
            "version": "3.0.3",
            "source": {
                "type": "git",
                "url": "https://github.com/sebastianbergmann/resource-operations.git",
                "reference": "0f4443cb3a1d92ce809899753bc0d5d5a8dd19a8"
            },
            "dist": {
                "type": "zip",
                "url": "https://api.github.com/repos/sebastianbergmann/resource-operations/zipball/0f4443cb3a1d92ce809899753bc0d5d5a8dd19a8",
                "reference": "0f4443cb3a1d92ce809899753bc0d5d5a8dd19a8",
                "shasum": ""
            },
            "require": {
                "php": ">=7.3"
            },
            "require-dev": {
                "phpunit/phpunit": "^9.0"
            },
            "type": "library",
            "extra": {
                "branch-alias": {
                    "dev-master": "3.0-dev"
                }
            },
            "autoload": {
                "classmap": [
                    "src/"
                ]
            },
            "notification-url": "https://packagist.org/downloads/",
            "license": [
                "BSD-3-Clause"
            ],
            "authors": [
                {
                    "name": "Sebastian Bergmann",
                    "email": "sebastian@phpunit.de"
                }
            ],
            "description": "Provides a list of PHP built-in functions that operate on resources",
            "homepage": "https://www.github.com/sebastianbergmann/resource-operations",
            "support": {
                "issues": "https://github.com/sebastianbergmann/resource-operations/issues",
                "source": "https://github.com/sebastianbergmann/resource-operations/tree/3.0.3"
            },
            "funding": [
                {
                    "url": "https://github.com/sebastianbergmann",
                    "type": "github"
                }
            ],
            "time": "2020-09-28T06:45:17+00:00"
        },
        {
            "name": "sebastian/type",
            "version": "2.3.1",
            "source": {
                "type": "git",
                "url": "https://github.com/sebastianbergmann/type.git",
                "reference": "81cd61ab7bbf2de744aba0ea61fae32f721df3d2"
            },
            "dist": {
                "type": "zip",
                "url": "https://api.github.com/repos/sebastianbergmann/type/zipball/81cd61ab7bbf2de744aba0ea61fae32f721df3d2",
                "reference": "81cd61ab7bbf2de744aba0ea61fae32f721df3d2",
                "shasum": ""
            },
            "require": {
                "php": ">=7.3"
            },
            "require-dev": {
                "phpunit/phpunit": "^9.3"
            },
            "type": "library",
            "extra": {
                "branch-alias": {
                    "dev-master": "2.3-dev"
                }
            },
            "autoload": {
                "classmap": [
                    "src/"
                ]
            },
            "notification-url": "https://packagist.org/downloads/",
            "license": [
                "BSD-3-Clause"
            ],
            "authors": [
                {
                    "name": "Sebastian Bergmann",
                    "email": "sebastian@phpunit.de",
                    "role": "lead"
                }
            ],
            "description": "Collection of value objects that represent the types of the PHP type system",
            "homepage": "https://github.com/sebastianbergmann/type",
            "support": {
                "issues": "https://github.com/sebastianbergmann/type/issues",
                "source": "https://github.com/sebastianbergmann/type/tree/2.3.1"
            },
            "funding": [
                {
                    "url": "https://github.com/sebastianbergmann",
                    "type": "github"
                }
            ],
            "time": "2020-10-26T13:18:59+00:00"
        },
        {
            "name": "sebastian/version",
            "version": "3.0.2",
            "source": {
                "type": "git",
                "url": "https://github.com/sebastianbergmann/version.git",
                "reference": "c6c1022351a901512170118436c764e473f6de8c"
            },
            "dist": {
                "type": "zip",
                "url": "https://api.github.com/repos/sebastianbergmann/version/zipball/c6c1022351a901512170118436c764e473f6de8c",
                "reference": "c6c1022351a901512170118436c764e473f6de8c",
                "shasum": ""
            },
            "require": {
                "php": ">=7.3"
            },
            "type": "library",
            "extra": {
                "branch-alias": {
                    "dev-master": "3.0-dev"
                }
            },
            "autoload": {
                "classmap": [
                    "src/"
                ]
            },
            "notification-url": "https://packagist.org/downloads/",
            "license": [
                "BSD-3-Clause"
            ],
            "authors": [
                {
                    "name": "Sebastian Bergmann",
                    "email": "sebastian@phpunit.de",
                    "role": "lead"
                }
            ],
            "description": "Library that helps with managing the version number of Git-hosted PHP projects",
            "homepage": "https://github.com/sebastianbergmann/version",
            "support": {
                "issues": "https://github.com/sebastianbergmann/version/issues",
                "source": "https://github.com/sebastianbergmann/version/tree/3.0.2"
            },
            "funding": [
                {
                    "url": "https://github.com/sebastianbergmann",
                    "type": "github"
                }
            ],
            "time": "2020-09-28T06:39:44+00:00"
        },
        {
            "name": "theseer/tokenizer",
            "version": "1.2.0",
            "source": {
                "type": "git",
                "url": "https://github.com/theseer/tokenizer.git",
                "reference": "75a63c33a8577608444246075ea0af0d052e452a"
            },
            "dist": {
                "type": "zip",
                "url": "https://api.github.com/repos/theseer/tokenizer/zipball/75a63c33a8577608444246075ea0af0d052e452a",
                "reference": "75a63c33a8577608444246075ea0af0d052e452a",
                "shasum": ""
            },
            "require": {
                "ext-dom": "*",
                "ext-tokenizer": "*",
                "ext-xmlwriter": "*",
                "php": "^7.2 || ^8.0"
            },
            "type": "library",
            "autoload": {
                "classmap": [
                    "src/"
                ]
            },
            "notification-url": "https://packagist.org/downloads/",
            "license": [
                "BSD-3-Clause"
            ],
            "authors": [
                {
                    "name": "Arne Blankerts",
                    "email": "arne@blankerts.de",
                    "role": "Developer"
                }
            ],
            "description": "A small library for converting tokenized PHP source code into XML and potentially other formats",
            "support": {
                "issues": "https://github.com/theseer/tokenizer/issues",
                "source": "https://github.com/theseer/tokenizer/tree/master"
            },
            "funding": [
                {
                    "url": "https://github.com/theseer",
                    "type": "github"
                }
            ],
            "time": "2020-07-12T23:59:07+00:00"
        },
        {
            "name": "webmozart/assert",
            "version": "1.10.0",
            "source": {
                "type": "git",
                "url": "https://github.com/webmozarts/assert.git",
                "reference": "6964c76c7804814a842473e0c8fd15bab0f18e25"
            },
            "dist": {
                "type": "zip",
                "url": "https://api.github.com/repos/webmozarts/assert/zipball/6964c76c7804814a842473e0c8fd15bab0f18e25",
                "reference": "6964c76c7804814a842473e0c8fd15bab0f18e25",
                "shasum": ""
            },
            "require": {
                "php": "^7.2 || ^8.0",
                "symfony/polyfill-ctype": "^1.8"
            },
            "conflict": {
                "phpstan/phpstan": "<0.12.20",
                "vimeo/psalm": "<4.6.1 || 4.6.2"
            },
            "require-dev": {
                "phpunit/phpunit": "^8.5.13"
            },
            "type": "library",
            "extra": {
                "branch-alias": {
                    "dev-master": "1.10-dev"
                }
            },
            "autoload": {
                "psr-4": {
                    "Webmozart\\Assert\\": "src/"
                }
            },
            "notification-url": "https://packagist.org/downloads/",
            "license": [
                "MIT"
            ],
            "authors": [
                {
                    "name": "Bernhard Schussek",
                    "email": "bschussek@gmail.com"
                }
            ],
            "description": "Assertions to validate method input/output with nice error messages.",
            "keywords": [
                "assert",
                "check",
                "validate"
            ],
            "support": {
                "issues": "https://github.com/webmozarts/assert/issues",
                "source": "https://github.com/webmozarts/assert/tree/1.10.0"
            },
            "time": "2021-03-09T10:59:23+00:00"
        }
    ],
    "aliases": [],
    "minimum-stability": "stable",
    "stability-flags": {
        "pocketmine/binaryutils": 20,
        "pocketmine/classloader": 20,
        "pocketmine/log": 20,
        "pocketmine/log-pthreads": 20,
        "pocketmine/math": 20,
        "pocketmine/nbt": 20,
        "pocketmine/raklib": 20,
        "pocketmine/spl": 20
    },
    "prefer-stable": false,
    "prefer-lowest": false,
    "platform": {
        "php": "^7.4 || ^8.0",
        "php-64bit": "*",
        "ext-chunkutils2": "^0.2.0",
        "ext-crypto": "^0.3.1",
        "ext-ctype": "*",
        "ext-curl": "*",
        "ext-date": "*",
        "ext-gmp": "*",
        "ext-hash": "*",
        "ext-igbinary": "^3.0.1",
        "ext-json": "*",
        "ext-leveldb": "^0.2.1",
        "ext-mbstring": "*",
        "ext-morton": "^0.1.0",
        "ext-openssl": "*",
        "ext-pcre": "*",
        "ext-phar": "*",
        "ext-pthreads": "~3.2.0",
        "ext-reflection": "*",
        "ext-simplexml": "*",
        "ext-sockets": "*",
        "ext-spl": "*",
        "ext-yaml": ">=2.0.0",
        "ext-zip": "*",
        "ext-zlib": ">=1.2.11",
        "composer-runtime-api": "^2.0"
    },
    "platform-dev": [],
    "platform-overrides": {
        "php": "7.4.0"
    },
    "plugin-api-version": "2.0.0"
}<|MERGE_RESOLUTION|>--- conflicted
+++ resolved
@@ -4,11 +4,7 @@
         "Read more about it at https://getcomposer.org/doc/01-basic-usage.md#installing-dependencies",
         "This file is @generated automatically"
     ],
-<<<<<<< HEAD
-    "content-hash": "f2507f28fef8debf7176997e50e1e7f6",
-=======
-    "content-hash": "8c9701fdb696fe1cd1952aa273f1bfa6",
->>>>>>> 89260d78
+    "content-hash": "13e4c2cba14b415edf7c6ba4132211b6",
     "packages": [
         {
             "name": "adhocore/json-comment",
