{
    "_readme": [
        "This file locks the dependencies of your project to a known state",
        "Read more about it at https://getcomposer.org/doc/01-basic-usage.md#installing-dependencies",
        "This file is @generated automatically"
    ],
<<<<<<< HEAD
    "content-hash": "dbdbe7338c5646763ad82e6eb47d70bd",
=======
    "content-hash": "80afa24adf37096a23643e051d6128ce",
>>>>>>> f7ab0a3b
    "packages": [
        {
            "name": "adhocore/json-comment",
            "version": "1.1.2",
            "source": {
                "type": "git",
                "url": "https://github.com/adhocore/php-json-comment.git",
                "reference": "fc2f76979f0a44a5f5bc2a2b600d0762fe0e78e7"
            },
            "dist": {
                "type": "zip",
                "url": "https://api.github.com/repos/adhocore/php-json-comment/zipball/fc2f76979f0a44a5f5bc2a2b600d0762fe0e78e7",
                "reference": "fc2f76979f0a44a5f5bc2a2b600d0762fe0e78e7",
                "shasum": ""
            },
            "require": {
                "ext-ctype": "*",
                "php": ">=7.0"
            },
            "require-dev": {
                "phpunit/phpunit": "^6.5 || ^7.5 || ^8.5"
            },
            "type": "library",
            "autoload": {
                "psr-4": {
                    "Ahc\\Json\\": "src/"
                }
            },
            "notification-url": "https://packagist.org/downloads/",
            "license": [
                "MIT"
            ],
            "authors": [
                {
                    "name": "Jitendra Adhikari",
                    "email": "jiten.adhikary@gmail.com"
                }
            ],
            "description": "Lightweight JSON comment stripper library for PHP",
            "keywords": [
                "comment",
                "json",
                "strip-comment"
            ],
            "support": {
                "issues": "https://github.com/adhocore/php-json-comment/issues",
                "source": "https://github.com/adhocore/php-json-comment/tree/1.1.2"
            },
            "funding": [
                {
                    "url": "https://paypal.me/ji10",
                    "type": "custom"
                }
            ],
            "time": "2021-04-09T03:06:06+00:00"
        },
        {
            "name": "brick/math",
            "version": "0.10.1",
            "source": {
                "type": "git",
                "url": "https://github.com/brick/math.git",
                "reference": "de846578401f4e58f911b3afeb62ced56365ed87"
            },
            "dist": {
                "type": "zip",
                "url": "https://api.github.com/repos/brick/math/zipball/de846578401f4e58f911b3afeb62ced56365ed87",
                "reference": "de846578401f4e58f911b3afeb62ced56365ed87",
                "shasum": ""
            },
            "require": {
                "ext-json": "*",
                "php": "^7.4 || ^8.0"
            },
            "require-dev": {
                "php-coveralls/php-coveralls": "^2.2",
                "phpunit/phpunit": "^9.0",
                "vimeo/psalm": "4.25.0"
            },
            "type": "library",
            "autoload": {
                "psr-4": {
                    "Brick\\Math\\": "src/"
                }
            },
            "notification-url": "https://packagist.org/downloads/",
            "license": [
                "MIT"
            ],
            "description": "Arbitrary-precision arithmetic library",
            "keywords": [
                "Arbitrary-precision",
                "BigInteger",
                "BigRational",
                "arithmetic",
                "bigdecimal",
                "bignum",
                "brick",
                "math"
            ],
            "support": {
                "issues": "https://github.com/brick/math/issues",
                "source": "https://github.com/brick/math/tree/0.10.1"
            },
            "funding": [
                {
                    "url": "https://github.com/BenMorel",
                    "type": "github"
                }
            ],
            "time": "2022-08-01T22:54:31+00:00"
        },
        {
            "name": "fgrosse/phpasn1",
            "version": "v2.4.0",
            "source": {
                "type": "git",
                "url": "https://github.com/fgrosse/PHPASN1.git",
                "reference": "eef488991d53e58e60c9554b09b1201ca5ba9296"
            },
            "dist": {
                "type": "zip",
                "url": "https://api.github.com/repos/fgrosse/PHPASN1/zipball/eef488991d53e58e60c9554b09b1201ca5ba9296",
                "reference": "eef488991d53e58e60c9554b09b1201ca5ba9296",
                "shasum": ""
            },
            "require": {
                "php": "~7.1.0 || ~7.2.0 || ~7.3.0 || ~7.4.0 || ~8.0.0 || ~8.1.0"
            },
            "require-dev": {
                "php-coveralls/php-coveralls": "~2.0",
                "phpunit/phpunit": "^6.3 || ^7.0 || ^8.0"
            },
            "suggest": {
                "ext-bcmath": "BCmath is the fallback extension for big integer calculations",
                "ext-curl": "For loading OID information from the web if they have not bee defined statically",
                "ext-gmp": "GMP is the preferred extension for big integer calculations",
                "phpseclib/bcmath_compat": "BCmath polyfill for servers where neither GMP nor BCmath is available"
            },
            "type": "library",
            "extra": {
                "branch-alias": {
                    "dev-master": "2.0.x-dev"
                }
            },
            "autoload": {
                "psr-4": {
                    "FG\\": "lib/"
                }
            },
            "notification-url": "https://packagist.org/downloads/",
            "license": [
                "MIT"
            ],
            "authors": [
                {
                    "name": "Friedrich Große",
                    "email": "friedrich.grosse@gmail.com",
                    "homepage": "https://github.com/FGrosse",
                    "role": "Author"
                },
                {
                    "name": "All contributors",
                    "homepage": "https://github.com/FGrosse/PHPASN1/contributors"
                }
            ],
            "description": "A PHP Framework that allows you to encode and decode arbitrary ASN.1 structures using the ITU-T X.690 Encoding Rules.",
            "homepage": "https://github.com/FGrosse/PHPASN1",
            "keywords": [
                "DER",
                "asn.1",
                "asn1",
                "ber",
                "binary",
                "decoding",
                "encoding",
                "x.509",
                "x.690",
                "x509",
                "x690"
            ],
            "support": {
                "issues": "https://github.com/fgrosse/PHPASN1/issues",
                "source": "https://github.com/fgrosse/PHPASN1/tree/v2.4.0"
            },
            "time": "2021-12-11T12:41:06+00:00"
        },
        {
            "name": "netresearch/jsonmapper",
            "version": "v4.0.0",
            "source": {
                "type": "git",
                "url": "https://github.com/cweiske/jsonmapper.git",
                "reference": "8bbc021a8edb2e4a7ea2f8ad4fa9ec9dce2fcb8d"
            },
            "dist": {
                "type": "zip",
                "url": "https://api.github.com/repos/cweiske/jsonmapper/zipball/8bbc021a8edb2e4a7ea2f8ad4fa9ec9dce2fcb8d",
                "reference": "8bbc021a8edb2e4a7ea2f8ad4fa9ec9dce2fcb8d",
                "shasum": ""
            },
            "require": {
                "ext-json": "*",
                "ext-pcre": "*",
                "ext-reflection": "*",
                "ext-spl": "*",
                "php": ">=7.1"
            },
            "require-dev": {
                "phpunit/phpunit": "~7.5 || ~8.0 || ~9.0",
                "squizlabs/php_codesniffer": "~3.5"
            },
            "type": "library",
            "autoload": {
                "psr-0": {
                    "JsonMapper": "src/"
                }
            },
            "notification-url": "https://packagist.org/downloads/",
            "license": [
                "OSL-3.0"
            ],
            "authors": [
                {
                    "name": "Christian Weiske",
                    "email": "cweiske@cweiske.de",
                    "homepage": "http://github.com/cweiske/jsonmapper/",
                    "role": "Developer"
                }
            ],
            "description": "Map nested JSON structures onto PHP classes",
            "support": {
                "email": "cweiske@cweiske.de",
                "issues": "https://github.com/cweiske/jsonmapper/issues",
                "source": "https://github.com/cweiske/jsonmapper/tree/v4.0.0"
            },
            "time": "2020-12-01T19:48:11+00:00"
        },
        {
            "name": "pocketmine/bedrock-block-upgrade-schema",
            "version": "dev-master",
            "source": {
                "type": "git",
                "url": "https://github.com/pmmp/BedrockBlockUpgradeSchema.git",
                "reference": "680ed5e351b92959c365b36bebc2698228b59834"
            },
            "dist": {
                "type": "zip",
                "url": "https://api.github.com/repos/pmmp/BedrockBlockUpgradeSchema/zipball/680ed5e351b92959c365b36bebc2698228b59834",
                "reference": "680ed5e351b92959c365b36bebc2698228b59834",
                "shasum": ""
            },
            "default-branch": true,
            "type": "library",
            "notification-url": "https://packagist.org/downloads/",
            "license": [
                "CC0-1.0"
            ],
            "description": "Schemas describing how to upgrade saved block data in older Minecraft: Bedrock Edition world saves",
            "support": {
                "issues": "https://github.com/pmmp/BedrockBlockUpgradeSchema/issues",
                "source": "https://github.com/pmmp/BedrockBlockUpgradeSchema/tree/master"
            },
            "time": "2022-07-03T19:17:51+00:00"
        },
        {
            "name": "pocketmine/bedrock-data",
<<<<<<< HEAD
            "version": "dev-modern-world-support",
            "source": {
                "type": "git",
                "url": "https://github.com/pmmp/BedrockData.git",
                "reference": "5d7add6b08c7168747c0dda1f5d3599b5c4aaca9"
            },
            "dist": {
                "type": "zip",
                "url": "https://api.github.com/repos/pmmp/BedrockData/zipball/5d7add6b08c7168747c0dda1f5d3599b5c4aaca9",
                "reference": "5d7add6b08c7168747c0dda1f5d3599b5c4aaca9",
=======
            "version": "1.10.0+bedrock-1.19.20",
            "source": {
                "type": "git",
                "url": "https://github.com/pmmp/BedrockData.git",
                "reference": "43610f6749f22d15ede6b60ed5402bdeff47453e"
            },
            "dist": {
                "type": "zip",
                "url": "https://api.github.com/repos/pmmp/BedrockData/zipball/43610f6749f22d15ede6b60ed5402bdeff47453e",
                "reference": "43610f6749f22d15ede6b60ed5402bdeff47453e",
>>>>>>> f7ab0a3b
                "shasum": ""
            },
            "type": "library",
            "notification-url": "https://packagist.org/downloads/",
            "license": [
                "CC0-1.0"
            ],
            "description": "Blobs of data generated from Minecraft: Bedrock Edition, used by PocketMine-MP",
            "support": {
                "issues": "https://github.com/pmmp/BedrockData/issues",
<<<<<<< HEAD
                "source": "https://github.com/pmmp/BedrockData/tree/modern-world-support"
            },
            "time": "2022-07-12T19:40:28+00:00"
        },
        {
            "name": "pocketmine/bedrock-item-upgrade-schema",
            "version": "dev-master",
            "source": {
                "type": "git",
                "url": "https://github.com/pmmp/BedrockItemUpgradeSchema.git",
                "reference": "d984d2ee7283bc52e8733e7c7da1d0f6b6dc501f"
            },
            "dist": {
                "type": "zip",
                "url": "https://api.github.com/repos/pmmp/BedrockItemUpgradeSchema/zipball/d984d2ee7283bc52e8733e7c7da1d0f6b6dc501f",
                "reference": "d984d2ee7283bc52e8733e7c7da1d0f6b6dc501f",
                "shasum": ""
            },
            "default-branch": true,
            "type": "library",
            "notification-url": "https://packagist.org/downloads/",
            "license": [
                "CC0-1.0"
            ],
            "description": "JSON schemas for upgrading items found in older Minecraft: Bedrock world saves",
            "support": {
                "issues": "https://github.com/pmmp/BedrockItemUpgradeSchema/issues",
                "source": "https://github.com/pmmp/BedrockItemUpgradeSchema/tree/master"
            },
            "time": "2022-06-08T13:47:48+00:00"
        },
        {
            "name": "pocketmine/bedrock-protocol",
            "version": "11.0.3+bedrock-1.19.10",
            "source": {
                "type": "git",
                "url": "https://github.com/pmmp/BedrockProtocol.git",
                "reference": "18879218f9d05685ab6f8f68df4cb9c548978657"
            },
            "dist": {
                "type": "zip",
                "url": "https://api.github.com/repos/pmmp/BedrockProtocol/zipball/18879218f9d05685ab6f8f68df4cb9c548978657",
                "reference": "18879218f9d05685ab6f8f68df4cb9c548978657",
=======
                "source": "https://github.com/pmmp/BedrockData/tree/bedrock-1.19.20"
            },
            "time": "2022-08-09T17:44:22+00:00"
        },
        {
            "name": "pocketmine/bedrock-protocol",
            "version": "12.0.0+bedrock-1.19.20",
            "source": {
                "type": "git",
                "url": "https://github.com/pmmp/BedrockProtocol.git",
                "reference": "c2778039544fa0c7c5bd3af7963149e7552f4215"
            },
            "dist": {
                "type": "zip",
                "url": "https://api.github.com/repos/pmmp/BedrockProtocol/zipball/c2778039544fa0c7c5bd3af7963149e7552f4215",
                "reference": "c2778039544fa0c7c5bd3af7963149e7552f4215",
>>>>>>> f7ab0a3b
                "shasum": ""
            },
            "require": {
                "ext-json": "*",
                "netresearch/jsonmapper": "^4.0",
                "php": "^8.0",
                "pocketmine/binaryutils": "^0.2.0",
                "pocketmine/color": "^0.2.0",
                "pocketmine/math": "^0.3.0 || ^0.4.0",
                "pocketmine/nbt": "^0.3.0",
                "ramsey/uuid": "^4.1"
            },
            "require-dev": {
                "phpstan/phpstan": "1.8.0",
                "phpstan/phpstan-phpunit": "^1.0.0",
                "phpstan/phpstan-strict-rules": "^1.0.0",
                "phpunit/phpunit": "^9.5"
            },
            "type": "library",
            "autoload": {
                "psr-4": {
                    "pocketmine\\network\\mcpe\\protocol\\": "src/"
                }
            },
            "notification-url": "https://packagist.org/downloads/",
            "license": [
                "LGPL-3.0"
            ],
            "description": "An implementation of the Minecraft: Bedrock Edition protocol in PHP",
            "support": {
                "issues": "https://github.com/pmmp/BedrockProtocol/issues",
<<<<<<< HEAD
                "source": "https://github.com/pmmp/BedrockProtocol/tree/11.0.3+bedrock-1.19.10"
            },
            "time": "2022-07-14T16:54:49+00:00"
=======
                "source": "https://github.com/pmmp/BedrockProtocol/tree/bedrock-1.19.20"
            },
            "time": "2022-08-09T17:57:29+00:00"
>>>>>>> f7ab0a3b
        },
        {
            "name": "pocketmine/binaryutils",
            "version": "0.2.4",
            "source": {
                "type": "git",
                "url": "https://github.com/pmmp/BinaryUtils.git",
                "reference": "5ac7eea91afbad8dc498f5ce34ce6297d5e6ea9a"
            },
            "dist": {
                "type": "zip",
                "url": "https://api.github.com/repos/pmmp/BinaryUtils/zipball/5ac7eea91afbad8dc498f5ce34ce6297d5e6ea9a",
                "reference": "5ac7eea91afbad8dc498f5ce34ce6297d5e6ea9a",
                "shasum": ""
            },
            "require": {
                "php": "^7.4 || ^8.0",
                "php-64bit": "*"
            },
            "require-dev": {
                "phpstan/extension-installer": "^1.0",
                "phpstan/phpstan": "1.3.0",
                "phpstan/phpstan-phpunit": "^1.0",
                "phpstan/phpstan-strict-rules": "^1.0.0",
                "phpunit/phpunit": "^9.5"
            },
            "type": "library",
            "autoload": {
                "psr-4": {
                    "pocketmine\\utils\\": "src/"
                }
            },
            "notification-url": "https://packagist.org/downloads/",
            "license": [
                "LGPL-3.0"
            ],
            "description": "Classes and methods for conveniently handling binary data",
            "support": {
                "issues": "https://github.com/pmmp/BinaryUtils/issues",
                "source": "https://github.com/pmmp/BinaryUtils/tree/0.2.4"
            },
            "time": "2022-01-12T18:06:33+00:00"
        },
        {
            "name": "pocketmine/callback-validator",
            "version": "1.0.3",
            "source": {
                "type": "git",
                "url": "https://github.com/pmmp/CallbackValidator.git",
                "reference": "64787469766bcaa7e5885242e85c23c25e8c55a2"
            },
            "dist": {
                "type": "zip",
                "url": "https://api.github.com/repos/pmmp/CallbackValidator/zipball/64787469766bcaa7e5885242e85c23c25e8c55a2",
                "reference": "64787469766bcaa7e5885242e85c23c25e8c55a2",
                "shasum": ""
            },
            "require": {
                "ext-reflection": "*",
                "php": "^7.1 || ^8.0"
            },
            "replace": {
                "daverandom/callback-validator": "*"
            },
            "require-dev": {
                "phpstan/extension-installer": "^1.0",
                "phpstan/phpstan": "0.12.59",
                "phpstan/phpstan-strict-rules": "^0.12.4",
                "phpunit/phpunit": "^7.5 || ^8.5 || ^9.0"
            },
            "type": "library",
            "autoload": {
                "psr-4": {
                    "DaveRandom\\CallbackValidator\\": "src/"
                }
            },
            "notification-url": "https://packagist.org/downloads/",
            "license": [
                "MIT"
            ],
            "authors": [
                {
                    "name": "Chris Wright",
                    "email": "cw@daverandom.com"
                }
            ],
            "description": "Fork of daverandom/callback-validator - Tools for validating callback signatures",
            "support": {
                "issues": "https://github.com/pmmp/CallbackValidator/issues",
                "source": "https://github.com/pmmp/CallbackValidator/tree/1.0.3"
            },
            "time": "2020-12-11T01:45:37+00:00"
        },
        {
            "name": "pocketmine/classloader",
            "version": "0.2.0",
            "source": {
                "type": "git",
                "url": "https://github.com/pmmp/ClassLoader.git",
                "reference": "49ea303993efdfb39cd302e2156d50aa78209e78"
            },
            "dist": {
                "type": "zip",
                "url": "https://api.github.com/repos/pmmp/ClassLoader/zipball/49ea303993efdfb39cd302e2156d50aa78209e78",
                "reference": "49ea303993efdfb39cd302e2156d50aa78209e78",
                "shasum": ""
            },
            "require": {
                "ext-pthreads": "~3.2.0 || ^4.0",
                "ext-reflection": "*",
                "php": "^8.0"
            },
            "conflict": {
                "pocketmine/spl": "<0.4"
            },
            "require-dev": {
                "phpstan/extension-installer": "^1.0",
                "phpstan/phpstan": "0.12.99",
                "phpstan/phpstan-strict-rules": "^0.12.4",
                "phpunit/phpunit": "^9.5"
            },
            "type": "library",
            "autoload": {
                "classmap": [
                    "./src"
                ]
            },
            "notification-url": "https://packagist.org/downloads/",
            "license": [
                "LGPL-3.0"
            ],
            "description": "Ad-hoc autoloading components used by PocketMine-MP",
            "support": {
                "issues": "https://github.com/pmmp/ClassLoader/issues",
                "source": "https://github.com/pmmp/ClassLoader/tree/0.2.0"
            },
            "time": "2021-11-01T20:17:27+00:00"
        },
        {
            "name": "pocketmine/color",
            "version": "0.2.0",
            "source": {
                "type": "git",
                "url": "https://github.com/pmmp/Color.git",
                "reference": "09be6ea6d76f2e33d6813c39d29c22c46c17e1d2"
            },
            "dist": {
                "type": "zip",
                "url": "https://api.github.com/repos/pmmp/Color/zipball/09be6ea6d76f2e33d6813c39d29c22c46c17e1d2",
                "reference": "09be6ea6d76f2e33d6813c39d29c22c46c17e1d2",
                "shasum": ""
            },
            "require": {
                "php": "^7.2 || ^8.0"
            },
            "require-dev": {
                "phpstan/phpstan": "0.12.59",
                "phpstan/phpstan-strict-rules": "^0.12.2"
            },
            "type": "library",
            "autoload": {
                "psr-4": {
                    "pocketmine\\color\\": "src/"
                }
            },
            "notification-url": "https://packagist.org/downloads/",
            "license": [
                "LGPL-3.0"
            ],
            "description": "Color handling library used by PocketMine-MP and related projects",
            "support": {
                "issues": "https://github.com/pmmp/Color/issues",
                "source": "https://github.com/pmmp/Color/tree/0.2.0"
            },
            "time": "2020-12-11T01:24:32+00:00"
        },
        {
            "name": "pocketmine/errorhandler",
            "version": "0.6.0",
            "source": {
                "type": "git",
                "url": "https://github.com/pmmp/ErrorHandler.git",
                "reference": "dae214a04348b911e8219ebf125ff1c5589cc878"
            },
            "dist": {
                "type": "zip",
                "url": "https://api.github.com/repos/pmmp/ErrorHandler/zipball/dae214a04348b911e8219ebf125ff1c5589cc878",
                "reference": "dae214a04348b911e8219ebf125ff1c5589cc878",
                "shasum": ""
            },
            "require": {
                "php": "^8.0"
            },
            "require-dev": {
                "phpstan/phpstan": "0.12.99",
                "phpstan/phpstan-strict-rules": "^0.12.2",
                "phpunit/phpunit": "^9.5"
            },
            "type": "library",
            "autoload": {
                "psr-4": {
                    "pocketmine\\errorhandler\\": "src/"
                }
            },
            "notification-url": "https://packagist.org/downloads/",
            "license": [
                "LGPL-3.0"
            ],
            "description": "Utilities to handle nasty PHP E_* errors in a usable way",
            "support": {
                "issues": "https://github.com/pmmp/ErrorHandler/issues",
                "source": "https://github.com/pmmp/ErrorHandler/tree/0.6.0"
            },
            "time": "2022-01-08T21:05:46+00:00"
        },
        {
            "name": "pocketmine/locale-data",
            "version": "2.8.3",
            "source": {
                "type": "git",
                "url": "https://github.com/pmmp/Language.git",
                "reference": "113c115a3b8976917eb22b74dccab464831b6483"
            },
            "dist": {
                "type": "zip",
                "url": "https://api.github.com/repos/pmmp/Language/zipball/113c115a3b8976917eb22b74dccab464831b6483",
                "reference": "113c115a3b8976917eb22b74dccab464831b6483",
                "shasum": ""
            },
            "type": "library",
            "notification-url": "https://packagist.org/downloads/",
            "description": "Language resources used by PocketMine-MP",
            "support": {
                "issues": "https://github.com/pmmp/Language/issues",
                "source": "https://github.com/pmmp/Language/tree/2.8.3"
            },
            "time": "2022-05-11T13:51:37+00:00"
        },
        {
            "name": "pocketmine/log",
            "version": "0.4.0",
            "source": {
                "type": "git",
                "url": "https://github.com/pmmp/Log.git",
                "reference": "e6c912c0f9055c81d23108ec2d179b96f404c043"
            },
            "dist": {
                "type": "zip",
                "url": "https://api.github.com/repos/pmmp/Log/zipball/e6c912c0f9055c81d23108ec2d179b96f404c043",
                "reference": "e6c912c0f9055c81d23108ec2d179b96f404c043",
                "shasum": ""
            },
            "require": {
                "php": "^7.4 || ^8.0"
            },
            "conflict": {
                "pocketmine/spl": "<0.4"
            },
            "require-dev": {
                "phpstan/phpstan": "0.12.88",
                "phpstan/phpstan-strict-rules": "^0.12.2"
            },
            "type": "library",
            "autoload": {
                "classmap": [
                    "./src"
                ]
            },
            "notification-url": "https://packagist.org/downloads/",
            "license": [
                "LGPL-3.0"
            ],
            "description": "Logging components used by PocketMine-MP and related projects",
            "support": {
                "issues": "https://github.com/pmmp/Log/issues",
                "source": "https://github.com/pmmp/Log/tree/0.4.0"
            },
            "time": "2021-06-18T19:08:09+00:00"
        },
        {
            "name": "pocketmine/log-pthreads",
            "version": "0.4.0",
            "source": {
                "type": "git",
                "url": "https://github.com/pmmp/LogPthreads.git",
                "reference": "61f709e8cf36bcc24e4efe02acded680a1ce23cd"
            },
            "dist": {
                "type": "zip",
                "url": "https://api.github.com/repos/pmmp/LogPthreads/zipball/61f709e8cf36bcc24e4efe02acded680a1ce23cd",
                "reference": "61f709e8cf36bcc24e4efe02acded680a1ce23cd",
                "shasum": ""
            },
            "require": {
                "ext-pthreads": "~3.2.0 || ^4.0",
                "php": "^7.4 || ^8.0",
                "pocketmine/log": "^0.4.0"
            },
            "conflict": {
                "pocketmine/spl": "<0.4"
            },
            "require-dev": {
                "phpstan/extension-installer": "^1.0",
                "phpstan/phpstan": "0.12.88",
                "phpstan/phpstan-strict-rules": "^0.12.4"
            },
            "type": "library",
            "autoload": {
                "classmap": [
                    "./src"
                ]
            },
            "notification-url": "https://packagist.org/downloads/",
            "license": [
                "LGPL-3.0"
            ],
            "description": "Logging components specialized for pthreads used by PocketMine-MP and related projects",
            "support": {
                "issues": "https://github.com/pmmp/LogPthreads/issues",
                "source": "https://github.com/pmmp/LogPthreads/tree/0.4.0"
            },
            "time": "2021-11-01T21:42:09+00:00"
        },
        {
            "name": "pocketmine/math",
            "version": "0.4.2",
            "source": {
                "type": "git",
                "url": "https://github.com/pmmp/Math.git",
                "reference": "aacc3759a508a69dfa5bc4dfa770ab733c5c94bf"
            },
            "dist": {
                "type": "zip",
                "url": "https://api.github.com/repos/pmmp/Math/zipball/aacc3759a508a69dfa5bc4dfa770ab733c5c94bf",
                "reference": "aacc3759a508a69dfa5bc4dfa770ab733c5c94bf",
                "shasum": ""
            },
            "require": {
                "php": "^8.0",
                "php-64bit": "*"
            },
            "require-dev": {
                "phpstan/extension-installer": "^1.0",
                "phpstan/phpstan": "1.2.0",
                "phpstan/phpstan-strict-rules": "^1.0",
                "phpunit/phpunit": "^8.5 || ^9.5"
            },
            "type": "library",
            "autoload": {
                "psr-4": {
                    "pocketmine\\math\\": "src/"
                }
            },
            "notification-url": "https://packagist.org/downloads/",
            "license": [
                "LGPL-3.0"
            ],
            "description": "PHP library containing math related code used in PocketMine-MP",
            "support": {
                "issues": "https://github.com/pmmp/Math/issues",
                "source": "https://github.com/pmmp/Math/tree/0.4.2"
            },
            "time": "2021-12-05T01:15:17+00:00"
        },
        {
            "name": "pocketmine/nbt",
            "version": "0.3.3",
            "source": {
                "type": "git",
                "url": "https://github.com/pmmp/NBT.git",
                "reference": "f4321be50df1a18b9f4e94d428a2e68a6e2ac2b4"
            },
            "dist": {
                "type": "zip",
                "url": "https://api.github.com/repos/pmmp/NBT/zipball/f4321be50df1a18b9f4e94d428a2e68a6e2ac2b4",
                "reference": "f4321be50df1a18b9f4e94d428a2e68a6e2ac2b4",
                "shasum": ""
            },
            "require": {
                "php": "^7.4 || ^8.0",
                "php-64bit": "*",
                "pocketmine/binaryutils": "^0.2.0"
            },
            "require-dev": {
                "phpstan/extension-installer": "^1.0",
                "phpstan/phpstan": "1.7.7",
                "phpstan/phpstan-strict-rules": "^1.0",
                "phpunit/phpunit": "^9.5"
            },
            "type": "library",
            "autoload": {
                "psr-4": {
                    "pocketmine\\nbt\\": "src/"
                }
            },
            "notification-url": "https://packagist.org/downloads/",
            "license": [
                "LGPL-3.0"
            ],
            "description": "PHP library for working with Named Binary Tags",
            "support": {
                "issues": "https://github.com/pmmp/NBT/issues",
                "source": "https://github.com/pmmp/NBT/tree/0.3.3"
            },
            "time": "2022-07-06T14:13:26+00:00"
        },
        {
            "name": "pocketmine/raklib",
            "version": "0.14.4",
            "source": {
                "type": "git",
                "url": "https://github.com/pmmp/RakLib.git",
                "reference": "1ea8e3b95a1b6bf785dc27d76578657be4185f42"
            },
            "dist": {
                "type": "zip",
                "url": "https://api.github.com/repos/pmmp/RakLib/zipball/1ea8e3b95a1b6bf785dc27d76578657be4185f42",
                "reference": "1ea8e3b95a1b6bf785dc27d76578657be4185f42",
                "shasum": ""
            },
            "require": {
                "ext-sockets": "*",
                "php": "^8.0",
                "php-64bit": "*",
                "php-ipv6": "*",
                "pocketmine/binaryutils": "^0.2.0",
                "pocketmine/log": "^0.3.0 || ^0.4.0"
            },
            "require-dev": {
                "phpstan/phpstan": "1.5.4",
                "phpstan/phpstan-strict-rules": "^1.0"
            },
            "type": "library",
            "autoload": {
                "psr-4": {
                    "raklib\\": "src/"
                }
            },
            "notification-url": "https://packagist.org/downloads/",
            "license": [
                "GPL-3.0"
            ],
            "description": "A RakNet server implementation written in PHP",
            "support": {
                "issues": "https://github.com/pmmp/RakLib/issues",
                "source": "https://github.com/pmmp/RakLib/tree/0.14.4"
            },
            "time": "2022-04-17T18:42:17+00:00"
        },
        {
            "name": "pocketmine/raklib-ipc",
            "version": "0.1.1",
            "source": {
                "type": "git",
                "url": "https://github.com/pmmp/RakLibIpc.git",
                "reference": "922a6444b0c6c7daaa5aa5a832107e1ec4738aed"
            },
            "dist": {
                "type": "zip",
                "url": "https://api.github.com/repos/pmmp/RakLibIpc/zipball/922a6444b0c6c7daaa5aa5a832107e1ec4738aed",
                "reference": "922a6444b0c6c7daaa5aa5a832107e1ec4738aed",
                "shasum": ""
            },
            "require": {
                "php": "^7.4 || ^8.0",
                "php-64bit": "*",
                "pocketmine/binaryutils": "^0.2.0",
                "pocketmine/raklib": "^0.13.1 || ^0.14.0"
            },
            "require-dev": {
                "phpstan/phpstan": "0.12.81",
                "phpstan/phpstan-strict-rules": "^0.12.2"
            },
            "type": "library",
            "autoload": {
                "psr-4": {
                    "raklib\\server\\ipc\\": "src/"
                }
            },
            "notification-url": "https://packagist.org/downloads/",
            "license": [
                "GPL-3.0"
            ],
            "description": "Channel-based protocols for inter-thread/inter-process communication with RakLib",
            "support": {
                "issues": "https://github.com/pmmp/RakLibIpc/issues",
                "source": "https://github.com/pmmp/RakLibIpc/tree/0.1.1"
            },
            "time": "2021-09-22T17:01:12+00:00"
        },
        {
            "name": "pocketmine/snooze",
            "version": "0.3.1",
            "source": {
                "type": "git",
                "url": "https://github.com/pmmp/Snooze.git",
                "reference": "0ac8fc2a781c419a1f64ebca4d5835028f59e29b"
            },
            "dist": {
                "type": "zip",
                "url": "https://api.github.com/repos/pmmp/Snooze/zipball/0ac8fc2a781c419a1f64ebca4d5835028f59e29b",
                "reference": "0ac8fc2a781c419a1f64ebca4d5835028f59e29b",
                "shasum": ""
            },
            "require": {
                "ext-pthreads": "~3.2.0 || ^4.0",
                "php-64bit": "^7.3 || ^8.0"
            },
            "require-dev": {
                "phpstan/extension-installer": "^1.0",
                "phpstan/phpstan": "0.12.99",
                "phpstan/phpstan-strict-rules": "^0.12.4"
            },
            "type": "library",
            "autoload": {
                "psr-4": {
                    "pocketmine\\snooze\\": "src/"
                }
            },
            "notification-url": "https://packagist.org/downloads/",
            "license": [
                "LGPL-3.0"
            ],
            "description": "Thread notification management library for code using the pthreads extension",
            "support": {
                "issues": "https://github.com/pmmp/Snooze/issues",
                "source": "https://github.com/pmmp/Snooze/tree/0.3.1"
            },
            "time": "2021-11-01T20:50:08+00:00"
        },
        {
            "name": "ramsey/collection",
            "version": "1.2.2",
            "source": {
                "type": "git",
                "url": "https://github.com/ramsey/collection.git",
                "reference": "cccc74ee5e328031b15640b51056ee8d3bb66c0a"
            },
            "dist": {
                "type": "zip",
                "url": "https://api.github.com/repos/ramsey/collection/zipball/cccc74ee5e328031b15640b51056ee8d3bb66c0a",
                "reference": "cccc74ee5e328031b15640b51056ee8d3bb66c0a",
                "shasum": ""
            },
            "require": {
                "php": "^7.3 || ^8",
                "symfony/polyfill-php81": "^1.23"
            },
            "require-dev": {
                "captainhook/captainhook": "^5.3",
                "dealerdirect/phpcodesniffer-composer-installer": "^0.7.0",
                "ergebnis/composer-normalize": "^2.6",
                "fakerphp/faker": "^1.5",
                "hamcrest/hamcrest-php": "^2",
                "jangregor/phpstan-prophecy": "^0.8",
                "mockery/mockery": "^1.3",
                "phpspec/prophecy-phpunit": "^2.0",
                "phpstan/extension-installer": "^1",
                "phpstan/phpstan": "^0.12.32",
                "phpstan/phpstan-mockery": "^0.12.5",
                "phpstan/phpstan-phpunit": "^0.12.11",
                "phpunit/phpunit": "^8.5 || ^9",
                "psy/psysh": "^0.10.4",
                "slevomat/coding-standard": "^6.3",
                "squizlabs/php_codesniffer": "^3.5",
                "vimeo/psalm": "^4.4"
            },
            "type": "library",
            "autoload": {
                "psr-4": {
                    "Ramsey\\Collection\\": "src/"
                }
            },
            "notification-url": "https://packagist.org/downloads/",
            "license": [
                "MIT"
            ],
            "authors": [
                {
                    "name": "Ben Ramsey",
                    "email": "ben@benramsey.com",
                    "homepage": "https://benramsey.com"
                }
            ],
            "description": "A PHP library for representing and manipulating collections.",
            "keywords": [
                "array",
                "collection",
                "hash",
                "map",
                "queue",
                "set"
            ],
            "support": {
                "issues": "https://github.com/ramsey/collection/issues",
                "source": "https://github.com/ramsey/collection/tree/1.2.2"
            },
            "funding": [
                {
                    "url": "https://github.com/ramsey",
                    "type": "github"
                },
                {
                    "url": "https://tidelift.com/funding/github/packagist/ramsey/collection",
                    "type": "tidelift"
                }
            ],
            "time": "2021-10-10T03:01:02+00:00"
        },
        {
            "name": "ramsey/uuid",
            "version": "4.4.0",
            "source": {
                "type": "git",
                "url": "https://github.com/ramsey/uuid.git",
                "reference": "373f7bacfcf3de038778ff27dcce5672ddbf4c8a"
            },
            "dist": {
                "type": "zip",
                "url": "https://api.github.com/repos/ramsey/uuid/zipball/373f7bacfcf3de038778ff27dcce5672ddbf4c8a",
                "reference": "373f7bacfcf3de038778ff27dcce5672ddbf4c8a",
                "shasum": ""
            },
            "require": {
                "brick/math": "^0.8 || ^0.9 || ^0.10",
                "ext-ctype": "*",
                "ext-json": "*",
                "php": "^8.0",
                "ramsey/collection": "^1.0"
            },
            "replace": {
                "rhumsaa/uuid": "self.version"
            },
            "require-dev": {
                "captainhook/captainhook": "^5.10",
                "captainhook/plugin-composer": "^5.3",
                "dealerdirect/phpcodesniffer-composer-installer": "^0.7.0",
                "doctrine/annotations": "^1.8",
                "ergebnis/composer-normalize": "^2.15",
                "mockery/mockery": "^1.3",
                "paragonie/random-lib": "^2",
                "php-mock/php-mock": "^2.2",
                "php-mock/php-mock-mockery": "^1.3",
                "php-parallel-lint/php-parallel-lint": "^1.1",
                "phpbench/phpbench": "^1.0",
                "phpstan/extension-installer": "^1.0",
                "phpstan/phpstan": "^0.12",
                "phpstan/phpstan-mockery": "^0.12",
                "phpstan/phpstan-phpunit": "^0.12",
                "phpunit/phpunit": "^8.5 || ^9",
                "slevomat/coding-standard": "^7.0",
                "squizlabs/php_codesniffer": "^3.5",
                "vimeo/psalm": "^4.9"
            },
            "suggest": {
                "ext-bcmath": "Enables faster math with arbitrary-precision integers using BCMath.",
                "ext-ctype": "Enables faster processing of character classification using ctype functions.",
                "ext-gmp": "Enables faster math with arbitrary-precision integers using GMP.",
                "ext-uuid": "Enables the use of PeclUuidTimeGenerator and PeclUuidRandomGenerator.",
                "paragonie/random-lib": "Provides RandomLib for use with the RandomLibAdapter",
                "ramsey/uuid-doctrine": "Allows the use of Ramsey\\Uuid\\Uuid as Doctrine field type."
            },
            "type": "library",
            "extra": {
                "captainhook": {
                    "force-install": true
                }
            },
            "autoload": {
                "files": [
                    "src/functions.php"
                ],
                "psr-4": {
                    "Ramsey\\Uuid\\": "src/"
                }
            },
            "notification-url": "https://packagist.org/downloads/",
            "license": [
                "MIT"
            ],
            "description": "A PHP library for generating and working with universally unique identifiers (UUIDs).",
            "keywords": [
                "guid",
                "identifier",
                "uuid"
            ],
            "support": {
                "issues": "https://github.com/ramsey/uuid/issues",
                "source": "https://github.com/ramsey/uuid/tree/4.4.0"
            },
            "funding": [
                {
                    "url": "https://github.com/ramsey",
                    "type": "github"
                },
                {
                    "url": "https://tidelift.com/funding/github/packagist/ramsey/uuid",
                    "type": "tidelift"
                }
            ],
            "time": "2022-08-05T17:58:37+00:00"
        },
        {
            "name": "symfony/polyfill-php81",
            "version": "v1.26.0",
            "source": {
                "type": "git",
                "url": "https://github.com/symfony/polyfill-php81.git",
                "reference": "13f6d1271c663dc5ae9fb843a8f16521db7687a1"
            },
            "dist": {
                "type": "zip",
                "url": "https://api.github.com/repos/symfony/polyfill-php81/zipball/13f6d1271c663dc5ae9fb843a8f16521db7687a1",
                "reference": "13f6d1271c663dc5ae9fb843a8f16521db7687a1",
                "shasum": ""
            },
            "require": {
                "php": ">=7.1"
            },
            "type": "library",
            "extra": {
                "branch-alias": {
                    "dev-main": "1.26-dev"
                },
                "thanks": {
                    "name": "symfony/polyfill",
                    "url": "https://github.com/symfony/polyfill"
                }
            },
            "autoload": {
                "files": [
                    "bootstrap.php"
                ],
                "psr-4": {
                    "Symfony\\Polyfill\\Php81\\": ""
                },
                "classmap": [
                    "Resources/stubs"
                ]
            },
            "notification-url": "https://packagist.org/downloads/",
            "license": [
                "MIT"
            ],
            "authors": [
                {
                    "name": "Nicolas Grekas",
                    "email": "p@tchwork.com"
                },
                {
                    "name": "Symfony Community",
                    "homepage": "https://symfony.com/contributors"
                }
            ],
            "description": "Symfony polyfill backporting some PHP 8.1+ features to lower PHP versions",
            "homepage": "https://symfony.com",
            "keywords": [
                "compatibility",
                "polyfill",
                "portable",
                "shim"
            ],
            "support": {
                "source": "https://github.com/symfony/polyfill-php81/tree/v1.26.0"
            },
            "funding": [
                {
                    "url": "https://symfony.com/sponsor",
                    "type": "custom"
                },
                {
                    "url": "https://github.com/fabpot",
                    "type": "github"
                },
                {
                    "url": "https://tidelift.com/funding/github/packagist/symfony/symfony",
                    "type": "tidelift"
                }
            ],
            "time": "2022-05-24T11:49:31+00:00"
        },
        {
            "name": "webmozart/assert",
            "version": "1.11.0",
            "source": {
                "type": "git",
                "url": "https://github.com/webmozarts/assert.git",
                "reference": "11cb2199493b2f8a3b53e7f19068fc6aac760991"
            },
            "dist": {
                "type": "zip",
                "url": "https://api.github.com/repos/webmozarts/assert/zipball/11cb2199493b2f8a3b53e7f19068fc6aac760991",
                "reference": "11cb2199493b2f8a3b53e7f19068fc6aac760991",
                "shasum": ""
            },
            "require": {
                "ext-ctype": "*",
                "php": "^7.2 || ^8.0"
            },
            "conflict": {
                "phpstan/phpstan": "<0.12.20",
                "vimeo/psalm": "<4.6.1 || 4.6.2"
            },
            "require-dev": {
                "phpunit/phpunit": "^8.5.13"
            },
            "type": "library",
            "extra": {
                "branch-alias": {
                    "dev-master": "1.10-dev"
                }
            },
            "autoload": {
                "psr-4": {
                    "Webmozart\\Assert\\": "src/"
                }
            },
            "notification-url": "https://packagist.org/downloads/",
            "license": [
                "MIT"
            ],
            "authors": [
                {
                    "name": "Bernhard Schussek",
                    "email": "bschussek@gmail.com"
                }
            ],
            "description": "Assertions to validate method input/output with nice error messages.",
            "keywords": [
                "assert",
                "check",
                "validate"
            ],
            "support": {
                "issues": "https://github.com/webmozarts/assert/issues",
                "source": "https://github.com/webmozarts/assert/tree/1.11.0"
            },
            "time": "2022-06-03T18:03:27+00:00"
        },
        {
            "name": "webmozart/path-util",
            "version": "2.3.0",
            "source": {
                "type": "git",
                "url": "https://github.com/webmozart/path-util.git",
                "reference": "d939f7edc24c9a1bb9c0dee5cb05d8e859490725"
            },
            "dist": {
                "type": "zip",
                "url": "https://api.github.com/repos/webmozart/path-util/zipball/d939f7edc24c9a1bb9c0dee5cb05d8e859490725",
                "reference": "d939f7edc24c9a1bb9c0dee5cb05d8e859490725",
                "shasum": ""
            },
            "require": {
                "php": ">=5.3.3",
                "webmozart/assert": "~1.0"
            },
            "require-dev": {
                "phpunit/phpunit": "^4.6",
                "sebastian/version": "^1.0.1"
            },
            "type": "library",
            "extra": {
                "branch-alias": {
                    "dev-master": "2.3-dev"
                }
            },
            "autoload": {
                "psr-4": {
                    "Webmozart\\PathUtil\\": "src/"
                }
            },
            "notification-url": "https://packagist.org/downloads/",
            "license": [
                "MIT"
            ],
            "authors": [
                {
                    "name": "Bernhard Schussek",
                    "email": "bschussek@gmail.com"
                }
            ],
            "description": "A robust cross-platform utility for normalizing, comparing and modifying file paths.",
            "support": {
                "issues": "https://github.com/webmozart/path-util/issues",
                "source": "https://github.com/webmozart/path-util/tree/2.3.0"
            },
            "abandoned": "symfony/filesystem",
            "time": "2015-12-17T08:42:14+00:00"
        }
    ],
    "packages-dev": [
        {
            "name": "doctrine/instantiator",
            "version": "1.4.1",
            "source": {
                "type": "git",
                "url": "https://github.com/doctrine/instantiator.git",
                "reference": "10dcfce151b967d20fde1b34ae6640712c3891bc"
            },
            "dist": {
                "type": "zip",
                "url": "https://api.github.com/repos/doctrine/instantiator/zipball/10dcfce151b967d20fde1b34ae6640712c3891bc",
                "reference": "10dcfce151b967d20fde1b34ae6640712c3891bc",
                "shasum": ""
            },
            "require": {
                "php": "^7.1 || ^8.0"
            },
            "require-dev": {
                "doctrine/coding-standard": "^9",
                "ext-pdo": "*",
                "ext-phar": "*",
                "phpbench/phpbench": "^0.16 || ^1",
                "phpstan/phpstan": "^1.4",
                "phpstan/phpstan-phpunit": "^1",
                "phpunit/phpunit": "^7.5 || ^8.5 || ^9.5",
                "vimeo/psalm": "^4.22"
            },
            "type": "library",
            "autoload": {
                "psr-4": {
                    "Doctrine\\Instantiator\\": "src/Doctrine/Instantiator/"
                }
            },
            "notification-url": "https://packagist.org/downloads/",
            "license": [
                "MIT"
            ],
            "authors": [
                {
                    "name": "Marco Pivetta",
                    "email": "ocramius@gmail.com",
                    "homepage": "https://ocramius.github.io/"
                }
            ],
            "description": "A small, lightweight utility to instantiate objects in PHP without invoking their constructors",
            "homepage": "https://www.doctrine-project.org/projects/instantiator.html",
            "keywords": [
                "constructor",
                "instantiate"
            ],
            "support": {
                "issues": "https://github.com/doctrine/instantiator/issues",
                "source": "https://github.com/doctrine/instantiator/tree/1.4.1"
            },
            "funding": [
                {
                    "url": "https://www.doctrine-project.org/sponsorship.html",
                    "type": "custom"
                },
                {
                    "url": "https://www.patreon.com/phpdoctrine",
                    "type": "patreon"
                },
                {
                    "url": "https://tidelift.com/funding/github/packagist/doctrine%2Finstantiator",
                    "type": "tidelift"
                }
            ],
            "time": "2022-03-03T08:28:38+00:00"
        },
        {
            "name": "myclabs/deep-copy",
            "version": "1.11.0",
            "source": {
                "type": "git",
                "url": "https://github.com/myclabs/DeepCopy.git",
                "reference": "14daed4296fae74d9e3201d2c4925d1acb7aa614"
            },
            "dist": {
                "type": "zip",
                "url": "https://api.github.com/repos/myclabs/DeepCopy/zipball/14daed4296fae74d9e3201d2c4925d1acb7aa614",
                "reference": "14daed4296fae74d9e3201d2c4925d1acb7aa614",
                "shasum": ""
            },
            "require": {
                "php": "^7.1 || ^8.0"
            },
            "conflict": {
                "doctrine/collections": "<1.6.8",
                "doctrine/common": "<2.13.3 || >=3,<3.2.2"
            },
            "require-dev": {
                "doctrine/collections": "^1.6.8",
                "doctrine/common": "^2.13.3 || ^3.2.2",
                "phpunit/phpunit": "^7.5.20 || ^8.5.23 || ^9.5.13"
            },
            "type": "library",
            "autoload": {
                "files": [
                    "src/DeepCopy/deep_copy.php"
                ],
                "psr-4": {
                    "DeepCopy\\": "src/DeepCopy/"
                }
            },
            "notification-url": "https://packagist.org/downloads/",
            "license": [
                "MIT"
            ],
            "description": "Create deep copies (clones) of your objects",
            "keywords": [
                "clone",
                "copy",
                "duplicate",
                "object",
                "object graph"
            ],
            "support": {
                "issues": "https://github.com/myclabs/DeepCopy/issues",
                "source": "https://github.com/myclabs/DeepCopy/tree/1.11.0"
            },
            "funding": [
                {
                    "url": "https://tidelift.com/funding/github/packagist/myclabs/deep-copy",
                    "type": "tidelift"
                }
            ],
            "time": "2022-03-03T13:19:32+00:00"
        },
        {
            "name": "nikic/php-parser",
            "version": "v4.14.0",
            "source": {
                "type": "git",
                "url": "https://github.com/nikic/PHP-Parser.git",
                "reference": "34bea19b6e03d8153165d8f30bba4c3be86184c1"
            },
            "dist": {
                "type": "zip",
                "url": "https://api.github.com/repos/nikic/PHP-Parser/zipball/34bea19b6e03d8153165d8f30bba4c3be86184c1",
                "reference": "34bea19b6e03d8153165d8f30bba4c3be86184c1",
                "shasum": ""
            },
            "require": {
                "ext-tokenizer": "*",
                "php": ">=7.0"
            },
            "require-dev": {
                "ircmaxell/php-yacc": "^0.0.7",
                "phpunit/phpunit": "^6.5 || ^7.0 || ^8.0 || ^9.0"
            },
            "bin": [
                "bin/php-parse"
            ],
            "type": "library",
            "extra": {
                "branch-alias": {
                    "dev-master": "4.9-dev"
                }
            },
            "autoload": {
                "psr-4": {
                    "PhpParser\\": "lib/PhpParser"
                }
            },
            "notification-url": "https://packagist.org/downloads/",
            "license": [
                "BSD-3-Clause"
            ],
            "authors": [
                {
                    "name": "Nikita Popov"
                }
            ],
            "description": "A PHP parser written in PHP",
            "keywords": [
                "parser",
                "php"
            ],
            "support": {
                "issues": "https://github.com/nikic/PHP-Parser/issues",
                "source": "https://github.com/nikic/PHP-Parser/tree/v4.14.0"
            },
            "time": "2022-05-31T20:59:12+00:00"
        },
        {
            "name": "phar-io/manifest",
            "version": "2.0.3",
            "source": {
                "type": "git",
                "url": "https://github.com/phar-io/manifest.git",
                "reference": "97803eca37d319dfa7826cc2437fc020857acb53"
            },
            "dist": {
                "type": "zip",
                "url": "https://api.github.com/repos/phar-io/manifest/zipball/97803eca37d319dfa7826cc2437fc020857acb53",
                "reference": "97803eca37d319dfa7826cc2437fc020857acb53",
                "shasum": ""
            },
            "require": {
                "ext-dom": "*",
                "ext-phar": "*",
                "ext-xmlwriter": "*",
                "phar-io/version": "^3.0.1",
                "php": "^7.2 || ^8.0"
            },
            "type": "library",
            "extra": {
                "branch-alias": {
                    "dev-master": "2.0.x-dev"
                }
            },
            "autoload": {
                "classmap": [
                    "src/"
                ]
            },
            "notification-url": "https://packagist.org/downloads/",
            "license": [
                "BSD-3-Clause"
            ],
            "authors": [
                {
                    "name": "Arne Blankerts",
                    "email": "arne@blankerts.de",
                    "role": "Developer"
                },
                {
                    "name": "Sebastian Heuer",
                    "email": "sebastian@phpeople.de",
                    "role": "Developer"
                },
                {
                    "name": "Sebastian Bergmann",
                    "email": "sebastian@phpunit.de",
                    "role": "Developer"
                }
            ],
            "description": "Component for reading phar.io manifest information from a PHP Archive (PHAR)",
            "support": {
                "issues": "https://github.com/phar-io/manifest/issues",
                "source": "https://github.com/phar-io/manifest/tree/2.0.3"
            },
            "time": "2021-07-20T11:28:43+00:00"
        },
        {
            "name": "phar-io/version",
            "version": "3.2.1",
            "source": {
                "type": "git",
                "url": "https://github.com/phar-io/version.git",
                "reference": "4f7fd7836c6f332bb2933569e566a0d6c4cbed74"
            },
            "dist": {
                "type": "zip",
                "url": "https://api.github.com/repos/phar-io/version/zipball/4f7fd7836c6f332bb2933569e566a0d6c4cbed74",
                "reference": "4f7fd7836c6f332bb2933569e566a0d6c4cbed74",
                "shasum": ""
            },
            "require": {
                "php": "^7.2 || ^8.0"
            },
            "type": "library",
            "autoload": {
                "classmap": [
                    "src/"
                ]
            },
            "notification-url": "https://packagist.org/downloads/",
            "license": [
                "BSD-3-Clause"
            ],
            "authors": [
                {
                    "name": "Arne Blankerts",
                    "email": "arne@blankerts.de",
                    "role": "Developer"
                },
                {
                    "name": "Sebastian Heuer",
                    "email": "sebastian@phpeople.de",
                    "role": "Developer"
                },
                {
                    "name": "Sebastian Bergmann",
                    "email": "sebastian@phpunit.de",
                    "role": "Developer"
                }
            ],
            "description": "Library for handling version information and constraints",
            "support": {
                "issues": "https://github.com/phar-io/version/issues",
                "source": "https://github.com/phar-io/version/tree/3.2.1"
            },
            "time": "2022-02-21T01:04:05+00:00"
        },
        {
            "name": "phpdocumentor/reflection-common",
            "version": "2.2.0",
            "source": {
                "type": "git",
                "url": "https://github.com/phpDocumentor/ReflectionCommon.git",
                "reference": "1d01c49d4ed62f25aa84a747ad35d5a16924662b"
            },
            "dist": {
                "type": "zip",
                "url": "https://api.github.com/repos/phpDocumentor/ReflectionCommon/zipball/1d01c49d4ed62f25aa84a747ad35d5a16924662b",
                "reference": "1d01c49d4ed62f25aa84a747ad35d5a16924662b",
                "shasum": ""
            },
            "require": {
                "php": "^7.2 || ^8.0"
            },
            "type": "library",
            "extra": {
                "branch-alias": {
                    "dev-2.x": "2.x-dev"
                }
            },
            "autoload": {
                "psr-4": {
                    "phpDocumentor\\Reflection\\": "src/"
                }
            },
            "notification-url": "https://packagist.org/downloads/",
            "license": [
                "MIT"
            ],
            "authors": [
                {
                    "name": "Jaap van Otterdijk",
                    "email": "opensource@ijaap.nl"
                }
            ],
            "description": "Common reflection classes used by phpdocumentor to reflect the code structure",
            "homepage": "http://www.phpdoc.org",
            "keywords": [
                "FQSEN",
                "phpDocumentor",
                "phpdoc",
                "reflection",
                "static analysis"
            ],
            "support": {
                "issues": "https://github.com/phpDocumentor/ReflectionCommon/issues",
                "source": "https://github.com/phpDocumentor/ReflectionCommon/tree/2.x"
            },
            "time": "2020-06-27T09:03:43+00:00"
        },
        {
            "name": "phpdocumentor/reflection-docblock",
            "version": "5.3.0",
            "source": {
                "type": "git",
                "url": "https://github.com/phpDocumentor/ReflectionDocBlock.git",
                "reference": "622548b623e81ca6d78b721c5e029f4ce664f170"
            },
            "dist": {
                "type": "zip",
                "url": "https://api.github.com/repos/phpDocumentor/ReflectionDocBlock/zipball/622548b623e81ca6d78b721c5e029f4ce664f170",
                "reference": "622548b623e81ca6d78b721c5e029f4ce664f170",
                "shasum": ""
            },
            "require": {
                "ext-filter": "*",
                "php": "^7.2 || ^8.0",
                "phpdocumentor/reflection-common": "^2.2",
                "phpdocumentor/type-resolver": "^1.3",
                "webmozart/assert": "^1.9.1"
            },
            "require-dev": {
                "mockery/mockery": "~1.3.2",
                "psalm/phar": "^4.8"
            },
            "type": "library",
            "extra": {
                "branch-alias": {
                    "dev-master": "5.x-dev"
                }
            },
            "autoload": {
                "psr-4": {
                    "phpDocumentor\\Reflection\\": "src"
                }
            },
            "notification-url": "https://packagist.org/downloads/",
            "license": [
                "MIT"
            ],
            "authors": [
                {
                    "name": "Mike van Riel",
                    "email": "me@mikevanriel.com"
                },
                {
                    "name": "Jaap van Otterdijk",
                    "email": "account@ijaap.nl"
                }
            ],
            "description": "With this component, a library can provide support for annotations via DocBlocks or otherwise retrieve information that is embedded in a DocBlock.",
            "support": {
                "issues": "https://github.com/phpDocumentor/ReflectionDocBlock/issues",
                "source": "https://github.com/phpDocumentor/ReflectionDocBlock/tree/5.3.0"
            },
            "time": "2021-10-19T17:43:47+00:00"
        },
        {
            "name": "phpdocumentor/type-resolver",
            "version": "1.6.1",
            "source": {
                "type": "git",
                "url": "https://github.com/phpDocumentor/TypeResolver.git",
                "reference": "77a32518733312af16a44300404e945338981de3"
            },
            "dist": {
                "type": "zip",
                "url": "https://api.github.com/repos/phpDocumentor/TypeResolver/zipball/77a32518733312af16a44300404e945338981de3",
                "reference": "77a32518733312af16a44300404e945338981de3",
                "shasum": ""
            },
            "require": {
                "php": "^7.2 || ^8.0",
                "phpdocumentor/reflection-common": "^2.0"
            },
            "require-dev": {
                "ext-tokenizer": "*",
                "psalm/phar": "^4.8"
            },
            "type": "library",
            "extra": {
                "branch-alias": {
                    "dev-1.x": "1.x-dev"
                }
            },
            "autoload": {
                "psr-4": {
                    "phpDocumentor\\Reflection\\": "src"
                }
            },
            "notification-url": "https://packagist.org/downloads/",
            "license": [
                "MIT"
            ],
            "authors": [
                {
                    "name": "Mike van Riel",
                    "email": "me@mikevanriel.com"
                }
            ],
            "description": "A PSR-5 based resolver of Class names, Types and Structural Element Names",
            "support": {
                "issues": "https://github.com/phpDocumentor/TypeResolver/issues",
                "source": "https://github.com/phpDocumentor/TypeResolver/tree/1.6.1"
            },
            "time": "2022-03-15T21:29:03+00:00"
        },
        {
            "name": "phpspec/prophecy",
            "version": "v1.15.0",
            "source": {
                "type": "git",
                "url": "https://github.com/phpspec/prophecy.git",
                "reference": "bbcd7380b0ebf3961ee21409db7b38bc31d69a13"
            },
            "dist": {
                "type": "zip",
                "url": "https://api.github.com/repos/phpspec/prophecy/zipball/bbcd7380b0ebf3961ee21409db7b38bc31d69a13",
                "reference": "bbcd7380b0ebf3961ee21409db7b38bc31d69a13",
                "shasum": ""
            },
            "require": {
                "doctrine/instantiator": "^1.2",
                "php": "^7.2 || ~8.0, <8.2",
                "phpdocumentor/reflection-docblock": "^5.2",
                "sebastian/comparator": "^3.0 || ^4.0",
                "sebastian/recursion-context": "^3.0 || ^4.0"
            },
            "require-dev": {
                "phpspec/phpspec": "^6.0 || ^7.0",
                "phpunit/phpunit": "^8.0 || ^9.0"
            },
            "type": "library",
            "extra": {
                "branch-alias": {
                    "dev-master": "1.x-dev"
                }
            },
            "autoload": {
                "psr-4": {
                    "Prophecy\\": "src/Prophecy"
                }
            },
            "notification-url": "https://packagist.org/downloads/",
            "license": [
                "MIT"
            ],
            "authors": [
                {
                    "name": "Konstantin Kudryashov",
                    "email": "ever.zet@gmail.com",
                    "homepage": "http://everzet.com"
                },
                {
                    "name": "Marcello Duarte",
                    "email": "marcello.duarte@gmail.com"
                }
            ],
            "description": "Highly opinionated mocking framework for PHP 5.3+",
            "homepage": "https://github.com/phpspec/prophecy",
            "keywords": [
                "Double",
                "Dummy",
                "fake",
                "mock",
                "spy",
                "stub"
            ],
            "support": {
                "issues": "https://github.com/phpspec/prophecy/issues",
                "source": "https://github.com/phpspec/prophecy/tree/v1.15.0"
            },
            "time": "2021-12-08T12:19:24+00:00"
        },
        {
            "name": "phpstan/phpstan",
            "version": "1.8.2",
            "source": {
                "type": "git",
                "url": "https://github.com/phpstan/phpstan.git",
                "reference": "c53312ecc575caf07b0e90dee43883fdf90ca67c"
            },
            "dist": {
                "type": "zip",
                "url": "https://api.github.com/repos/phpstan/phpstan/zipball/c53312ecc575caf07b0e90dee43883fdf90ca67c",
                "reference": "c53312ecc575caf07b0e90dee43883fdf90ca67c",
                "shasum": ""
            },
            "require": {
                "php": "^7.2|^8.0"
            },
            "conflict": {
                "phpstan/phpstan-shim": "*"
            },
            "bin": [
                "phpstan",
                "phpstan.phar"
            ],
            "type": "library",
            "autoload": {
                "files": [
                    "bootstrap.php"
                ]
            },
            "notification-url": "https://packagist.org/downloads/",
            "license": [
                "MIT"
            ],
            "description": "PHPStan - PHP Static Analysis Tool",
            "support": {
                "issues": "https://github.com/phpstan/phpstan/issues",
                "source": "https://github.com/phpstan/phpstan/tree/1.8.2"
            },
            "funding": [
                {
                    "url": "https://github.com/ondrejmirtes",
                    "type": "github"
                },
                {
                    "url": "https://github.com/phpstan",
                    "type": "github"
                },
                {
                    "url": "https://www.patreon.com/phpstan",
                    "type": "patreon"
                },
                {
                    "url": "https://tidelift.com/funding/github/packagist/phpstan/phpstan",
                    "type": "tidelift"
                }
            ],
            "time": "2022-07-20T09:57:31+00:00"
        },
        {
            "name": "phpstan/phpstan-phpunit",
            "version": "1.1.1",
            "source": {
                "type": "git",
                "url": "https://github.com/phpstan/phpstan-phpunit.git",
                "reference": "4a3c437c09075736285d1cabb5c75bf27ed0bc84"
            },
            "dist": {
                "type": "zip",
                "url": "https://api.github.com/repos/phpstan/phpstan-phpunit/zipball/4a3c437c09075736285d1cabb5c75bf27ed0bc84",
                "reference": "4a3c437c09075736285d1cabb5c75bf27ed0bc84",
                "shasum": ""
            },
            "require": {
                "php": "^7.2 || ^8.0",
                "phpstan/phpstan": "^1.5.0"
            },
            "conflict": {
                "phpunit/phpunit": "<7.0"
            },
            "require-dev": {
                "nikic/php-parser": "^4.13.0",
                "php-parallel-lint/php-parallel-lint": "^1.2",
                "phpstan/phpstan-strict-rules": "^1.0",
                "phpunit/phpunit": "^9.5"
            },
            "type": "phpstan-extension",
            "extra": {
                "phpstan": {
                    "includes": [
                        "extension.neon",
                        "rules.neon"
                    ]
                }
            },
            "autoload": {
                "psr-4": {
                    "PHPStan\\": "src/"
                }
            },
            "notification-url": "https://packagist.org/downloads/",
            "license": [
                "MIT"
            ],
            "description": "PHPUnit extensions and rules for PHPStan",
            "support": {
                "issues": "https://github.com/phpstan/phpstan-phpunit/issues",
                "source": "https://github.com/phpstan/phpstan-phpunit/tree/1.1.1"
            },
            "time": "2022-04-20T15:24:25+00:00"
        },
        {
            "name": "phpstan/phpstan-strict-rules",
            "version": "1.3.0",
            "source": {
                "type": "git",
                "url": "https://github.com/phpstan/phpstan-strict-rules.git",
                "reference": "543675a9be82d4befb9ca0bd8cdc9d211665037f"
            },
            "dist": {
                "type": "zip",
                "url": "https://api.github.com/repos/phpstan/phpstan-strict-rules/zipball/543675a9be82d4befb9ca0bd8cdc9d211665037f",
                "reference": "543675a9be82d4befb9ca0bd8cdc9d211665037f",
                "shasum": ""
            },
            "require": {
                "php": "^7.2 || ^8.0",
                "phpstan/phpstan": "^1.7.15"
            },
            "require-dev": {
                "nikic/php-parser": "^4.13.0",
                "php-parallel-lint/php-parallel-lint": "^1.2",
                "phpstan/phpstan-phpunit": "^1.0",
                "phpunit/phpunit": "^9.5"
            },
            "type": "phpstan-extension",
            "extra": {
                "phpstan": {
                    "includes": [
                        "rules.neon"
                    ]
                }
            },
            "autoload": {
                "psr-4": {
                    "PHPStan\\": "src/"
                }
            },
            "notification-url": "https://packagist.org/downloads/",
            "license": [
                "MIT"
            ],
            "description": "Extra strict and opinionated rules for PHPStan",
            "support": {
                "issues": "https://github.com/phpstan/phpstan-strict-rules/issues",
                "source": "https://github.com/phpstan/phpstan-strict-rules/tree/1.3.0"
            },
            "time": "2022-06-24T06:47:20+00:00"
        },
        {
            "name": "phpunit/php-code-coverage",
            "version": "9.2.15",
            "source": {
                "type": "git",
                "url": "https://github.com/sebastianbergmann/php-code-coverage.git",
                "reference": "2e9da11878c4202f97915c1cb4bb1ca318a63f5f"
            },
            "dist": {
                "type": "zip",
                "url": "https://api.github.com/repos/sebastianbergmann/php-code-coverage/zipball/2e9da11878c4202f97915c1cb4bb1ca318a63f5f",
                "reference": "2e9da11878c4202f97915c1cb4bb1ca318a63f5f",
                "shasum": ""
            },
            "require": {
                "ext-dom": "*",
                "ext-libxml": "*",
                "ext-xmlwriter": "*",
                "nikic/php-parser": "^4.13.0",
                "php": ">=7.3",
                "phpunit/php-file-iterator": "^3.0.3",
                "phpunit/php-text-template": "^2.0.2",
                "sebastian/code-unit-reverse-lookup": "^2.0.2",
                "sebastian/complexity": "^2.0",
                "sebastian/environment": "^5.1.2",
                "sebastian/lines-of-code": "^1.0.3",
                "sebastian/version": "^3.0.1",
                "theseer/tokenizer": "^1.2.0"
            },
            "require-dev": {
                "phpunit/phpunit": "^9.3"
            },
            "suggest": {
                "ext-pcov": "*",
                "ext-xdebug": "*"
            },
            "type": "library",
            "extra": {
                "branch-alias": {
                    "dev-master": "9.2-dev"
                }
            },
            "autoload": {
                "classmap": [
                    "src/"
                ]
            },
            "notification-url": "https://packagist.org/downloads/",
            "license": [
                "BSD-3-Clause"
            ],
            "authors": [
                {
                    "name": "Sebastian Bergmann",
                    "email": "sebastian@phpunit.de",
                    "role": "lead"
                }
            ],
            "description": "Library that provides collection, processing, and rendering functionality for PHP code coverage information.",
            "homepage": "https://github.com/sebastianbergmann/php-code-coverage",
            "keywords": [
                "coverage",
                "testing",
                "xunit"
            ],
            "support": {
                "issues": "https://github.com/sebastianbergmann/php-code-coverage/issues",
                "source": "https://github.com/sebastianbergmann/php-code-coverage/tree/9.2.15"
            },
            "funding": [
                {
                    "url": "https://github.com/sebastianbergmann",
                    "type": "github"
                }
            ],
            "time": "2022-03-07T09:28:20+00:00"
        },
        {
            "name": "phpunit/php-file-iterator",
            "version": "3.0.6",
            "source": {
                "type": "git",
                "url": "https://github.com/sebastianbergmann/php-file-iterator.git",
                "reference": "cf1c2e7c203ac650e352f4cc675a7021e7d1b3cf"
            },
            "dist": {
                "type": "zip",
                "url": "https://api.github.com/repos/sebastianbergmann/php-file-iterator/zipball/cf1c2e7c203ac650e352f4cc675a7021e7d1b3cf",
                "reference": "cf1c2e7c203ac650e352f4cc675a7021e7d1b3cf",
                "shasum": ""
            },
            "require": {
                "php": ">=7.3"
            },
            "require-dev": {
                "phpunit/phpunit": "^9.3"
            },
            "type": "library",
            "extra": {
                "branch-alias": {
                    "dev-master": "3.0-dev"
                }
            },
            "autoload": {
                "classmap": [
                    "src/"
                ]
            },
            "notification-url": "https://packagist.org/downloads/",
            "license": [
                "BSD-3-Clause"
            ],
            "authors": [
                {
                    "name": "Sebastian Bergmann",
                    "email": "sebastian@phpunit.de",
                    "role": "lead"
                }
            ],
            "description": "FilterIterator implementation that filters files based on a list of suffixes.",
            "homepage": "https://github.com/sebastianbergmann/php-file-iterator/",
            "keywords": [
                "filesystem",
                "iterator"
            ],
            "support": {
                "issues": "https://github.com/sebastianbergmann/php-file-iterator/issues",
                "source": "https://github.com/sebastianbergmann/php-file-iterator/tree/3.0.6"
            },
            "funding": [
                {
                    "url": "https://github.com/sebastianbergmann",
                    "type": "github"
                }
            ],
            "time": "2021-12-02T12:48:52+00:00"
        },
        {
            "name": "phpunit/php-invoker",
            "version": "3.1.1",
            "source": {
                "type": "git",
                "url": "https://github.com/sebastianbergmann/php-invoker.git",
                "reference": "5a10147d0aaf65b58940a0b72f71c9ac0423cc67"
            },
            "dist": {
                "type": "zip",
                "url": "https://api.github.com/repos/sebastianbergmann/php-invoker/zipball/5a10147d0aaf65b58940a0b72f71c9ac0423cc67",
                "reference": "5a10147d0aaf65b58940a0b72f71c9ac0423cc67",
                "shasum": ""
            },
            "require": {
                "php": ">=7.3"
            },
            "require-dev": {
                "ext-pcntl": "*",
                "phpunit/phpunit": "^9.3"
            },
            "suggest": {
                "ext-pcntl": "*"
            },
            "type": "library",
            "extra": {
                "branch-alias": {
                    "dev-master": "3.1-dev"
                }
            },
            "autoload": {
                "classmap": [
                    "src/"
                ]
            },
            "notification-url": "https://packagist.org/downloads/",
            "license": [
                "BSD-3-Clause"
            ],
            "authors": [
                {
                    "name": "Sebastian Bergmann",
                    "email": "sebastian@phpunit.de",
                    "role": "lead"
                }
            ],
            "description": "Invoke callables with a timeout",
            "homepage": "https://github.com/sebastianbergmann/php-invoker/",
            "keywords": [
                "process"
            ],
            "support": {
                "issues": "https://github.com/sebastianbergmann/php-invoker/issues",
                "source": "https://github.com/sebastianbergmann/php-invoker/tree/3.1.1"
            },
            "funding": [
                {
                    "url": "https://github.com/sebastianbergmann",
                    "type": "github"
                }
            ],
            "time": "2020-09-28T05:58:55+00:00"
        },
        {
            "name": "phpunit/php-text-template",
            "version": "2.0.4",
            "source": {
                "type": "git",
                "url": "https://github.com/sebastianbergmann/php-text-template.git",
                "reference": "5da5f67fc95621df9ff4c4e5a84d6a8a2acf7c28"
            },
            "dist": {
                "type": "zip",
                "url": "https://api.github.com/repos/sebastianbergmann/php-text-template/zipball/5da5f67fc95621df9ff4c4e5a84d6a8a2acf7c28",
                "reference": "5da5f67fc95621df9ff4c4e5a84d6a8a2acf7c28",
                "shasum": ""
            },
            "require": {
                "php": ">=7.3"
            },
            "require-dev": {
                "phpunit/phpunit": "^9.3"
            },
            "type": "library",
            "extra": {
                "branch-alias": {
                    "dev-master": "2.0-dev"
                }
            },
            "autoload": {
                "classmap": [
                    "src/"
                ]
            },
            "notification-url": "https://packagist.org/downloads/",
            "license": [
                "BSD-3-Clause"
            ],
            "authors": [
                {
                    "name": "Sebastian Bergmann",
                    "email": "sebastian@phpunit.de",
                    "role": "lead"
                }
            ],
            "description": "Simple template engine.",
            "homepage": "https://github.com/sebastianbergmann/php-text-template/",
            "keywords": [
                "template"
            ],
            "support": {
                "issues": "https://github.com/sebastianbergmann/php-text-template/issues",
                "source": "https://github.com/sebastianbergmann/php-text-template/tree/2.0.4"
            },
            "funding": [
                {
                    "url": "https://github.com/sebastianbergmann",
                    "type": "github"
                }
            ],
            "time": "2020-10-26T05:33:50+00:00"
        },
        {
            "name": "phpunit/php-timer",
            "version": "5.0.3",
            "source": {
                "type": "git",
                "url": "https://github.com/sebastianbergmann/php-timer.git",
                "reference": "5a63ce20ed1b5bf577850e2c4e87f4aa902afbd2"
            },
            "dist": {
                "type": "zip",
                "url": "https://api.github.com/repos/sebastianbergmann/php-timer/zipball/5a63ce20ed1b5bf577850e2c4e87f4aa902afbd2",
                "reference": "5a63ce20ed1b5bf577850e2c4e87f4aa902afbd2",
                "shasum": ""
            },
            "require": {
                "php": ">=7.3"
            },
            "require-dev": {
                "phpunit/phpunit": "^9.3"
            },
            "type": "library",
            "extra": {
                "branch-alias": {
                    "dev-master": "5.0-dev"
                }
            },
            "autoload": {
                "classmap": [
                    "src/"
                ]
            },
            "notification-url": "https://packagist.org/downloads/",
            "license": [
                "BSD-3-Clause"
            ],
            "authors": [
                {
                    "name": "Sebastian Bergmann",
                    "email": "sebastian@phpunit.de",
                    "role": "lead"
                }
            ],
            "description": "Utility class for timing",
            "homepage": "https://github.com/sebastianbergmann/php-timer/",
            "keywords": [
                "timer"
            ],
            "support": {
                "issues": "https://github.com/sebastianbergmann/php-timer/issues",
                "source": "https://github.com/sebastianbergmann/php-timer/tree/5.0.3"
            },
            "funding": [
                {
                    "url": "https://github.com/sebastianbergmann",
                    "type": "github"
                }
            ],
            "time": "2020-10-26T13:16:10+00:00"
        },
        {
            "name": "phpunit/phpunit",
            "version": "9.5.21",
            "source": {
                "type": "git",
                "url": "https://github.com/sebastianbergmann/phpunit.git",
                "reference": "0e32b76be457de00e83213528f6bb37e2a38fcb1"
            },
            "dist": {
                "type": "zip",
                "url": "https://api.github.com/repos/sebastianbergmann/phpunit/zipball/0e32b76be457de00e83213528f6bb37e2a38fcb1",
                "reference": "0e32b76be457de00e83213528f6bb37e2a38fcb1",
                "shasum": ""
            },
            "require": {
                "doctrine/instantiator": "^1.3.1",
                "ext-dom": "*",
                "ext-json": "*",
                "ext-libxml": "*",
                "ext-mbstring": "*",
                "ext-xml": "*",
                "ext-xmlwriter": "*",
                "myclabs/deep-copy": "^1.10.1",
                "phar-io/manifest": "^2.0.3",
                "phar-io/version": "^3.0.2",
                "php": ">=7.3",
                "phpspec/prophecy": "^1.12.1",
                "phpunit/php-code-coverage": "^9.2.13",
                "phpunit/php-file-iterator": "^3.0.5",
                "phpunit/php-invoker": "^3.1.1",
                "phpunit/php-text-template": "^2.0.3",
                "phpunit/php-timer": "^5.0.2",
                "sebastian/cli-parser": "^1.0.1",
                "sebastian/code-unit": "^1.0.6",
                "sebastian/comparator": "^4.0.5",
                "sebastian/diff": "^4.0.3",
                "sebastian/environment": "^5.1.3",
                "sebastian/exporter": "^4.0.3",
                "sebastian/global-state": "^5.0.1",
                "sebastian/object-enumerator": "^4.0.3",
                "sebastian/resource-operations": "^3.0.3",
                "sebastian/type": "^3.0",
                "sebastian/version": "^3.0.2"
            },
            "require-dev": {
                "phpspec/prophecy-phpunit": "^2.0.1"
            },
            "suggest": {
                "ext-soap": "*",
                "ext-xdebug": "*"
            },
            "bin": [
                "phpunit"
            ],
            "type": "library",
            "extra": {
                "branch-alias": {
                    "dev-master": "9.5-dev"
                }
            },
            "autoload": {
                "files": [
                    "src/Framework/Assert/Functions.php"
                ],
                "classmap": [
                    "src/"
                ]
            },
            "notification-url": "https://packagist.org/downloads/",
            "license": [
                "BSD-3-Clause"
            ],
            "authors": [
                {
                    "name": "Sebastian Bergmann",
                    "email": "sebastian@phpunit.de",
                    "role": "lead"
                }
            ],
            "description": "The PHP Unit Testing framework.",
            "homepage": "https://phpunit.de/",
            "keywords": [
                "phpunit",
                "testing",
                "xunit"
            ],
            "support": {
                "issues": "https://github.com/sebastianbergmann/phpunit/issues",
                "source": "https://github.com/sebastianbergmann/phpunit/tree/9.5.21"
            },
            "funding": [
                {
                    "url": "https://phpunit.de/sponsors.html",
                    "type": "custom"
                },
                {
                    "url": "https://github.com/sebastianbergmann",
                    "type": "github"
                }
            ],
            "time": "2022-06-19T12:14:25+00:00"
        },
        {
            "name": "sebastian/cli-parser",
            "version": "1.0.1",
            "source": {
                "type": "git",
                "url": "https://github.com/sebastianbergmann/cli-parser.git",
                "reference": "442e7c7e687e42adc03470c7b668bc4b2402c0b2"
            },
            "dist": {
                "type": "zip",
                "url": "https://api.github.com/repos/sebastianbergmann/cli-parser/zipball/442e7c7e687e42adc03470c7b668bc4b2402c0b2",
                "reference": "442e7c7e687e42adc03470c7b668bc4b2402c0b2",
                "shasum": ""
            },
            "require": {
                "php": ">=7.3"
            },
            "require-dev": {
                "phpunit/phpunit": "^9.3"
            },
            "type": "library",
            "extra": {
                "branch-alias": {
                    "dev-master": "1.0-dev"
                }
            },
            "autoload": {
                "classmap": [
                    "src/"
                ]
            },
            "notification-url": "https://packagist.org/downloads/",
            "license": [
                "BSD-3-Clause"
            ],
            "authors": [
                {
                    "name": "Sebastian Bergmann",
                    "email": "sebastian@phpunit.de",
                    "role": "lead"
                }
            ],
            "description": "Library for parsing CLI options",
            "homepage": "https://github.com/sebastianbergmann/cli-parser",
            "support": {
                "issues": "https://github.com/sebastianbergmann/cli-parser/issues",
                "source": "https://github.com/sebastianbergmann/cli-parser/tree/1.0.1"
            },
            "funding": [
                {
                    "url": "https://github.com/sebastianbergmann",
                    "type": "github"
                }
            ],
            "time": "2020-09-28T06:08:49+00:00"
        },
        {
            "name": "sebastian/code-unit",
            "version": "1.0.8",
            "source": {
                "type": "git",
                "url": "https://github.com/sebastianbergmann/code-unit.git",
                "reference": "1fc9f64c0927627ef78ba436c9b17d967e68e120"
            },
            "dist": {
                "type": "zip",
                "url": "https://api.github.com/repos/sebastianbergmann/code-unit/zipball/1fc9f64c0927627ef78ba436c9b17d967e68e120",
                "reference": "1fc9f64c0927627ef78ba436c9b17d967e68e120",
                "shasum": ""
            },
            "require": {
                "php": ">=7.3"
            },
            "require-dev": {
                "phpunit/phpunit": "^9.3"
            },
            "type": "library",
            "extra": {
                "branch-alias": {
                    "dev-master": "1.0-dev"
                }
            },
            "autoload": {
                "classmap": [
                    "src/"
                ]
            },
            "notification-url": "https://packagist.org/downloads/",
            "license": [
                "BSD-3-Clause"
            ],
            "authors": [
                {
                    "name": "Sebastian Bergmann",
                    "email": "sebastian@phpunit.de",
                    "role": "lead"
                }
            ],
            "description": "Collection of value objects that represent the PHP code units",
            "homepage": "https://github.com/sebastianbergmann/code-unit",
            "support": {
                "issues": "https://github.com/sebastianbergmann/code-unit/issues",
                "source": "https://github.com/sebastianbergmann/code-unit/tree/1.0.8"
            },
            "funding": [
                {
                    "url": "https://github.com/sebastianbergmann",
                    "type": "github"
                }
            ],
            "time": "2020-10-26T13:08:54+00:00"
        },
        {
            "name": "sebastian/code-unit-reverse-lookup",
            "version": "2.0.3",
            "source": {
                "type": "git",
                "url": "https://github.com/sebastianbergmann/code-unit-reverse-lookup.git",
                "reference": "ac91f01ccec49fb77bdc6fd1e548bc70f7faa3e5"
            },
            "dist": {
                "type": "zip",
                "url": "https://api.github.com/repos/sebastianbergmann/code-unit-reverse-lookup/zipball/ac91f01ccec49fb77bdc6fd1e548bc70f7faa3e5",
                "reference": "ac91f01ccec49fb77bdc6fd1e548bc70f7faa3e5",
                "shasum": ""
            },
            "require": {
                "php": ">=7.3"
            },
            "require-dev": {
                "phpunit/phpunit": "^9.3"
            },
            "type": "library",
            "extra": {
                "branch-alias": {
                    "dev-master": "2.0-dev"
                }
            },
            "autoload": {
                "classmap": [
                    "src/"
                ]
            },
            "notification-url": "https://packagist.org/downloads/",
            "license": [
                "BSD-3-Clause"
            ],
            "authors": [
                {
                    "name": "Sebastian Bergmann",
                    "email": "sebastian@phpunit.de"
                }
            ],
            "description": "Looks up which function or method a line of code belongs to",
            "homepage": "https://github.com/sebastianbergmann/code-unit-reverse-lookup/",
            "support": {
                "issues": "https://github.com/sebastianbergmann/code-unit-reverse-lookup/issues",
                "source": "https://github.com/sebastianbergmann/code-unit-reverse-lookup/tree/2.0.3"
            },
            "funding": [
                {
                    "url": "https://github.com/sebastianbergmann",
                    "type": "github"
                }
            ],
            "time": "2020-09-28T05:30:19+00:00"
        },
        {
            "name": "sebastian/comparator",
            "version": "4.0.6",
            "source": {
                "type": "git",
                "url": "https://github.com/sebastianbergmann/comparator.git",
                "reference": "55f4261989e546dc112258c7a75935a81a7ce382"
            },
            "dist": {
                "type": "zip",
                "url": "https://api.github.com/repos/sebastianbergmann/comparator/zipball/55f4261989e546dc112258c7a75935a81a7ce382",
                "reference": "55f4261989e546dc112258c7a75935a81a7ce382",
                "shasum": ""
            },
            "require": {
                "php": ">=7.3",
                "sebastian/diff": "^4.0",
                "sebastian/exporter": "^4.0"
            },
            "require-dev": {
                "phpunit/phpunit": "^9.3"
            },
            "type": "library",
            "extra": {
                "branch-alias": {
                    "dev-master": "4.0-dev"
                }
            },
            "autoload": {
                "classmap": [
                    "src/"
                ]
            },
            "notification-url": "https://packagist.org/downloads/",
            "license": [
                "BSD-3-Clause"
            ],
            "authors": [
                {
                    "name": "Sebastian Bergmann",
                    "email": "sebastian@phpunit.de"
                },
                {
                    "name": "Jeff Welch",
                    "email": "whatthejeff@gmail.com"
                },
                {
                    "name": "Volker Dusch",
                    "email": "github@wallbash.com"
                },
                {
                    "name": "Bernhard Schussek",
                    "email": "bschussek@2bepublished.at"
                }
            ],
            "description": "Provides the functionality to compare PHP values for equality",
            "homepage": "https://github.com/sebastianbergmann/comparator",
            "keywords": [
                "comparator",
                "compare",
                "equality"
            ],
            "support": {
                "issues": "https://github.com/sebastianbergmann/comparator/issues",
                "source": "https://github.com/sebastianbergmann/comparator/tree/4.0.6"
            },
            "funding": [
                {
                    "url": "https://github.com/sebastianbergmann",
                    "type": "github"
                }
            ],
            "time": "2020-10-26T15:49:45+00:00"
        },
        {
            "name": "sebastian/complexity",
            "version": "2.0.2",
            "source": {
                "type": "git",
                "url": "https://github.com/sebastianbergmann/complexity.git",
                "reference": "739b35e53379900cc9ac327b2147867b8b6efd88"
            },
            "dist": {
                "type": "zip",
                "url": "https://api.github.com/repos/sebastianbergmann/complexity/zipball/739b35e53379900cc9ac327b2147867b8b6efd88",
                "reference": "739b35e53379900cc9ac327b2147867b8b6efd88",
                "shasum": ""
            },
            "require": {
                "nikic/php-parser": "^4.7",
                "php": ">=7.3"
            },
            "require-dev": {
                "phpunit/phpunit": "^9.3"
            },
            "type": "library",
            "extra": {
                "branch-alias": {
                    "dev-master": "2.0-dev"
                }
            },
            "autoload": {
                "classmap": [
                    "src/"
                ]
            },
            "notification-url": "https://packagist.org/downloads/",
            "license": [
                "BSD-3-Clause"
            ],
            "authors": [
                {
                    "name": "Sebastian Bergmann",
                    "email": "sebastian@phpunit.de",
                    "role": "lead"
                }
            ],
            "description": "Library for calculating the complexity of PHP code units",
            "homepage": "https://github.com/sebastianbergmann/complexity",
            "support": {
                "issues": "https://github.com/sebastianbergmann/complexity/issues",
                "source": "https://github.com/sebastianbergmann/complexity/tree/2.0.2"
            },
            "funding": [
                {
                    "url": "https://github.com/sebastianbergmann",
                    "type": "github"
                }
            ],
            "time": "2020-10-26T15:52:27+00:00"
        },
        {
            "name": "sebastian/diff",
            "version": "4.0.4",
            "source": {
                "type": "git",
                "url": "https://github.com/sebastianbergmann/diff.git",
                "reference": "3461e3fccc7cfdfc2720be910d3bd73c69be590d"
            },
            "dist": {
                "type": "zip",
                "url": "https://api.github.com/repos/sebastianbergmann/diff/zipball/3461e3fccc7cfdfc2720be910d3bd73c69be590d",
                "reference": "3461e3fccc7cfdfc2720be910d3bd73c69be590d",
                "shasum": ""
            },
            "require": {
                "php": ">=7.3"
            },
            "require-dev": {
                "phpunit/phpunit": "^9.3",
                "symfony/process": "^4.2 || ^5"
            },
            "type": "library",
            "extra": {
                "branch-alias": {
                    "dev-master": "4.0-dev"
                }
            },
            "autoload": {
                "classmap": [
                    "src/"
                ]
            },
            "notification-url": "https://packagist.org/downloads/",
            "license": [
                "BSD-3-Clause"
            ],
            "authors": [
                {
                    "name": "Sebastian Bergmann",
                    "email": "sebastian@phpunit.de"
                },
                {
                    "name": "Kore Nordmann",
                    "email": "mail@kore-nordmann.de"
                }
            ],
            "description": "Diff implementation",
            "homepage": "https://github.com/sebastianbergmann/diff",
            "keywords": [
                "diff",
                "udiff",
                "unidiff",
                "unified diff"
            ],
            "support": {
                "issues": "https://github.com/sebastianbergmann/diff/issues",
                "source": "https://github.com/sebastianbergmann/diff/tree/4.0.4"
            },
            "funding": [
                {
                    "url": "https://github.com/sebastianbergmann",
                    "type": "github"
                }
            ],
            "time": "2020-10-26T13:10:38+00:00"
        },
        {
            "name": "sebastian/environment",
            "version": "5.1.4",
            "source": {
                "type": "git",
                "url": "https://github.com/sebastianbergmann/environment.git",
                "reference": "1b5dff7bb151a4db11d49d90e5408e4e938270f7"
            },
            "dist": {
                "type": "zip",
                "url": "https://api.github.com/repos/sebastianbergmann/environment/zipball/1b5dff7bb151a4db11d49d90e5408e4e938270f7",
                "reference": "1b5dff7bb151a4db11d49d90e5408e4e938270f7",
                "shasum": ""
            },
            "require": {
                "php": ">=7.3"
            },
            "require-dev": {
                "phpunit/phpunit": "^9.3"
            },
            "suggest": {
                "ext-posix": "*"
            },
            "type": "library",
            "extra": {
                "branch-alias": {
                    "dev-master": "5.1-dev"
                }
            },
            "autoload": {
                "classmap": [
                    "src/"
                ]
            },
            "notification-url": "https://packagist.org/downloads/",
            "license": [
                "BSD-3-Clause"
            ],
            "authors": [
                {
                    "name": "Sebastian Bergmann",
                    "email": "sebastian@phpunit.de"
                }
            ],
            "description": "Provides functionality to handle HHVM/PHP environments",
            "homepage": "http://www.github.com/sebastianbergmann/environment",
            "keywords": [
                "Xdebug",
                "environment",
                "hhvm"
            ],
            "support": {
                "issues": "https://github.com/sebastianbergmann/environment/issues",
                "source": "https://github.com/sebastianbergmann/environment/tree/5.1.4"
            },
            "funding": [
                {
                    "url": "https://github.com/sebastianbergmann",
                    "type": "github"
                }
            ],
            "time": "2022-04-03T09:37:03+00:00"
        },
        {
            "name": "sebastian/exporter",
            "version": "4.0.4",
            "source": {
                "type": "git",
                "url": "https://github.com/sebastianbergmann/exporter.git",
                "reference": "65e8b7db476c5dd267e65eea9cab77584d3cfff9"
            },
            "dist": {
                "type": "zip",
                "url": "https://api.github.com/repos/sebastianbergmann/exporter/zipball/65e8b7db476c5dd267e65eea9cab77584d3cfff9",
                "reference": "65e8b7db476c5dd267e65eea9cab77584d3cfff9",
                "shasum": ""
            },
            "require": {
                "php": ">=7.3",
                "sebastian/recursion-context": "^4.0"
            },
            "require-dev": {
                "ext-mbstring": "*",
                "phpunit/phpunit": "^9.3"
            },
            "type": "library",
            "extra": {
                "branch-alias": {
                    "dev-master": "4.0-dev"
                }
            },
            "autoload": {
                "classmap": [
                    "src/"
                ]
            },
            "notification-url": "https://packagist.org/downloads/",
            "license": [
                "BSD-3-Clause"
            ],
            "authors": [
                {
                    "name": "Sebastian Bergmann",
                    "email": "sebastian@phpunit.de"
                },
                {
                    "name": "Jeff Welch",
                    "email": "whatthejeff@gmail.com"
                },
                {
                    "name": "Volker Dusch",
                    "email": "github@wallbash.com"
                },
                {
                    "name": "Adam Harvey",
                    "email": "aharvey@php.net"
                },
                {
                    "name": "Bernhard Schussek",
                    "email": "bschussek@gmail.com"
                }
            ],
            "description": "Provides the functionality to export PHP variables for visualization",
            "homepage": "https://www.github.com/sebastianbergmann/exporter",
            "keywords": [
                "export",
                "exporter"
            ],
            "support": {
                "issues": "https://github.com/sebastianbergmann/exporter/issues",
                "source": "https://github.com/sebastianbergmann/exporter/tree/4.0.4"
            },
            "funding": [
                {
                    "url": "https://github.com/sebastianbergmann",
                    "type": "github"
                }
            ],
            "time": "2021-11-11T14:18:36+00:00"
        },
        {
            "name": "sebastian/global-state",
            "version": "5.0.5",
            "source": {
                "type": "git",
                "url": "https://github.com/sebastianbergmann/global-state.git",
                "reference": "0ca8db5a5fc9c8646244e629625ac486fa286bf2"
            },
            "dist": {
                "type": "zip",
                "url": "https://api.github.com/repos/sebastianbergmann/global-state/zipball/0ca8db5a5fc9c8646244e629625ac486fa286bf2",
                "reference": "0ca8db5a5fc9c8646244e629625ac486fa286bf2",
                "shasum": ""
            },
            "require": {
                "php": ">=7.3",
                "sebastian/object-reflector": "^2.0",
                "sebastian/recursion-context": "^4.0"
            },
            "require-dev": {
                "ext-dom": "*",
                "phpunit/phpunit": "^9.3"
            },
            "suggest": {
                "ext-uopz": "*"
            },
            "type": "library",
            "extra": {
                "branch-alias": {
                    "dev-master": "5.0-dev"
                }
            },
            "autoload": {
                "classmap": [
                    "src/"
                ]
            },
            "notification-url": "https://packagist.org/downloads/",
            "license": [
                "BSD-3-Clause"
            ],
            "authors": [
                {
                    "name": "Sebastian Bergmann",
                    "email": "sebastian@phpunit.de"
                }
            ],
            "description": "Snapshotting of global state",
            "homepage": "http://www.github.com/sebastianbergmann/global-state",
            "keywords": [
                "global state"
            ],
            "support": {
                "issues": "https://github.com/sebastianbergmann/global-state/issues",
                "source": "https://github.com/sebastianbergmann/global-state/tree/5.0.5"
            },
            "funding": [
                {
                    "url": "https://github.com/sebastianbergmann",
                    "type": "github"
                }
            ],
            "time": "2022-02-14T08:28:10+00:00"
        },
        {
            "name": "sebastian/lines-of-code",
            "version": "1.0.3",
            "source": {
                "type": "git",
                "url": "https://github.com/sebastianbergmann/lines-of-code.git",
                "reference": "c1c2e997aa3146983ed888ad08b15470a2e22ecc"
            },
            "dist": {
                "type": "zip",
                "url": "https://api.github.com/repos/sebastianbergmann/lines-of-code/zipball/c1c2e997aa3146983ed888ad08b15470a2e22ecc",
                "reference": "c1c2e997aa3146983ed888ad08b15470a2e22ecc",
                "shasum": ""
            },
            "require": {
                "nikic/php-parser": "^4.6",
                "php": ">=7.3"
            },
            "require-dev": {
                "phpunit/phpunit": "^9.3"
            },
            "type": "library",
            "extra": {
                "branch-alias": {
                    "dev-master": "1.0-dev"
                }
            },
            "autoload": {
                "classmap": [
                    "src/"
                ]
            },
            "notification-url": "https://packagist.org/downloads/",
            "license": [
                "BSD-3-Clause"
            ],
            "authors": [
                {
                    "name": "Sebastian Bergmann",
                    "email": "sebastian@phpunit.de",
                    "role": "lead"
                }
            ],
            "description": "Library for counting the lines of code in PHP source code",
            "homepage": "https://github.com/sebastianbergmann/lines-of-code",
            "support": {
                "issues": "https://github.com/sebastianbergmann/lines-of-code/issues",
                "source": "https://github.com/sebastianbergmann/lines-of-code/tree/1.0.3"
            },
            "funding": [
                {
                    "url": "https://github.com/sebastianbergmann",
                    "type": "github"
                }
            ],
            "time": "2020-11-28T06:42:11+00:00"
        },
        {
            "name": "sebastian/object-enumerator",
            "version": "4.0.4",
            "source": {
                "type": "git",
                "url": "https://github.com/sebastianbergmann/object-enumerator.git",
                "reference": "5c9eeac41b290a3712d88851518825ad78f45c71"
            },
            "dist": {
                "type": "zip",
                "url": "https://api.github.com/repos/sebastianbergmann/object-enumerator/zipball/5c9eeac41b290a3712d88851518825ad78f45c71",
                "reference": "5c9eeac41b290a3712d88851518825ad78f45c71",
                "shasum": ""
            },
            "require": {
                "php": ">=7.3",
                "sebastian/object-reflector": "^2.0",
                "sebastian/recursion-context": "^4.0"
            },
            "require-dev": {
                "phpunit/phpunit": "^9.3"
            },
            "type": "library",
            "extra": {
                "branch-alias": {
                    "dev-master": "4.0-dev"
                }
            },
            "autoload": {
                "classmap": [
                    "src/"
                ]
            },
            "notification-url": "https://packagist.org/downloads/",
            "license": [
                "BSD-3-Clause"
            ],
            "authors": [
                {
                    "name": "Sebastian Bergmann",
                    "email": "sebastian@phpunit.de"
                }
            ],
            "description": "Traverses array structures and object graphs to enumerate all referenced objects",
            "homepage": "https://github.com/sebastianbergmann/object-enumerator/",
            "support": {
                "issues": "https://github.com/sebastianbergmann/object-enumerator/issues",
                "source": "https://github.com/sebastianbergmann/object-enumerator/tree/4.0.4"
            },
            "funding": [
                {
                    "url": "https://github.com/sebastianbergmann",
                    "type": "github"
                }
            ],
            "time": "2020-10-26T13:12:34+00:00"
        },
        {
            "name": "sebastian/object-reflector",
            "version": "2.0.4",
            "source": {
                "type": "git",
                "url": "https://github.com/sebastianbergmann/object-reflector.git",
                "reference": "b4f479ebdbf63ac605d183ece17d8d7fe49c15c7"
            },
            "dist": {
                "type": "zip",
                "url": "https://api.github.com/repos/sebastianbergmann/object-reflector/zipball/b4f479ebdbf63ac605d183ece17d8d7fe49c15c7",
                "reference": "b4f479ebdbf63ac605d183ece17d8d7fe49c15c7",
                "shasum": ""
            },
            "require": {
                "php": ">=7.3"
            },
            "require-dev": {
                "phpunit/phpunit": "^9.3"
            },
            "type": "library",
            "extra": {
                "branch-alias": {
                    "dev-master": "2.0-dev"
                }
            },
            "autoload": {
                "classmap": [
                    "src/"
                ]
            },
            "notification-url": "https://packagist.org/downloads/",
            "license": [
                "BSD-3-Clause"
            ],
            "authors": [
                {
                    "name": "Sebastian Bergmann",
                    "email": "sebastian@phpunit.de"
                }
            ],
            "description": "Allows reflection of object attributes, including inherited and non-public ones",
            "homepage": "https://github.com/sebastianbergmann/object-reflector/",
            "support": {
                "issues": "https://github.com/sebastianbergmann/object-reflector/issues",
                "source": "https://github.com/sebastianbergmann/object-reflector/tree/2.0.4"
            },
            "funding": [
                {
                    "url": "https://github.com/sebastianbergmann",
                    "type": "github"
                }
            ],
            "time": "2020-10-26T13:14:26+00:00"
        },
        {
            "name": "sebastian/recursion-context",
            "version": "4.0.4",
            "source": {
                "type": "git",
                "url": "https://github.com/sebastianbergmann/recursion-context.git",
                "reference": "cd9d8cf3c5804de4341c283ed787f099f5506172"
            },
            "dist": {
                "type": "zip",
                "url": "https://api.github.com/repos/sebastianbergmann/recursion-context/zipball/cd9d8cf3c5804de4341c283ed787f099f5506172",
                "reference": "cd9d8cf3c5804de4341c283ed787f099f5506172",
                "shasum": ""
            },
            "require": {
                "php": ">=7.3"
            },
            "require-dev": {
                "phpunit/phpunit": "^9.3"
            },
            "type": "library",
            "extra": {
                "branch-alias": {
                    "dev-master": "4.0-dev"
                }
            },
            "autoload": {
                "classmap": [
                    "src/"
                ]
            },
            "notification-url": "https://packagist.org/downloads/",
            "license": [
                "BSD-3-Clause"
            ],
            "authors": [
                {
                    "name": "Sebastian Bergmann",
                    "email": "sebastian@phpunit.de"
                },
                {
                    "name": "Jeff Welch",
                    "email": "whatthejeff@gmail.com"
                },
                {
                    "name": "Adam Harvey",
                    "email": "aharvey@php.net"
                }
            ],
            "description": "Provides functionality to recursively process PHP variables",
            "homepage": "http://www.github.com/sebastianbergmann/recursion-context",
            "support": {
                "issues": "https://github.com/sebastianbergmann/recursion-context/issues",
                "source": "https://github.com/sebastianbergmann/recursion-context/tree/4.0.4"
            },
            "funding": [
                {
                    "url": "https://github.com/sebastianbergmann",
                    "type": "github"
                }
            ],
            "time": "2020-10-26T13:17:30+00:00"
        },
        {
            "name": "sebastian/resource-operations",
            "version": "3.0.3",
            "source": {
                "type": "git",
                "url": "https://github.com/sebastianbergmann/resource-operations.git",
                "reference": "0f4443cb3a1d92ce809899753bc0d5d5a8dd19a8"
            },
            "dist": {
                "type": "zip",
                "url": "https://api.github.com/repos/sebastianbergmann/resource-operations/zipball/0f4443cb3a1d92ce809899753bc0d5d5a8dd19a8",
                "reference": "0f4443cb3a1d92ce809899753bc0d5d5a8dd19a8",
                "shasum": ""
            },
            "require": {
                "php": ">=7.3"
            },
            "require-dev": {
                "phpunit/phpunit": "^9.0"
            },
            "type": "library",
            "extra": {
                "branch-alias": {
                    "dev-master": "3.0-dev"
                }
            },
            "autoload": {
                "classmap": [
                    "src/"
                ]
            },
            "notification-url": "https://packagist.org/downloads/",
            "license": [
                "BSD-3-Clause"
            ],
            "authors": [
                {
                    "name": "Sebastian Bergmann",
                    "email": "sebastian@phpunit.de"
                }
            ],
            "description": "Provides a list of PHP built-in functions that operate on resources",
            "homepage": "https://www.github.com/sebastianbergmann/resource-operations",
            "support": {
                "issues": "https://github.com/sebastianbergmann/resource-operations/issues",
                "source": "https://github.com/sebastianbergmann/resource-operations/tree/3.0.3"
            },
            "funding": [
                {
                    "url": "https://github.com/sebastianbergmann",
                    "type": "github"
                }
            ],
            "time": "2020-09-28T06:45:17+00:00"
        },
        {
            "name": "sebastian/type",
            "version": "3.0.0",
            "source": {
                "type": "git",
                "url": "https://github.com/sebastianbergmann/type.git",
                "reference": "b233b84bc4465aff7b57cf1c4bc75c86d00d6dad"
            },
            "dist": {
                "type": "zip",
                "url": "https://api.github.com/repos/sebastianbergmann/type/zipball/b233b84bc4465aff7b57cf1c4bc75c86d00d6dad",
                "reference": "b233b84bc4465aff7b57cf1c4bc75c86d00d6dad",
                "shasum": ""
            },
            "require": {
                "php": ">=7.3"
            },
            "require-dev": {
                "phpunit/phpunit": "^9.5"
            },
            "type": "library",
            "extra": {
                "branch-alias": {
                    "dev-master": "3.0-dev"
                }
            },
            "autoload": {
                "classmap": [
                    "src/"
                ]
            },
            "notification-url": "https://packagist.org/downloads/",
            "license": [
                "BSD-3-Clause"
            ],
            "authors": [
                {
                    "name": "Sebastian Bergmann",
                    "email": "sebastian@phpunit.de",
                    "role": "lead"
                }
            ],
            "description": "Collection of value objects that represent the types of the PHP type system",
            "homepage": "https://github.com/sebastianbergmann/type",
            "support": {
                "issues": "https://github.com/sebastianbergmann/type/issues",
                "source": "https://github.com/sebastianbergmann/type/tree/3.0.0"
            },
            "funding": [
                {
                    "url": "https://github.com/sebastianbergmann",
                    "type": "github"
                }
            ],
            "time": "2022-03-15T09:54:48+00:00"
        },
        {
            "name": "sebastian/version",
            "version": "3.0.2",
            "source": {
                "type": "git",
                "url": "https://github.com/sebastianbergmann/version.git",
                "reference": "c6c1022351a901512170118436c764e473f6de8c"
            },
            "dist": {
                "type": "zip",
                "url": "https://api.github.com/repos/sebastianbergmann/version/zipball/c6c1022351a901512170118436c764e473f6de8c",
                "reference": "c6c1022351a901512170118436c764e473f6de8c",
                "shasum": ""
            },
            "require": {
                "php": ">=7.3"
            },
            "type": "library",
            "extra": {
                "branch-alias": {
                    "dev-master": "3.0-dev"
                }
            },
            "autoload": {
                "classmap": [
                    "src/"
                ]
            },
            "notification-url": "https://packagist.org/downloads/",
            "license": [
                "BSD-3-Clause"
            ],
            "authors": [
                {
                    "name": "Sebastian Bergmann",
                    "email": "sebastian@phpunit.de",
                    "role": "lead"
                }
            ],
            "description": "Library that helps with managing the version number of Git-hosted PHP projects",
            "homepage": "https://github.com/sebastianbergmann/version",
            "support": {
                "issues": "https://github.com/sebastianbergmann/version/issues",
                "source": "https://github.com/sebastianbergmann/version/tree/3.0.2"
            },
            "funding": [
                {
                    "url": "https://github.com/sebastianbergmann",
                    "type": "github"
                }
            ],
            "time": "2020-09-28T06:39:44+00:00"
        },
        {
            "name": "theseer/tokenizer",
            "version": "1.2.1",
            "source": {
                "type": "git",
                "url": "https://github.com/theseer/tokenizer.git",
                "reference": "34a41e998c2183e22995f158c581e7b5e755ab9e"
            },
            "dist": {
                "type": "zip",
                "url": "https://api.github.com/repos/theseer/tokenizer/zipball/34a41e998c2183e22995f158c581e7b5e755ab9e",
                "reference": "34a41e998c2183e22995f158c581e7b5e755ab9e",
                "shasum": ""
            },
            "require": {
                "ext-dom": "*",
                "ext-tokenizer": "*",
                "ext-xmlwriter": "*",
                "php": "^7.2 || ^8.0"
            },
            "type": "library",
            "autoload": {
                "classmap": [
                    "src/"
                ]
            },
            "notification-url": "https://packagist.org/downloads/",
            "license": [
                "BSD-3-Clause"
            ],
            "authors": [
                {
                    "name": "Arne Blankerts",
                    "email": "arne@blankerts.de",
                    "role": "Developer"
                }
            ],
            "description": "A small library for converting tokenized PHP source code into XML and potentially other formats",
            "support": {
                "issues": "https://github.com/theseer/tokenizer/issues",
                "source": "https://github.com/theseer/tokenizer/tree/1.2.1"
            },
            "funding": [
                {
                    "url": "https://github.com/theseer",
                    "type": "github"
                }
            ],
            "time": "2021-07-28T10:34:58+00:00"
        }
    ],
    "aliases": [],
    "minimum-stability": "stable",
    "stability-flags": {
        "pocketmine/bedrock-block-upgrade-schema": 20,
        "pocketmine/bedrock-data": 20,
        "pocketmine/bedrock-item-upgrade-schema": 20
    },
    "prefer-stable": false,
    "prefer-lowest": false,
    "platform": {
        "php": "^8.0",
        "php-64bit": "*",
        "ext-chunkutils2": "^0.3.1",
        "ext-crypto": "^0.3.1",
        "ext-ctype": "*",
        "ext-curl": "*",
        "ext-date": "*",
        "ext-gmp": "*",
        "ext-hash": "*",
        "ext-igbinary": "^3.0.1",
        "ext-json": "*",
        "ext-leveldb": "^0.2.1 || ^0.3.0",
        "ext-mbstring": "*",
        "ext-morton": "^0.1.0",
        "ext-openssl": "*",
        "ext-pcre": "*",
        "ext-phar": "*",
        "ext-pthreads": "^4.0",
        "ext-reflection": "*",
        "ext-simplexml": "*",
        "ext-sockets": "*",
        "ext-spl": "*",
        "ext-yaml": ">=2.0.0",
        "ext-zip": "*",
        "ext-zlib": ">=1.2.11",
        "composer-runtime-api": "^2.0"
    },
    "platform-dev": [],
    "platform-overrides": {
        "php": "8.0.0"
    },
    "plugin-api-version": "2.3.0"
}<|MERGE_RESOLUTION|>--- conflicted
+++ resolved
@@ -4,11 +4,7 @@
         "Read more about it at https://getcomposer.org/doc/01-basic-usage.md#installing-dependencies",
         "This file is @generated automatically"
     ],
-<<<<<<< HEAD
-    "content-hash": "dbdbe7338c5646763ad82e6eb47d70bd",
-=======
-    "content-hash": "80afa24adf37096a23643e051d6128ce",
->>>>>>> f7ab0a3b
+    "content-hash": "2466f7f325b36cce50ce002854e85f89",
     "packages": [
         {
             "name": "adhocore/json-comment",
@@ -67,16 +63,16 @@
         },
         {
             "name": "brick/math",
-            "version": "0.10.1",
+            "version": "0.10.2",
             "source": {
                 "type": "git",
                 "url": "https://github.com/brick/math.git",
-                "reference": "de846578401f4e58f911b3afeb62ced56365ed87"
-            },
-            "dist": {
-                "type": "zip",
-                "url": "https://api.github.com/repos/brick/math/zipball/de846578401f4e58f911b3afeb62ced56365ed87",
-                "reference": "de846578401f4e58f911b3afeb62ced56365ed87",
+                "reference": "459f2781e1a08d52ee56b0b1444086e038561e3f"
+            },
+            "dist": {
+                "type": "zip",
+                "url": "https://api.github.com/repos/brick/math/zipball/459f2781e1a08d52ee56b0b1444086e038561e3f",
+                "reference": "459f2781e1a08d52ee56b0b1444086e038561e3f",
                 "shasum": ""
             },
             "require": {
@@ -111,7 +107,7 @@
             ],
             "support": {
                 "issues": "https://github.com/brick/math/issues",
-                "source": "https://github.com/brick/math/tree/0.10.1"
+                "source": "https://github.com/brick/math/tree/0.10.2"
             },
             "funding": [
                 {
@@ -119,7 +115,7 @@
                     "type": "github"
                 }
             ],
-            "time": "2022-08-01T22:54:31+00:00"
+            "time": "2022-08-10T22:54:19+00:00"
         },
         {
             "name": "fgrosse/phpasn1",
@@ -253,12 +249,12 @@
             "source": {
                 "type": "git",
                 "url": "https://github.com/pmmp/BedrockBlockUpgradeSchema.git",
-                "reference": "680ed5e351b92959c365b36bebc2698228b59834"
-            },
-            "dist": {
-                "type": "zip",
-                "url": "https://api.github.com/repos/pmmp/BedrockBlockUpgradeSchema/zipball/680ed5e351b92959c365b36bebc2698228b59834",
-                "reference": "680ed5e351b92959c365b36bebc2698228b59834",
+                "reference": "63f5f5e02e952ffa196a4c0671d7fcf8b8cdd9a4"
+            },
+            "dist": {
+                "type": "zip",
+                "url": "https://api.github.com/repos/pmmp/BedrockBlockUpgradeSchema/zipball/63f5f5e02e952ffa196a4c0671d7fcf8b8cdd9a4",
+                "reference": "63f5f5e02e952ffa196a4c0671d7fcf8b8cdd9a4",
                 "shasum": ""
             },
             "default-branch": true,
@@ -272,33 +268,20 @@
                 "issues": "https://github.com/pmmp/BedrockBlockUpgradeSchema/issues",
                 "source": "https://github.com/pmmp/BedrockBlockUpgradeSchema/tree/master"
             },
-            "time": "2022-07-03T19:17:51+00:00"
+            "time": "2022-08-07T19:29:31+00:00"
         },
         {
             "name": "pocketmine/bedrock-data",
-<<<<<<< HEAD
             "version": "dev-modern-world-support",
             "source": {
                 "type": "git",
                 "url": "https://github.com/pmmp/BedrockData.git",
-                "reference": "5d7add6b08c7168747c0dda1f5d3599b5c4aaca9"
-            },
-            "dist": {
-                "type": "zip",
-                "url": "https://api.github.com/repos/pmmp/BedrockData/zipball/5d7add6b08c7168747c0dda1f5d3599b5c4aaca9",
-                "reference": "5d7add6b08c7168747c0dda1f5d3599b5c4aaca9",
-=======
-            "version": "1.10.0+bedrock-1.19.20",
-            "source": {
-                "type": "git",
-                "url": "https://github.com/pmmp/BedrockData.git",
-                "reference": "43610f6749f22d15ede6b60ed5402bdeff47453e"
-            },
-            "dist": {
-                "type": "zip",
-                "url": "https://api.github.com/repos/pmmp/BedrockData/zipball/43610f6749f22d15ede6b60ed5402bdeff47453e",
-                "reference": "43610f6749f22d15ede6b60ed5402bdeff47453e",
->>>>>>> f7ab0a3b
+                "reference": "6f480c67ed03abb1b2641802879f5c1aeda11cc2"
+            },
+            "dist": {
+                "type": "zip",
+                "url": "https://api.github.com/repos/pmmp/BedrockData/zipball/6f480c67ed03abb1b2641802879f5c1aeda11cc2",
+                "reference": "6f480c67ed03abb1b2641802879f5c1aeda11cc2",
                 "shasum": ""
             },
             "type": "library",
@@ -309,10 +292,9 @@
             "description": "Blobs of data generated from Minecraft: Bedrock Edition, used by PocketMine-MP",
             "support": {
                 "issues": "https://github.com/pmmp/BedrockData/issues",
-<<<<<<< HEAD
                 "source": "https://github.com/pmmp/BedrockData/tree/modern-world-support"
             },
-            "time": "2022-07-12T19:40:28+00:00"
+            "time": "2022-08-09T17:47:56+00:00"
         },
         {
             "name": "pocketmine/bedrock-item-upgrade-schema",
@@ -343,23 +325,6 @@
         },
         {
             "name": "pocketmine/bedrock-protocol",
-            "version": "11.0.3+bedrock-1.19.10",
-            "source": {
-                "type": "git",
-                "url": "https://github.com/pmmp/BedrockProtocol.git",
-                "reference": "18879218f9d05685ab6f8f68df4cb9c548978657"
-            },
-            "dist": {
-                "type": "zip",
-                "url": "https://api.github.com/repos/pmmp/BedrockProtocol/zipball/18879218f9d05685ab6f8f68df4cb9c548978657",
-                "reference": "18879218f9d05685ab6f8f68df4cb9c548978657",
-=======
-                "source": "https://github.com/pmmp/BedrockData/tree/bedrock-1.19.20"
-            },
-            "time": "2022-08-09T17:44:22+00:00"
-        },
-        {
-            "name": "pocketmine/bedrock-protocol",
             "version": "12.0.0+bedrock-1.19.20",
             "source": {
                 "type": "git",
@@ -370,7 +335,6 @@
                 "type": "zip",
                 "url": "https://api.github.com/repos/pmmp/BedrockProtocol/zipball/c2778039544fa0c7c5bd3af7963149e7552f4215",
                 "reference": "c2778039544fa0c7c5bd3af7963149e7552f4215",
->>>>>>> f7ab0a3b
                 "shasum": ""
             },
             "require": {
@@ -402,15 +366,9 @@
             "description": "An implementation of the Minecraft: Bedrock Edition protocol in PHP",
             "support": {
                 "issues": "https://github.com/pmmp/BedrockProtocol/issues",
-<<<<<<< HEAD
-                "source": "https://github.com/pmmp/BedrockProtocol/tree/11.0.3+bedrock-1.19.10"
-            },
-            "time": "2022-07-14T16:54:49+00:00"
-=======
                 "source": "https://github.com/pmmp/BedrockProtocol/tree/bedrock-1.19.20"
             },
             "time": "2022-08-09T17:57:29+00:00"
->>>>>>> f7ab0a3b
         },
         {
             "name": "pocketmine/binaryutils",
