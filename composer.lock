--- conflicted
+++ resolved
@@ -4,11 +4,7 @@
         "Read more about it at https://getcomposer.org/doc/01-basic-usage.md#installing-dependencies",
         "This file is @generated automatically"
     ],
-<<<<<<< HEAD
-    "content-hash": "7e0991461c05ed03067e19ed52f4579b",
-=======
-    "content-hash": "a6622fa16daeb7ba4d9a792579db468f",
->>>>>>> b574d49d
+    "content-hash": "402f78d672d4e0bd8f092272bf7d82d7",
     "packages": [
         {
             "name": "adhocore/json-comment",
