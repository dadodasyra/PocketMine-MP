{
    "_readme": [
        "This file locks the dependencies of your project to a known state",
        "Read more about it at https://getcomposer.org/doc/01-basic-usage.md#installing-dependencies",
        "This file is @generated automatically"
    ],
<<<<<<< HEAD
    "content-hash": "5d3bf1dc144f66c995d677cae7de8b63",
=======
    "content-hash": "21dbdd29be952db47b97d8f3c8752b98",
>>>>>>> 86beeb82
    "packages": [
        {
            "name": "adhocore/json-comment",
            "version": "1.1.2",
            "source": {
                "type": "git",
                "url": "https://github.com/adhocore/php-json-comment.git",
                "reference": "fc2f76979f0a44a5f5bc2a2b600d0762fe0e78e7"
            },
            "dist": {
                "type": "zip",
                "url": "https://api.github.com/repos/adhocore/php-json-comment/zipball/fc2f76979f0a44a5f5bc2a2b600d0762fe0e78e7",
                "reference": "fc2f76979f0a44a5f5bc2a2b600d0762fe0e78e7",
                "shasum": ""
            },
            "require": {
                "ext-ctype": "*",
                "php": ">=7.0"
            },
            "require-dev": {
                "phpunit/phpunit": "^6.5 || ^7.5 || ^8.5"
            },
            "type": "library",
            "autoload": {
                "psr-4": {
                    "Ahc\\Json\\": "src/"
                }
            },
            "notification-url": "https://packagist.org/downloads/",
            "license": [
                "MIT"
            ],
            "authors": [
                {
                    "name": "Jitendra Adhikari",
                    "email": "jiten.adhikary@gmail.com"
                }
            ],
            "description": "Lightweight JSON comment stripper library for PHP",
            "keywords": [
                "comment",
                "json",
                "strip-comment"
            ],
            "support": {
                "issues": "https://github.com/adhocore/php-json-comment/issues",
                "source": "https://github.com/adhocore/php-json-comment/tree/1.1.2"
            },
            "funding": [
                {
                    "url": "https://paypal.me/ji10",
                    "type": "custom"
                }
            ],
            "time": "2021-04-09T03:06:06+00:00"
        },
        {
            "name": "brick/math",
            "version": "0.9.3",
            "source": {
                "type": "git",
                "url": "https://github.com/brick/math.git",
                "reference": "ca57d18f028f84f777b2168cd1911b0dee2343ae"
            },
            "dist": {
                "type": "zip",
                "url": "https://api.github.com/repos/brick/math/zipball/ca57d18f028f84f777b2168cd1911b0dee2343ae",
                "reference": "ca57d18f028f84f777b2168cd1911b0dee2343ae",
                "shasum": ""
            },
            "require": {
                "ext-json": "*",
                "php": "^7.1 || ^8.0"
            },
            "require-dev": {
                "php-coveralls/php-coveralls": "^2.2",
                "phpunit/phpunit": "^7.5.15 || ^8.5 || ^9.0",
                "vimeo/psalm": "4.9.2"
            },
            "type": "library",
            "autoload": {
                "psr-4": {
                    "Brick\\Math\\": "src/"
                }
            },
            "notification-url": "https://packagist.org/downloads/",
            "license": [
                "MIT"
            ],
            "description": "Arbitrary-precision arithmetic library",
            "keywords": [
                "Arbitrary-precision",
                "BigInteger",
                "BigRational",
                "arithmetic",
                "bigdecimal",
                "bignum",
                "brick",
                "math"
            ],
            "support": {
                "issues": "https://github.com/brick/math/issues",
                "source": "https://github.com/brick/math/tree/0.9.3"
            },
            "funding": [
                {
                    "url": "https://github.com/BenMorel",
                    "type": "github"
                },
                {
                    "url": "https://tidelift.com/funding/github/packagist/brick/math",
                    "type": "tidelift"
                }
            ],
            "time": "2021-08-15T20:50:18+00:00"
        },
        {
            "name": "fgrosse/phpasn1",
            "version": "v2.4.0",
            "source": {
                "type": "git",
                "url": "https://github.com/fgrosse/PHPASN1.git",
                "reference": "eef488991d53e58e60c9554b09b1201ca5ba9296"
            },
            "dist": {
                "type": "zip",
                "url": "https://api.github.com/repos/fgrosse/PHPASN1/zipball/eef488991d53e58e60c9554b09b1201ca5ba9296",
                "reference": "eef488991d53e58e60c9554b09b1201ca5ba9296",
                "shasum": ""
            },
            "require": {
                "php": "~7.1.0 || ~7.2.0 || ~7.3.0 || ~7.4.0 || ~8.0.0 || ~8.1.0"
            },
            "require-dev": {
                "php-coveralls/php-coveralls": "~2.0",
                "phpunit/phpunit": "^6.3 || ^7.0 || ^8.0"
            },
            "suggest": {
                "ext-bcmath": "BCmath is the fallback extension for big integer calculations",
                "ext-curl": "For loading OID information from the web if they have not bee defined statically",
                "ext-gmp": "GMP is the preferred extension for big integer calculations",
                "phpseclib/bcmath_compat": "BCmath polyfill for servers where neither GMP nor BCmath is available"
            },
            "type": "library",
            "extra": {
                "branch-alias": {
                    "dev-master": "2.0.x-dev"
                }
            },
            "autoload": {
                "psr-4": {
                    "FG\\": "lib/"
                }
            },
            "notification-url": "https://packagist.org/downloads/",
            "license": [
                "MIT"
            ],
            "authors": [
                {
                    "name": "Friedrich Große",
                    "email": "friedrich.grosse@gmail.com",
                    "homepage": "https://github.com/FGrosse",
                    "role": "Author"
                },
                {
                    "name": "All contributors",
                    "homepage": "https://github.com/FGrosse/PHPASN1/contributors"
                }
            ],
            "description": "A PHP Framework that allows you to encode and decode arbitrary ASN.1 structures using the ITU-T X.690 Encoding Rules.",
            "homepage": "https://github.com/FGrosse/PHPASN1",
            "keywords": [
                "DER",
                "asn.1",
                "asn1",
                "ber",
                "binary",
                "decoding",
                "encoding",
                "x.509",
                "x.690",
                "x509",
                "x690"
            ],
            "support": {
                "issues": "https://github.com/fgrosse/PHPASN1/issues",
                "source": "https://github.com/fgrosse/PHPASN1/tree/v2.4.0"
            },
            "time": "2021-12-11T12:41:06+00:00"
        },
        {
            "name": "netresearch/jsonmapper",
            "version": "v4.0.0",
            "source": {
                "type": "git",
                "url": "https://github.com/cweiske/jsonmapper.git",
                "reference": "8bbc021a8edb2e4a7ea2f8ad4fa9ec9dce2fcb8d"
            },
            "dist": {
                "type": "zip",
                "url": "https://api.github.com/repos/cweiske/jsonmapper/zipball/8bbc021a8edb2e4a7ea2f8ad4fa9ec9dce2fcb8d",
                "reference": "8bbc021a8edb2e4a7ea2f8ad4fa9ec9dce2fcb8d",
                "shasum": ""
            },
            "require": {
                "ext-json": "*",
                "ext-pcre": "*",
                "ext-reflection": "*",
                "ext-spl": "*",
                "php": ">=7.1"
            },
            "require-dev": {
                "phpunit/phpunit": "~7.5 || ~8.0 || ~9.0",
                "squizlabs/php_codesniffer": "~3.5"
            },
            "type": "library",
            "autoload": {
                "psr-0": {
                    "JsonMapper": "src/"
                }
            },
            "notification-url": "https://packagist.org/downloads/",
            "license": [
                "OSL-3.0"
            ],
            "authors": [
                {
                    "name": "Christian Weiske",
                    "email": "cweiske@cweiske.de",
                    "homepage": "http://github.com/cweiske/jsonmapper/",
                    "role": "Developer"
                }
            ],
            "description": "Map nested JSON structures onto PHP classes",
            "support": {
                "email": "cweiske@cweiske.de",
                "issues": "https://github.com/cweiske/jsonmapper/issues",
                "source": "https://github.com/cweiske/jsonmapper/tree/v4.0.0"
            },
            "time": "2020-12-01T19:48:11+00:00"
        },
        {
            "name": "pocketmine/bedrock-data",
            "version": "1.5.0+bedrock-1.18.0",
            "source": {
                "type": "git",
                "url": "https://github.com/pmmp/BedrockData.git",
                "reference": "482c679aa5ed0b81c088c2b1ff0b8110a94c8a6c"
            },
            "dist": {
                "type": "zip",
                "url": "https://api.github.com/repos/pmmp/BedrockData/zipball/482c679aa5ed0b81c088c2b1ff0b8110a94c8a6c",
                "reference": "482c679aa5ed0b81c088c2b1ff0b8110a94c8a6c",
                "shasum": ""
            },
            "type": "library",
            "notification-url": "https://packagist.org/downloads/",
            "license": [
                "LGPL-3.0"
            ],
            "description": "Blobs of data generated from Minecraft: Bedrock Edition, used by PocketMine-MP",
            "support": {
                "issues": "https://github.com/pmmp/BedrockData/issues",
                "source": "https://github.com/pmmp/BedrockData/tree/bedrock-1.18.0"
            },
            "time": "2021-11-30T18:30:46+00:00"
        },
        {
            "name": "pocketmine/bedrock-protocol",
            "version": "7.3.0+bedrock-1.18.0",
            "source": {
                "type": "git",
                "url": "https://github.com/pmmp/BedrockProtocol.git",
                "reference": "418b4dbaa6720b6c6c4385a4d321d9c0b3dbf14b"
            },
            "dist": {
                "type": "zip",
                "url": "https://api.github.com/repos/pmmp/BedrockProtocol/zipball/418b4dbaa6720b6c6c4385a4d321d9c0b3dbf14b",
                "reference": "418b4dbaa6720b6c6c4385a4d321d9c0b3dbf14b",
                "shasum": ""
            },
            "require": {
                "ext-json": "*",
                "netresearch/jsonmapper": "^4.0",
                "php": "^8.0",
                "pocketmine/binaryutils": "^0.2.0",
                "pocketmine/color": "^0.2.0",
                "pocketmine/math": "^0.3.0 || ^0.4.0",
                "pocketmine/nbt": "^0.3.0",
                "ramsey/uuid": "^4.1"
            },
            "require-dev": {
                "phpstan/phpstan": "1.3.1",
                "phpstan/phpstan-phpunit": "^1.0.0",
                "phpstan/phpstan-strict-rules": "^1.0.0",
                "phpunit/phpunit": "^9.5"
            },
            "type": "library",
            "autoload": {
                "psr-4": {
                    "pocketmine\\network\\mcpe\\protocol\\": "src/"
                }
            },
            "notification-url": "https://packagist.org/downloads/",
            "license": [
                "LGPL-3.0"
            ],
            "description": "An implementation of the Minecraft: Bedrock Edition protocol in PHP",
            "support": {
                "issues": "https://github.com/pmmp/BedrockProtocol/issues",
                "source": "https://github.com/pmmp/BedrockProtocol/tree/7.3.0+bedrock-1.18.0"
            },
            "time": "2022-01-06T20:44:27+00:00"
        },
        {
            "name": "pocketmine/binaryutils",
            "version": "0.2.3",
            "source": {
                "type": "git",
                "url": "https://github.com/pmmp/BinaryUtils.git",
                "reference": "dc94786fc6c30012b1892f548dbb8a8c9c0a8cd9"
            },
            "dist": {
                "type": "zip",
                "url": "https://api.github.com/repos/pmmp/BinaryUtils/zipball/dc94786fc6c30012b1892f548dbb8a8c9c0a8cd9",
                "reference": "dc94786fc6c30012b1892f548dbb8a8c9c0a8cd9",
                "shasum": ""
            },
            "require": {
                "php": "^7.4 || ^8.0",
                "php-64bit": "*"
            },
            "require-dev": {
                "phpstan/extension-installer": "^1.0",
                "phpstan/phpstan": "1.2.0",
                "phpstan/phpstan-phpunit": "^1.0",
                "phpstan/phpstan-strict-rules": "^1.0.0",
                "phpunit/phpunit": "^9.5"
            },
            "type": "library",
            "autoload": {
                "psr-4": {
                    "pocketmine\\utils\\": "src/"
                }
            },
            "notification-url": "https://packagist.org/downloads/",
            "license": [
                "LGPL-3.0"
            ],
            "description": "Classes and methods for conveniently handling binary data",
            "support": {
                "issues": "https://github.com/pmmp/BinaryUtils/issues",
                "source": "https://github.com/pmmp/BinaryUtils/tree/0.2.3"
            },
            "time": "2021-12-04T20:56:05+00:00"
        },
        {
            "name": "pocketmine/callback-validator",
            "version": "1.0.3",
            "source": {
                "type": "git",
                "url": "https://github.com/pmmp/CallbackValidator.git",
                "reference": "64787469766bcaa7e5885242e85c23c25e8c55a2"
            },
            "dist": {
                "type": "zip",
                "url": "https://api.github.com/repos/pmmp/CallbackValidator/zipball/64787469766bcaa7e5885242e85c23c25e8c55a2",
                "reference": "64787469766bcaa7e5885242e85c23c25e8c55a2",
                "shasum": ""
            },
            "require": {
                "ext-reflection": "*",
                "php": "^7.1 || ^8.0"
            },
            "replace": {
                "daverandom/callback-validator": "*"
            },
            "require-dev": {
                "phpstan/extension-installer": "^1.0",
                "phpstan/phpstan": "0.12.59",
                "phpstan/phpstan-strict-rules": "^0.12.4",
                "phpunit/phpunit": "^7.5 || ^8.5 || ^9.0"
            },
            "type": "library",
            "autoload": {
                "psr-4": {
                    "DaveRandom\\CallbackValidator\\": "src/"
                }
            },
            "notification-url": "https://packagist.org/downloads/",
            "license": [
                "MIT"
            ],
            "authors": [
                {
                    "name": "Chris Wright",
                    "email": "cw@daverandom.com"
                }
            ],
            "description": "Fork of daverandom/callback-validator - Tools for validating callback signatures",
            "support": {
                "issues": "https://github.com/pmmp/CallbackValidator/issues",
                "source": "https://github.com/pmmp/CallbackValidator/tree/1.0.3"
            },
            "time": "2020-12-11T01:45:37+00:00"
        },
        {
            "name": "pocketmine/classloader",
            "version": "0.2.0",
            "source": {
                "type": "git",
                "url": "https://github.com/pmmp/ClassLoader.git",
                "reference": "49ea303993efdfb39cd302e2156d50aa78209e78"
            },
            "dist": {
                "type": "zip",
                "url": "https://api.github.com/repos/pmmp/ClassLoader/zipball/49ea303993efdfb39cd302e2156d50aa78209e78",
                "reference": "49ea303993efdfb39cd302e2156d50aa78209e78",
                "shasum": ""
            },
            "require": {
                "ext-pthreads": "~3.2.0 || ^4.0",
                "ext-reflection": "*",
                "php": "^8.0"
            },
            "conflict": {
                "pocketmine/spl": "<0.4"
            },
            "require-dev": {
                "phpstan/extension-installer": "^1.0",
                "phpstan/phpstan": "0.12.99",
                "phpstan/phpstan-strict-rules": "^0.12.4",
                "phpunit/phpunit": "^9.5"
            },
            "type": "library",
            "autoload": {
                "classmap": [
                    "./src"
                ]
            },
            "notification-url": "https://packagist.org/downloads/",
            "license": [
                "LGPL-3.0"
            ],
            "description": "Ad-hoc autoloading components used by PocketMine-MP",
            "support": {
                "issues": "https://github.com/pmmp/ClassLoader/issues",
                "source": "https://github.com/pmmp/ClassLoader/tree/0.2.0"
            },
            "time": "2021-11-01T20:17:27+00:00"
        },
        {
            "name": "pocketmine/color",
            "version": "0.2.0",
            "source": {
                "type": "git",
                "url": "https://github.com/pmmp/Color.git",
                "reference": "09be6ea6d76f2e33d6813c39d29c22c46c17e1d2"
            },
            "dist": {
                "type": "zip",
                "url": "https://api.github.com/repos/pmmp/Color/zipball/09be6ea6d76f2e33d6813c39d29c22c46c17e1d2",
                "reference": "09be6ea6d76f2e33d6813c39d29c22c46c17e1d2",
                "shasum": ""
            },
            "require": {
                "php": "^7.2 || ^8.0"
            },
            "require-dev": {
                "phpstan/phpstan": "0.12.59",
                "phpstan/phpstan-strict-rules": "^0.12.2"
            },
            "type": "library",
            "autoload": {
                "psr-4": {
                    "pocketmine\\color\\": "src/"
                }
            },
            "notification-url": "https://packagist.org/downloads/",
            "license": [
                "LGPL-3.0"
            ],
            "description": "Color handling library used by PocketMine-MP and related projects",
            "support": {
                "issues": "https://github.com/pmmp/Color/issues",
                "source": "https://github.com/pmmp/Color/tree/0.2.0"
            },
            "time": "2020-12-11T01:24:32+00:00"
        },
        {
            "name": "pocketmine/errorhandler",
            "version": "0.4.0",
            "source": {
                "type": "git",
                "url": "https://github.com/pmmp/ErrorHandler.git",
                "reference": "5bb9e2b66551ef7383da85165b7e8a7cc9aa162a"
            },
            "dist": {
                "type": "zip",
                "url": "https://api.github.com/repos/pmmp/ErrorHandler/zipball/5bb9e2b66551ef7383da85165b7e8a7cc9aa162a",
                "reference": "5bb9e2b66551ef7383da85165b7e8a7cc9aa162a",
                "shasum": ""
            },
            "require": {
                "php": "^7.2 || ^8.0"
            },
            "require-dev": {
                "phpstan/phpstan": "0.12.99",
                "phpstan/phpstan-strict-rules": "^0.12.2"
            },
            "type": "library",
            "autoload": {
                "psr-4": {
                    "pocketmine\\errorhandler\\": "src/"
                }
            },
            "notification-url": "https://packagist.org/downloads/",
            "license": [
                "LGPL-3.0"
            ],
            "description": "Utilities to handle nasty PHP E_* errors in a usable way",
            "support": {
                "issues": "https://github.com/pmmp/ErrorHandler/issues",
                "source": "https://github.com/pmmp/ErrorHandler/tree/0.4.0"
            },
            "time": "2021-12-16T18:13:42+00:00"
        },
        {
            "name": "pocketmine/locale-data",
            "version": "2.3.0",
            "source": {
                "type": "git",
                "url": "https://github.com/pmmp/Language.git",
                "reference": "a16e5899709387ff03db8bba7f903a15c7c0a9af"
            },
            "dist": {
                "type": "zip",
                "url": "https://api.github.com/repos/pmmp/Language/zipball/a16e5899709387ff03db8bba7f903a15c7c0a9af",
                "reference": "a16e5899709387ff03db8bba7f903a15c7c0a9af",
                "shasum": ""
            },
            "type": "library",
            "notification-url": "https://packagist.org/downloads/",
            "description": "Language resources used by PocketMine-MP",
            "support": {
                "issues": "https://github.com/pmmp/Language/issues",
                "source": "https://github.com/pmmp/Language/tree/2.3.0"
            },
            "time": "2022-01-04T00:42:11+00:00"
        },
        {
            "name": "pocketmine/log",
            "version": "0.4.0",
            "source": {
                "type": "git",
                "url": "https://github.com/pmmp/Log.git",
                "reference": "e6c912c0f9055c81d23108ec2d179b96f404c043"
            },
            "dist": {
                "type": "zip",
                "url": "https://api.github.com/repos/pmmp/Log/zipball/e6c912c0f9055c81d23108ec2d179b96f404c043",
                "reference": "e6c912c0f9055c81d23108ec2d179b96f404c043",
                "shasum": ""
            },
            "require": {
                "php": "^7.4 || ^8.0"
            },
            "conflict": {
                "pocketmine/spl": "<0.4"
            },
            "require-dev": {
                "phpstan/phpstan": "0.12.88",
                "phpstan/phpstan-strict-rules": "^0.12.2"
            },
            "type": "library",
            "autoload": {
                "classmap": [
                    "./src"
                ]
            },
            "notification-url": "https://packagist.org/downloads/",
            "license": [
                "LGPL-3.0"
            ],
            "description": "Logging components used by PocketMine-MP and related projects",
            "support": {
                "issues": "https://github.com/pmmp/Log/issues",
                "source": "https://github.com/pmmp/Log/tree/0.4.0"
            },
            "time": "2021-06-18T19:08:09+00:00"
        },
        {
            "name": "pocketmine/log-pthreads",
            "version": "0.4.0",
            "source": {
                "type": "git",
                "url": "https://github.com/pmmp/LogPthreads.git",
                "reference": "61f709e8cf36bcc24e4efe02acded680a1ce23cd"
            },
            "dist": {
                "type": "zip",
                "url": "https://api.github.com/repos/pmmp/LogPthreads/zipball/61f709e8cf36bcc24e4efe02acded680a1ce23cd",
                "reference": "61f709e8cf36bcc24e4efe02acded680a1ce23cd",
                "shasum": ""
            },
            "require": {
                "ext-pthreads": "~3.2.0 || ^4.0",
                "php": "^7.4 || ^8.0",
                "pocketmine/log": "^0.4.0"
            },
            "conflict": {
                "pocketmine/spl": "<0.4"
            },
            "require-dev": {
                "phpstan/extension-installer": "^1.0",
                "phpstan/phpstan": "0.12.88",
                "phpstan/phpstan-strict-rules": "^0.12.4"
            },
            "type": "library",
            "autoload": {
                "classmap": [
                    "./src"
                ]
            },
            "notification-url": "https://packagist.org/downloads/",
            "license": [
                "LGPL-3.0"
            ],
            "description": "Logging components specialized for pthreads used by PocketMine-MP and related projects",
            "support": {
                "issues": "https://github.com/pmmp/LogPthreads/issues",
                "source": "https://github.com/pmmp/LogPthreads/tree/0.4.0"
            },
            "time": "2021-11-01T21:42:09+00:00"
        },
        {
            "name": "pocketmine/math",
            "version": "0.4.2",
            "source": {
                "type": "git",
                "url": "https://github.com/pmmp/Math.git",
                "reference": "aacc3759a508a69dfa5bc4dfa770ab733c5c94bf"
            },
            "dist": {
                "type": "zip",
                "url": "https://api.github.com/repos/pmmp/Math/zipball/aacc3759a508a69dfa5bc4dfa770ab733c5c94bf",
                "reference": "aacc3759a508a69dfa5bc4dfa770ab733c5c94bf",
                "shasum": ""
            },
            "require": {
                "php": "^8.0",
                "php-64bit": "*"
            },
            "require-dev": {
                "phpstan/extension-installer": "^1.0",
                "phpstan/phpstan": "1.2.0",
                "phpstan/phpstan-strict-rules": "^1.0",
                "phpunit/phpunit": "^8.5 || ^9.5"
            },
            "type": "library",
            "autoload": {
                "psr-4": {
                    "pocketmine\\math\\": "src/"
                }
            },
            "notification-url": "https://packagist.org/downloads/",
            "license": [
                "LGPL-3.0"
            ],
            "description": "PHP library containing math related code used in PocketMine-MP",
            "support": {
                "issues": "https://github.com/pmmp/Math/issues",
                "source": "https://github.com/pmmp/Math/tree/0.4.2"
            },
            "time": "2021-12-05T01:15:17+00:00"
        },
        {
            "name": "pocketmine/nbt",
            "version": "0.3.2",
            "source": {
                "type": "git",
                "url": "https://github.com/pmmp/NBT.git",
                "reference": "3e0d9ef6b6c5fb45e3745a121296e75631b3eefe"
            },
            "dist": {
                "type": "zip",
                "url": "https://api.github.com/repos/pmmp/NBT/zipball/3e0d9ef6b6c5fb45e3745a121296e75631b3eefe",
                "reference": "3e0d9ef6b6c5fb45e3745a121296e75631b3eefe",
                "shasum": ""
            },
            "require": {
                "php": "^7.4 || ^8.0",
                "php-64bit": "*",
                "pocketmine/binaryutils": "^0.2.0"
            },
            "require-dev": {
                "phpstan/extension-installer": "^1.0",
                "phpstan/phpstan": "1.2.0",
                "phpstan/phpstan-strict-rules": "^1.0",
                "phpunit/phpunit": "^9.5"
            },
            "type": "library",
            "autoload": {
                "psr-4": {
                    "pocketmine\\nbt\\": "src/"
                }
            },
            "notification-url": "https://packagist.org/downloads/",
            "license": [
                "LGPL-3.0"
            ],
            "description": "PHP library for working with Named Binary Tags",
            "support": {
                "issues": "https://github.com/pmmp/NBT/issues",
                "source": "https://github.com/pmmp/NBT/tree/0.3.2"
            },
            "time": "2021-12-16T01:02:37+00:00"
        },
        {
            "name": "pocketmine/raklib",
            "version": "0.14.2",
            "source": {
                "type": "git",
                "url": "https://github.com/pmmp/RakLib.git",
                "reference": "e3a861187470e1facc6625040128f447ebbcbaec"
            },
            "dist": {
                "type": "zip",
                "url": "https://api.github.com/repos/pmmp/RakLib/zipball/e3a861187470e1facc6625040128f447ebbcbaec",
                "reference": "e3a861187470e1facc6625040128f447ebbcbaec",
                "shasum": ""
            },
            "require": {
                "ext-sockets": "*",
                "php": "^8.0",
                "php-64bit": "*",
                "php-ipv6": "*",
                "pocketmine/binaryutils": "^0.2.0",
                "pocketmine/log": "^0.3.0 || ^0.4.0"
            },
            "require-dev": {
                "phpstan/phpstan": "0.12.99",
                "phpstan/phpstan-strict-rules": "^0.12.2"
            },
            "type": "library",
            "autoload": {
                "psr-4": {
                    "raklib\\": "src/"
                }
            },
            "notification-url": "https://packagist.org/downloads/",
            "license": [
                "GPL-3.0"
            ],
            "description": "A RakNet server implementation written in PHP",
            "support": {
                "issues": "https://github.com/pmmp/RakLib/issues",
                "source": "https://github.com/pmmp/RakLib/tree/0.14.2"
            },
            "time": "2021-10-04T20:39:11+00:00"
        },
        {
            "name": "pocketmine/raklib-ipc",
            "version": "0.1.1",
            "source": {
                "type": "git",
                "url": "https://github.com/pmmp/RakLibIpc.git",
                "reference": "922a6444b0c6c7daaa5aa5a832107e1ec4738aed"
            },
            "dist": {
                "type": "zip",
                "url": "https://api.github.com/repos/pmmp/RakLibIpc/zipball/922a6444b0c6c7daaa5aa5a832107e1ec4738aed",
                "reference": "922a6444b0c6c7daaa5aa5a832107e1ec4738aed",
                "shasum": ""
            },
            "require": {
                "php": "^7.4 || ^8.0",
                "php-64bit": "*",
                "pocketmine/binaryutils": "^0.2.0",
                "pocketmine/raklib": "^0.13.1 || ^0.14.0"
            },
            "require-dev": {
                "phpstan/phpstan": "0.12.81",
                "phpstan/phpstan-strict-rules": "^0.12.2"
            },
            "type": "library",
            "autoload": {
                "psr-4": {
                    "raklib\\server\\ipc\\": "src/"
                }
            },
            "notification-url": "https://packagist.org/downloads/",
            "license": [
                "GPL-3.0"
            ],
            "description": "Channel-based protocols for inter-thread/inter-process communication with RakLib",
            "support": {
                "issues": "https://github.com/pmmp/RakLibIpc/issues",
                "source": "https://github.com/pmmp/RakLibIpc/tree/0.1.1"
            },
            "time": "2021-09-22T17:01:12+00:00"
        },
        {
            "name": "pocketmine/snooze",
            "version": "0.3.1",
            "source": {
                "type": "git",
                "url": "https://github.com/pmmp/Snooze.git",
                "reference": "0ac8fc2a781c419a1f64ebca4d5835028f59e29b"
            },
            "dist": {
                "type": "zip",
                "url": "https://api.github.com/repos/pmmp/Snooze/zipball/0ac8fc2a781c419a1f64ebca4d5835028f59e29b",
                "reference": "0ac8fc2a781c419a1f64ebca4d5835028f59e29b",
                "shasum": ""
            },
            "require": {
                "ext-pthreads": "~3.2.0 || ^4.0",
                "php-64bit": "^7.3 || ^8.0"
            },
            "require-dev": {
                "phpstan/extension-installer": "^1.0",
                "phpstan/phpstan": "0.12.99",
                "phpstan/phpstan-strict-rules": "^0.12.4"
            },
            "type": "library",
            "autoload": {
                "psr-4": {
                    "pocketmine\\snooze\\": "src/"
                }
            },
            "notification-url": "https://packagist.org/downloads/",
            "license": [
                "LGPL-3.0"
            ],
            "description": "Thread notification management library for code using the pthreads extension",
            "support": {
                "issues": "https://github.com/pmmp/Snooze/issues",
                "source": "https://github.com/pmmp/Snooze/tree/0.3.1"
            },
            "time": "2021-11-01T20:50:08+00:00"
        },
        {
            "name": "ramsey/collection",
            "version": "1.2.2",
            "source": {
                "type": "git",
                "url": "https://github.com/ramsey/collection.git",
                "reference": "cccc74ee5e328031b15640b51056ee8d3bb66c0a"
            },
            "dist": {
                "type": "zip",
                "url": "https://api.github.com/repos/ramsey/collection/zipball/cccc74ee5e328031b15640b51056ee8d3bb66c0a",
                "reference": "cccc74ee5e328031b15640b51056ee8d3bb66c0a",
                "shasum": ""
            },
            "require": {
                "php": "^7.3 || ^8",
                "symfony/polyfill-php81": "^1.23"
            },
            "require-dev": {
                "captainhook/captainhook": "^5.3",
                "dealerdirect/phpcodesniffer-composer-installer": "^0.7.0",
                "ergebnis/composer-normalize": "^2.6",
                "fakerphp/faker": "^1.5",
                "hamcrest/hamcrest-php": "^2",
                "jangregor/phpstan-prophecy": "^0.8",
                "mockery/mockery": "^1.3",
                "phpspec/prophecy-phpunit": "^2.0",
                "phpstan/extension-installer": "^1",
                "phpstan/phpstan": "^0.12.32",
                "phpstan/phpstan-mockery": "^0.12.5",
                "phpstan/phpstan-phpunit": "^0.12.11",
                "phpunit/phpunit": "^8.5 || ^9",
                "psy/psysh": "^0.10.4",
                "slevomat/coding-standard": "^6.3",
                "squizlabs/php_codesniffer": "^3.5",
                "vimeo/psalm": "^4.4"
            },
            "type": "library",
            "autoload": {
                "psr-4": {
                    "Ramsey\\Collection\\": "src/"
                }
            },
            "notification-url": "https://packagist.org/downloads/",
            "license": [
                "MIT"
            ],
            "authors": [
                {
                    "name": "Ben Ramsey",
                    "email": "ben@benramsey.com",
                    "homepage": "https://benramsey.com"
                }
            ],
            "description": "A PHP library for representing and manipulating collections.",
            "keywords": [
                "array",
                "collection",
                "hash",
                "map",
                "queue",
                "set"
            ],
            "support": {
                "issues": "https://github.com/ramsey/collection/issues",
                "source": "https://github.com/ramsey/collection/tree/1.2.2"
            },
            "funding": [
                {
                    "url": "https://github.com/ramsey",
                    "type": "github"
                },
                {
                    "url": "https://tidelift.com/funding/github/packagist/ramsey/collection",
                    "type": "tidelift"
                }
            ],
            "time": "2021-10-10T03:01:02+00:00"
        },
        {
            "name": "ramsey/uuid",
            "version": "4.2.3",
            "source": {
                "type": "git",
                "url": "https://github.com/ramsey/uuid.git",
                "reference": "fc9bb7fb5388691fd7373cd44dcb4d63bbcf24df"
            },
            "dist": {
                "type": "zip",
                "url": "https://api.github.com/repos/ramsey/uuid/zipball/fc9bb7fb5388691fd7373cd44dcb4d63bbcf24df",
                "reference": "fc9bb7fb5388691fd7373cd44dcb4d63bbcf24df",
                "shasum": ""
            },
            "require": {
                "brick/math": "^0.8 || ^0.9",
                "ext-json": "*",
                "php": "^7.2 || ^8.0",
                "ramsey/collection": "^1.0",
                "symfony/polyfill-ctype": "^1.8",
                "symfony/polyfill-php80": "^1.14"
            },
            "replace": {
                "rhumsaa/uuid": "self.version"
            },
            "require-dev": {
                "captainhook/captainhook": "^5.10",
                "captainhook/plugin-composer": "^5.3",
                "dealerdirect/phpcodesniffer-composer-installer": "^0.7.0",
                "doctrine/annotations": "^1.8",
                "ergebnis/composer-normalize": "^2.15",
                "mockery/mockery": "^1.3",
                "moontoast/math": "^1.1",
                "paragonie/random-lib": "^2",
                "php-mock/php-mock": "^2.2",
                "php-mock/php-mock-mockery": "^1.3",
                "php-parallel-lint/php-parallel-lint": "^1.1",
                "phpbench/phpbench": "^1.0",
                "phpstan/extension-installer": "^1.0",
                "phpstan/phpstan": "^0.12",
                "phpstan/phpstan-mockery": "^0.12",
                "phpstan/phpstan-phpunit": "^0.12",
                "phpunit/phpunit": "^8.5 || ^9",
                "slevomat/coding-standard": "^7.0",
                "squizlabs/php_codesniffer": "^3.5",
                "vimeo/psalm": "^4.9"
            },
            "suggest": {
                "ext-bcmath": "Enables faster math with arbitrary-precision integers using BCMath.",
                "ext-ctype": "Enables faster processing of character classification using ctype functions.",
                "ext-gmp": "Enables faster math with arbitrary-precision integers using GMP.",
                "ext-uuid": "Enables the use of PeclUuidTimeGenerator and PeclUuidRandomGenerator.",
                "paragonie/random-lib": "Provides RandomLib for use with the RandomLibAdapter",
                "ramsey/uuid-doctrine": "Allows the use of Ramsey\\Uuid\\Uuid as Doctrine field type."
            },
            "type": "library",
            "extra": {
                "branch-alias": {
                    "dev-main": "4.x-dev"
                },
                "captainhook": {
                    "force-install": true
                }
            },
            "autoload": {
                "psr-4": {
                    "Ramsey\\Uuid\\": "src/"
                },
                "files": [
                    "src/functions.php"
                ]
            },
            "notification-url": "https://packagist.org/downloads/",
            "license": [
                "MIT"
            ],
            "description": "A PHP library for generating and working with universally unique identifiers (UUIDs).",
            "keywords": [
                "guid",
                "identifier",
                "uuid"
            ],
            "support": {
                "issues": "https://github.com/ramsey/uuid/issues",
                "source": "https://github.com/ramsey/uuid/tree/4.2.3"
            },
            "funding": [
                {
                    "url": "https://github.com/ramsey",
                    "type": "github"
                },
                {
                    "url": "https://tidelift.com/funding/github/packagist/ramsey/uuid",
                    "type": "tidelift"
                }
            ],
            "time": "2021-09-25T23:10:38+00:00"
        },
        {
            "name": "symfony/polyfill-ctype",
            "version": "v1.23.0",
            "source": {
                "type": "git",
                "url": "https://github.com/symfony/polyfill-ctype.git",
                "reference": "46cd95797e9df938fdd2b03693b5fca5e64b01ce"
            },
            "dist": {
                "type": "zip",
                "url": "https://api.github.com/repos/symfony/polyfill-ctype/zipball/46cd95797e9df938fdd2b03693b5fca5e64b01ce",
                "reference": "46cd95797e9df938fdd2b03693b5fca5e64b01ce",
                "shasum": ""
            },
            "require": {
                "php": ">=7.1"
            },
            "suggest": {
                "ext-ctype": "For best performance"
            },
            "type": "library",
            "extra": {
                "branch-alias": {
                    "dev-main": "1.23-dev"
                },
                "thanks": {
                    "name": "symfony/polyfill",
                    "url": "https://github.com/symfony/polyfill"
                }
            },
            "autoload": {
                "psr-4": {
                    "Symfony\\Polyfill\\Ctype\\": ""
                },
                "files": [
                    "bootstrap.php"
                ]
            },
            "notification-url": "https://packagist.org/downloads/",
            "license": [
                "MIT"
            ],
            "authors": [
                {
                    "name": "Gert de Pagter",
                    "email": "BackEndTea@gmail.com"
                },
                {
                    "name": "Symfony Community",
                    "homepage": "https://symfony.com/contributors"
                }
            ],
            "description": "Symfony polyfill for ctype functions",
            "homepage": "https://symfony.com",
            "keywords": [
                "compatibility",
                "ctype",
                "polyfill",
                "portable"
            ],
            "support": {
                "source": "https://github.com/symfony/polyfill-ctype/tree/v1.23.0"
            },
            "funding": [
                {
                    "url": "https://symfony.com/sponsor",
                    "type": "custom"
                },
                {
                    "url": "https://github.com/fabpot",
                    "type": "github"
                },
                {
                    "url": "https://tidelift.com/funding/github/packagist/symfony/symfony",
                    "type": "tidelift"
                }
            ],
            "time": "2021-02-19T12:13:01+00:00"
        },
        {
            "name": "symfony/polyfill-php80",
            "version": "v1.23.1",
            "source": {
                "type": "git",
                "url": "https://github.com/symfony/polyfill-php80.git",
                "reference": "1100343ed1a92e3a38f9ae122fc0eb21602547be"
            },
            "dist": {
                "type": "zip",
                "url": "https://api.github.com/repos/symfony/polyfill-php80/zipball/1100343ed1a92e3a38f9ae122fc0eb21602547be",
                "reference": "1100343ed1a92e3a38f9ae122fc0eb21602547be",
                "shasum": ""
            },
            "require": {
                "php": ">=7.1"
            },
            "type": "library",
            "extra": {
                "branch-alias": {
                    "dev-main": "1.23-dev"
                },
                "thanks": {
                    "name": "symfony/polyfill",
                    "url": "https://github.com/symfony/polyfill"
                }
            },
            "autoload": {
                "psr-4": {
                    "Symfony\\Polyfill\\Php80\\": ""
                },
                "files": [
                    "bootstrap.php"
                ],
                "classmap": [
                    "Resources/stubs"
                ]
            },
            "notification-url": "https://packagist.org/downloads/",
            "license": [
                "MIT"
            ],
            "authors": [
                {
                    "name": "Ion Bazan",
                    "email": "ion.bazan@gmail.com"
                },
                {
                    "name": "Nicolas Grekas",
                    "email": "p@tchwork.com"
                },
                {
                    "name": "Symfony Community",
                    "homepage": "https://symfony.com/contributors"
                }
            ],
            "description": "Symfony polyfill backporting some PHP 8.0+ features to lower PHP versions",
            "homepage": "https://symfony.com",
            "keywords": [
                "compatibility",
                "polyfill",
                "portable",
                "shim"
            ],
            "support": {
                "source": "https://github.com/symfony/polyfill-php80/tree/v1.23.1"
            },
            "funding": [
                {
                    "url": "https://symfony.com/sponsor",
                    "type": "custom"
                },
                {
                    "url": "https://github.com/fabpot",
                    "type": "github"
                },
                {
                    "url": "https://tidelift.com/funding/github/packagist/symfony/symfony",
                    "type": "tidelift"
                }
            ],
            "time": "2021-07-28T13:41:28+00:00"
        },
        {
            "name": "symfony/polyfill-php81",
            "version": "v1.23.0",
            "source": {
                "type": "git",
                "url": "https://github.com/symfony/polyfill-php81.git",
                "reference": "e66119f3de95efc359483f810c4c3e6436279436"
            },
            "dist": {
                "type": "zip",
                "url": "https://api.github.com/repos/symfony/polyfill-php81/zipball/e66119f3de95efc359483f810c4c3e6436279436",
                "reference": "e66119f3de95efc359483f810c4c3e6436279436",
                "shasum": ""
            },
            "require": {
                "php": ">=7.1"
            },
            "type": "library",
            "extra": {
                "branch-alias": {
                    "dev-main": "1.23-dev"
                },
                "thanks": {
                    "name": "symfony/polyfill",
                    "url": "https://github.com/symfony/polyfill"
                }
            },
            "autoload": {
                "psr-4": {
                    "Symfony\\Polyfill\\Php81\\": ""
                },
                "files": [
                    "bootstrap.php"
                ],
                "classmap": [
                    "Resources/stubs"
                ]
            },
            "notification-url": "https://packagist.org/downloads/",
            "license": [
                "MIT"
            ],
            "authors": [
                {
                    "name": "Nicolas Grekas",
                    "email": "p@tchwork.com"
                },
                {
                    "name": "Symfony Community",
                    "homepage": "https://symfony.com/contributors"
                }
            ],
            "description": "Symfony polyfill backporting some PHP 8.1+ features to lower PHP versions",
            "homepage": "https://symfony.com",
            "keywords": [
                "compatibility",
                "polyfill",
                "portable",
                "shim"
            ],
            "support": {
                "source": "https://github.com/symfony/polyfill-php81/tree/v1.23.0"
            },
            "funding": [
                {
                    "url": "https://symfony.com/sponsor",
                    "type": "custom"
                },
                {
                    "url": "https://github.com/fabpot",
                    "type": "github"
                },
                {
                    "url": "https://tidelift.com/funding/github/packagist/symfony/symfony",
                    "type": "tidelift"
                }
            ],
            "time": "2021-05-21T13:25:03+00:00"
        },
        {
            "name": "webmozart/assert",
            "version": "1.10.0",
            "source": {
                "type": "git",
                "url": "https://github.com/webmozarts/assert.git",
                "reference": "6964c76c7804814a842473e0c8fd15bab0f18e25"
            },
            "dist": {
                "type": "zip",
                "url": "https://api.github.com/repos/webmozarts/assert/zipball/6964c76c7804814a842473e0c8fd15bab0f18e25",
                "reference": "6964c76c7804814a842473e0c8fd15bab0f18e25",
                "shasum": ""
            },
            "require": {
                "php": "^7.2 || ^8.0",
                "symfony/polyfill-ctype": "^1.8"
            },
            "conflict": {
                "phpstan/phpstan": "<0.12.20",
                "vimeo/psalm": "<4.6.1 || 4.6.2"
            },
            "require-dev": {
                "phpunit/phpunit": "^8.5.13"
            },
            "type": "library",
            "extra": {
                "branch-alias": {
                    "dev-master": "1.10-dev"
                }
            },
            "autoload": {
                "psr-4": {
                    "Webmozart\\Assert\\": "src/"
                }
            },
            "notification-url": "https://packagist.org/downloads/",
            "license": [
                "MIT"
            ],
            "authors": [
                {
                    "name": "Bernhard Schussek",
                    "email": "bschussek@gmail.com"
                }
            ],
            "description": "Assertions to validate method input/output with nice error messages.",
            "keywords": [
                "assert",
                "check",
                "validate"
            ],
            "support": {
                "issues": "https://github.com/webmozarts/assert/issues",
                "source": "https://github.com/webmozarts/assert/tree/1.10.0"
            },
            "time": "2021-03-09T10:59:23+00:00"
        },
        {
            "name": "webmozart/path-util",
            "version": "2.3.0",
            "source": {
                "type": "git",
                "url": "https://github.com/webmozart/path-util.git",
                "reference": "d939f7edc24c9a1bb9c0dee5cb05d8e859490725"
            },
            "dist": {
                "type": "zip",
                "url": "https://api.github.com/repos/webmozart/path-util/zipball/d939f7edc24c9a1bb9c0dee5cb05d8e859490725",
                "reference": "d939f7edc24c9a1bb9c0dee5cb05d8e859490725",
                "shasum": ""
            },
            "require": {
                "php": ">=5.3.3",
                "webmozart/assert": "~1.0"
            },
            "require-dev": {
                "phpunit/phpunit": "^4.6",
                "sebastian/version": "^1.0.1"
            },
            "type": "library",
            "extra": {
                "branch-alias": {
                    "dev-master": "2.3-dev"
                }
            },
            "autoload": {
                "psr-4": {
                    "Webmozart\\PathUtil\\": "src/"
                }
            },
            "notification-url": "https://packagist.org/downloads/",
            "license": [
                "MIT"
            ],
            "authors": [
                {
                    "name": "Bernhard Schussek",
                    "email": "bschussek@gmail.com"
                }
            ],
            "description": "A robust cross-platform utility for normalizing, comparing and modifying file paths.",
            "support": {
                "issues": "https://github.com/webmozart/path-util/issues",
                "source": "https://github.com/webmozart/path-util/tree/2.3.0"
            },
            "abandoned": "symfony/filesystem",
            "time": "2015-12-17T08:42:14+00:00"
        }
    ],
    "packages-dev": [
        {
            "name": "doctrine/instantiator",
            "version": "1.4.0",
            "source": {
                "type": "git",
                "url": "https://github.com/doctrine/instantiator.git",
                "reference": "d56bf6102915de5702778fe20f2de3b2fe570b5b"
            },
            "dist": {
                "type": "zip",
                "url": "https://api.github.com/repos/doctrine/instantiator/zipball/d56bf6102915de5702778fe20f2de3b2fe570b5b",
                "reference": "d56bf6102915de5702778fe20f2de3b2fe570b5b",
                "shasum": ""
            },
            "require": {
                "php": "^7.1 || ^8.0"
            },
            "require-dev": {
                "doctrine/coding-standard": "^8.0",
                "ext-pdo": "*",
                "ext-phar": "*",
                "phpbench/phpbench": "^0.13 || 1.0.0-alpha2",
                "phpstan/phpstan": "^0.12",
                "phpstan/phpstan-phpunit": "^0.12",
                "phpunit/phpunit": "^7.0 || ^8.0 || ^9.0"
            },
            "type": "library",
            "autoload": {
                "psr-4": {
                    "Doctrine\\Instantiator\\": "src/Doctrine/Instantiator/"
                }
            },
            "notification-url": "https://packagist.org/downloads/",
            "license": [
                "MIT"
            ],
            "authors": [
                {
                    "name": "Marco Pivetta",
                    "email": "ocramius@gmail.com",
                    "homepage": "https://ocramius.github.io/"
                }
            ],
            "description": "A small, lightweight utility to instantiate objects in PHP without invoking their constructors",
            "homepage": "https://www.doctrine-project.org/projects/instantiator.html",
            "keywords": [
                "constructor",
                "instantiate"
            ],
            "support": {
                "issues": "https://github.com/doctrine/instantiator/issues",
                "source": "https://github.com/doctrine/instantiator/tree/1.4.0"
            },
            "funding": [
                {
                    "url": "https://www.doctrine-project.org/sponsorship.html",
                    "type": "custom"
                },
                {
                    "url": "https://www.patreon.com/phpdoctrine",
                    "type": "patreon"
                },
                {
                    "url": "https://tidelift.com/funding/github/packagist/doctrine%2Finstantiator",
                    "type": "tidelift"
                }
            ],
            "time": "2020-11-10T18:47:58+00:00"
        },
        {
            "name": "myclabs/deep-copy",
            "version": "1.10.2",
            "source": {
                "type": "git",
                "url": "https://github.com/myclabs/DeepCopy.git",
                "reference": "776f831124e9c62e1a2c601ecc52e776d8bb7220"
            },
            "dist": {
                "type": "zip",
                "url": "https://api.github.com/repos/myclabs/DeepCopy/zipball/776f831124e9c62e1a2c601ecc52e776d8bb7220",
                "reference": "776f831124e9c62e1a2c601ecc52e776d8bb7220",
                "shasum": ""
            },
            "require": {
                "php": "^7.1 || ^8.0"
            },
            "replace": {
                "myclabs/deep-copy": "self.version"
            },
            "require-dev": {
                "doctrine/collections": "^1.0",
                "doctrine/common": "^2.6",
                "phpunit/phpunit": "^7.1"
            },
            "type": "library",
            "autoload": {
                "psr-4": {
                    "DeepCopy\\": "src/DeepCopy/"
                },
                "files": [
                    "src/DeepCopy/deep_copy.php"
                ]
            },
            "notification-url": "https://packagist.org/downloads/",
            "license": [
                "MIT"
            ],
            "description": "Create deep copies (clones) of your objects",
            "keywords": [
                "clone",
                "copy",
                "duplicate",
                "object",
                "object graph"
            ],
            "support": {
                "issues": "https://github.com/myclabs/DeepCopy/issues",
                "source": "https://github.com/myclabs/DeepCopy/tree/1.10.2"
            },
            "funding": [
                {
                    "url": "https://tidelift.com/funding/github/packagist/myclabs/deep-copy",
                    "type": "tidelift"
                }
            ],
            "time": "2020-11-13T09:40:50+00:00"
        },
        {
            "name": "nikic/php-parser",
            "version": "v4.13.2",
            "source": {
                "type": "git",
                "url": "https://github.com/nikic/PHP-Parser.git",
                "reference": "210577fe3cf7badcc5814d99455df46564f3c077"
            },
            "dist": {
                "type": "zip",
                "url": "https://api.github.com/repos/nikic/PHP-Parser/zipball/210577fe3cf7badcc5814d99455df46564f3c077",
                "reference": "210577fe3cf7badcc5814d99455df46564f3c077",
                "shasum": ""
            },
            "require": {
                "ext-tokenizer": "*",
                "php": ">=7.0"
            },
            "require-dev": {
                "ircmaxell/php-yacc": "^0.0.7",
                "phpunit/phpunit": "^6.5 || ^7.0 || ^8.0 || ^9.0"
            },
            "bin": [
                "bin/php-parse"
            ],
            "type": "library",
            "extra": {
                "branch-alias": {
                    "dev-master": "4.9-dev"
                }
            },
            "autoload": {
                "psr-4": {
                    "PhpParser\\": "lib/PhpParser"
                }
            },
            "notification-url": "https://packagist.org/downloads/",
            "license": [
                "BSD-3-Clause"
            ],
            "authors": [
                {
                    "name": "Nikita Popov"
                }
            ],
            "description": "A PHP parser written in PHP",
            "keywords": [
                "parser",
                "php"
            ],
            "support": {
                "issues": "https://github.com/nikic/PHP-Parser/issues",
                "source": "https://github.com/nikic/PHP-Parser/tree/v4.13.2"
            },
            "time": "2021-11-30T19:35:32+00:00"
        },
        {
            "name": "phar-io/manifest",
            "version": "2.0.3",
            "source": {
                "type": "git",
                "url": "https://github.com/phar-io/manifest.git",
                "reference": "97803eca37d319dfa7826cc2437fc020857acb53"
            },
            "dist": {
                "type": "zip",
                "url": "https://api.github.com/repos/phar-io/manifest/zipball/97803eca37d319dfa7826cc2437fc020857acb53",
                "reference": "97803eca37d319dfa7826cc2437fc020857acb53",
                "shasum": ""
            },
            "require": {
                "ext-dom": "*",
                "ext-phar": "*",
                "ext-xmlwriter": "*",
                "phar-io/version": "^3.0.1",
                "php": "^7.2 || ^8.0"
            },
            "type": "library",
            "extra": {
                "branch-alias": {
                    "dev-master": "2.0.x-dev"
                }
            },
            "autoload": {
                "classmap": [
                    "src/"
                ]
            },
            "notification-url": "https://packagist.org/downloads/",
            "license": [
                "BSD-3-Clause"
            ],
            "authors": [
                {
                    "name": "Arne Blankerts",
                    "email": "arne@blankerts.de",
                    "role": "Developer"
                },
                {
                    "name": "Sebastian Heuer",
                    "email": "sebastian@phpeople.de",
                    "role": "Developer"
                },
                {
                    "name": "Sebastian Bergmann",
                    "email": "sebastian@phpunit.de",
                    "role": "Developer"
                }
            ],
            "description": "Component for reading phar.io manifest information from a PHP Archive (PHAR)",
            "support": {
                "issues": "https://github.com/phar-io/manifest/issues",
                "source": "https://github.com/phar-io/manifest/tree/2.0.3"
            },
            "time": "2021-07-20T11:28:43+00:00"
        },
        {
            "name": "phar-io/version",
            "version": "3.1.0",
            "source": {
                "type": "git",
                "url": "https://github.com/phar-io/version.git",
                "reference": "bae7c545bef187884426f042434e561ab1ddb182"
            },
            "dist": {
                "type": "zip",
                "url": "https://api.github.com/repos/phar-io/version/zipball/bae7c545bef187884426f042434e561ab1ddb182",
                "reference": "bae7c545bef187884426f042434e561ab1ddb182",
                "shasum": ""
            },
            "require": {
                "php": "^7.2 || ^8.0"
            },
            "type": "library",
            "autoload": {
                "classmap": [
                    "src/"
                ]
            },
            "notification-url": "https://packagist.org/downloads/",
            "license": [
                "BSD-3-Clause"
            ],
            "authors": [
                {
                    "name": "Arne Blankerts",
                    "email": "arne@blankerts.de",
                    "role": "Developer"
                },
                {
                    "name": "Sebastian Heuer",
                    "email": "sebastian@phpeople.de",
                    "role": "Developer"
                },
                {
                    "name": "Sebastian Bergmann",
                    "email": "sebastian@phpunit.de",
                    "role": "Developer"
                }
            ],
            "description": "Library for handling version information and constraints",
            "support": {
                "issues": "https://github.com/phar-io/version/issues",
                "source": "https://github.com/phar-io/version/tree/3.1.0"
            },
            "time": "2021-02-23T14:00:09+00:00"
        },
        {
            "name": "phpdocumentor/reflection-common",
            "version": "2.2.0",
            "source": {
                "type": "git",
                "url": "https://github.com/phpDocumentor/ReflectionCommon.git",
                "reference": "1d01c49d4ed62f25aa84a747ad35d5a16924662b"
            },
            "dist": {
                "type": "zip",
                "url": "https://api.github.com/repos/phpDocumentor/ReflectionCommon/zipball/1d01c49d4ed62f25aa84a747ad35d5a16924662b",
                "reference": "1d01c49d4ed62f25aa84a747ad35d5a16924662b",
                "shasum": ""
            },
            "require": {
                "php": "^7.2 || ^8.0"
            },
            "type": "library",
            "extra": {
                "branch-alias": {
                    "dev-2.x": "2.x-dev"
                }
            },
            "autoload": {
                "psr-4": {
                    "phpDocumentor\\Reflection\\": "src/"
                }
            },
            "notification-url": "https://packagist.org/downloads/",
            "license": [
                "MIT"
            ],
            "authors": [
                {
                    "name": "Jaap van Otterdijk",
                    "email": "opensource@ijaap.nl"
                }
            ],
            "description": "Common reflection classes used by phpdocumentor to reflect the code structure",
            "homepage": "http://www.phpdoc.org",
            "keywords": [
                "FQSEN",
                "phpDocumentor",
                "phpdoc",
                "reflection",
                "static analysis"
            ],
            "support": {
                "issues": "https://github.com/phpDocumentor/ReflectionCommon/issues",
                "source": "https://github.com/phpDocumentor/ReflectionCommon/tree/2.x"
            },
            "time": "2020-06-27T09:03:43+00:00"
        },
        {
            "name": "phpdocumentor/reflection-docblock",
            "version": "5.3.0",
            "source": {
                "type": "git",
                "url": "https://github.com/phpDocumentor/ReflectionDocBlock.git",
                "reference": "622548b623e81ca6d78b721c5e029f4ce664f170"
            },
            "dist": {
                "type": "zip",
                "url": "https://api.github.com/repos/phpDocumentor/ReflectionDocBlock/zipball/622548b623e81ca6d78b721c5e029f4ce664f170",
                "reference": "622548b623e81ca6d78b721c5e029f4ce664f170",
                "shasum": ""
            },
            "require": {
                "ext-filter": "*",
                "php": "^7.2 || ^8.0",
                "phpdocumentor/reflection-common": "^2.2",
                "phpdocumentor/type-resolver": "^1.3",
                "webmozart/assert": "^1.9.1"
            },
            "require-dev": {
                "mockery/mockery": "~1.3.2",
                "psalm/phar": "^4.8"
            },
            "type": "library",
            "extra": {
                "branch-alias": {
                    "dev-master": "5.x-dev"
                }
            },
            "autoload": {
                "psr-4": {
                    "phpDocumentor\\Reflection\\": "src"
                }
            },
            "notification-url": "https://packagist.org/downloads/",
            "license": [
                "MIT"
            ],
            "authors": [
                {
                    "name": "Mike van Riel",
                    "email": "me@mikevanriel.com"
                },
                {
                    "name": "Jaap van Otterdijk",
                    "email": "account@ijaap.nl"
                }
            ],
            "description": "With this component, a library can provide support for annotations via DocBlocks or otherwise retrieve information that is embedded in a DocBlock.",
            "support": {
                "issues": "https://github.com/phpDocumentor/ReflectionDocBlock/issues",
                "source": "https://github.com/phpDocumentor/ReflectionDocBlock/tree/5.3.0"
            },
            "time": "2021-10-19T17:43:47+00:00"
        },
        {
            "name": "phpdocumentor/type-resolver",
            "version": "1.5.1",
            "source": {
                "type": "git",
                "url": "https://github.com/phpDocumentor/TypeResolver.git",
                "reference": "a12f7e301eb7258bb68acd89d4aefa05c2906cae"
            },
            "dist": {
                "type": "zip",
                "url": "https://api.github.com/repos/phpDocumentor/TypeResolver/zipball/a12f7e301eb7258bb68acd89d4aefa05c2906cae",
                "reference": "a12f7e301eb7258bb68acd89d4aefa05c2906cae",
                "shasum": ""
            },
            "require": {
                "php": "^7.2 || ^8.0",
                "phpdocumentor/reflection-common": "^2.0"
            },
            "require-dev": {
                "ext-tokenizer": "*",
                "psalm/phar": "^4.8"
            },
            "type": "library",
            "extra": {
                "branch-alias": {
                    "dev-1.x": "1.x-dev"
                }
            },
            "autoload": {
                "psr-4": {
                    "phpDocumentor\\Reflection\\": "src"
                }
            },
            "notification-url": "https://packagist.org/downloads/",
            "license": [
                "MIT"
            ],
            "authors": [
                {
                    "name": "Mike van Riel",
                    "email": "me@mikevanriel.com"
                }
            ],
            "description": "A PSR-5 based resolver of Class names, Types and Structural Element Names",
            "support": {
                "issues": "https://github.com/phpDocumentor/TypeResolver/issues",
                "source": "https://github.com/phpDocumentor/TypeResolver/tree/1.5.1"
            },
            "time": "2021-10-02T14:08:47+00:00"
        },
        {
            "name": "phpspec/prophecy",
            "version": "v1.15.0",
            "source": {
                "type": "git",
                "url": "https://github.com/phpspec/prophecy.git",
                "reference": "bbcd7380b0ebf3961ee21409db7b38bc31d69a13"
            },
            "dist": {
                "type": "zip",
                "url": "https://api.github.com/repos/phpspec/prophecy/zipball/bbcd7380b0ebf3961ee21409db7b38bc31d69a13",
                "reference": "bbcd7380b0ebf3961ee21409db7b38bc31d69a13",
                "shasum": ""
            },
            "require": {
                "doctrine/instantiator": "^1.2",
                "php": "^7.2 || ~8.0, <8.2",
                "phpdocumentor/reflection-docblock": "^5.2",
                "sebastian/comparator": "^3.0 || ^4.0",
                "sebastian/recursion-context": "^3.0 || ^4.0"
            },
            "require-dev": {
                "phpspec/phpspec": "^6.0 || ^7.0",
                "phpunit/phpunit": "^8.0 || ^9.0"
            },
            "type": "library",
            "extra": {
                "branch-alias": {
                    "dev-master": "1.x-dev"
                }
            },
            "autoload": {
                "psr-4": {
                    "Prophecy\\": "src/Prophecy"
                }
            },
            "notification-url": "https://packagist.org/downloads/",
            "license": [
                "MIT"
            ],
            "authors": [
                {
                    "name": "Konstantin Kudryashov",
                    "email": "ever.zet@gmail.com",
                    "homepage": "http://everzet.com"
                },
                {
                    "name": "Marcello Duarte",
                    "email": "marcello.duarte@gmail.com"
                }
            ],
            "description": "Highly opinionated mocking framework for PHP 5.3+",
            "homepage": "https://github.com/phpspec/prophecy",
            "keywords": [
                "Double",
                "Dummy",
                "fake",
                "mock",
                "spy",
                "stub"
            ],
            "support": {
                "issues": "https://github.com/phpspec/prophecy/issues",
                "source": "https://github.com/phpspec/prophecy/tree/v1.15.0"
            },
            "time": "2021-12-08T12:19:24+00:00"
        },
        {
            "name": "phpstan/phpstan",
            "version": "1.3.1",
            "source": {
                "type": "git",
                "url": "https://github.com/phpstan/phpstan.git",
                "reference": "c3e7a5837829b3cd5907b895da73a4da084a9f8f"
            },
            "dist": {
                "type": "zip",
                "url": "https://api.github.com/repos/phpstan/phpstan/zipball/c3e7a5837829b3cd5907b895da73a4da084a9f8f",
                "reference": "c3e7a5837829b3cd5907b895da73a4da084a9f8f",
                "shasum": ""
            },
            "require": {
                "php": "^7.1|^8.0"
            },
            "conflict": {
                "phpstan/phpstan-shim": "*"
            },
            "bin": [
                "phpstan",
                "phpstan.phar"
            ],
            "type": "library",
            "extra": {
                "branch-alias": {
                    "dev-master": "1.3-dev"
                }
            },
            "autoload": {
                "files": [
                    "bootstrap.php"
                ]
            },
            "notification-url": "https://packagist.org/downloads/",
            "license": [
                "MIT"
            ],
            "description": "PHPStan - PHP Static Analysis Tool",
            "support": {
                "issues": "https://github.com/phpstan/phpstan/issues",
                "source": "https://github.com/phpstan/phpstan/tree/1.3.1"
            },
            "funding": [
                {
                    "url": "https://github.com/ondrejmirtes",
                    "type": "github"
                },
                {
                    "url": "https://github.com/phpstan",
                    "type": "github"
                },
                {
                    "url": "https://www.patreon.com/phpstan",
                    "type": "patreon"
                },
                {
                    "url": "https://tidelift.com/funding/github/packagist/phpstan/phpstan",
                    "type": "tidelift"
                }
            ],
            "time": "2022-01-04T17:12:37+00:00"
        },
        {
            "name": "phpstan/phpstan-phpunit",
            "version": "1.0.0",
            "source": {
                "type": "git",
                "url": "https://github.com/phpstan/phpstan-phpunit.git",
                "reference": "9eb88c9f689003a8a2a5ae9e010338ee94dc39b3"
            },
            "dist": {
                "type": "zip",
                "url": "https://api.github.com/repos/phpstan/phpstan-phpunit/zipball/9eb88c9f689003a8a2a5ae9e010338ee94dc39b3",
                "reference": "9eb88c9f689003a8a2a5ae9e010338ee94dc39b3",
                "shasum": ""
            },
            "require": {
                "php": "^7.1 || ^8.0",
                "phpstan/phpstan": "^1.0"
            },
            "conflict": {
                "phpunit/phpunit": "<7.0"
            },
            "require-dev": {
                "nikic/php-parser": "^4.13.0",
                "php-parallel-lint/php-parallel-lint": "^1.2",
                "phpstan/phpstan-strict-rules": "^1.0",
                "phpunit/phpunit": "^9.5"
            },
            "type": "phpstan-extension",
            "extra": {
                "branch-alias": {
                    "dev-master": "1.0-dev"
                },
                "phpstan": {
                    "includes": [
                        "extension.neon",
                        "rules.neon"
                    ]
                }
            },
            "autoload": {
                "psr-4": {
                    "PHPStan\\": "src/"
                }
            },
            "notification-url": "https://packagist.org/downloads/",
            "license": [
                "MIT"
            ],
            "description": "PHPUnit extensions and rules for PHPStan",
            "support": {
                "issues": "https://github.com/phpstan/phpstan-phpunit/issues",
                "source": "https://github.com/phpstan/phpstan-phpunit/tree/1.0.0"
            },
            "time": "2021-10-14T08:03:54+00:00"
        },
        {
            "name": "phpstan/phpstan-strict-rules",
            "version": "1.1.0",
            "source": {
                "type": "git",
                "url": "https://github.com/phpstan/phpstan-strict-rules.git",
                "reference": "e12d55f74a8cca18c6e684c6450767e055ba7717"
            },
            "dist": {
                "type": "zip",
                "url": "https://api.github.com/repos/phpstan/phpstan-strict-rules/zipball/e12d55f74a8cca18c6e684c6450767e055ba7717",
                "reference": "e12d55f74a8cca18c6e684c6450767e055ba7717",
                "shasum": ""
            },
            "require": {
                "php": "^7.1 || ^8.0",
                "phpstan/phpstan": "^1.2.0"
            },
            "require-dev": {
                "nikic/php-parser": "^4.13.0",
                "php-parallel-lint/php-parallel-lint": "^1.2",
                "phpstan/phpstan-phpunit": "^1.0",
                "phpunit/phpunit": "^9.5"
            },
            "type": "phpstan-extension",
            "extra": {
                "branch-alias": {
                    "dev-master": "1.0-dev"
                },
                "phpstan": {
                    "includes": [
                        "rules.neon"
                    ]
                }
            },
            "autoload": {
                "psr-4": {
                    "PHPStan\\": "src/"
                }
            },
            "notification-url": "https://packagist.org/downloads/",
            "license": [
                "MIT"
            ],
            "description": "Extra strict and opinionated rules for PHPStan",
            "support": {
                "issues": "https://github.com/phpstan/phpstan-strict-rules/issues",
                "source": "https://github.com/phpstan/phpstan-strict-rules/tree/1.1.0"
            },
            "time": "2021-11-18T09:30:29+00:00"
        },
        {
            "name": "phpunit/php-code-coverage",
            "version": "9.2.10",
            "source": {
                "type": "git",
                "url": "https://github.com/sebastianbergmann/php-code-coverage.git",
                "reference": "d5850aaf931743067f4bfc1ae4cbd06468400687"
            },
            "dist": {
                "type": "zip",
                "url": "https://api.github.com/repos/sebastianbergmann/php-code-coverage/zipball/d5850aaf931743067f4bfc1ae4cbd06468400687",
                "reference": "d5850aaf931743067f4bfc1ae4cbd06468400687",
                "shasum": ""
            },
            "require": {
                "ext-dom": "*",
                "ext-libxml": "*",
                "ext-xmlwriter": "*",
                "nikic/php-parser": "^4.13.0",
                "php": ">=7.3",
                "phpunit/php-file-iterator": "^3.0.3",
                "phpunit/php-text-template": "^2.0.2",
                "sebastian/code-unit-reverse-lookup": "^2.0.2",
                "sebastian/complexity": "^2.0",
                "sebastian/environment": "^5.1.2",
                "sebastian/lines-of-code": "^1.0.3",
                "sebastian/version": "^3.0.1",
                "theseer/tokenizer": "^1.2.0"
            },
            "require-dev": {
                "phpunit/phpunit": "^9.3"
            },
            "suggest": {
                "ext-pcov": "*",
                "ext-xdebug": "*"
            },
            "type": "library",
            "extra": {
                "branch-alias": {
                    "dev-master": "9.2-dev"
                }
            },
            "autoload": {
                "classmap": [
                    "src/"
                ]
            },
            "notification-url": "https://packagist.org/downloads/",
            "license": [
                "BSD-3-Clause"
            ],
            "authors": [
                {
                    "name": "Sebastian Bergmann",
                    "email": "sebastian@phpunit.de",
                    "role": "lead"
                }
            ],
            "description": "Library that provides collection, processing, and rendering functionality for PHP code coverage information.",
            "homepage": "https://github.com/sebastianbergmann/php-code-coverage",
            "keywords": [
                "coverage",
                "testing",
                "xunit"
            ],
            "support": {
                "issues": "https://github.com/sebastianbergmann/php-code-coverage/issues",
                "source": "https://github.com/sebastianbergmann/php-code-coverage/tree/9.2.10"
            },
            "funding": [
                {
                    "url": "https://github.com/sebastianbergmann",
                    "type": "github"
                }
            ],
            "time": "2021-12-05T09:12:13+00:00"
        },
        {
            "name": "phpunit/php-file-iterator",
            "version": "3.0.6",
            "source": {
                "type": "git",
                "url": "https://github.com/sebastianbergmann/php-file-iterator.git",
                "reference": "cf1c2e7c203ac650e352f4cc675a7021e7d1b3cf"
            },
            "dist": {
                "type": "zip",
                "url": "https://api.github.com/repos/sebastianbergmann/php-file-iterator/zipball/cf1c2e7c203ac650e352f4cc675a7021e7d1b3cf",
                "reference": "cf1c2e7c203ac650e352f4cc675a7021e7d1b3cf",
                "shasum": ""
            },
            "require": {
                "php": ">=7.3"
            },
            "require-dev": {
                "phpunit/phpunit": "^9.3"
            },
            "type": "library",
            "extra": {
                "branch-alias": {
                    "dev-master": "3.0-dev"
                }
            },
            "autoload": {
                "classmap": [
                    "src/"
                ]
            },
            "notification-url": "https://packagist.org/downloads/",
            "license": [
                "BSD-3-Clause"
            ],
            "authors": [
                {
                    "name": "Sebastian Bergmann",
                    "email": "sebastian@phpunit.de",
                    "role": "lead"
                }
            ],
            "description": "FilterIterator implementation that filters files based on a list of suffixes.",
            "homepage": "https://github.com/sebastianbergmann/php-file-iterator/",
            "keywords": [
                "filesystem",
                "iterator"
            ],
            "support": {
                "issues": "https://github.com/sebastianbergmann/php-file-iterator/issues",
                "source": "https://github.com/sebastianbergmann/php-file-iterator/tree/3.0.6"
            },
            "funding": [
                {
                    "url": "https://github.com/sebastianbergmann",
                    "type": "github"
                }
            ],
            "time": "2021-12-02T12:48:52+00:00"
        },
        {
            "name": "phpunit/php-invoker",
            "version": "3.1.1",
            "source": {
                "type": "git",
                "url": "https://github.com/sebastianbergmann/php-invoker.git",
                "reference": "5a10147d0aaf65b58940a0b72f71c9ac0423cc67"
            },
            "dist": {
                "type": "zip",
                "url": "https://api.github.com/repos/sebastianbergmann/php-invoker/zipball/5a10147d0aaf65b58940a0b72f71c9ac0423cc67",
                "reference": "5a10147d0aaf65b58940a0b72f71c9ac0423cc67",
                "shasum": ""
            },
            "require": {
                "php": ">=7.3"
            },
            "require-dev": {
                "ext-pcntl": "*",
                "phpunit/phpunit": "^9.3"
            },
            "suggest": {
                "ext-pcntl": "*"
            },
            "type": "library",
            "extra": {
                "branch-alias": {
                    "dev-master": "3.1-dev"
                }
            },
            "autoload": {
                "classmap": [
                    "src/"
                ]
            },
            "notification-url": "https://packagist.org/downloads/",
            "license": [
                "BSD-3-Clause"
            ],
            "authors": [
                {
                    "name": "Sebastian Bergmann",
                    "email": "sebastian@phpunit.de",
                    "role": "lead"
                }
            ],
            "description": "Invoke callables with a timeout",
            "homepage": "https://github.com/sebastianbergmann/php-invoker/",
            "keywords": [
                "process"
            ],
            "support": {
                "issues": "https://github.com/sebastianbergmann/php-invoker/issues",
                "source": "https://github.com/sebastianbergmann/php-invoker/tree/3.1.1"
            },
            "funding": [
                {
                    "url": "https://github.com/sebastianbergmann",
                    "type": "github"
                }
            ],
            "time": "2020-09-28T05:58:55+00:00"
        },
        {
            "name": "phpunit/php-text-template",
            "version": "2.0.4",
            "source": {
                "type": "git",
                "url": "https://github.com/sebastianbergmann/php-text-template.git",
                "reference": "5da5f67fc95621df9ff4c4e5a84d6a8a2acf7c28"
            },
            "dist": {
                "type": "zip",
                "url": "https://api.github.com/repos/sebastianbergmann/php-text-template/zipball/5da5f67fc95621df9ff4c4e5a84d6a8a2acf7c28",
                "reference": "5da5f67fc95621df9ff4c4e5a84d6a8a2acf7c28",
                "shasum": ""
            },
            "require": {
                "php": ">=7.3"
            },
            "require-dev": {
                "phpunit/phpunit": "^9.3"
            },
            "type": "library",
            "extra": {
                "branch-alias": {
                    "dev-master": "2.0-dev"
                }
            },
            "autoload": {
                "classmap": [
                    "src/"
                ]
            },
            "notification-url": "https://packagist.org/downloads/",
            "license": [
                "BSD-3-Clause"
            ],
            "authors": [
                {
                    "name": "Sebastian Bergmann",
                    "email": "sebastian@phpunit.de",
                    "role": "lead"
                }
            ],
            "description": "Simple template engine.",
            "homepage": "https://github.com/sebastianbergmann/php-text-template/",
            "keywords": [
                "template"
            ],
            "support": {
                "issues": "https://github.com/sebastianbergmann/php-text-template/issues",
                "source": "https://github.com/sebastianbergmann/php-text-template/tree/2.0.4"
            },
            "funding": [
                {
                    "url": "https://github.com/sebastianbergmann",
                    "type": "github"
                }
            ],
            "time": "2020-10-26T05:33:50+00:00"
        },
        {
            "name": "phpunit/php-timer",
            "version": "5.0.3",
            "source": {
                "type": "git",
                "url": "https://github.com/sebastianbergmann/php-timer.git",
                "reference": "5a63ce20ed1b5bf577850e2c4e87f4aa902afbd2"
            },
            "dist": {
                "type": "zip",
                "url": "https://api.github.com/repos/sebastianbergmann/php-timer/zipball/5a63ce20ed1b5bf577850e2c4e87f4aa902afbd2",
                "reference": "5a63ce20ed1b5bf577850e2c4e87f4aa902afbd2",
                "shasum": ""
            },
            "require": {
                "php": ">=7.3"
            },
            "require-dev": {
                "phpunit/phpunit": "^9.3"
            },
            "type": "library",
            "extra": {
                "branch-alias": {
                    "dev-master": "5.0-dev"
                }
            },
            "autoload": {
                "classmap": [
                    "src/"
                ]
            },
            "notification-url": "https://packagist.org/downloads/",
            "license": [
                "BSD-3-Clause"
            ],
            "authors": [
                {
                    "name": "Sebastian Bergmann",
                    "email": "sebastian@phpunit.de",
                    "role": "lead"
                }
            ],
            "description": "Utility class for timing",
            "homepage": "https://github.com/sebastianbergmann/php-timer/",
            "keywords": [
                "timer"
            ],
            "support": {
                "issues": "https://github.com/sebastianbergmann/php-timer/issues",
                "source": "https://github.com/sebastianbergmann/php-timer/tree/5.0.3"
            },
            "funding": [
                {
                    "url": "https://github.com/sebastianbergmann",
                    "type": "github"
                }
            ],
            "time": "2020-10-26T13:16:10+00:00"
        },
        {
            "name": "phpunit/phpunit",
            "version": "9.5.11",
            "source": {
                "type": "git",
                "url": "https://github.com/sebastianbergmann/phpunit.git",
                "reference": "2406855036db1102126125537adb1406f7242fdd"
            },
            "dist": {
                "type": "zip",
                "url": "https://api.github.com/repos/sebastianbergmann/phpunit/zipball/2406855036db1102126125537adb1406f7242fdd",
                "reference": "2406855036db1102126125537adb1406f7242fdd",
                "shasum": ""
            },
            "require": {
                "doctrine/instantiator": "^1.3.1",
                "ext-dom": "*",
                "ext-json": "*",
                "ext-libxml": "*",
                "ext-mbstring": "*",
                "ext-xml": "*",
                "ext-xmlwriter": "*",
                "myclabs/deep-copy": "^1.10.1",
                "phar-io/manifest": "^2.0.3",
                "phar-io/version": "^3.0.2",
                "php": ">=7.3",
                "phpspec/prophecy": "^1.12.1",
                "phpunit/php-code-coverage": "^9.2.7",
                "phpunit/php-file-iterator": "^3.0.5",
                "phpunit/php-invoker": "^3.1.1",
                "phpunit/php-text-template": "^2.0.3",
                "phpunit/php-timer": "^5.0.2",
                "sebastian/cli-parser": "^1.0.1",
                "sebastian/code-unit": "^1.0.6",
                "sebastian/comparator": "^4.0.5",
                "sebastian/diff": "^4.0.3",
                "sebastian/environment": "^5.1.3",
                "sebastian/exporter": "^4.0.3",
                "sebastian/global-state": "^5.0.1",
                "sebastian/object-enumerator": "^4.0.3",
                "sebastian/resource-operations": "^3.0.3",
                "sebastian/type": "^2.3.4",
                "sebastian/version": "^3.0.2"
            },
            "require-dev": {
                "ext-pdo": "*",
                "phpspec/prophecy-phpunit": "^2.0.1"
            },
            "suggest": {
                "ext-soap": "*",
                "ext-xdebug": "*"
            },
            "bin": [
                "phpunit"
            ],
            "type": "library",
            "extra": {
                "branch-alias": {
                    "dev-master": "9.5-dev"
                }
            },
            "autoload": {
                "classmap": [
                    "src/"
                ],
                "files": [
                    "src/Framework/Assert/Functions.php"
                ]
            },
            "notification-url": "https://packagist.org/downloads/",
            "license": [
                "BSD-3-Clause"
            ],
            "authors": [
                {
                    "name": "Sebastian Bergmann",
                    "email": "sebastian@phpunit.de",
                    "role": "lead"
                }
            ],
            "description": "The PHP Unit Testing framework.",
            "homepage": "https://phpunit.de/",
            "keywords": [
                "phpunit",
                "testing",
                "xunit"
            ],
            "support": {
                "issues": "https://github.com/sebastianbergmann/phpunit/issues",
                "source": "https://github.com/sebastianbergmann/phpunit/tree/9.5.11"
            },
            "funding": [
                {
                    "url": "https://phpunit.de/sponsors.html",
                    "type": "custom"
                },
                {
                    "url": "https://github.com/sebastianbergmann",
                    "type": "github"
                }
            ],
            "time": "2021-12-25T07:07:57+00:00"
        },
        {
            "name": "sebastian/cli-parser",
            "version": "1.0.1",
            "source": {
                "type": "git",
                "url": "https://github.com/sebastianbergmann/cli-parser.git",
                "reference": "442e7c7e687e42adc03470c7b668bc4b2402c0b2"
            },
            "dist": {
                "type": "zip",
                "url": "https://api.github.com/repos/sebastianbergmann/cli-parser/zipball/442e7c7e687e42adc03470c7b668bc4b2402c0b2",
                "reference": "442e7c7e687e42adc03470c7b668bc4b2402c0b2",
                "shasum": ""
            },
            "require": {
                "php": ">=7.3"
            },
            "require-dev": {
                "phpunit/phpunit": "^9.3"
            },
            "type": "library",
            "extra": {
                "branch-alias": {
                    "dev-master": "1.0-dev"
                }
            },
            "autoload": {
                "classmap": [
                    "src/"
                ]
            },
            "notification-url": "https://packagist.org/downloads/",
            "license": [
                "BSD-3-Clause"
            ],
            "authors": [
                {
                    "name": "Sebastian Bergmann",
                    "email": "sebastian@phpunit.de",
                    "role": "lead"
                }
            ],
            "description": "Library for parsing CLI options",
            "homepage": "https://github.com/sebastianbergmann/cli-parser",
            "support": {
                "issues": "https://github.com/sebastianbergmann/cli-parser/issues",
                "source": "https://github.com/sebastianbergmann/cli-parser/tree/1.0.1"
            },
            "funding": [
                {
                    "url": "https://github.com/sebastianbergmann",
                    "type": "github"
                }
            ],
            "time": "2020-09-28T06:08:49+00:00"
        },
        {
            "name": "sebastian/code-unit",
            "version": "1.0.8",
            "source": {
                "type": "git",
                "url": "https://github.com/sebastianbergmann/code-unit.git",
                "reference": "1fc9f64c0927627ef78ba436c9b17d967e68e120"
            },
            "dist": {
                "type": "zip",
                "url": "https://api.github.com/repos/sebastianbergmann/code-unit/zipball/1fc9f64c0927627ef78ba436c9b17d967e68e120",
                "reference": "1fc9f64c0927627ef78ba436c9b17d967e68e120",
                "shasum": ""
            },
            "require": {
                "php": ">=7.3"
            },
            "require-dev": {
                "phpunit/phpunit": "^9.3"
            },
            "type": "library",
            "extra": {
                "branch-alias": {
                    "dev-master": "1.0-dev"
                }
            },
            "autoload": {
                "classmap": [
                    "src/"
                ]
            },
            "notification-url": "https://packagist.org/downloads/",
            "license": [
                "BSD-3-Clause"
            ],
            "authors": [
                {
                    "name": "Sebastian Bergmann",
                    "email": "sebastian@phpunit.de",
                    "role": "lead"
                }
            ],
            "description": "Collection of value objects that represent the PHP code units",
            "homepage": "https://github.com/sebastianbergmann/code-unit",
            "support": {
                "issues": "https://github.com/sebastianbergmann/code-unit/issues",
                "source": "https://github.com/sebastianbergmann/code-unit/tree/1.0.8"
            },
            "funding": [
                {
                    "url": "https://github.com/sebastianbergmann",
                    "type": "github"
                }
            ],
            "time": "2020-10-26T13:08:54+00:00"
        },
        {
            "name": "sebastian/code-unit-reverse-lookup",
            "version": "2.0.3",
            "source": {
                "type": "git",
                "url": "https://github.com/sebastianbergmann/code-unit-reverse-lookup.git",
                "reference": "ac91f01ccec49fb77bdc6fd1e548bc70f7faa3e5"
            },
            "dist": {
                "type": "zip",
                "url": "https://api.github.com/repos/sebastianbergmann/code-unit-reverse-lookup/zipball/ac91f01ccec49fb77bdc6fd1e548bc70f7faa3e5",
                "reference": "ac91f01ccec49fb77bdc6fd1e548bc70f7faa3e5",
                "shasum": ""
            },
            "require": {
                "php": ">=7.3"
            },
            "require-dev": {
                "phpunit/phpunit": "^9.3"
            },
            "type": "library",
            "extra": {
                "branch-alias": {
                    "dev-master": "2.0-dev"
                }
            },
            "autoload": {
                "classmap": [
                    "src/"
                ]
            },
            "notification-url": "https://packagist.org/downloads/",
            "license": [
                "BSD-3-Clause"
            ],
            "authors": [
                {
                    "name": "Sebastian Bergmann",
                    "email": "sebastian@phpunit.de"
                }
            ],
            "description": "Looks up which function or method a line of code belongs to",
            "homepage": "https://github.com/sebastianbergmann/code-unit-reverse-lookup/",
            "support": {
                "issues": "https://github.com/sebastianbergmann/code-unit-reverse-lookup/issues",
                "source": "https://github.com/sebastianbergmann/code-unit-reverse-lookup/tree/2.0.3"
            },
            "funding": [
                {
                    "url": "https://github.com/sebastianbergmann",
                    "type": "github"
                }
            ],
            "time": "2020-09-28T05:30:19+00:00"
        },
        {
            "name": "sebastian/comparator",
            "version": "4.0.6",
            "source": {
                "type": "git",
                "url": "https://github.com/sebastianbergmann/comparator.git",
                "reference": "55f4261989e546dc112258c7a75935a81a7ce382"
            },
            "dist": {
                "type": "zip",
                "url": "https://api.github.com/repos/sebastianbergmann/comparator/zipball/55f4261989e546dc112258c7a75935a81a7ce382",
                "reference": "55f4261989e546dc112258c7a75935a81a7ce382",
                "shasum": ""
            },
            "require": {
                "php": ">=7.3",
                "sebastian/diff": "^4.0",
                "sebastian/exporter": "^4.0"
            },
            "require-dev": {
                "phpunit/phpunit": "^9.3"
            },
            "type": "library",
            "extra": {
                "branch-alias": {
                    "dev-master": "4.0-dev"
                }
            },
            "autoload": {
                "classmap": [
                    "src/"
                ]
            },
            "notification-url": "https://packagist.org/downloads/",
            "license": [
                "BSD-3-Clause"
            ],
            "authors": [
                {
                    "name": "Sebastian Bergmann",
                    "email": "sebastian@phpunit.de"
                },
                {
                    "name": "Jeff Welch",
                    "email": "whatthejeff@gmail.com"
                },
                {
                    "name": "Volker Dusch",
                    "email": "github@wallbash.com"
                },
                {
                    "name": "Bernhard Schussek",
                    "email": "bschussek@2bepublished.at"
                }
            ],
            "description": "Provides the functionality to compare PHP values for equality",
            "homepage": "https://github.com/sebastianbergmann/comparator",
            "keywords": [
                "comparator",
                "compare",
                "equality"
            ],
            "support": {
                "issues": "https://github.com/sebastianbergmann/comparator/issues",
                "source": "https://github.com/sebastianbergmann/comparator/tree/4.0.6"
            },
            "funding": [
                {
                    "url": "https://github.com/sebastianbergmann",
                    "type": "github"
                }
            ],
            "time": "2020-10-26T15:49:45+00:00"
        },
        {
            "name": "sebastian/complexity",
            "version": "2.0.2",
            "source": {
                "type": "git",
                "url": "https://github.com/sebastianbergmann/complexity.git",
                "reference": "739b35e53379900cc9ac327b2147867b8b6efd88"
            },
            "dist": {
                "type": "zip",
                "url": "https://api.github.com/repos/sebastianbergmann/complexity/zipball/739b35e53379900cc9ac327b2147867b8b6efd88",
                "reference": "739b35e53379900cc9ac327b2147867b8b6efd88",
                "shasum": ""
            },
            "require": {
                "nikic/php-parser": "^4.7",
                "php": ">=7.3"
            },
            "require-dev": {
                "phpunit/phpunit": "^9.3"
            },
            "type": "library",
            "extra": {
                "branch-alias": {
                    "dev-master": "2.0-dev"
                }
            },
            "autoload": {
                "classmap": [
                    "src/"
                ]
            },
            "notification-url": "https://packagist.org/downloads/",
            "license": [
                "BSD-3-Clause"
            ],
            "authors": [
                {
                    "name": "Sebastian Bergmann",
                    "email": "sebastian@phpunit.de",
                    "role": "lead"
                }
            ],
            "description": "Library for calculating the complexity of PHP code units",
            "homepage": "https://github.com/sebastianbergmann/complexity",
            "support": {
                "issues": "https://github.com/sebastianbergmann/complexity/issues",
                "source": "https://github.com/sebastianbergmann/complexity/tree/2.0.2"
            },
            "funding": [
                {
                    "url": "https://github.com/sebastianbergmann",
                    "type": "github"
                }
            ],
            "time": "2020-10-26T15:52:27+00:00"
        },
        {
            "name": "sebastian/diff",
            "version": "4.0.4",
            "source": {
                "type": "git",
                "url": "https://github.com/sebastianbergmann/diff.git",
                "reference": "3461e3fccc7cfdfc2720be910d3bd73c69be590d"
            },
            "dist": {
                "type": "zip",
                "url": "https://api.github.com/repos/sebastianbergmann/diff/zipball/3461e3fccc7cfdfc2720be910d3bd73c69be590d",
                "reference": "3461e3fccc7cfdfc2720be910d3bd73c69be590d",
                "shasum": ""
            },
            "require": {
                "php": ">=7.3"
            },
            "require-dev": {
                "phpunit/phpunit": "^9.3",
                "symfony/process": "^4.2 || ^5"
            },
            "type": "library",
            "extra": {
                "branch-alias": {
                    "dev-master": "4.0-dev"
                }
            },
            "autoload": {
                "classmap": [
                    "src/"
                ]
            },
            "notification-url": "https://packagist.org/downloads/",
            "license": [
                "BSD-3-Clause"
            ],
            "authors": [
                {
                    "name": "Sebastian Bergmann",
                    "email": "sebastian@phpunit.de"
                },
                {
                    "name": "Kore Nordmann",
                    "email": "mail@kore-nordmann.de"
                }
            ],
            "description": "Diff implementation",
            "homepage": "https://github.com/sebastianbergmann/diff",
            "keywords": [
                "diff",
                "udiff",
                "unidiff",
                "unified diff"
            ],
            "support": {
                "issues": "https://github.com/sebastianbergmann/diff/issues",
                "source": "https://github.com/sebastianbergmann/diff/tree/4.0.4"
            },
            "funding": [
                {
                    "url": "https://github.com/sebastianbergmann",
                    "type": "github"
                }
            ],
            "time": "2020-10-26T13:10:38+00:00"
        },
        {
            "name": "sebastian/environment",
            "version": "5.1.3",
            "source": {
                "type": "git",
                "url": "https://github.com/sebastianbergmann/environment.git",
                "reference": "388b6ced16caa751030f6a69e588299fa09200ac"
            },
            "dist": {
                "type": "zip",
                "url": "https://api.github.com/repos/sebastianbergmann/environment/zipball/388b6ced16caa751030f6a69e588299fa09200ac",
                "reference": "388b6ced16caa751030f6a69e588299fa09200ac",
                "shasum": ""
            },
            "require": {
                "php": ">=7.3"
            },
            "require-dev": {
                "phpunit/phpunit": "^9.3"
            },
            "suggest": {
                "ext-posix": "*"
            },
            "type": "library",
            "extra": {
                "branch-alias": {
                    "dev-master": "5.1-dev"
                }
            },
            "autoload": {
                "classmap": [
                    "src/"
                ]
            },
            "notification-url": "https://packagist.org/downloads/",
            "license": [
                "BSD-3-Clause"
            ],
            "authors": [
                {
                    "name": "Sebastian Bergmann",
                    "email": "sebastian@phpunit.de"
                }
            ],
            "description": "Provides functionality to handle HHVM/PHP environments",
            "homepage": "http://www.github.com/sebastianbergmann/environment",
            "keywords": [
                "Xdebug",
                "environment",
                "hhvm"
            ],
            "support": {
                "issues": "https://github.com/sebastianbergmann/environment/issues",
                "source": "https://github.com/sebastianbergmann/environment/tree/5.1.3"
            },
            "funding": [
                {
                    "url": "https://github.com/sebastianbergmann",
                    "type": "github"
                }
            ],
            "time": "2020-09-28T05:52:38+00:00"
        },
        {
            "name": "sebastian/exporter",
            "version": "4.0.4",
            "source": {
                "type": "git",
                "url": "https://github.com/sebastianbergmann/exporter.git",
                "reference": "65e8b7db476c5dd267e65eea9cab77584d3cfff9"
            },
            "dist": {
                "type": "zip",
                "url": "https://api.github.com/repos/sebastianbergmann/exporter/zipball/65e8b7db476c5dd267e65eea9cab77584d3cfff9",
                "reference": "65e8b7db476c5dd267e65eea9cab77584d3cfff9",
                "shasum": ""
            },
            "require": {
                "php": ">=7.3",
                "sebastian/recursion-context": "^4.0"
            },
            "require-dev": {
                "ext-mbstring": "*",
                "phpunit/phpunit": "^9.3"
            },
            "type": "library",
            "extra": {
                "branch-alias": {
                    "dev-master": "4.0-dev"
                }
            },
            "autoload": {
                "classmap": [
                    "src/"
                ]
            },
            "notification-url": "https://packagist.org/downloads/",
            "license": [
                "BSD-3-Clause"
            ],
            "authors": [
                {
                    "name": "Sebastian Bergmann",
                    "email": "sebastian@phpunit.de"
                },
                {
                    "name": "Jeff Welch",
                    "email": "whatthejeff@gmail.com"
                },
                {
                    "name": "Volker Dusch",
                    "email": "github@wallbash.com"
                },
                {
                    "name": "Adam Harvey",
                    "email": "aharvey@php.net"
                },
                {
                    "name": "Bernhard Schussek",
                    "email": "bschussek@gmail.com"
                }
            ],
            "description": "Provides the functionality to export PHP variables for visualization",
            "homepage": "https://www.github.com/sebastianbergmann/exporter",
            "keywords": [
                "export",
                "exporter"
            ],
            "support": {
                "issues": "https://github.com/sebastianbergmann/exporter/issues",
                "source": "https://github.com/sebastianbergmann/exporter/tree/4.0.4"
            },
            "funding": [
                {
                    "url": "https://github.com/sebastianbergmann",
                    "type": "github"
                }
            ],
            "time": "2021-11-11T14:18:36+00:00"
        },
        {
            "name": "sebastian/global-state",
            "version": "5.0.3",
            "source": {
                "type": "git",
                "url": "https://github.com/sebastianbergmann/global-state.git",
                "reference": "23bd5951f7ff26f12d4e3242864df3e08dec4e49"
            },
            "dist": {
                "type": "zip",
                "url": "https://api.github.com/repos/sebastianbergmann/global-state/zipball/23bd5951f7ff26f12d4e3242864df3e08dec4e49",
                "reference": "23bd5951f7ff26f12d4e3242864df3e08dec4e49",
                "shasum": ""
            },
            "require": {
                "php": ">=7.3",
                "sebastian/object-reflector": "^2.0",
                "sebastian/recursion-context": "^4.0"
            },
            "require-dev": {
                "ext-dom": "*",
                "phpunit/phpunit": "^9.3"
            },
            "suggest": {
                "ext-uopz": "*"
            },
            "type": "library",
            "extra": {
                "branch-alias": {
                    "dev-master": "5.0-dev"
                }
            },
            "autoload": {
                "classmap": [
                    "src/"
                ]
            },
            "notification-url": "https://packagist.org/downloads/",
            "license": [
                "BSD-3-Clause"
            ],
            "authors": [
                {
                    "name": "Sebastian Bergmann",
                    "email": "sebastian@phpunit.de"
                }
            ],
            "description": "Snapshotting of global state",
            "homepage": "http://www.github.com/sebastianbergmann/global-state",
            "keywords": [
                "global state"
            ],
            "support": {
                "issues": "https://github.com/sebastianbergmann/global-state/issues",
                "source": "https://github.com/sebastianbergmann/global-state/tree/5.0.3"
            },
            "funding": [
                {
                    "url": "https://github.com/sebastianbergmann",
                    "type": "github"
                }
            ],
            "time": "2021-06-11T13:31:12+00:00"
        },
        {
            "name": "sebastian/lines-of-code",
            "version": "1.0.3",
            "source": {
                "type": "git",
                "url": "https://github.com/sebastianbergmann/lines-of-code.git",
                "reference": "c1c2e997aa3146983ed888ad08b15470a2e22ecc"
            },
            "dist": {
                "type": "zip",
                "url": "https://api.github.com/repos/sebastianbergmann/lines-of-code/zipball/c1c2e997aa3146983ed888ad08b15470a2e22ecc",
                "reference": "c1c2e997aa3146983ed888ad08b15470a2e22ecc",
                "shasum": ""
            },
            "require": {
                "nikic/php-parser": "^4.6",
                "php": ">=7.3"
            },
            "require-dev": {
                "phpunit/phpunit": "^9.3"
            },
            "type": "library",
            "extra": {
                "branch-alias": {
                    "dev-master": "1.0-dev"
                }
            },
            "autoload": {
                "classmap": [
                    "src/"
                ]
            },
            "notification-url": "https://packagist.org/downloads/",
            "license": [
                "BSD-3-Clause"
            ],
            "authors": [
                {
                    "name": "Sebastian Bergmann",
                    "email": "sebastian@phpunit.de",
                    "role": "lead"
                }
            ],
            "description": "Library for counting the lines of code in PHP source code",
            "homepage": "https://github.com/sebastianbergmann/lines-of-code",
            "support": {
                "issues": "https://github.com/sebastianbergmann/lines-of-code/issues",
                "source": "https://github.com/sebastianbergmann/lines-of-code/tree/1.0.3"
            },
            "funding": [
                {
                    "url": "https://github.com/sebastianbergmann",
                    "type": "github"
                }
            ],
            "time": "2020-11-28T06:42:11+00:00"
        },
        {
            "name": "sebastian/object-enumerator",
            "version": "4.0.4",
            "source": {
                "type": "git",
                "url": "https://github.com/sebastianbergmann/object-enumerator.git",
                "reference": "5c9eeac41b290a3712d88851518825ad78f45c71"
            },
            "dist": {
                "type": "zip",
                "url": "https://api.github.com/repos/sebastianbergmann/object-enumerator/zipball/5c9eeac41b290a3712d88851518825ad78f45c71",
                "reference": "5c9eeac41b290a3712d88851518825ad78f45c71",
                "shasum": ""
            },
            "require": {
                "php": ">=7.3",
                "sebastian/object-reflector": "^2.0",
                "sebastian/recursion-context": "^4.0"
            },
            "require-dev": {
                "phpunit/phpunit": "^9.3"
            },
            "type": "library",
            "extra": {
                "branch-alias": {
                    "dev-master": "4.0-dev"
                }
            },
            "autoload": {
                "classmap": [
                    "src/"
                ]
            },
            "notification-url": "https://packagist.org/downloads/",
            "license": [
                "BSD-3-Clause"
            ],
            "authors": [
                {
                    "name": "Sebastian Bergmann",
                    "email": "sebastian@phpunit.de"
                }
            ],
            "description": "Traverses array structures and object graphs to enumerate all referenced objects",
            "homepage": "https://github.com/sebastianbergmann/object-enumerator/",
            "support": {
                "issues": "https://github.com/sebastianbergmann/object-enumerator/issues",
                "source": "https://github.com/sebastianbergmann/object-enumerator/tree/4.0.4"
            },
            "funding": [
                {
                    "url": "https://github.com/sebastianbergmann",
                    "type": "github"
                }
            ],
            "time": "2020-10-26T13:12:34+00:00"
        },
        {
            "name": "sebastian/object-reflector",
            "version": "2.0.4",
            "source": {
                "type": "git",
                "url": "https://github.com/sebastianbergmann/object-reflector.git",
                "reference": "b4f479ebdbf63ac605d183ece17d8d7fe49c15c7"
            },
            "dist": {
                "type": "zip",
                "url": "https://api.github.com/repos/sebastianbergmann/object-reflector/zipball/b4f479ebdbf63ac605d183ece17d8d7fe49c15c7",
                "reference": "b4f479ebdbf63ac605d183ece17d8d7fe49c15c7",
                "shasum": ""
            },
            "require": {
                "php": ">=7.3"
            },
            "require-dev": {
                "phpunit/phpunit": "^9.3"
            },
            "type": "library",
            "extra": {
                "branch-alias": {
                    "dev-master": "2.0-dev"
                }
            },
            "autoload": {
                "classmap": [
                    "src/"
                ]
            },
            "notification-url": "https://packagist.org/downloads/",
            "license": [
                "BSD-3-Clause"
            ],
            "authors": [
                {
                    "name": "Sebastian Bergmann",
                    "email": "sebastian@phpunit.de"
                }
            ],
            "description": "Allows reflection of object attributes, including inherited and non-public ones",
            "homepage": "https://github.com/sebastianbergmann/object-reflector/",
            "support": {
                "issues": "https://github.com/sebastianbergmann/object-reflector/issues",
                "source": "https://github.com/sebastianbergmann/object-reflector/tree/2.0.4"
            },
            "funding": [
                {
                    "url": "https://github.com/sebastianbergmann",
                    "type": "github"
                }
            ],
            "time": "2020-10-26T13:14:26+00:00"
        },
        {
            "name": "sebastian/recursion-context",
            "version": "4.0.4",
            "source": {
                "type": "git",
                "url": "https://github.com/sebastianbergmann/recursion-context.git",
                "reference": "cd9d8cf3c5804de4341c283ed787f099f5506172"
            },
            "dist": {
                "type": "zip",
                "url": "https://api.github.com/repos/sebastianbergmann/recursion-context/zipball/cd9d8cf3c5804de4341c283ed787f099f5506172",
                "reference": "cd9d8cf3c5804de4341c283ed787f099f5506172",
                "shasum": ""
            },
            "require": {
                "php": ">=7.3"
            },
            "require-dev": {
                "phpunit/phpunit": "^9.3"
            },
            "type": "library",
            "extra": {
                "branch-alias": {
                    "dev-master": "4.0-dev"
                }
            },
            "autoload": {
                "classmap": [
                    "src/"
                ]
            },
            "notification-url": "https://packagist.org/downloads/",
            "license": [
                "BSD-3-Clause"
            ],
            "authors": [
                {
                    "name": "Sebastian Bergmann",
                    "email": "sebastian@phpunit.de"
                },
                {
                    "name": "Jeff Welch",
                    "email": "whatthejeff@gmail.com"
                },
                {
                    "name": "Adam Harvey",
                    "email": "aharvey@php.net"
                }
            ],
            "description": "Provides functionality to recursively process PHP variables",
            "homepage": "http://www.github.com/sebastianbergmann/recursion-context",
            "support": {
                "issues": "https://github.com/sebastianbergmann/recursion-context/issues",
                "source": "https://github.com/sebastianbergmann/recursion-context/tree/4.0.4"
            },
            "funding": [
                {
                    "url": "https://github.com/sebastianbergmann",
                    "type": "github"
                }
            ],
            "time": "2020-10-26T13:17:30+00:00"
        },
        {
            "name": "sebastian/resource-operations",
            "version": "3.0.3",
            "source": {
                "type": "git",
                "url": "https://github.com/sebastianbergmann/resource-operations.git",
                "reference": "0f4443cb3a1d92ce809899753bc0d5d5a8dd19a8"
            },
            "dist": {
                "type": "zip",
                "url": "https://api.github.com/repos/sebastianbergmann/resource-operations/zipball/0f4443cb3a1d92ce809899753bc0d5d5a8dd19a8",
                "reference": "0f4443cb3a1d92ce809899753bc0d5d5a8dd19a8",
                "shasum": ""
            },
            "require": {
                "php": ">=7.3"
            },
            "require-dev": {
                "phpunit/phpunit": "^9.0"
            },
            "type": "library",
            "extra": {
                "branch-alias": {
                    "dev-master": "3.0-dev"
                }
            },
            "autoload": {
                "classmap": [
                    "src/"
                ]
            },
            "notification-url": "https://packagist.org/downloads/",
            "license": [
                "BSD-3-Clause"
            ],
            "authors": [
                {
                    "name": "Sebastian Bergmann",
                    "email": "sebastian@phpunit.de"
                }
            ],
            "description": "Provides a list of PHP built-in functions that operate on resources",
            "homepage": "https://www.github.com/sebastianbergmann/resource-operations",
            "support": {
                "issues": "https://github.com/sebastianbergmann/resource-operations/issues",
                "source": "https://github.com/sebastianbergmann/resource-operations/tree/3.0.3"
            },
            "funding": [
                {
                    "url": "https://github.com/sebastianbergmann",
                    "type": "github"
                }
            ],
            "time": "2020-09-28T06:45:17+00:00"
        },
        {
            "name": "sebastian/type",
            "version": "2.3.4",
            "source": {
                "type": "git",
                "url": "https://github.com/sebastianbergmann/type.git",
                "reference": "b8cd8a1c753c90bc1a0f5372170e3e489136f914"
            },
            "dist": {
                "type": "zip",
                "url": "https://api.github.com/repos/sebastianbergmann/type/zipball/b8cd8a1c753c90bc1a0f5372170e3e489136f914",
                "reference": "b8cd8a1c753c90bc1a0f5372170e3e489136f914",
                "shasum": ""
            },
            "require": {
                "php": ">=7.3"
            },
            "require-dev": {
                "phpunit/phpunit": "^9.3"
            },
            "type": "library",
            "extra": {
                "branch-alias": {
                    "dev-master": "2.3-dev"
                }
            },
            "autoload": {
                "classmap": [
                    "src/"
                ]
            },
            "notification-url": "https://packagist.org/downloads/",
            "license": [
                "BSD-3-Clause"
            ],
            "authors": [
                {
                    "name": "Sebastian Bergmann",
                    "email": "sebastian@phpunit.de",
                    "role": "lead"
                }
            ],
            "description": "Collection of value objects that represent the types of the PHP type system",
            "homepage": "https://github.com/sebastianbergmann/type",
            "support": {
                "issues": "https://github.com/sebastianbergmann/type/issues",
                "source": "https://github.com/sebastianbergmann/type/tree/2.3.4"
            },
            "funding": [
                {
                    "url": "https://github.com/sebastianbergmann",
                    "type": "github"
                }
            ],
            "time": "2021-06-15T12:49:02+00:00"
        },
        {
            "name": "sebastian/version",
            "version": "3.0.2",
            "source": {
                "type": "git",
                "url": "https://github.com/sebastianbergmann/version.git",
                "reference": "c6c1022351a901512170118436c764e473f6de8c"
            },
            "dist": {
                "type": "zip",
                "url": "https://api.github.com/repos/sebastianbergmann/version/zipball/c6c1022351a901512170118436c764e473f6de8c",
                "reference": "c6c1022351a901512170118436c764e473f6de8c",
                "shasum": ""
            },
            "require": {
                "php": ">=7.3"
            },
            "type": "library",
            "extra": {
                "branch-alias": {
                    "dev-master": "3.0-dev"
                }
            },
            "autoload": {
                "classmap": [
                    "src/"
                ]
            },
            "notification-url": "https://packagist.org/downloads/",
            "license": [
                "BSD-3-Clause"
            ],
            "authors": [
                {
                    "name": "Sebastian Bergmann",
                    "email": "sebastian@phpunit.de",
                    "role": "lead"
                }
            ],
            "description": "Library that helps with managing the version number of Git-hosted PHP projects",
            "homepage": "https://github.com/sebastianbergmann/version",
            "support": {
                "issues": "https://github.com/sebastianbergmann/version/issues",
                "source": "https://github.com/sebastianbergmann/version/tree/3.0.2"
            },
            "funding": [
                {
                    "url": "https://github.com/sebastianbergmann",
                    "type": "github"
                }
            ],
            "time": "2020-09-28T06:39:44+00:00"
        },
        {
            "name": "theseer/tokenizer",
            "version": "1.2.1",
            "source": {
                "type": "git",
                "url": "https://github.com/theseer/tokenizer.git",
                "reference": "34a41e998c2183e22995f158c581e7b5e755ab9e"
            },
            "dist": {
                "type": "zip",
                "url": "https://api.github.com/repos/theseer/tokenizer/zipball/34a41e998c2183e22995f158c581e7b5e755ab9e",
                "reference": "34a41e998c2183e22995f158c581e7b5e755ab9e",
                "shasum": ""
            },
            "require": {
                "ext-dom": "*",
                "ext-tokenizer": "*",
                "ext-xmlwriter": "*",
                "php": "^7.2 || ^8.0"
            },
            "type": "library",
            "autoload": {
                "classmap": [
                    "src/"
                ]
            },
            "notification-url": "https://packagist.org/downloads/",
            "license": [
                "BSD-3-Clause"
            ],
            "authors": [
                {
                    "name": "Arne Blankerts",
                    "email": "arne@blankerts.de",
                    "role": "Developer"
                }
            ],
            "description": "A small library for converting tokenized PHP source code into XML and potentially other formats",
            "support": {
                "issues": "https://github.com/theseer/tokenizer/issues",
                "source": "https://github.com/theseer/tokenizer/tree/1.2.1"
            },
            "funding": [
                {
                    "url": "https://github.com/theseer",
                    "type": "github"
                }
            ],
            "time": "2021-07-28T10:34:58+00:00"
        }
    ],
    "aliases": [],
    "minimum-stability": "stable",
    "stability-flags": [],
    "prefer-stable": false,
    "prefer-lowest": false,
    "platform": {
        "php": "^8.0",
        "php-64bit": "*",
        "ext-chunkutils2": "^0.3.1",
        "ext-crypto": "^0.3.1",
        "ext-ctype": "*",
        "ext-curl": "*",
        "ext-date": "*",
        "ext-gmp": "*",
        "ext-hash": "*",
        "ext-igbinary": "^3.0.1",
        "ext-json": "*",
        "ext-leveldb": "^0.2.1 || ^0.3.0",
        "ext-mbstring": "*",
        "ext-morton": "^0.1.0",
        "ext-openssl": "*",
        "ext-pcre": "*",
        "ext-phar": "*",
        "ext-pthreads": "^4.0",
        "ext-reflection": "*",
        "ext-simplexml": "*",
        "ext-sockets": "*",
        "ext-spl": "*",
        "ext-yaml": ">=2.0.0",
        "ext-zip": "*",
        "ext-zlib": ">=1.2.11",
        "composer-runtime-api": "^2.0"
    },
    "platform-dev": [],
    "platform-overrides": {
        "php": "8.0.0"
    },
    "plugin-api-version": "2.1.0"
}<|MERGE_RESOLUTION|>--- conflicted
+++ resolved
@@ -4,11 +4,7 @@
         "Read more about it at https://getcomposer.org/doc/01-basic-usage.md#installing-dependencies",
         "This file is @generated automatically"
     ],
-<<<<<<< HEAD
-    "content-hash": "5d3bf1dc144f66c995d677cae7de8b63",
-=======
-    "content-hash": "21dbdd29be952db47b97d8f3c8752b98",
->>>>>>> 86beeb82
+    "content-hash": "8b6fac2b9bbfe685d654ed417713d894",
     "packages": [
         {
             "name": "adhocore/json-comment",
