{
    "_readme": [
        "This file locks the dependencies of your project to a known state",
        "Read more about it at https://getcomposer.org/doc/01-basic-usage.md#installing-dependencies",
        "This file is @generated automatically"
    ],
<<<<<<< HEAD
    "content-hash": "4bccf431b24bf685b0829ea44e54e806",
=======
    "content-hash": "41d697de292e1b730bb9aba724193317",
>>>>>>> 3a4e958e
    "packages": [
        {
            "name": "adhocore/json-comment",
            "version": "1.2.1",
            "source": {
                "type": "git",
                "url": "https://github.com/adhocore/php-json-comment.git",
                "reference": "651023f9fe52e9efa2198cbaf6e481d1968e2377"
            },
            "dist": {
                "type": "zip",
                "url": "https://api.github.com/repos/adhocore/php-json-comment/zipball/651023f9fe52e9efa2198cbaf6e481d1968e2377",
                "reference": "651023f9fe52e9efa2198cbaf6e481d1968e2377",
                "shasum": ""
            },
            "require": {
                "ext-ctype": "*",
                "php": ">=7.0"
            },
            "require-dev": {
                "phpunit/phpunit": "^6.5 || ^7.5 || ^8.5"
            },
            "type": "library",
            "autoload": {
                "psr-4": {
                    "Ahc\\Json\\": "src/"
                }
            },
            "notification-url": "https://packagist.org/downloads/",
            "license": [
                "MIT"
            ],
            "authors": [
                {
                    "name": "Jitendra Adhikari",
                    "email": "jiten.adhikary@gmail.com"
                }
            ],
            "description": "Lightweight JSON comment stripper library for PHP",
            "keywords": [
                "comment",
                "json",
                "strip-comment"
            ],
            "support": {
                "issues": "https://github.com/adhocore/php-json-comment/issues",
                "source": "https://github.com/adhocore/php-json-comment/tree/1.2.1"
            },
            "funding": [
                {
                    "url": "https://paypal.me/ji10",
                    "type": "custom"
                },
                {
                    "url": "https://github.com/adhocore",
                    "type": "github"
                }
            ],
            "time": "2022-10-02T11:22:07+00:00"
        },
        {
            "name": "brick/math",
            "version": "0.11.0",
            "source": {
                "type": "git",
                "url": "https://github.com/brick/math.git",
                "reference": "0ad82ce168c82ba30d1c01ec86116ab52f589478"
            },
            "dist": {
                "type": "zip",
                "url": "https://api.github.com/repos/brick/math/zipball/0ad82ce168c82ba30d1c01ec86116ab52f589478",
                "reference": "0ad82ce168c82ba30d1c01ec86116ab52f589478",
                "shasum": ""
            },
            "require": {
                "php": "^8.0"
            },
            "require-dev": {
                "php-coveralls/php-coveralls": "^2.2",
                "phpunit/phpunit": "^9.0",
                "vimeo/psalm": "5.0.0"
            },
            "type": "library",
            "autoload": {
                "psr-4": {
                    "Brick\\Math\\": "src/"
                }
            },
            "notification-url": "https://packagist.org/downloads/",
            "license": [
                "MIT"
            ],
            "description": "Arbitrary-precision arithmetic library",
            "keywords": [
                "Arbitrary-precision",
                "BigInteger",
                "BigRational",
                "arithmetic",
                "bigdecimal",
                "bignum",
                "brick",
                "math"
            ],
            "support": {
                "issues": "https://github.com/brick/math/issues",
                "source": "https://github.com/brick/math/tree/0.11.0"
            },
            "funding": [
                {
                    "url": "https://github.com/BenMorel",
                    "type": "github"
                }
            ],
            "time": "2023-01-15T23:15:59+00:00"
        },
        {
            "name": "fgrosse/phpasn1",
            "version": "v2.5.0",
            "source": {
                "type": "git",
                "url": "https://github.com/fgrosse/PHPASN1.git",
                "reference": "42060ed45344789fb9f21f9f1864fc47b9e3507b"
            },
            "dist": {
                "type": "zip",
                "url": "https://api.github.com/repos/fgrosse/PHPASN1/zipball/42060ed45344789fb9f21f9f1864fc47b9e3507b",
                "reference": "42060ed45344789fb9f21f9f1864fc47b9e3507b",
                "shasum": ""
            },
            "require": {
                "php": "^7.1 || ^8.0"
            },
            "require-dev": {
                "php-coveralls/php-coveralls": "~2.0",
                "phpunit/phpunit": "^7.0 || ^8.0 || ^9.0"
            },
            "suggest": {
                "ext-bcmath": "BCmath is the fallback extension for big integer calculations",
                "ext-curl": "For loading OID information from the web if they have not bee defined statically",
                "ext-gmp": "GMP is the preferred extension for big integer calculations",
                "phpseclib/bcmath_compat": "BCmath polyfill for servers where neither GMP nor BCmath is available"
            },
            "type": "library",
            "extra": {
                "branch-alias": {
                    "dev-master": "2.0.x-dev"
                }
            },
            "autoload": {
                "psr-4": {
                    "FG\\": "lib/"
                }
            },
            "notification-url": "https://packagist.org/downloads/",
            "license": [
                "MIT"
            ],
            "authors": [
                {
                    "name": "Friedrich Große",
                    "email": "friedrich.grosse@gmail.com",
                    "homepage": "https://github.com/FGrosse",
                    "role": "Author"
                },
                {
                    "name": "All contributors",
                    "homepage": "https://github.com/FGrosse/PHPASN1/contributors"
                }
            ],
            "description": "A PHP Framework that allows you to encode and decode arbitrary ASN.1 structures using the ITU-T X.690 Encoding Rules.",
            "homepage": "https://github.com/FGrosse/PHPASN1",
            "keywords": [
                "DER",
                "asn.1",
                "asn1",
                "ber",
                "binary",
                "decoding",
                "encoding",
                "x.509",
                "x.690",
                "x509",
                "x690"
            ],
            "support": {
                "issues": "https://github.com/fgrosse/PHPASN1/issues",
                "source": "https://github.com/fgrosse/PHPASN1/tree/v2.5.0"
            },
            "abandoned": true,
            "time": "2022-12-19T11:08:26+00:00"
        },
        {
            "name": "netresearch/jsonmapper",
            "version": "dev-array-in-string-property-error",
            "source": {
                "type": "git",
                "url": "https://github.com/dktapps/jsonmapper.git",
                "reference": "4a82d1b98b99d682b660d6caa9b3816b2abc794c"
            },
            "dist": {
                "type": "zip",
                "url": "https://api.github.com/repos/dktapps/jsonmapper/zipball/4a82d1b98b99d682b660d6caa9b3816b2abc794c",
                "reference": "4a82d1b98b99d682b660d6caa9b3816b2abc794c",
                "shasum": ""
            },
            "require": {
                "ext-json": "*",
                "ext-pcre": "*",
                "ext-reflection": "*",
                "ext-spl": "*",
                "php": ">=7.1"
            },
            "require-dev": {
                "phpunit/phpunit": "~7.5 || ~8.0 || ~9.0",
                "squizlabs/php_codesniffer": "~3.5"
            },
            "type": "library",
            "autoload": {
                "psr-0": {
                    "JsonMapper": "src/"
                }
            },
            "license": [
                "OSL-3.0"
            ],
            "authors": [
                {
                    "name": "Christian Weiske",
                    "email": "cweiske@cweiske.de",
                    "homepage": "http://github.com/cweiske/jsonmapper/",
                    "role": "Developer"
                }
            ],
            "description": "Map nested JSON structures onto PHP classes",
            "support": {
                "email": "cweiske@cweiske.de",
                "issues": "https://github.com/cweiske/jsonmapper/issues",
                "source": "https://github.com/dktapps/jsonmapper/tree/array-in-string-property-error"
            },
            "time": "2023-05-30T13:10:31+00:00"
        },
        {
            "name": "pocketmine/bedrock-block-upgrade-schema",
            "version": "2.1.0",
            "source": {
                "type": "git",
                "url": "https://github.com/pmmp/BedrockBlockUpgradeSchema.git",
                "reference": "1c07ced86be7d185551082441b5a2b9b7fbd6b21"
            },
            "dist": {
                "type": "zip",
                "url": "https://api.github.com/repos/pmmp/BedrockBlockUpgradeSchema/zipball/1c07ced86be7d185551082441b5a2b9b7fbd6b21",
                "reference": "1c07ced86be7d185551082441b5a2b9b7fbd6b21",
                "shasum": ""
            },
            "type": "library",
            "notification-url": "https://packagist.org/downloads/",
            "license": [
                "CC0-1.0"
            ],
            "description": "Schemas describing how to upgrade saved block data in older Minecraft: Bedrock Edition world saves",
            "support": {
                "issues": "https://github.com/pmmp/BedrockBlockUpgradeSchema/issues",
                "source": "https://github.com/pmmp/BedrockBlockUpgradeSchema/tree/2.1.0"
            },
            "time": "2023-04-19T17:58:49+00:00"
        },
        {
            "name": "pocketmine/bedrock-data",
            "version": "2.2.0+bedrock-1.19.80",
            "source": {
                "type": "git",
                "url": "https://github.com/pmmp/BedrockData.git",
                "reference": "33dd83601442b377af42ac91473278243cafd576"
            },
            "dist": {
                "type": "zip",
                "url": "https://api.github.com/repos/pmmp/BedrockData/zipball/33dd83601442b377af42ac91473278243cafd576",
                "reference": "33dd83601442b377af42ac91473278243cafd576",
                "shasum": ""
            },
            "type": "library",
            "notification-url": "https://packagist.org/downloads/",
            "license": [
                "CC0-1.0"
            ],
            "description": "Blobs of data generated from Minecraft: Bedrock Edition, used by PocketMine-MP",
            "support": {
                "issues": "https://github.com/pmmp/BedrockData/issues",
                "source": "https://github.com/pmmp/BedrockData/tree/bedrock-1.19.80"
            },
            "time": "2023-04-26T20:00:35+00:00"
        },
        {
            "name": "pocketmine/bedrock-item-upgrade-schema",
            "version": "1.2.0",
            "source": {
                "type": "git",
                "url": "https://github.com/pmmp/BedrockItemUpgradeSchema.git",
                "reference": "dd804c3f2b1e8990434812627e62eb5bde9670a5"
            },
            "dist": {
                "type": "zip",
                "url": "https://api.github.com/repos/pmmp/BedrockItemUpgradeSchema/zipball/dd804c3f2b1e8990434812627e62eb5bde9670a5",
                "reference": "dd804c3f2b1e8990434812627e62eb5bde9670a5",
                "shasum": ""
            },
            "type": "library",
            "notification-url": "https://packagist.org/downloads/",
            "license": [
                "CC0-1.0"
            ],
            "description": "JSON schemas for upgrading items found in older Minecraft: Bedrock world saves",
            "support": {
                "issues": "https://github.com/pmmp/BedrockItemUpgradeSchema/issues",
                "source": "https://github.com/pmmp/BedrockItemUpgradeSchema/tree/1.2.0"
            },
            "time": "2023-04-19T18:16:14+00:00"
        },
        {
            "name": "pocketmine/bedrock-protocol",
            "version": "21.0.1+bedrock-1.19.80",
            "source": {
                "type": "git",
                "url": "https://github.com/pmmp/BedrockProtocol.git",
                "reference": "981ea2e76e207a25c1361df858c639feba5cf348"
            },
            "dist": {
                "type": "zip",
                "url": "https://api.github.com/repos/pmmp/BedrockProtocol/zipball/981ea2e76e207a25c1361df858c639feba5cf348",
                "reference": "981ea2e76e207a25c1361df858c639feba5cf348",
                "shasum": ""
            },
            "require": {
                "ext-json": "*",
                "netresearch/jsonmapper": "^4.0",
                "php": "^8.0",
                "pocketmine/binaryutils": "^0.2.0",
                "pocketmine/color": "^0.2.0 || ^0.3.0",
                "pocketmine/math": "^0.3.0 || ^0.4.0",
                "pocketmine/nbt": "^0.3.0",
                "ramsey/uuid": "^4.1"
            },
            "require-dev": {
                "phpstan/phpstan": "1.10.7",
                "phpstan/phpstan-phpunit": "^1.0.0",
                "phpstan/phpstan-strict-rules": "^1.0.0",
                "phpunit/phpunit": "^9.5"
            },
            "type": "library",
            "autoload": {
                "psr-4": {
                    "pocketmine\\network\\mcpe\\protocol\\": "src/"
                }
            },
            "notification-url": "https://packagist.org/downloads/",
            "license": [
                "LGPL-3.0"
            ],
            "description": "An implementation of the Minecraft: Bedrock Edition protocol in PHP",
            "support": {
                "issues": "https://github.com/pmmp/BedrockProtocol/issues",
                "source": "https://github.com/pmmp/BedrockProtocol/tree/21.0.1+bedrock-1.19.80"
            },
            "time": "2023-04-26T21:00:01+00:00"
        },
        {
            "name": "pocketmine/binaryutils",
            "version": "0.2.4",
            "source": {
                "type": "git",
                "url": "https://github.com/pmmp/BinaryUtils.git",
                "reference": "5ac7eea91afbad8dc498f5ce34ce6297d5e6ea9a"
            },
            "dist": {
                "type": "zip",
                "url": "https://api.github.com/repos/pmmp/BinaryUtils/zipball/5ac7eea91afbad8dc498f5ce34ce6297d5e6ea9a",
                "reference": "5ac7eea91afbad8dc498f5ce34ce6297d5e6ea9a",
                "shasum": ""
            },
            "require": {
                "php": "^7.4 || ^8.0",
                "php-64bit": "*"
            },
            "require-dev": {
                "phpstan/extension-installer": "^1.0",
                "phpstan/phpstan": "1.3.0",
                "phpstan/phpstan-phpunit": "^1.0",
                "phpstan/phpstan-strict-rules": "^1.0.0",
                "phpunit/phpunit": "^9.5"
            },
            "type": "library",
            "autoload": {
                "psr-4": {
                    "pocketmine\\utils\\": "src/"
                }
            },
            "notification-url": "https://packagist.org/downloads/",
            "license": [
                "LGPL-3.0"
            ],
            "description": "Classes and methods for conveniently handling binary data",
            "support": {
                "issues": "https://github.com/pmmp/BinaryUtils/issues",
                "source": "https://github.com/pmmp/BinaryUtils/tree/0.2.4"
            },
            "time": "2022-01-12T18:06:33+00:00"
        },
        {
            "name": "pocketmine/callback-validator",
            "version": "1.0.3",
            "source": {
                "type": "git",
                "url": "https://github.com/pmmp/CallbackValidator.git",
                "reference": "64787469766bcaa7e5885242e85c23c25e8c55a2"
            },
            "dist": {
                "type": "zip",
                "url": "https://api.github.com/repos/pmmp/CallbackValidator/zipball/64787469766bcaa7e5885242e85c23c25e8c55a2",
                "reference": "64787469766bcaa7e5885242e85c23c25e8c55a2",
                "shasum": ""
            },
            "require": {
                "ext-reflection": "*",
                "php": "^7.1 || ^8.0"
            },
            "replace": {
                "daverandom/callback-validator": "*"
            },
            "require-dev": {
                "phpstan/extension-installer": "^1.0",
                "phpstan/phpstan": "0.12.59",
                "phpstan/phpstan-strict-rules": "^0.12.4",
                "phpunit/phpunit": "^7.5 || ^8.5 || ^9.0"
            },
            "type": "library",
            "autoload": {
                "psr-4": {
                    "DaveRandom\\CallbackValidator\\": "src/"
                }
            },
            "notification-url": "https://packagist.org/downloads/",
            "license": [
                "MIT"
            ],
            "authors": [
                {
                    "name": "Chris Wright",
                    "email": "cw@daverandom.com"
                }
            ],
            "description": "Fork of daverandom/callback-validator - Tools for validating callback signatures",
            "support": {
                "issues": "https://github.com/pmmp/CallbackValidator/issues",
                "source": "https://github.com/pmmp/CallbackValidator/tree/1.0.3"
            },
            "time": "2020-12-11T01:45:37+00:00"
        },
        {
<<<<<<< HEAD
=======
            "name": "pocketmine/classloader",
            "version": "0.2.0",
            "source": {
                "type": "git",
                "url": "https://github.com/pmmp/ClassLoader.git",
                "reference": "49ea303993efdfb39cd302e2156d50aa78209e78"
            },
            "dist": {
                "type": "zip",
                "url": "https://api.github.com/repos/pmmp/ClassLoader/zipball/49ea303993efdfb39cd302e2156d50aa78209e78",
                "reference": "49ea303993efdfb39cd302e2156d50aa78209e78",
                "shasum": ""
            },
            "require": {
                "ext-pthreads": "~3.2.0 || ^4.0",
                "ext-reflection": "*",
                "php": "^8.0"
            },
            "conflict": {
                "pocketmine/spl": "<0.4"
            },
            "require-dev": {
                "phpstan/extension-installer": "^1.0",
                "phpstan/phpstan": "0.12.99",
                "phpstan/phpstan-strict-rules": "^0.12.4",
                "phpunit/phpunit": "^9.5"
            },
            "type": "library",
            "autoload": {
                "classmap": [
                    "./src"
                ]
            },
            "notification-url": "https://packagist.org/downloads/",
            "license": [
                "LGPL-3.0"
            ],
            "description": "Ad-hoc autoloading components used by PocketMine-MP",
            "support": {
                "issues": "https://github.com/pmmp/ClassLoader/issues",
                "source": "https://github.com/pmmp/ClassLoader/tree/0.2.0"
            },
            "abandoned": "pocketmine/pocketmine-mp",
            "time": "2021-11-01T20:17:27+00:00"
        },
        {
>>>>>>> 3a4e958e
            "name": "pocketmine/color",
            "version": "0.3.1",
            "source": {
                "type": "git",
                "url": "https://github.com/pmmp/Color.git",
                "reference": "a0421f1e9e0b0c619300fb92d593283378f6a5e1"
            },
            "dist": {
                "type": "zip",
                "url": "https://api.github.com/repos/pmmp/Color/zipball/a0421f1e9e0b0c619300fb92d593283378f6a5e1",
                "reference": "a0421f1e9e0b0c619300fb92d593283378f6a5e1",
                "shasum": ""
            },
            "require": {
                "php": "^8.0"
            },
            "require-dev": {
                "phpstan/phpstan": "1.10.3",
                "phpstan/phpstan-strict-rules": "^1.2.0"
            },
            "type": "library",
            "autoload": {
                "psr-4": {
                    "pocketmine\\color\\": "src/"
                }
            },
            "notification-url": "https://packagist.org/downloads/",
            "license": [
                "LGPL-3.0"
            ],
            "description": "Color handling library used by PocketMine-MP and related projects",
            "support": {
                "issues": "https://github.com/pmmp/Color/issues",
                "source": "https://github.com/pmmp/Color/tree/0.3.1"
            },
            "time": "2023-04-10T11:38:05+00:00"
        },
        {
            "name": "pocketmine/errorhandler",
            "version": "0.6.0",
            "source": {
                "type": "git",
                "url": "https://github.com/pmmp/ErrorHandler.git",
                "reference": "dae214a04348b911e8219ebf125ff1c5589cc878"
            },
            "dist": {
                "type": "zip",
                "url": "https://api.github.com/repos/pmmp/ErrorHandler/zipball/dae214a04348b911e8219ebf125ff1c5589cc878",
                "reference": "dae214a04348b911e8219ebf125ff1c5589cc878",
                "shasum": ""
            },
            "require": {
                "php": "^8.0"
            },
            "require-dev": {
                "phpstan/phpstan": "0.12.99",
                "phpstan/phpstan-strict-rules": "^0.12.2",
                "phpunit/phpunit": "^9.5"
            },
            "type": "library",
            "autoload": {
                "psr-4": {
                    "pocketmine\\errorhandler\\": "src/"
                }
            },
            "notification-url": "https://packagist.org/downloads/",
            "license": [
                "LGPL-3.0"
            ],
            "description": "Utilities to handle nasty PHP E_* errors in a usable way",
            "support": {
                "issues": "https://github.com/pmmp/ErrorHandler/issues",
                "source": "https://github.com/pmmp/ErrorHandler/tree/0.6.0"
            },
            "time": "2022-01-08T21:05:46+00:00"
        },
        {
            "name": "pocketmine/locale-data",
            "version": "2.19.5",
            "source": {
                "type": "git",
                "url": "https://github.com/pmmp/Language.git",
                "reference": "71af5f9bd23b4e4bad8920dac7f4fe08e5205f7d"
            },
            "dist": {
                "type": "zip",
                "url": "https://api.github.com/repos/pmmp/Language/zipball/71af5f9bd23b4e4bad8920dac7f4fe08e5205f7d",
                "reference": "71af5f9bd23b4e4bad8920dac7f4fe08e5205f7d",
                "shasum": ""
            },
            "type": "library",
            "notification-url": "https://packagist.org/downloads/",
            "description": "Language resources used by PocketMine-MP",
            "support": {
                "issues": "https://github.com/pmmp/Language/issues",
                "source": "https://github.com/pmmp/Language/tree/2.19.5"
            },
            "time": "2023-03-19T16:45:15+00:00"
        },
        {
            "name": "pocketmine/log",
            "version": "0.4.0",
            "source": {
                "type": "git",
                "url": "https://github.com/pmmp/Log.git",
                "reference": "e6c912c0f9055c81d23108ec2d179b96f404c043"
            },
            "dist": {
                "type": "zip",
                "url": "https://api.github.com/repos/pmmp/Log/zipball/e6c912c0f9055c81d23108ec2d179b96f404c043",
                "reference": "e6c912c0f9055c81d23108ec2d179b96f404c043",
                "shasum": ""
            },
            "require": {
                "php": "^7.4 || ^8.0"
            },
            "conflict": {
                "pocketmine/spl": "<0.4"
            },
            "require-dev": {
                "phpstan/phpstan": "0.12.88",
                "phpstan/phpstan-strict-rules": "^0.12.2"
            },
            "type": "library",
            "autoload": {
                "classmap": [
                    "./src"
                ]
            },
            "notification-url": "https://packagist.org/downloads/",
            "license": [
                "LGPL-3.0"
            ],
            "description": "Logging components used by PocketMine-MP and related projects",
            "support": {
                "issues": "https://github.com/pmmp/Log/issues",
                "source": "https://github.com/pmmp/Log/tree/0.4.0"
            },
            "time": "2021-06-18T19:08:09+00:00"
        },
        {
<<<<<<< HEAD
=======
            "name": "pocketmine/log-pthreads",
            "version": "0.4.0",
            "source": {
                "type": "git",
                "url": "https://github.com/pmmp/LogPthreads.git",
                "reference": "61f709e8cf36bcc24e4efe02acded680a1ce23cd"
            },
            "dist": {
                "type": "zip",
                "url": "https://api.github.com/repos/pmmp/LogPthreads/zipball/61f709e8cf36bcc24e4efe02acded680a1ce23cd",
                "reference": "61f709e8cf36bcc24e4efe02acded680a1ce23cd",
                "shasum": ""
            },
            "require": {
                "ext-pthreads": "~3.2.0 || ^4.0",
                "php": "^7.4 || ^8.0",
                "pocketmine/log": "^0.4.0"
            },
            "conflict": {
                "pocketmine/spl": "<0.4"
            },
            "require-dev": {
                "phpstan/extension-installer": "^1.0",
                "phpstan/phpstan": "0.12.88",
                "phpstan/phpstan-strict-rules": "^0.12.4"
            },
            "type": "library",
            "autoload": {
                "classmap": [
                    "./src"
                ]
            },
            "notification-url": "https://packagist.org/downloads/",
            "license": [
                "LGPL-3.0"
            ],
            "description": "Logging components specialized for pthreads used by PocketMine-MP and related projects",
            "support": {
                "issues": "https://github.com/pmmp/LogPthreads/issues",
                "source": "https://github.com/pmmp/LogPthreads/tree/0.4.0"
            },
            "abandoned": "pocketmine/pocketmine-mp",
            "time": "2021-11-01T21:42:09+00:00"
        },
        {
>>>>>>> 3a4e958e
            "name": "pocketmine/math",
            "version": "0.4.3",
            "source": {
                "type": "git",
                "url": "https://github.com/pmmp/Math.git",
                "reference": "47a243d320b01c8099d65309967934c188111549"
            },
            "dist": {
                "type": "zip",
                "url": "https://api.github.com/repos/pmmp/Math/zipball/47a243d320b01c8099d65309967934c188111549",
                "reference": "47a243d320b01c8099d65309967934c188111549",
                "shasum": ""
            },
            "require": {
                "php": "^8.0",
                "php-64bit": "*"
            },
            "require-dev": {
                "phpstan/extension-installer": "^1.0",
                "phpstan/phpstan": "1.8.2",
                "phpstan/phpstan-strict-rules": "^1.0",
                "phpunit/phpunit": "^8.5 || ^9.5"
            },
            "type": "library",
            "autoload": {
                "psr-4": {
                    "pocketmine\\math\\": "src/"
                }
            },
            "notification-url": "https://packagist.org/downloads/",
            "license": [
                "LGPL-3.0"
            ],
            "description": "PHP library containing math related code used in PocketMine-MP",
            "support": {
                "issues": "https://github.com/pmmp/Math/issues",
                "source": "https://github.com/pmmp/Math/tree/0.4.3"
            },
            "time": "2022-08-25T18:43:37+00:00"
        },
        {
            "name": "pocketmine/nbt",
            "version": "0.3.4",
            "source": {
                "type": "git",
                "url": "https://github.com/pmmp/NBT.git",
                "reference": "62c02464c6708b2467c1e1a2af01af09d5114eda"
            },
            "dist": {
                "type": "zip",
                "url": "https://api.github.com/repos/pmmp/NBT/zipball/62c02464c6708b2467c1e1a2af01af09d5114eda",
                "reference": "62c02464c6708b2467c1e1a2af01af09d5114eda",
                "shasum": ""
            },
            "require": {
                "php": "^7.4 || ^8.0",
                "php-64bit": "*",
                "pocketmine/binaryutils": "^0.2.0"
            },
            "require-dev": {
                "phpstan/extension-installer": "^1.0",
                "phpstan/phpstan": "1.10.3",
                "phpstan/phpstan-strict-rules": "^1.0",
                "phpunit/phpunit": "^9.5"
            },
            "type": "library",
            "autoload": {
                "psr-4": {
                    "pocketmine\\nbt\\": "src/"
                }
            },
            "notification-url": "https://packagist.org/downloads/",
            "license": [
                "LGPL-3.0"
            ],
            "description": "PHP library for working with Named Binary Tags",
            "support": {
                "issues": "https://github.com/pmmp/NBT/issues",
                "source": "https://github.com/pmmp/NBT/tree/0.3.4"
            },
            "time": "2023-04-10T11:31:20+00:00"
        },
        {
            "name": "pocketmine/raklib",
            "version": "0.15.1",
            "source": {
                "type": "git",
                "url": "https://github.com/pmmp/RakLib.git",
                "reference": "79b7b4d1d7516dc6e322514453645ad9452b20ca"
            },
            "dist": {
                "type": "zip",
                "url": "https://api.github.com/repos/pmmp/RakLib/zipball/79b7b4d1d7516dc6e322514453645ad9452b20ca",
                "reference": "79b7b4d1d7516dc6e322514453645ad9452b20ca",
                "shasum": ""
            },
            "require": {
                "ext-sockets": "*",
                "php": "^8.0",
                "php-64bit": "*",
                "php-ipv6": "*",
                "pocketmine/binaryutils": "^0.2.0",
                "pocketmine/log": "^0.3.0 || ^0.4.0"
            },
            "require-dev": {
                "phpstan/phpstan": "1.9.17",
                "phpstan/phpstan-strict-rules": "^1.0"
            },
            "type": "library",
            "autoload": {
                "psr-4": {
                    "raklib\\": "src/"
                }
            },
            "notification-url": "https://packagist.org/downloads/",
            "license": [
                "GPL-3.0"
            ],
            "description": "A RakNet server implementation written in PHP",
            "support": {
                "issues": "https://github.com/pmmp/RakLib/issues",
                "source": "https://github.com/pmmp/RakLib/tree/0.15.1"
            },
            "time": "2023-03-07T15:10:34+00:00"
        },
        {
            "name": "pocketmine/raklib-ipc",
            "version": "0.2.0",
            "source": {
                "type": "git",
                "url": "https://github.com/pmmp/RakLibIpc.git",
                "reference": "26ed56fa9db06e4ca6e8920c0ede2e01e219bb9c"
            },
            "dist": {
                "type": "zip",
                "url": "https://api.github.com/repos/pmmp/RakLibIpc/zipball/26ed56fa9db06e4ca6e8920c0ede2e01e219bb9c",
                "reference": "26ed56fa9db06e4ca6e8920c0ede2e01e219bb9c",
                "shasum": ""
            },
            "require": {
                "php": "^8.0",
                "php-64bit": "*",
                "pocketmine/binaryutils": "^0.2.0",
                "pocketmine/raklib": "^0.15.0"
            },
            "require-dev": {
                "phpstan/phpstan": "1.9.17",
                "phpstan/phpstan-strict-rules": "^1.0.0"
            },
            "type": "library",
            "autoload": {
                "psr-4": {
                    "raklib\\server\\ipc\\": "src/"
                }
            },
            "notification-url": "https://packagist.org/downloads/",
            "license": [
                "GPL-3.0"
            ],
            "description": "Channel-based protocols for inter-thread/inter-process communication with RakLib",
            "support": {
                "issues": "https://github.com/pmmp/RakLibIpc/issues",
                "source": "https://github.com/pmmp/RakLibIpc/tree/0.2.0"
            },
            "time": "2023-02-13T13:40:40+00:00"
        },
        {
            "name": "pocketmine/snooze",
            "version": "0.5.0",
            "source": {
                "type": "git",
                "url": "https://github.com/pmmp/Snooze.git",
                "reference": "a86d9ee60ce44755d166d3c7ba4b8b8be8360915"
            },
            "dist": {
                "type": "zip",
                "url": "https://api.github.com/repos/pmmp/Snooze/zipball/a86d9ee60ce44755d166d3c7ba4b8b8be8360915",
                "reference": "a86d9ee60ce44755d166d3c7ba4b8b8be8360915",
                "shasum": ""
            },
            "require": {
                "ext-pmmpthread": "^6.0",
                "php-64bit": "^8.1"
            },
            "require-dev": {
                "phpstan/extension-installer": "^1.0",
                "phpstan/phpstan": "1.10.3",
                "phpstan/phpstan-strict-rules": "^1.0"
            },
            "type": "library",
            "autoload": {
                "psr-4": {
                    "pocketmine\\snooze\\": "src/"
                }
            },
            "notification-url": "https://packagist.org/downloads/",
            "license": [
                "LGPL-3.0"
            ],
            "description": "Thread notification management library for code using the pthreads extension",
            "support": {
                "issues": "https://github.com/pmmp/Snooze/issues",
                "source": "https://github.com/pmmp/Snooze/tree/0.5.0"
            },
            "time": "2023-05-22T23:43:01+00:00"
        },
        {
            "name": "ramsey/collection",
            "version": "2.0.0",
            "source": {
                "type": "git",
                "url": "https://github.com/ramsey/collection.git",
                "reference": "a4b48764bfbb8f3a6a4d1aeb1a35bb5e9ecac4a5"
            },
            "dist": {
                "type": "zip",
                "url": "https://api.github.com/repos/ramsey/collection/zipball/a4b48764bfbb8f3a6a4d1aeb1a35bb5e9ecac4a5",
                "reference": "a4b48764bfbb8f3a6a4d1aeb1a35bb5e9ecac4a5",
                "shasum": ""
            },
            "require": {
                "php": "^8.1"
            },
            "require-dev": {
                "captainhook/plugin-composer": "^5.3",
                "ergebnis/composer-normalize": "^2.28.3",
                "fakerphp/faker": "^1.21",
                "hamcrest/hamcrest-php": "^2.0",
                "jangregor/phpstan-prophecy": "^1.0",
                "mockery/mockery": "^1.5",
                "php-parallel-lint/php-console-highlighter": "^1.0",
                "php-parallel-lint/php-parallel-lint": "^1.3",
                "phpcsstandards/phpcsutils": "^1.0.0-rc1",
                "phpspec/prophecy-phpunit": "^2.0",
                "phpstan/extension-installer": "^1.2",
                "phpstan/phpstan": "^1.9",
                "phpstan/phpstan-mockery": "^1.1",
                "phpstan/phpstan-phpunit": "^1.3",
                "phpunit/phpunit": "^9.5",
                "psalm/plugin-mockery": "^1.1",
                "psalm/plugin-phpunit": "^0.18.4",
                "ramsey/coding-standard": "^2.0.3",
                "ramsey/conventional-commits": "^1.3",
                "vimeo/psalm": "^5.4"
            },
            "type": "library",
            "extra": {
                "captainhook": {
                    "force-install": true
                },
                "ramsey/conventional-commits": {
                    "configFile": "conventional-commits.json"
                }
            },
            "autoload": {
                "psr-4": {
                    "Ramsey\\Collection\\": "src/"
                }
            },
            "notification-url": "https://packagist.org/downloads/",
            "license": [
                "MIT"
            ],
            "authors": [
                {
                    "name": "Ben Ramsey",
                    "email": "ben@benramsey.com",
                    "homepage": "https://benramsey.com"
                }
            ],
            "description": "A PHP library for representing and manipulating collections.",
            "keywords": [
                "array",
                "collection",
                "hash",
                "map",
                "queue",
                "set"
            ],
            "support": {
                "issues": "https://github.com/ramsey/collection/issues",
                "source": "https://github.com/ramsey/collection/tree/2.0.0"
            },
            "funding": [
                {
                    "url": "https://github.com/ramsey",
                    "type": "github"
                },
                {
                    "url": "https://tidelift.com/funding/github/packagist/ramsey/collection",
                    "type": "tidelift"
                }
            ],
            "time": "2022-12-31T21:50:55+00:00"
        },
        {
            "name": "ramsey/uuid",
            "version": "4.7.4",
            "source": {
                "type": "git",
                "url": "https://github.com/ramsey/uuid.git",
                "reference": "60a4c63ab724854332900504274f6150ff26d286"
            },
            "dist": {
                "type": "zip",
                "url": "https://api.github.com/repos/ramsey/uuid/zipball/60a4c63ab724854332900504274f6150ff26d286",
                "reference": "60a4c63ab724854332900504274f6150ff26d286",
                "shasum": ""
            },
            "require": {
                "brick/math": "^0.8.8 || ^0.9 || ^0.10 || ^0.11",
                "ext-json": "*",
                "php": "^8.0",
                "ramsey/collection": "^1.2 || ^2.0"
            },
            "replace": {
                "rhumsaa/uuid": "self.version"
            },
            "require-dev": {
                "captainhook/captainhook": "^5.10",
                "captainhook/plugin-composer": "^5.3",
                "dealerdirect/phpcodesniffer-composer-installer": "^0.7.0",
                "doctrine/annotations": "^1.8",
                "ergebnis/composer-normalize": "^2.15",
                "mockery/mockery": "^1.3",
                "paragonie/random-lib": "^2",
                "php-mock/php-mock": "^2.2",
                "php-mock/php-mock-mockery": "^1.3",
                "php-parallel-lint/php-parallel-lint": "^1.1",
                "phpbench/phpbench": "^1.0",
                "phpstan/extension-installer": "^1.1",
                "phpstan/phpstan": "^1.8",
                "phpstan/phpstan-mockery": "^1.1",
                "phpstan/phpstan-phpunit": "^1.1",
                "phpunit/phpunit": "^8.5 || ^9",
                "ramsey/composer-repl": "^1.4",
                "slevomat/coding-standard": "^8.4",
                "squizlabs/php_codesniffer": "^3.5",
                "vimeo/psalm": "^4.9"
            },
            "suggest": {
                "ext-bcmath": "Enables faster math with arbitrary-precision integers using BCMath.",
                "ext-gmp": "Enables faster math with arbitrary-precision integers using GMP.",
                "ext-uuid": "Enables the use of PeclUuidTimeGenerator and PeclUuidRandomGenerator.",
                "paragonie/random-lib": "Provides RandomLib for use with the RandomLibAdapter",
                "ramsey/uuid-doctrine": "Allows the use of Ramsey\\Uuid\\Uuid as Doctrine field type."
            },
            "type": "library",
            "extra": {
                "captainhook": {
                    "force-install": true
                }
            },
            "autoload": {
                "files": [
                    "src/functions.php"
                ],
                "psr-4": {
                    "Ramsey\\Uuid\\": "src/"
                }
            },
            "notification-url": "https://packagist.org/downloads/",
            "license": [
                "MIT"
            ],
            "description": "A PHP library for generating and working with universally unique identifiers (UUIDs).",
            "keywords": [
                "guid",
                "identifier",
                "uuid"
            ],
            "support": {
                "issues": "https://github.com/ramsey/uuid/issues",
                "source": "https://github.com/ramsey/uuid/tree/4.7.4"
            },
            "funding": [
                {
                    "url": "https://github.com/ramsey",
                    "type": "github"
                },
                {
                    "url": "https://tidelift.com/funding/github/packagist/ramsey/uuid",
                    "type": "tidelift"
                }
            ],
            "time": "2023-04-15T23:01:58+00:00"
        },
        {
            "name": "symfony/filesystem",
            "version": "v6.2.10",
            "source": {
                "type": "git",
                "url": "https://github.com/symfony/filesystem.git",
                "reference": "fd588debf7d1bc16a2c84b4b3b71145d9946b894"
            },
            "dist": {
                "type": "zip",
                "url": "https://api.github.com/repos/symfony/filesystem/zipball/fd588debf7d1bc16a2c84b4b3b71145d9946b894",
                "reference": "fd588debf7d1bc16a2c84b4b3b71145d9946b894",
                "shasum": ""
            },
            "require": {
                "php": ">=8.1",
                "symfony/polyfill-ctype": "~1.8",
                "symfony/polyfill-mbstring": "~1.8"
            },
            "type": "library",
            "autoload": {
                "psr-4": {
                    "Symfony\\Component\\Filesystem\\": ""
                },
                "exclude-from-classmap": [
                    "/Tests/"
                ]
            },
            "notification-url": "https://packagist.org/downloads/",
            "license": [
                "MIT"
            ],
            "authors": [
                {
                    "name": "Fabien Potencier",
                    "email": "fabien@symfony.com"
                },
                {
                    "name": "Symfony Community",
                    "homepage": "https://symfony.com/contributors"
                }
            ],
            "description": "Provides basic utilities for the filesystem",
            "homepage": "https://symfony.com",
            "support": {
                "source": "https://github.com/symfony/filesystem/tree/v6.2.10"
            },
            "funding": [
                {
                    "url": "https://symfony.com/sponsor",
                    "type": "custom"
                },
                {
                    "url": "https://github.com/fabpot",
                    "type": "github"
                },
                {
                    "url": "https://tidelift.com/funding/github/packagist/symfony/symfony",
                    "type": "tidelift"
                }
            ],
            "time": "2023-04-18T13:46:08+00:00"
        },
        {
            "name": "symfony/polyfill-ctype",
            "version": "v1.27.0",
            "source": {
                "type": "git",
                "url": "https://github.com/symfony/polyfill-ctype.git",
                "reference": "5bbc823adecdae860bb64756d639ecfec17b050a"
            },
            "dist": {
                "type": "zip",
                "url": "https://api.github.com/repos/symfony/polyfill-ctype/zipball/5bbc823adecdae860bb64756d639ecfec17b050a",
                "reference": "5bbc823adecdae860bb64756d639ecfec17b050a",
                "shasum": ""
            },
            "require": {
                "php": ">=7.1"
            },
            "provide": {
                "ext-ctype": "*"
            },
            "suggest": {
                "ext-ctype": "For best performance"
            },
            "type": "library",
            "extra": {
                "branch-alias": {
                    "dev-main": "1.27-dev"
                },
                "thanks": {
                    "name": "symfony/polyfill",
                    "url": "https://github.com/symfony/polyfill"
                }
            },
            "autoload": {
                "files": [
                    "bootstrap.php"
                ],
                "psr-4": {
                    "Symfony\\Polyfill\\Ctype\\": ""
                }
            },
            "notification-url": "https://packagist.org/downloads/",
            "license": [
                "MIT"
            ],
            "authors": [
                {
                    "name": "Gert de Pagter",
                    "email": "BackEndTea@gmail.com"
                },
                {
                    "name": "Symfony Community",
                    "homepage": "https://symfony.com/contributors"
                }
            ],
            "description": "Symfony polyfill for ctype functions",
            "homepage": "https://symfony.com",
            "keywords": [
                "compatibility",
                "ctype",
                "polyfill",
                "portable"
            ],
            "support": {
                "source": "https://github.com/symfony/polyfill-ctype/tree/v1.27.0"
            },
            "funding": [
                {
                    "url": "https://symfony.com/sponsor",
                    "type": "custom"
                },
                {
                    "url": "https://github.com/fabpot",
                    "type": "github"
                },
                {
                    "url": "https://tidelift.com/funding/github/packagist/symfony/symfony",
                    "type": "tidelift"
                }
            ],
            "time": "2022-11-03T14:55:06+00:00"
        },
        {
            "name": "symfony/polyfill-mbstring",
            "version": "v1.27.0",
            "source": {
                "type": "git",
                "url": "https://github.com/symfony/polyfill-mbstring.git",
                "reference": "8ad114f6b39e2c98a8b0e3bd907732c207c2b534"
            },
            "dist": {
                "type": "zip",
                "url": "https://api.github.com/repos/symfony/polyfill-mbstring/zipball/8ad114f6b39e2c98a8b0e3bd907732c207c2b534",
                "reference": "8ad114f6b39e2c98a8b0e3bd907732c207c2b534",
                "shasum": ""
            },
            "require": {
                "php": ">=7.1"
            },
            "provide": {
                "ext-mbstring": "*"
            },
            "suggest": {
                "ext-mbstring": "For best performance"
            },
            "type": "library",
            "extra": {
                "branch-alias": {
                    "dev-main": "1.27-dev"
                },
                "thanks": {
                    "name": "symfony/polyfill",
                    "url": "https://github.com/symfony/polyfill"
                }
            },
            "autoload": {
                "files": [
                    "bootstrap.php"
                ],
                "psr-4": {
                    "Symfony\\Polyfill\\Mbstring\\": ""
                }
            },
            "notification-url": "https://packagist.org/downloads/",
            "license": [
                "MIT"
            ],
            "authors": [
                {
                    "name": "Nicolas Grekas",
                    "email": "p@tchwork.com"
                },
                {
                    "name": "Symfony Community",
                    "homepage": "https://symfony.com/contributors"
                }
            ],
            "description": "Symfony polyfill for the Mbstring extension",
            "homepage": "https://symfony.com",
            "keywords": [
                "compatibility",
                "mbstring",
                "polyfill",
                "portable",
                "shim"
            ],
            "support": {
                "source": "https://github.com/symfony/polyfill-mbstring/tree/v1.27.0"
            },
            "funding": [
                {
                    "url": "https://symfony.com/sponsor",
                    "type": "custom"
                },
                {
                    "url": "https://github.com/fabpot",
                    "type": "github"
                },
                {
                    "url": "https://tidelift.com/funding/github/packagist/symfony/symfony",
                    "type": "tidelift"
                }
            ],
            "time": "2022-11-03T14:55:06+00:00"
        },
        {
<<<<<<< HEAD
            "name": "symfony/polyfill-php80",
            "version": "v1.27.0",
            "source": {
                "type": "git",
                "url": "https://github.com/symfony/polyfill-php80.git",
                "reference": "7a6ff3f1959bb01aefccb463a0f2cd3d3d2fd936"
            },
            "dist": {
                "type": "zip",
                "url": "https://api.github.com/repos/symfony/polyfill-php80/zipball/7a6ff3f1959bb01aefccb463a0f2cd3d3d2fd936",
                "reference": "7a6ff3f1959bb01aefccb463a0f2cd3d3d2fd936",
                "shasum": ""
            },
            "require": {
                "php": ">=7.1"
=======
            "name": "webmozart/assert",
            "version": "1.11.0",
            "source": {
                "type": "git",
                "url": "https://github.com/webmozarts/assert.git",
                "reference": "11cb2199493b2f8a3b53e7f19068fc6aac760991"
            },
            "dist": {
                "type": "zip",
                "url": "https://api.github.com/repos/webmozarts/assert/zipball/11cb2199493b2f8a3b53e7f19068fc6aac760991",
                "reference": "11cb2199493b2f8a3b53e7f19068fc6aac760991",
                "shasum": ""
            },
            "require": {
                "ext-ctype": "*",
                "php": "^7.2 || ^8.0"
            },
            "conflict": {
                "phpstan/phpstan": "<0.12.20",
                "vimeo/psalm": "<4.6.1 || 4.6.2"
            },
            "require-dev": {
                "phpunit/phpunit": "^8.5.13"
>>>>>>> 3a4e958e
            },
            "type": "library",
            "extra": {
                "branch-alias": {
<<<<<<< HEAD
                    "dev-main": "1.27-dev"
                },
                "thanks": {
                    "name": "symfony/polyfill",
                    "url": "https://github.com/symfony/polyfill"
                }
            },
            "autoload": {
                "files": [
                    "bootstrap.php"
                ],
                "psr-4": {
                    "Symfony\\Polyfill\\Php80\\": ""
                },
                "classmap": [
                    "Resources/stubs"
                ]
=======
                    "dev-master": "1.10-dev"
                }
            },
            "autoload": {
                "psr-4": {
                    "Webmozart\\Assert\\": "src/"
                }
>>>>>>> 3a4e958e
            },
            "notification-url": "https://packagist.org/downloads/",
            "license": [
                "MIT"
            ],
            "authors": [
                {
<<<<<<< HEAD
                    "name": "Ion Bazan",
                    "email": "ion.bazan@gmail.com"
                },
                {
                    "name": "Nicolas Grekas",
                    "email": "p@tchwork.com"
                },
                {
                    "name": "Symfony Community",
                    "homepage": "https://symfony.com/contributors"
                }
            ],
            "description": "Symfony polyfill backporting some PHP 8.0+ features to lower PHP versions",
            "homepage": "https://symfony.com",
            "keywords": [
                "compatibility",
                "polyfill",
                "portable",
                "shim"
            ],
            "support": {
                "source": "https://github.com/symfony/polyfill-php80/tree/v1.27.0"
            },
            "funding": [
                {
                    "url": "https://symfony.com/sponsor",
                    "type": "custom"
                },
                {
                    "url": "https://github.com/fabpot",
                    "type": "github"
                },
                {
                    "url": "https://tidelift.com/funding/github/packagist/symfony/symfony",
                    "type": "tidelift"
                }
            ],
            "time": "2022-11-03T14:55:06+00:00"
=======
                    "name": "Bernhard Schussek",
                    "email": "bschussek@gmail.com"
                }
            ],
            "description": "Assertions to validate method input/output with nice error messages.",
            "keywords": [
                "assert",
                "check",
                "validate"
            ],
            "support": {
                "issues": "https://github.com/webmozarts/assert/issues",
                "source": "https://github.com/webmozarts/assert/tree/1.11.0"
            },
            "time": "2022-06-03T18:03:27+00:00"
        },
        {
            "name": "webmozart/path-util",
            "version": "2.3.0",
            "source": {
                "type": "git",
                "url": "https://github.com/webmozart/path-util.git",
                "reference": "d939f7edc24c9a1bb9c0dee5cb05d8e859490725"
            },
            "dist": {
                "type": "zip",
                "url": "https://api.github.com/repos/webmozart/path-util/zipball/d939f7edc24c9a1bb9c0dee5cb05d8e859490725",
                "reference": "d939f7edc24c9a1bb9c0dee5cb05d8e859490725",
                "shasum": ""
            },
            "require": {
                "php": ">=5.3.3",
                "webmozart/assert": "~1.0"
            },
            "require-dev": {
                "phpunit/phpunit": "^4.6",
                "sebastian/version": "^1.0.1"
            },
            "type": "library",
            "extra": {
                "branch-alias": {
                    "dev-master": "2.3-dev"
                }
            },
            "autoload": {
                "psr-4": {
                    "Webmozart\\PathUtil\\": "src/"
                }
            },
            "notification-url": "https://packagist.org/downloads/",
            "license": [
                "MIT"
            ],
            "authors": [
                {
                    "name": "Bernhard Schussek",
                    "email": "bschussek@gmail.com"
                }
            ],
            "description": "A robust cross-platform utility for normalizing, comparing and modifying file paths.",
            "support": {
                "issues": "https://github.com/webmozart/path-util/issues",
                "source": "https://github.com/webmozart/path-util/tree/2.3.0"
            },
            "abandoned": "symfony/filesystem",
            "time": "2015-12-17T08:42:14+00:00"
>>>>>>> 3a4e958e
        }
    ],
    "packages-dev": [
        {
            "name": "myclabs/deep-copy",
            "version": "1.11.1",
            "source": {
                "type": "git",
                "url": "https://github.com/myclabs/DeepCopy.git",
                "reference": "7284c22080590fb39f2ffa3e9057f10a4ddd0e0c"
            },
            "dist": {
                "type": "zip",
                "url": "https://api.github.com/repos/myclabs/DeepCopy/zipball/7284c22080590fb39f2ffa3e9057f10a4ddd0e0c",
                "reference": "7284c22080590fb39f2ffa3e9057f10a4ddd0e0c",
                "shasum": ""
            },
            "require": {
                "php": "^7.1 || ^8.0"
            },
            "conflict": {
                "doctrine/collections": "<1.6.8",
                "doctrine/common": "<2.13.3 || >=3,<3.2.2"
            },
            "require-dev": {
                "doctrine/collections": "^1.6.8",
                "doctrine/common": "^2.13.3 || ^3.2.2",
                "phpunit/phpunit": "^7.5.20 || ^8.5.23 || ^9.5.13"
            },
            "type": "library",
            "autoload": {
                "files": [
                    "src/DeepCopy/deep_copy.php"
                ],
                "psr-4": {
                    "DeepCopy\\": "src/DeepCopy/"
                }
            },
            "notification-url": "https://packagist.org/downloads/",
            "license": [
                "MIT"
            ],
            "description": "Create deep copies (clones) of your objects",
            "keywords": [
                "clone",
                "copy",
                "duplicate",
                "object",
                "object graph"
            ],
            "support": {
                "issues": "https://github.com/myclabs/DeepCopy/issues",
                "source": "https://github.com/myclabs/DeepCopy/tree/1.11.1"
            },
            "funding": [
                {
                    "url": "https://tidelift.com/funding/github/packagist/myclabs/deep-copy",
                    "type": "tidelift"
                }
            ],
            "time": "2023-03-08T13:26:56+00:00"
        },
        {
            "name": "nikic/php-parser",
            "version": "v4.15.5",
            "source": {
                "type": "git",
                "url": "https://github.com/nikic/PHP-Parser.git",
                "reference": "11e2663a5bc9db5d714eedb4277ee300403b4a9e"
            },
            "dist": {
                "type": "zip",
                "url": "https://api.github.com/repos/nikic/PHP-Parser/zipball/11e2663a5bc9db5d714eedb4277ee300403b4a9e",
                "reference": "11e2663a5bc9db5d714eedb4277ee300403b4a9e",
                "shasum": ""
            },
            "require": {
                "ext-tokenizer": "*",
                "php": ">=7.0"
            },
            "require-dev": {
                "ircmaxell/php-yacc": "^0.0.7",
                "phpunit/phpunit": "^6.5 || ^7.0 || ^8.0 || ^9.0"
            },
            "bin": [
                "bin/php-parse"
            ],
            "type": "library",
            "extra": {
                "branch-alias": {
                    "dev-master": "4.9-dev"
                }
            },
            "autoload": {
                "psr-4": {
                    "PhpParser\\": "lib/PhpParser"
                }
            },
            "notification-url": "https://packagist.org/downloads/",
            "license": [
                "BSD-3-Clause"
            ],
            "authors": [
                {
                    "name": "Nikita Popov"
                }
            ],
            "description": "A PHP parser written in PHP",
            "keywords": [
                "parser",
                "php"
            ],
            "support": {
                "issues": "https://github.com/nikic/PHP-Parser/issues",
                "source": "https://github.com/nikic/PHP-Parser/tree/v4.15.5"
            },
            "time": "2023-05-19T20:20:00+00:00"
        },
        {
            "name": "phar-io/manifest",
            "version": "2.0.3",
            "source": {
                "type": "git",
                "url": "https://github.com/phar-io/manifest.git",
                "reference": "97803eca37d319dfa7826cc2437fc020857acb53"
            },
            "dist": {
                "type": "zip",
                "url": "https://api.github.com/repos/phar-io/manifest/zipball/97803eca37d319dfa7826cc2437fc020857acb53",
                "reference": "97803eca37d319dfa7826cc2437fc020857acb53",
                "shasum": ""
            },
            "require": {
                "ext-dom": "*",
                "ext-phar": "*",
                "ext-xmlwriter": "*",
                "phar-io/version": "^3.0.1",
                "php": "^7.2 || ^8.0"
            },
            "type": "library",
            "extra": {
                "branch-alias": {
                    "dev-master": "2.0.x-dev"
                }
            },
            "autoload": {
                "classmap": [
                    "src/"
                ]
            },
            "notification-url": "https://packagist.org/downloads/",
            "license": [
                "BSD-3-Clause"
            ],
            "authors": [
                {
                    "name": "Arne Blankerts",
                    "email": "arne@blankerts.de",
                    "role": "Developer"
                },
                {
                    "name": "Sebastian Heuer",
                    "email": "sebastian@phpeople.de",
                    "role": "Developer"
                },
                {
                    "name": "Sebastian Bergmann",
                    "email": "sebastian@phpunit.de",
                    "role": "Developer"
                }
            ],
            "description": "Component for reading phar.io manifest information from a PHP Archive (PHAR)",
            "support": {
                "issues": "https://github.com/phar-io/manifest/issues",
                "source": "https://github.com/phar-io/manifest/tree/2.0.3"
            },
            "time": "2021-07-20T11:28:43+00:00"
        },
        {
            "name": "phar-io/version",
            "version": "3.2.1",
            "source": {
                "type": "git",
                "url": "https://github.com/phar-io/version.git",
                "reference": "4f7fd7836c6f332bb2933569e566a0d6c4cbed74"
            },
            "dist": {
                "type": "zip",
                "url": "https://api.github.com/repos/phar-io/version/zipball/4f7fd7836c6f332bb2933569e566a0d6c4cbed74",
                "reference": "4f7fd7836c6f332bb2933569e566a0d6c4cbed74",
                "shasum": ""
            },
            "require": {
                "php": "^7.2 || ^8.0"
            },
            "type": "library",
            "autoload": {
                "classmap": [
                    "src/"
                ]
            },
            "notification-url": "https://packagist.org/downloads/",
            "license": [
                "BSD-3-Clause"
            ],
            "authors": [
                {
                    "name": "Arne Blankerts",
                    "email": "arne@blankerts.de",
                    "role": "Developer"
                },
                {
                    "name": "Sebastian Heuer",
                    "email": "sebastian@phpeople.de",
                    "role": "Developer"
                },
                {
                    "name": "Sebastian Bergmann",
                    "email": "sebastian@phpunit.de",
                    "role": "Developer"
                }
            ],
            "description": "Library for handling version information and constraints",
            "support": {
                "issues": "https://github.com/phar-io/version/issues",
                "source": "https://github.com/phar-io/version/tree/3.2.1"
            },
            "time": "2022-02-21T01:04:05+00:00"
        },
        {
            "name": "phpstan/phpstan",
            "version": "1.10.15",
            "source": {
                "type": "git",
                "url": "https://github.com/phpstan/phpstan.git",
                "reference": "762c4dac4da6f8756eebb80e528c3a47855da9bd"
            },
            "dist": {
                "type": "zip",
                "url": "https://api.github.com/repos/phpstan/phpstan/zipball/762c4dac4da6f8756eebb80e528c3a47855da9bd",
                "reference": "762c4dac4da6f8756eebb80e528c3a47855da9bd",
                "shasum": ""
            },
            "require": {
                "php": "^7.2|^8.0"
            },
            "conflict": {
                "phpstan/phpstan-shim": "*"
            },
            "bin": [
                "phpstan",
                "phpstan.phar"
            ],
            "type": "library",
            "autoload": {
                "files": [
                    "bootstrap.php"
                ]
            },
            "notification-url": "https://packagist.org/downloads/",
            "license": [
                "MIT"
            ],
            "description": "PHPStan - PHP Static Analysis Tool",
            "keywords": [
                "dev",
                "static analysis"
            ],
            "support": {
                "docs": "https://phpstan.org/user-guide/getting-started",
                "forum": "https://github.com/phpstan/phpstan/discussions",
                "issues": "https://github.com/phpstan/phpstan/issues",
                "security": "https://github.com/phpstan/phpstan/security/policy",
                "source": "https://github.com/phpstan/phpstan-src"
            },
            "funding": [
                {
                    "url": "https://github.com/ondrejmirtes",
                    "type": "github"
                },
                {
                    "url": "https://github.com/phpstan",
                    "type": "github"
                },
                {
                    "url": "https://tidelift.com/funding/github/packagist/phpstan/phpstan",
                    "type": "tidelift"
                }
            ],
            "time": "2023-05-09T15:28:01+00:00"
        },
        {
            "name": "phpstan/phpstan-phpunit",
            "version": "1.3.13",
            "source": {
                "type": "git",
                "url": "https://github.com/phpstan/phpstan-phpunit.git",
                "reference": "d8bdab0218c5eb0964338d24a8511b65e9c94fa5"
            },
            "dist": {
                "type": "zip",
                "url": "https://api.github.com/repos/phpstan/phpstan-phpunit/zipball/d8bdab0218c5eb0964338d24a8511b65e9c94fa5",
                "reference": "d8bdab0218c5eb0964338d24a8511b65e9c94fa5",
                "shasum": ""
            },
            "require": {
                "php": "^7.2 || ^8.0",
                "phpstan/phpstan": "^1.10"
            },
            "conflict": {
                "phpunit/phpunit": "<7.0"
            },
            "require-dev": {
                "nikic/php-parser": "^4.13.0",
                "php-parallel-lint/php-parallel-lint": "^1.2",
                "phpstan/phpstan-strict-rules": "^1.0",
                "phpunit/phpunit": "^9.5"
            },
            "type": "phpstan-extension",
            "extra": {
                "phpstan": {
                    "includes": [
                        "extension.neon",
                        "rules.neon"
                    ]
                }
            },
            "autoload": {
                "psr-4": {
                    "PHPStan\\": "src/"
                }
            },
            "notification-url": "https://packagist.org/downloads/",
            "license": [
                "MIT"
            ],
            "description": "PHPUnit extensions and rules for PHPStan",
            "support": {
                "issues": "https://github.com/phpstan/phpstan-phpunit/issues",
                "source": "https://github.com/phpstan/phpstan-phpunit/tree/1.3.13"
            },
            "time": "2023-05-26T11:05:59+00:00"
        },
        {
            "name": "phpstan/phpstan-strict-rules",
            "version": "1.5.1",
            "source": {
                "type": "git",
                "url": "https://github.com/phpstan/phpstan-strict-rules.git",
                "reference": "b21c03d4f6f3a446e4311155f4be9d65048218e6"
            },
            "dist": {
                "type": "zip",
                "url": "https://api.github.com/repos/phpstan/phpstan-strict-rules/zipball/b21c03d4f6f3a446e4311155f4be9d65048218e6",
                "reference": "b21c03d4f6f3a446e4311155f4be9d65048218e6",
                "shasum": ""
            },
            "require": {
                "php": "^7.2 || ^8.0",
                "phpstan/phpstan": "^1.10"
            },
            "require-dev": {
                "nikic/php-parser": "^4.13.0",
                "php-parallel-lint/php-parallel-lint": "^1.2",
                "phpstan/phpstan-deprecation-rules": "^1.1",
                "phpstan/phpstan-phpunit": "^1.0",
                "phpunit/phpunit": "^9.5"
            },
            "type": "phpstan-extension",
            "extra": {
                "phpstan": {
                    "includes": [
                        "rules.neon"
                    ]
                }
            },
            "autoload": {
                "psr-4": {
                    "PHPStan\\": "src/"
                }
            },
            "notification-url": "https://packagist.org/downloads/",
            "license": [
                "MIT"
            ],
            "description": "Extra strict and opinionated rules for PHPStan",
            "support": {
                "issues": "https://github.com/phpstan/phpstan-strict-rules/issues",
                "source": "https://github.com/phpstan/phpstan-strict-rules/tree/1.5.1"
            },
            "time": "2023-03-29T14:47:40+00:00"
        },
        {
            "name": "phpunit/php-code-coverage",
            "version": "10.1.2",
            "source": {
                "type": "git",
                "url": "https://github.com/sebastianbergmann/php-code-coverage.git",
                "reference": "db1497ec8dd382e82c962f7abbe0320e4882ee4e"
            },
            "dist": {
                "type": "zip",
                "url": "https://api.github.com/repos/sebastianbergmann/php-code-coverage/zipball/db1497ec8dd382e82c962f7abbe0320e4882ee4e",
                "reference": "db1497ec8dd382e82c962f7abbe0320e4882ee4e",
                "shasum": ""
            },
            "require": {
                "ext-dom": "*",
                "ext-libxml": "*",
                "ext-xmlwriter": "*",
                "nikic/php-parser": "^4.15",
                "php": ">=8.1",
                "phpunit/php-file-iterator": "^4.0",
                "phpunit/php-text-template": "^3.0",
                "sebastian/code-unit-reverse-lookup": "^3.0",
                "sebastian/complexity": "^3.0",
                "sebastian/environment": "^6.0",
                "sebastian/lines-of-code": "^2.0",
                "sebastian/version": "^4.0",
                "theseer/tokenizer": "^1.2.0"
            },
            "require-dev": {
                "phpunit/phpunit": "^10.1"
            },
            "suggest": {
                "ext-pcov": "PHP extension that provides line coverage",
                "ext-xdebug": "PHP extension that provides line coverage as well as branch and path coverage"
            },
            "type": "library",
            "extra": {
                "branch-alias": {
                    "dev-main": "10.1-dev"
                }
            },
            "autoload": {
                "classmap": [
                    "src/"
                ]
            },
            "notification-url": "https://packagist.org/downloads/",
            "license": [
                "BSD-3-Clause"
            ],
            "authors": [
                {
                    "name": "Sebastian Bergmann",
                    "email": "sebastian@phpunit.de",
                    "role": "lead"
                }
            ],
            "description": "Library that provides collection, processing, and rendering functionality for PHP code coverage information.",
            "homepage": "https://github.com/sebastianbergmann/php-code-coverage",
            "keywords": [
                "coverage",
                "testing",
                "xunit"
            ],
            "support": {
                "issues": "https://github.com/sebastianbergmann/php-code-coverage/issues",
                "security": "https://github.com/sebastianbergmann/php-code-coverage/security/policy",
                "source": "https://github.com/sebastianbergmann/php-code-coverage/tree/10.1.2"
            },
            "funding": [
                {
                    "url": "https://github.com/sebastianbergmann",
                    "type": "github"
                }
            ],
            "time": "2023-05-22T09:04:27+00:00"
        },
        {
            "name": "phpunit/php-file-iterator",
            "version": "4.0.2",
            "source": {
                "type": "git",
                "url": "https://github.com/sebastianbergmann/php-file-iterator.git",
                "reference": "5647d65443818959172645e7ed999217360654b6"
            },
            "dist": {
                "type": "zip",
                "url": "https://api.github.com/repos/sebastianbergmann/php-file-iterator/zipball/5647d65443818959172645e7ed999217360654b6",
                "reference": "5647d65443818959172645e7ed999217360654b6",
                "shasum": ""
            },
            "require": {
                "php": ">=8.1"
            },
            "require-dev": {
                "phpunit/phpunit": "^10.0"
            },
            "type": "library",
            "extra": {
                "branch-alias": {
                    "dev-main": "4.0-dev"
                }
            },
            "autoload": {
                "classmap": [
                    "src/"
                ]
            },
            "notification-url": "https://packagist.org/downloads/",
            "license": [
                "BSD-3-Clause"
            ],
            "authors": [
                {
                    "name": "Sebastian Bergmann",
                    "email": "sebastian@phpunit.de",
                    "role": "lead"
                }
            ],
            "description": "FilterIterator implementation that filters files based on a list of suffixes.",
            "homepage": "https://github.com/sebastianbergmann/php-file-iterator/",
            "keywords": [
                "filesystem",
                "iterator"
            ],
            "support": {
                "issues": "https://github.com/sebastianbergmann/php-file-iterator/issues",
                "security": "https://github.com/sebastianbergmann/php-file-iterator/security/policy",
                "source": "https://github.com/sebastianbergmann/php-file-iterator/tree/4.0.2"
            },
            "funding": [
                {
                    "url": "https://github.com/sebastianbergmann",
                    "type": "github"
                }
            ],
            "time": "2023-05-07T09:13:23+00:00"
        },
        {
            "name": "phpunit/php-invoker",
            "version": "4.0.0",
            "source": {
                "type": "git",
                "url": "https://github.com/sebastianbergmann/php-invoker.git",
                "reference": "f5e568ba02fa5ba0ddd0f618391d5a9ea50b06d7"
            },
            "dist": {
                "type": "zip",
                "url": "https://api.github.com/repos/sebastianbergmann/php-invoker/zipball/f5e568ba02fa5ba0ddd0f618391d5a9ea50b06d7",
                "reference": "f5e568ba02fa5ba0ddd0f618391d5a9ea50b06d7",
                "shasum": ""
            },
            "require": {
                "php": ">=8.1"
            },
            "require-dev": {
                "ext-pcntl": "*",
                "phpunit/phpunit": "^10.0"
            },
            "suggest": {
                "ext-pcntl": "*"
            },
            "type": "library",
            "extra": {
                "branch-alias": {
                    "dev-main": "4.0-dev"
                }
            },
            "autoload": {
                "classmap": [
                    "src/"
                ]
            },
            "notification-url": "https://packagist.org/downloads/",
            "license": [
                "BSD-3-Clause"
            ],
            "authors": [
                {
                    "name": "Sebastian Bergmann",
                    "email": "sebastian@phpunit.de",
                    "role": "lead"
                }
            ],
            "description": "Invoke callables with a timeout",
            "homepage": "https://github.com/sebastianbergmann/php-invoker/",
            "keywords": [
                "process"
            ],
            "support": {
                "issues": "https://github.com/sebastianbergmann/php-invoker/issues",
                "source": "https://github.com/sebastianbergmann/php-invoker/tree/4.0.0"
            },
            "funding": [
                {
                    "url": "https://github.com/sebastianbergmann",
                    "type": "github"
                }
            ],
            "time": "2023-02-03T06:56:09+00:00"
        },
        {
            "name": "phpunit/php-text-template",
            "version": "3.0.0",
            "source": {
                "type": "git",
                "url": "https://github.com/sebastianbergmann/php-text-template.git",
                "reference": "9f3d3709577a527025f55bcf0f7ab8052c8bb37d"
            },
            "dist": {
                "type": "zip",
                "url": "https://api.github.com/repos/sebastianbergmann/php-text-template/zipball/9f3d3709577a527025f55bcf0f7ab8052c8bb37d",
                "reference": "9f3d3709577a527025f55bcf0f7ab8052c8bb37d",
                "shasum": ""
            },
            "require": {
                "php": ">=8.1"
            },
            "require-dev": {
                "phpunit/phpunit": "^10.0"
            },
            "type": "library",
            "extra": {
                "branch-alias": {
                    "dev-main": "3.0-dev"
                }
            },
            "autoload": {
                "classmap": [
                    "src/"
                ]
            },
            "notification-url": "https://packagist.org/downloads/",
            "license": [
                "BSD-3-Clause"
            ],
            "authors": [
                {
                    "name": "Sebastian Bergmann",
                    "email": "sebastian@phpunit.de",
                    "role": "lead"
                }
            ],
            "description": "Simple template engine.",
            "homepage": "https://github.com/sebastianbergmann/php-text-template/",
            "keywords": [
                "template"
            ],
            "support": {
                "issues": "https://github.com/sebastianbergmann/php-text-template/issues",
                "source": "https://github.com/sebastianbergmann/php-text-template/tree/3.0.0"
            },
            "funding": [
                {
                    "url": "https://github.com/sebastianbergmann",
                    "type": "github"
                }
            ],
            "time": "2023-02-03T06:56:46+00:00"
        },
        {
            "name": "phpunit/php-timer",
            "version": "6.0.0",
            "source": {
                "type": "git",
                "url": "https://github.com/sebastianbergmann/php-timer.git",
                "reference": "e2a2d67966e740530f4a3343fe2e030ffdc1161d"
            },
            "dist": {
                "type": "zip",
                "url": "https://api.github.com/repos/sebastianbergmann/php-timer/zipball/e2a2d67966e740530f4a3343fe2e030ffdc1161d",
                "reference": "e2a2d67966e740530f4a3343fe2e030ffdc1161d",
                "shasum": ""
            },
            "require": {
                "php": ">=8.1"
            },
            "require-dev": {
                "phpunit/phpunit": "^10.0"
            },
            "type": "library",
            "extra": {
                "branch-alias": {
                    "dev-main": "6.0-dev"
                }
            },
            "autoload": {
                "classmap": [
                    "src/"
                ]
            },
            "notification-url": "https://packagist.org/downloads/",
            "license": [
                "BSD-3-Clause"
            ],
            "authors": [
                {
                    "name": "Sebastian Bergmann",
                    "email": "sebastian@phpunit.de",
                    "role": "lead"
                }
            ],
            "description": "Utility class for timing",
            "homepage": "https://github.com/sebastianbergmann/php-timer/",
            "keywords": [
                "timer"
            ],
            "support": {
                "issues": "https://github.com/sebastianbergmann/php-timer/issues",
                "source": "https://github.com/sebastianbergmann/php-timer/tree/6.0.0"
            },
            "funding": [
                {
                    "url": "https://github.com/sebastianbergmann",
                    "type": "github"
                }
            ],
            "time": "2023-02-03T06:57:52+00:00"
        },
        {
            "name": "phpunit/phpunit",
            "version": "10.1.3",
            "source": {
                "type": "git",
                "url": "https://github.com/sebastianbergmann/phpunit.git",
                "reference": "2379ebafc1737e71cdc84f402acb6b7f04198b9d"
            },
            "dist": {
                "type": "zip",
                "url": "https://api.github.com/repos/sebastianbergmann/phpunit/zipball/2379ebafc1737e71cdc84f402acb6b7f04198b9d",
                "reference": "2379ebafc1737e71cdc84f402acb6b7f04198b9d",
                "shasum": ""
            },
            "require": {
                "ext-dom": "*",
                "ext-json": "*",
                "ext-libxml": "*",
                "ext-mbstring": "*",
                "ext-xml": "*",
                "ext-xmlwriter": "*",
                "myclabs/deep-copy": "^1.10.1",
                "phar-io/manifest": "^2.0.3",
                "phar-io/version": "^3.0.2",
                "php": ">=8.1",
                "phpunit/php-code-coverage": "^10.1.1",
                "phpunit/php-file-iterator": "^4.0",
                "phpunit/php-invoker": "^4.0",
                "phpunit/php-text-template": "^3.0",
                "phpunit/php-timer": "^6.0",
                "sebastian/cli-parser": "^2.0",
                "sebastian/code-unit": "^2.0",
                "sebastian/comparator": "^5.0",
                "sebastian/diff": "^5.0",
                "sebastian/environment": "^6.0",
                "sebastian/exporter": "^5.0",
                "sebastian/global-state": "^6.0",
                "sebastian/object-enumerator": "^5.0",
                "sebastian/recursion-context": "^5.0",
                "sebastian/type": "^4.0",
                "sebastian/version": "^4.0"
            },
            "suggest": {
                "ext-soap": "To be able to generate mocks based on WSDL files"
            },
            "bin": [
                "phpunit"
            ],
            "type": "library",
            "extra": {
                "branch-alias": {
                    "dev-main": "10.1-dev"
                }
            },
            "autoload": {
                "files": [
                    "src/Framework/Assert/Functions.php"
                ],
                "classmap": [
                    "src/"
                ]
            },
            "notification-url": "https://packagist.org/downloads/",
            "license": [
                "BSD-3-Clause"
            ],
            "authors": [
                {
                    "name": "Sebastian Bergmann",
                    "email": "sebastian@phpunit.de",
                    "role": "lead"
                }
            ],
            "description": "The PHP Unit Testing framework.",
            "homepage": "https://phpunit.de/",
            "keywords": [
                "phpunit",
                "testing",
                "xunit"
            ],
            "support": {
                "issues": "https://github.com/sebastianbergmann/phpunit/issues",
                "security": "https://github.com/sebastianbergmann/phpunit/security/policy",
                "source": "https://github.com/sebastianbergmann/phpunit/tree/10.1.3"
            },
            "funding": [
                {
                    "url": "https://phpunit.de/sponsors.html",
                    "type": "custom"
                },
                {
                    "url": "https://github.com/sebastianbergmann",
                    "type": "github"
                },
                {
                    "url": "https://tidelift.com/funding/github/packagist/phpunit/phpunit",
                    "type": "tidelift"
                }
            ],
            "time": "2023-05-11T05:16:22+00:00"
        },
        {
            "name": "sebastian/cli-parser",
            "version": "2.0.0",
            "source": {
                "type": "git",
                "url": "https://github.com/sebastianbergmann/cli-parser.git",
                "reference": "efdc130dbbbb8ef0b545a994fd811725c5282cae"
            },
            "dist": {
                "type": "zip",
                "url": "https://api.github.com/repos/sebastianbergmann/cli-parser/zipball/efdc130dbbbb8ef0b545a994fd811725c5282cae",
                "reference": "efdc130dbbbb8ef0b545a994fd811725c5282cae",
                "shasum": ""
            },
            "require": {
                "php": ">=8.1"
            },
            "require-dev": {
                "phpunit/phpunit": "^10.0"
            },
            "type": "library",
            "extra": {
                "branch-alias": {
                    "dev-main": "2.0-dev"
                }
            },
            "autoload": {
                "classmap": [
                    "src/"
                ]
            },
            "notification-url": "https://packagist.org/downloads/",
            "license": [
                "BSD-3-Clause"
            ],
            "authors": [
                {
                    "name": "Sebastian Bergmann",
                    "email": "sebastian@phpunit.de",
                    "role": "lead"
                }
            ],
            "description": "Library for parsing CLI options",
            "homepage": "https://github.com/sebastianbergmann/cli-parser",
            "support": {
                "issues": "https://github.com/sebastianbergmann/cli-parser/issues",
                "source": "https://github.com/sebastianbergmann/cli-parser/tree/2.0.0"
            },
            "funding": [
                {
                    "url": "https://github.com/sebastianbergmann",
                    "type": "github"
                }
            ],
            "time": "2023-02-03T06:58:15+00:00"
        },
        {
            "name": "sebastian/code-unit",
            "version": "2.0.0",
            "source": {
                "type": "git",
                "url": "https://github.com/sebastianbergmann/code-unit.git",
                "reference": "a81fee9eef0b7a76af11d121767abc44c104e503"
            },
            "dist": {
                "type": "zip",
                "url": "https://api.github.com/repos/sebastianbergmann/code-unit/zipball/a81fee9eef0b7a76af11d121767abc44c104e503",
                "reference": "a81fee9eef0b7a76af11d121767abc44c104e503",
                "shasum": ""
            },
            "require": {
                "php": ">=8.1"
            },
            "require-dev": {
                "phpunit/phpunit": "^10.0"
            },
            "type": "library",
            "extra": {
                "branch-alias": {
                    "dev-main": "2.0-dev"
                }
            },
            "autoload": {
                "classmap": [
                    "src/"
                ]
            },
            "notification-url": "https://packagist.org/downloads/",
            "license": [
                "BSD-3-Clause"
            ],
            "authors": [
                {
                    "name": "Sebastian Bergmann",
                    "email": "sebastian@phpunit.de",
                    "role": "lead"
                }
            ],
            "description": "Collection of value objects that represent the PHP code units",
            "homepage": "https://github.com/sebastianbergmann/code-unit",
            "support": {
                "issues": "https://github.com/sebastianbergmann/code-unit/issues",
                "source": "https://github.com/sebastianbergmann/code-unit/tree/2.0.0"
            },
            "funding": [
                {
                    "url": "https://github.com/sebastianbergmann",
                    "type": "github"
                }
            ],
            "time": "2023-02-03T06:58:43+00:00"
        },
        {
            "name": "sebastian/code-unit-reverse-lookup",
            "version": "3.0.0",
            "source": {
                "type": "git",
                "url": "https://github.com/sebastianbergmann/code-unit-reverse-lookup.git",
                "reference": "5e3a687f7d8ae33fb362c5c0743794bbb2420a1d"
            },
            "dist": {
                "type": "zip",
                "url": "https://api.github.com/repos/sebastianbergmann/code-unit-reverse-lookup/zipball/5e3a687f7d8ae33fb362c5c0743794bbb2420a1d",
                "reference": "5e3a687f7d8ae33fb362c5c0743794bbb2420a1d",
                "shasum": ""
            },
            "require": {
                "php": ">=8.1"
            },
            "require-dev": {
                "phpunit/phpunit": "^10.0"
            },
            "type": "library",
            "extra": {
                "branch-alias": {
                    "dev-main": "3.0-dev"
                }
            },
            "autoload": {
                "classmap": [
                    "src/"
                ]
            },
            "notification-url": "https://packagist.org/downloads/",
            "license": [
                "BSD-3-Clause"
            ],
            "authors": [
                {
                    "name": "Sebastian Bergmann",
                    "email": "sebastian@phpunit.de"
                }
            ],
            "description": "Looks up which function or method a line of code belongs to",
            "homepage": "https://github.com/sebastianbergmann/code-unit-reverse-lookup/",
            "support": {
                "issues": "https://github.com/sebastianbergmann/code-unit-reverse-lookup/issues",
                "source": "https://github.com/sebastianbergmann/code-unit-reverse-lookup/tree/3.0.0"
            },
            "funding": [
                {
                    "url": "https://github.com/sebastianbergmann",
                    "type": "github"
                }
            ],
            "time": "2023-02-03T06:59:15+00:00"
        },
        {
            "name": "sebastian/comparator",
            "version": "5.0.0",
            "source": {
                "type": "git",
                "url": "https://github.com/sebastianbergmann/comparator.git",
                "reference": "72f01e6586e0caf6af81297897bd112eb7e9627c"
            },
            "dist": {
                "type": "zip",
                "url": "https://api.github.com/repos/sebastianbergmann/comparator/zipball/72f01e6586e0caf6af81297897bd112eb7e9627c",
                "reference": "72f01e6586e0caf6af81297897bd112eb7e9627c",
                "shasum": ""
            },
            "require": {
                "ext-dom": "*",
                "ext-mbstring": "*",
                "php": ">=8.1",
                "sebastian/diff": "^5.0",
                "sebastian/exporter": "^5.0"
            },
            "require-dev": {
                "phpunit/phpunit": "^10.0"
            },
            "type": "library",
            "extra": {
                "branch-alias": {
                    "dev-main": "5.0-dev"
                }
            },
            "autoload": {
                "classmap": [
                    "src/"
                ]
            },
            "notification-url": "https://packagist.org/downloads/",
            "license": [
                "BSD-3-Clause"
            ],
            "authors": [
                {
                    "name": "Sebastian Bergmann",
                    "email": "sebastian@phpunit.de"
                },
                {
                    "name": "Jeff Welch",
                    "email": "whatthejeff@gmail.com"
                },
                {
                    "name": "Volker Dusch",
                    "email": "github@wallbash.com"
                },
                {
                    "name": "Bernhard Schussek",
                    "email": "bschussek@2bepublished.at"
                }
            ],
            "description": "Provides the functionality to compare PHP values for equality",
            "homepage": "https://github.com/sebastianbergmann/comparator",
            "keywords": [
                "comparator",
                "compare",
                "equality"
            ],
            "support": {
                "issues": "https://github.com/sebastianbergmann/comparator/issues",
                "source": "https://github.com/sebastianbergmann/comparator/tree/5.0.0"
            },
            "funding": [
                {
                    "url": "https://github.com/sebastianbergmann",
                    "type": "github"
                }
            ],
            "time": "2023-02-03T07:07:16+00:00"
        },
        {
            "name": "sebastian/complexity",
            "version": "3.0.0",
            "source": {
                "type": "git",
                "url": "https://github.com/sebastianbergmann/complexity.git",
                "reference": "e67d240970c9dc7ea7b2123a6d520e334dd61dc6"
            },
            "dist": {
                "type": "zip",
                "url": "https://api.github.com/repos/sebastianbergmann/complexity/zipball/e67d240970c9dc7ea7b2123a6d520e334dd61dc6",
                "reference": "e67d240970c9dc7ea7b2123a6d520e334dd61dc6",
                "shasum": ""
            },
            "require": {
                "nikic/php-parser": "^4.10",
                "php": ">=8.1"
            },
            "require-dev": {
                "phpunit/phpunit": "^10.0"
            },
            "type": "library",
            "extra": {
                "branch-alias": {
                    "dev-main": "3.0-dev"
                }
            },
            "autoload": {
                "classmap": [
                    "src/"
                ]
            },
            "notification-url": "https://packagist.org/downloads/",
            "license": [
                "BSD-3-Clause"
            ],
            "authors": [
                {
                    "name": "Sebastian Bergmann",
                    "email": "sebastian@phpunit.de",
                    "role": "lead"
                }
            ],
            "description": "Library for calculating the complexity of PHP code units",
            "homepage": "https://github.com/sebastianbergmann/complexity",
            "support": {
                "issues": "https://github.com/sebastianbergmann/complexity/issues",
                "source": "https://github.com/sebastianbergmann/complexity/tree/3.0.0"
            },
            "funding": [
                {
                    "url": "https://github.com/sebastianbergmann",
                    "type": "github"
                }
            ],
            "time": "2023-02-03T06:59:47+00:00"
        },
        {
            "name": "sebastian/diff",
            "version": "5.0.3",
            "source": {
                "type": "git",
                "url": "https://github.com/sebastianbergmann/diff.git",
                "reference": "912dc2fbe3e3c1e7873313cc801b100b6c68c87b"
            },
            "dist": {
                "type": "zip",
                "url": "https://api.github.com/repos/sebastianbergmann/diff/zipball/912dc2fbe3e3c1e7873313cc801b100b6c68c87b",
                "reference": "912dc2fbe3e3c1e7873313cc801b100b6c68c87b",
                "shasum": ""
            },
            "require": {
                "php": ">=8.1"
            },
            "require-dev": {
                "phpunit/phpunit": "^10.0",
                "symfony/process": "^4.2 || ^5"
            },
            "type": "library",
            "extra": {
                "branch-alias": {
                    "dev-main": "5.0-dev"
                }
            },
            "autoload": {
                "classmap": [
                    "src/"
                ]
            },
            "notification-url": "https://packagist.org/downloads/",
            "license": [
                "BSD-3-Clause"
            ],
            "authors": [
                {
                    "name": "Sebastian Bergmann",
                    "email": "sebastian@phpunit.de"
                },
                {
                    "name": "Kore Nordmann",
                    "email": "mail@kore-nordmann.de"
                }
            ],
            "description": "Diff implementation",
            "homepage": "https://github.com/sebastianbergmann/diff",
            "keywords": [
                "diff",
                "udiff",
                "unidiff",
                "unified diff"
            ],
            "support": {
                "issues": "https://github.com/sebastianbergmann/diff/issues",
                "security": "https://github.com/sebastianbergmann/diff/security/policy",
                "source": "https://github.com/sebastianbergmann/diff/tree/5.0.3"
            },
            "funding": [
                {
                    "url": "https://github.com/sebastianbergmann",
                    "type": "github"
                }
            ],
            "time": "2023-05-01T07:48:21+00:00"
        },
        {
            "name": "sebastian/environment",
            "version": "6.0.1",
            "source": {
                "type": "git",
                "url": "https://github.com/sebastianbergmann/environment.git",
                "reference": "43c751b41d74f96cbbd4e07b7aec9675651e2951"
            },
            "dist": {
                "type": "zip",
                "url": "https://api.github.com/repos/sebastianbergmann/environment/zipball/43c751b41d74f96cbbd4e07b7aec9675651e2951",
                "reference": "43c751b41d74f96cbbd4e07b7aec9675651e2951",
                "shasum": ""
            },
            "require": {
                "php": ">=8.1"
            },
            "require-dev": {
                "phpunit/phpunit": "^10.0"
            },
            "suggest": {
                "ext-posix": "*"
            },
            "type": "library",
            "extra": {
                "branch-alias": {
                    "dev-main": "6.0-dev"
                }
            },
            "autoload": {
                "classmap": [
                    "src/"
                ]
            },
            "notification-url": "https://packagist.org/downloads/",
            "license": [
                "BSD-3-Clause"
            ],
            "authors": [
                {
                    "name": "Sebastian Bergmann",
                    "email": "sebastian@phpunit.de"
                }
            ],
            "description": "Provides functionality to handle HHVM/PHP environments",
            "homepage": "https://github.com/sebastianbergmann/environment",
            "keywords": [
                "Xdebug",
                "environment",
                "hhvm"
            ],
            "support": {
                "issues": "https://github.com/sebastianbergmann/environment/issues",
                "security": "https://github.com/sebastianbergmann/environment/security/policy",
                "source": "https://github.com/sebastianbergmann/environment/tree/6.0.1"
            },
            "funding": [
                {
                    "url": "https://github.com/sebastianbergmann",
                    "type": "github"
                }
            ],
            "time": "2023-04-11T05:39:26+00:00"
        },
        {
            "name": "sebastian/exporter",
            "version": "5.0.0",
            "source": {
                "type": "git",
                "url": "https://github.com/sebastianbergmann/exporter.git",
                "reference": "f3ec4bf931c0b31e5b413f5b4fc970a7d03338c0"
            },
            "dist": {
                "type": "zip",
                "url": "https://api.github.com/repos/sebastianbergmann/exporter/zipball/f3ec4bf931c0b31e5b413f5b4fc970a7d03338c0",
                "reference": "f3ec4bf931c0b31e5b413f5b4fc970a7d03338c0",
                "shasum": ""
            },
            "require": {
                "ext-mbstring": "*",
                "php": ">=8.1",
                "sebastian/recursion-context": "^5.0"
            },
            "require-dev": {
                "phpunit/phpunit": "^10.0"
            },
            "type": "library",
            "extra": {
                "branch-alias": {
                    "dev-main": "5.0-dev"
                }
            },
            "autoload": {
                "classmap": [
                    "src/"
                ]
            },
            "notification-url": "https://packagist.org/downloads/",
            "license": [
                "BSD-3-Clause"
            ],
            "authors": [
                {
                    "name": "Sebastian Bergmann",
                    "email": "sebastian@phpunit.de"
                },
                {
                    "name": "Jeff Welch",
                    "email": "whatthejeff@gmail.com"
                },
                {
                    "name": "Volker Dusch",
                    "email": "github@wallbash.com"
                },
                {
                    "name": "Adam Harvey",
                    "email": "aharvey@php.net"
                },
                {
                    "name": "Bernhard Schussek",
                    "email": "bschussek@gmail.com"
                }
            ],
            "description": "Provides the functionality to export PHP variables for visualization",
            "homepage": "https://www.github.com/sebastianbergmann/exporter",
            "keywords": [
                "export",
                "exporter"
            ],
            "support": {
                "issues": "https://github.com/sebastianbergmann/exporter/issues",
                "source": "https://github.com/sebastianbergmann/exporter/tree/5.0.0"
            },
            "funding": [
                {
                    "url": "https://github.com/sebastianbergmann",
                    "type": "github"
                }
            ],
            "time": "2023-02-03T07:06:49+00:00"
        },
        {
            "name": "sebastian/global-state",
            "version": "6.0.0",
            "source": {
                "type": "git",
                "url": "https://github.com/sebastianbergmann/global-state.git",
                "reference": "aab257c712de87b90194febd52e4d184551c2d44"
            },
            "dist": {
                "type": "zip",
                "url": "https://api.github.com/repos/sebastianbergmann/global-state/zipball/aab257c712de87b90194febd52e4d184551c2d44",
                "reference": "aab257c712de87b90194febd52e4d184551c2d44",
                "shasum": ""
            },
            "require": {
                "php": ">=8.1",
                "sebastian/object-reflector": "^3.0",
                "sebastian/recursion-context": "^5.0"
            },
            "require-dev": {
                "ext-dom": "*",
                "phpunit/phpunit": "^10.0"
            },
            "type": "library",
            "extra": {
                "branch-alias": {
                    "dev-main": "6.0-dev"
                }
            },
            "autoload": {
                "classmap": [
                    "src/"
                ]
            },
            "notification-url": "https://packagist.org/downloads/",
            "license": [
                "BSD-3-Clause"
            ],
            "authors": [
                {
                    "name": "Sebastian Bergmann",
                    "email": "sebastian@phpunit.de"
                }
            ],
            "description": "Snapshotting of global state",
            "homepage": "http://www.github.com/sebastianbergmann/global-state",
            "keywords": [
                "global state"
            ],
            "support": {
                "issues": "https://github.com/sebastianbergmann/global-state/issues",
                "source": "https://github.com/sebastianbergmann/global-state/tree/6.0.0"
            },
            "funding": [
                {
                    "url": "https://github.com/sebastianbergmann",
                    "type": "github"
                }
            ],
            "time": "2023-02-03T07:07:38+00:00"
        },
        {
            "name": "sebastian/lines-of-code",
            "version": "2.0.0",
            "source": {
                "type": "git",
                "url": "https://github.com/sebastianbergmann/lines-of-code.git",
                "reference": "17c4d940ecafb3d15d2cf916f4108f664e28b130"
            },
            "dist": {
                "type": "zip",
                "url": "https://api.github.com/repos/sebastianbergmann/lines-of-code/zipball/17c4d940ecafb3d15d2cf916f4108f664e28b130",
                "reference": "17c4d940ecafb3d15d2cf916f4108f664e28b130",
                "shasum": ""
            },
            "require": {
                "nikic/php-parser": "^4.10",
                "php": ">=8.1"
            },
            "require-dev": {
                "phpunit/phpunit": "^10.0"
            },
            "type": "library",
            "extra": {
                "branch-alias": {
                    "dev-main": "2.0-dev"
                }
            },
            "autoload": {
                "classmap": [
                    "src/"
                ]
            },
            "notification-url": "https://packagist.org/downloads/",
            "license": [
                "BSD-3-Clause"
            ],
            "authors": [
                {
                    "name": "Sebastian Bergmann",
                    "email": "sebastian@phpunit.de",
                    "role": "lead"
                }
            ],
            "description": "Library for counting the lines of code in PHP source code",
            "homepage": "https://github.com/sebastianbergmann/lines-of-code",
            "support": {
                "issues": "https://github.com/sebastianbergmann/lines-of-code/issues",
                "source": "https://github.com/sebastianbergmann/lines-of-code/tree/2.0.0"
            },
            "funding": [
                {
                    "url": "https://github.com/sebastianbergmann",
                    "type": "github"
                }
            ],
            "time": "2023-02-03T07:08:02+00:00"
        },
        {
            "name": "sebastian/object-enumerator",
            "version": "5.0.0",
            "source": {
                "type": "git",
                "url": "https://github.com/sebastianbergmann/object-enumerator.git",
                "reference": "202d0e344a580d7f7d04b3fafce6933e59dae906"
            },
            "dist": {
                "type": "zip",
                "url": "https://api.github.com/repos/sebastianbergmann/object-enumerator/zipball/202d0e344a580d7f7d04b3fafce6933e59dae906",
                "reference": "202d0e344a580d7f7d04b3fafce6933e59dae906",
                "shasum": ""
            },
            "require": {
                "php": ">=8.1",
                "sebastian/object-reflector": "^3.0",
                "sebastian/recursion-context": "^5.0"
            },
            "require-dev": {
                "phpunit/phpunit": "^10.0"
            },
            "type": "library",
            "extra": {
                "branch-alias": {
                    "dev-main": "5.0-dev"
                }
            },
            "autoload": {
                "classmap": [
                    "src/"
                ]
            },
            "notification-url": "https://packagist.org/downloads/",
            "license": [
                "BSD-3-Clause"
            ],
            "authors": [
                {
                    "name": "Sebastian Bergmann",
                    "email": "sebastian@phpunit.de"
                }
            ],
            "description": "Traverses array structures and object graphs to enumerate all referenced objects",
            "homepage": "https://github.com/sebastianbergmann/object-enumerator/",
            "support": {
                "issues": "https://github.com/sebastianbergmann/object-enumerator/issues",
                "source": "https://github.com/sebastianbergmann/object-enumerator/tree/5.0.0"
            },
            "funding": [
                {
                    "url": "https://github.com/sebastianbergmann",
                    "type": "github"
                }
            ],
            "time": "2023-02-03T07:08:32+00:00"
        },
        {
            "name": "sebastian/object-reflector",
            "version": "3.0.0",
            "source": {
                "type": "git",
                "url": "https://github.com/sebastianbergmann/object-reflector.git",
                "reference": "24ed13d98130f0e7122df55d06c5c4942a577957"
            },
            "dist": {
                "type": "zip",
                "url": "https://api.github.com/repos/sebastianbergmann/object-reflector/zipball/24ed13d98130f0e7122df55d06c5c4942a577957",
                "reference": "24ed13d98130f0e7122df55d06c5c4942a577957",
                "shasum": ""
            },
            "require": {
                "php": ">=8.1"
            },
            "require-dev": {
                "phpunit/phpunit": "^10.0"
            },
            "type": "library",
            "extra": {
                "branch-alias": {
                    "dev-main": "3.0-dev"
                }
            },
            "autoload": {
                "classmap": [
                    "src/"
                ]
            },
            "notification-url": "https://packagist.org/downloads/",
            "license": [
                "BSD-3-Clause"
            ],
            "authors": [
                {
                    "name": "Sebastian Bergmann",
                    "email": "sebastian@phpunit.de"
                }
            ],
            "description": "Allows reflection of object attributes, including inherited and non-public ones",
            "homepage": "https://github.com/sebastianbergmann/object-reflector/",
            "support": {
                "issues": "https://github.com/sebastianbergmann/object-reflector/issues",
                "source": "https://github.com/sebastianbergmann/object-reflector/tree/3.0.0"
            },
            "funding": [
                {
                    "url": "https://github.com/sebastianbergmann",
                    "type": "github"
                }
            ],
            "time": "2023-02-03T07:06:18+00:00"
        },
        {
            "name": "sebastian/recursion-context",
            "version": "5.0.0",
            "source": {
                "type": "git",
                "url": "https://github.com/sebastianbergmann/recursion-context.git",
                "reference": "05909fb5bc7df4c52992396d0116aed689f93712"
            },
            "dist": {
                "type": "zip",
                "url": "https://api.github.com/repos/sebastianbergmann/recursion-context/zipball/05909fb5bc7df4c52992396d0116aed689f93712",
                "reference": "05909fb5bc7df4c52992396d0116aed689f93712",
                "shasum": ""
            },
            "require": {
                "php": ">=8.1"
            },
            "require-dev": {
                "phpunit/phpunit": "^10.0"
            },
            "type": "library",
            "extra": {
                "branch-alias": {
                    "dev-main": "5.0-dev"
                }
            },
            "autoload": {
                "classmap": [
                    "src/"
                ]
            },
            "notification-url": "https://packagist.org/downloads/",
            "license": [
                "BSD-3-Clause"
            ],
            "authors": [
                {
                    "name": "Sebastian Bergmann",
                    "email": "sebastian@phpunit.de"
                },
                {
                    "name": "Jeff Welch",
                    "email": "whatthejeff@gmail.com"
                },
                {
                    "name": "Adam Harvey",
                    "email": "aharvey@php.net"
                }
            ],
            "description": "Provides functionality to recursively process PHP variables",
            "homepage": "https://github.com/sebastianbergmann/recursion-context",
            "support": {
                "issues": "https://github.com/sebastianbergmann/recursion-context/issues",
                "source": "https://github.com/sebastianbergmann/recursion-context/tree/5.0.0"
            },
            "funding": [
                {
                    "url": "https://github.com/sebastianbergmann",
                    "type": "github"
                }
            ],
            "time": "2023-02-03T07:05:40+00:00"
        },
        {
            "name": "sebastian/type",
            "version": "4.0.0",
            "source": {
                "type": "git",
                "url": "https://github.com/sebastianbergmann/type.git",
                "reference": "462699a16464c3944eefc02ebdd77882bd3925bf"
            },
            "dist": {
                "type": "zip",
                "url": "https://api.github.com/repos/sebastianbergmann/type/zipball/462699a16464c3944eefc02ebdd77882bd3925bf",
                "reference": "462699a16464c3944eefc02ebdd77882bd3925bf",
                "shasum": ""
            },
            "require": {
                "php": ">=8.1"
            },
            "require-dev": {
                "phpunit/phpunit": "^10.0"
            },
            "type": "library",
            "extra": {
                "branch-alias": {
                    "dev-main": "4.0-dev"
                }
            },
            "autoload": {
                "classmap": [
                    "src/"
                ]
            },
            "notification-url": "https://packagist.org/downloads/",
            "license": [
                "BSD-3-Clause"
            ],
            "authors": [
                {
                    "name": "Sebastian Bergmann",
                    "email": "sebastian@phpunit.de",
                    "role": "lead"
                }
            ],
            "description": "Collection of value objects that represent the types of the PHP type system",
            "homepage": "https://github.com/sebastianbergmann/type",
            "support": {
                "issues": "https://github.com/sebastianbergmann/type/issues",
                "source": "https://github.com/sebastianbergmann/type/tree/4.0.0"
            },
            "funding": [
                {
                    "url": "https://github.com/sebastianbergmann",
                    "type": "github"
                }
            ],
            "time": "2023-02-03T07:10:45+00:00"
        },
        {
            "name": "sebastian/version",
            "version": "4.0.1",
            "source": {
                "type": "git",
                "url": "https://github.com/sebastianbergmann/version.git",
                "reference": "c51fa83a5d8f43f1402e3f32a005e6262244ef17"
            },
            "dist": {
                "type": "zip",
                "url": "https://api.github.com/repos/sebastianbergmann/version/zipball/c51fa83a5d8f43f1402e3f32a005e6262244ef17",
                "reference": "c51fa83a5d8f43f1402e3f32a005e6262244ef17",
                "shasum": ""
            },
            "require": {
                "php": ">=8.1"
            },
            "type": "library",
            "extra": {
                "branch-alias": {
                    "dev-main": "4.0-dev"
                }
            },
            "autoload": {
                "classmap": [
                    "src/"
                ]
            },
            "notification-url": "https://packagist.org/downloads/",
            "license": [
                "BSD-3-Clause"
            ],
            "authors": [
                {
                    "name": "Sebastian Bergmann",
                    "email": "sebastian@phpunit.de",
                    "role": "lead"
                }
            ],
            "description": "Library that helps with managing the version number of Git-hosted PHP projects",
            "homepage": "https://github.com/sebastianbergmann/version",
            "support": {
                "issues": "https://github.com/sebastianbergmann/version/issues",
                "source": "https://github.com/sebastianbergmann/version/tree/4.0.1"
            },
            "funding": [
                {
                    "url": "https://github.com/sebastianbergmann",
                    "type": "github"
                }
            ],
            "time": "2023-02-07T11:34:05+00:00"
        },
        {
            "name": "theseer/tokenizer",
            "version": "1.2.1",
            "source": {
                "type": "git",
                "url": "https://github.com/theseer/tokenizer.git",
                "reference": "34a41e998c2183e22995f158c581e7b5e755ab9e"
            },
            "dist": {
                "type": "zip",
                "url": "https://api.github.com/repos/theseer/tokenizer/zipball/34a41e998c2183e22995f158c581e7b5e755ab9e",
                "reference": "34a41e998c2183e22995f158c581e7b5e755ab9e",
                "shasum": ""
            },
            "require": {
                "ext-dom": "*",
                "ext-tokenizer": "*",
                "ext-xmlwriter": "*",
                "php": "^7.2 || ^8.0"
            },
            "type": "library",
            "autoload": {
                "classmap": [
                    "src/"
                ]
            },
            "notification-url": "https://packagist.org/downloads/",
            "license": [
                "BSD-3-Clause"
            ],
            "authors": [
                {
                    "name": "Arne Blankerts",
                    "email": "arne@blankerts.de",
                    "role": "Developer"
                }
            ],
            "description": "A small library for converting tokenized PHP source code into XML and potentially other formats",
            "support": {
                "issues": "https://github.com/theseer/tokenizer/issues",
                "source": "https://github.com/theseer/tokenizer/tree/1.2.1"
            },
            "funding": [
                {
                    "url": "https://github.com/theseer",
                    "type": "github"
                }
            ],
            "time": "2021-07-28T10:34:58+00:00"
        }
    ],
    "aliases": [
        {
            "package": "netresearch/jsonmapper",
            "version": "dev-array-in-string-property-error",
            "alias": "4.2.0",
            "alias_normalized": "4.2.0.0"
        }
    ],
    "minimum-stability": "stable",
    "stability-flags": {
        "netresearch/jsonmapper": 20
    },
    "prefer-stable": false,
    "prefer-lowest": false,
    "platform": {
        "php": "^8.1",
        "php-64bit": "*",
        "ext-chunkutils2": "^0.3.1",
        "ext-crypto": "^0.3.1",
        "ext-ctype": "*",
        "ext-curl": "*",
        "ext-date": "*",
        "ext-gmp": "*",
        "ext-hash": "*",
        "ext-igbinary": "^3.0.1",
        "ext-json": "*",
        "ext-leveldb": "^0.2.1 || ^0.3.0",
        "ext-mbstring": "*",
        "ext-morton": "^0.1.0",
        "ext-openssl": "*",
        "ext-pcre": "*",
        "ext-phar": "*",
        "ext-pmmpthread": "^6.0",
        "ext-reflection": "*",
        "ext-simplexml": "*",
        "ext-sockets": "*",
        "ext-spl": "*",
        "ext-yaml": ">=2.0.0",
        "ext-zip": "*",
        "ext-zlib": ">=1.2.11",
        "composer-runtime-api": "^2.0"
    },
    "platform-dev": [],
    "platform-overrides": {
        "php": "8.1.0"
    },
    "plugin-api-version": "2.3.0"
}<|MERGE_RESOLUTION|>--- conflicted
+++ resolved
@@ -4,11 +4,7 @@
         "Read more about it at https://getcomposer.org/doc/01-basic-usage.md#installing-dependencies",
         "This file is @generated automatically"
     ],
-<<<<<<< HEAD
-    "content-hash": "4bccf431b24bf685b0829ea44e54e806",
-=======
-    "content-hash": "41d697de292e1b730bb9aba724193317",
->>>>>>> 3a4e958e
+    "content-hash": "bb4d05df83e4b1cac1e8232ea3d2d98f",
     "packages": [
         {
             "name": "adhocore/json-comment",
@@ -468,34 +464,128 @@
             "time": "2020-12-11T01:45:37+00:00"
         },
         {
-<<<<<<< HEAD
-=======
-            "name": "pocketmine/classloader",
-            "version": "0.2.0",
-            "source": {
-                "type": "git",
-                "url": "https://github.com/pmmp/ClassLoader.git",
-                "reference": "49ea303993efdfb39cd302e2156d50aa78209e78"
-            },
-            "dist": {
-                "type": "zip",
-                "url": "https://api.github.com/repos/pmmp/ClassLoader/zipball/49ea303993efdfb39cd302e2156d50aa78209e78",
-                "reference": "49ea303993efdfb39cd302e2156d50aa78209e78",
-                "shasum": ""
-            },
-            "require": {
-                "ext-pthreads": "~3.2.0 || ^4.0",
-                "ext-reflection": "*",
+            "name": "pocketmine/color",
+            "version": "0.3.1",
+            "source": {
+                "type": "git",
+                "url": "https://github.com/pmmp/Color.git",
+                "reference": "a0421f1e9e0b0c619300fb92d593283378f6a5e1"
+            },
+            "dist": {
+                "type": "zip",
+                "url": "https://api.github.com/repos/pmmp/Color/zipball/a0421f1e9e0b0c619300fb92d593283378f6a5e1",
+                "reference": "a0421f1e9e0b0c619300fb92d593283378f6a5e1",
+                "shasum": ""
+            },
+            "require": {
                 "php": "^8.0"
+            },
+            "require-dev": {
+                "phpstan/phpstan": "1.10.3",
+                "phpstan/phpstan-strict-rules": "^1.2.0"
+            },
+            "type": "library",
+            "autoload": {
+                "psr-4": {
+                    "pocketmine\\color\\": "src/"
+                }
+            },
+            "notification-url": "https://packagist.org/downloads/",
+            "license": [
+                "LGPL-3.0"
+            ],
+            "description": "Color handling library used by PocketMine-MP and related projects",
+            "support": {
+                "issues": "https://github.com/pmmp/Color/issues",
+                "source": "https://github.com/pmmp/Color/tree/0.3.1"
+            },
+            "time": "2023-04-10T11:38:05+00:00"
+        },
+        {
+            "name": "pocketmine/errorhandler",
+            "version": "0.6.0",
+            "source": {
+                "type": "git",
+                "url": "https://github.com/pmmp/ErrorHandler.git",
+                "reference": "dae214a04348b911e8219ebf125ff1c5589cc878"
+            },
+            "dist": {
+                "type": "zip",
+                "url": "https://api.github.com/repos/pmmp/ErrorHandler/zipball/dae214a04348b911e8219ebf125ff1c5589cc878",
+                "reference": "dae214a04348b911e8219ebf125ff1c5589cc878",
+                "shasum": ""
+            },
+            "require": {
+                "php": "^8.0"
+            },
+            "require-dev": {
+                "phpstan/phpstan": "0.12.99",
+                "phpstan/phpstan-strict-rules": "^0.12.2",
+                "phpunit/phpunit": "^9.5"
+            },
+            "type": "library",
+            "autoload": {
+                "psr-4": {
+                    "pocketmine\\errorhandler\\": "src/"
+                }
+            },
+            "notification-url": "https://packagist.org/downloads/",
+            "license": [
+                "LGPL-3.0"
+            ],
+            "description": "Utilities to handle nasty PHP E_* errors in a usable way",
+            "support": {
+                "issues": "https://github.com/pmmp/ErrorHandler/issues",
+                "source": "https://github.com/pmmp/ErrorHandler/tree/0.6.0"
+            },
+            "time": "2022-01-08T21:05:46+00:00"
+        },
+        {
+            "name": "pocketmine/locale-data",
+            "version": "2.19.5",
+            "source": {
+                "type": "git",
+                "url": "https://github.com/pmmp/Language.git",
+                "reference": "71af5f9bd23b4e4bad8920dac7f4fe08e5205f7d"
+            },
+            "dist": {
+                "type": "zip",
+                "url": "https://api.github.com/repos/pmmp/Language/zipball/71af5f9bd23b4e4bad8920dac7f4fe08e5205f7d",
+                "reference": "71af5f9bd23b4e4bad8920dac7f4fe08e5205f7d",
+                "shasum": ""
+            },
+            "type": "library",
+            "notification-url": "https://packagist.org/downloads/",
+            "description": "Language resources used by PocketMine-MP",
+            "support": {
+                "issues": "https://github.com/pmmp/Language/issues",
+                "source": "https://github.com/pmmp/Language/tree/2.19.5"
+            },
+            "time": "2023-03-19T16:45:15+00:00"
+        },
+        {
+            "name": "pocketmine/log",
+            "version": "0.4.0",
+            "source": {
+                "type": "git",
+                "url": "https://github.com/pmmp/Log.git",
+                "reference": "e6c912c0f9055c81d23108ec2d179b96f404c043"
+            },
+            "dist": {
+                "type": "zip",
+                "url": "https://api.github.com/repos/pmmp/Log/zipball/e6c912c0f9055c81d23108ec2d179b96f404c043",
+                "reference": "e6c912c0f9055c81d23108ec2d179b96f404c043",
+                "shasum": ""
+            },
+            "require": {
+                "php": "^7.4 || ^8.0"
             },
             "conflict": {
                 "pocketmine/spl": "<0.4"
             },
             "require-dev": {
-                "phpstan/extension-installer": "^1.0",
-                "phpstan/phpstan": "0.12.99",
-                "phpstan/phpstan-strict-rules": "^0.12.4",
-                "phpunit/phpunit": "^9.5"
+                "phpstan/phpstan": "0.12.88",
+                "phpstan/phpstan-strict-rules": "^0.12.2"
             },
             "type": "library",
             "autoload": {
@@ -507,149 +597,6 @@
             "license": [
                 "LGPL-3.0"
             ],
-            "description": "Ad-hoc autoloading components used by PocketMine-MP",
-            "support": {
-                "issues": "https://github.com/pmmp/ClassLoader/issues",
-                "source": "https://github.com/pmmp/ClassLoader/tree/0.2.0"
-            },
-            "abandoned": "pocketmine/pocketmine-mp",
-            "time": "2021-11-01T20:17:27+00:00"
-        },
-        {
->>>>>>> 3a4e958e
-            "name": "pocketmine/color",
-            "version": "0.3.1",
-            "source": {
-                "type": "git",
-                "url": "https://github.com/pmmp/Color.git",
-                "reference": "a0421f1e9e0b0c619300fb92d593283378f6a5e1"
-            },
-            "dist": {
-                "type": "zip",
-                "url": "https://api.github.com/repos/pmmp/Color/zipball/a0421f1e9e0b0c619300fb92d593283378f6a5e1",
-                "reference": "a0421f1e9e0b0c619300fb92d593283378f6a5e1",
-                "shasum": ""
-            },
-            "require": {
-                "php": "^8.0"
-            },
-            "require-dev": {
-                "phpstan/phpstan": "1.10.3",
-                "phpstan/phpstan-strict-rules": "^1.2.0"
-            },
-            "type": "library",
-            "autoload": {
-                "psr-4": {
-                    "pocketmine\\color\\": "src/"
-                }
-            },
-            "notification-url": "https://packagist.org/downloads/",
-            "license": [
-                "LGPL-3.0"
-            ],
-            "description": "Color handling library used by PocketMine-MP and related projects",
-            "support": {
-                "issues": "https://github.com/pmmp/Color/issues",
-                "source": "https://github.com/pmmp/Color/tree/0.3.1"
-            },
-            "time": "2023-04-10T11:38:05+00:00"
-        },
-        {
-            "name": "pocketmine/errorhandler",
-            "version": "0.6.0",
-            "source": {
-                "type": "git",
-                "url": "https://github.com/pmmp/ErrorHandler.git",
-                "reference": "dae214a04348b911e8219ebf125ff1c5589cc878"
-            },
-            "dist": {
-                "type": "zip",
-                "url": "https://api.github.com/repos/pmmp/ErrorHandler/zipball/dae214a04348b911e8219ebf125ff1c5589cc878",
-                "reference": "dae214a04348b911e8219ebf125ff1c5589cc878",
-                "shasum": ""
-            },
-            "require": {
-                "php": "^8.0"
-            },
-            "require-dev": {
-                "phpstan/phpstan": "0.12.99",
-                "phpstan/phpstan-strict-rules": "^0.12.2",
-                "phpunit/phpunit": "^9.5"
-            },
-            "type": "library",
-            "autoload": {
-                "psr-4": {
-                    "pocketmine\\errorhandler\\": "src/"
-                }
-            },
-            "notification-url": "https://packagist.org/downloads/",
-            "license": [
-                "LGPL-3.0"
-            ],
-            "description": "Utilities to handle nasty PHP E_* errors in a usable way",
-            "support": {
-                "issues": "https://github.com/pmmp/ErrorHandler/issues",
-                "source": "https://github.com/pmmp/ErrorHandler/tree/0.6.0"
-            },
-            "time": "2022-01-08T21:05:46+00:00"
-        },
-        {
-            "name": "pocketmine/locale-data",
-            "version": "2.19.5",
-            "source": {
-                "type": "git",
-                "url": "https://github.com/pmmp/Language.git",
-                "reference": "71af5f9bd23b4e4bad8920dac7f4fe08e5205f7d"
-            },
-            "dist": {
-                "type": "zip",
-                "url": "https://api.github.com/repos/pmmp/Language/zipball/71af5f9bd23b4e4bad8920dac7f4fe08e5205f7d",
-                "reference": "71af5f9bd23b4e4bad8920dac7f4fe08e5205f7d",
-                "shasum": ""
-            },
-            "type": "library",
-            "notification-url": "https://packagist.org/downloads/",
-            "description": "Language resources used by PocketMine-MP",
-            "support": {
-                "issues": "https://github.com/pmmp/Language/issues",
-                "source": "https://github.com/pmmp/Language/tree/2.19.5"
-            },
-            "time": "2023-03-19T16:45:15+00:00"
-        },
-        {
-            "name": "pocketmine/log",
-            "version": "0.4.0",
-            "source": {
-                "type": "git",
-                "url": "https://github.com/pmmp/Log.git",
-                "reference": "e6c912c0f9055c81d23108ec2d179b96f404c043"
-            },
-            "dist": {
-                "type": "zip",
-                "url": "https://api.github.com/repos/pmmp/Log/zipball/e6c912c0f9055c81d23108ec2d179b96f404c043",
-                "reference": "e6c912c0f9055c81d23108ec2d179b96f404c043",
-                "shasum": ""
-            },
-            "require": {
-                "php": "^7.4 || ^8.0"
-            },
-            "conflict": {
-                "pocketmine/spl": "<0.4"
-            },
-            "require-dev": {
-                "phpstan/phpstan": "0.12.88",
-                "phpstan/phpstan-strict-rules": "^0.12.2"
-            },
-            "type": "library",
-            "autoload": {
-                "classmap": [
-                    "./src"
-                ]
-            },
-            "notification-url": "https://packagist.org/downloads/",
-            "license": [
-                "LGPL-3.0"
-            ],
             "description": "Logging components used by PocketMine-MP and related projects",
             "support": {
                 "issues": "https://github.com/pmmp/Log/issues",
@@ -658,54 +605,6 @@
             "time": "2021-06-18T19:08:09+00:00"
         },
         {
-<<<<<<< HEAD
-=======
-            "name": "pocketmine/log-pthreads",
-            "version": "0.4.0",
-            "source": {
-                "type": "git",
-                "url": "https://github.com/pmmp/LogPthreads.git",
-                "reference": "61f709e8cf36bcc24e4efe02acded680a1ce23cd"
-            },
-            "dist": {
-                "type": "zip",
-                "url": "https://api.github.com/repos/pmmp/LogPthreads/zipball/61f709e8cf36bcc24e4efe02acded680a1ce23cd",
-                "reference": "61f709e8cf36bcc24e4efe02acded680a1ce23cd",
-                "shasum": ""
-            },
-            "require": {
-                "ext-pthreads": "~3.2.0 || ^4.0",
-                "php": "^7.4 || ^8.0",
-                "pocketmine/log": "^0.4.0"
-            },
-            "conflict": {
-                "pocketmine/spl": "<0.4"
-            },
-            "require-dev": {
-                "phpstan/extension-installer": "^1.0",
-                "phpstan/phpstan": "0.12.88",
-                "phpstan/phpstan-strict-rules": "^0.12.4"
-            },
-            "type": "library",
-            "autoload": {
-                "classmap": [
-                    "./src"
-                ]
-            },
-            "notification-url": "https://packagist.org/downloads/",
-            "license": [
-                "LGPL-3.0"
-            ],
-            "description": "Logging components specialized for pthreads used by PocketMine-MP and related projects",
-            "support": {
-                "issues": "https://github.com/pmmp/LogPthreads/issues",
-                "source": "https://github.com/pmmp/LogPthreads/tree/0.4.0"
-            },
-            "abandoned": "pocketmine/pocketmine-mp",
-            "time": "2021-11-01T21:42:09+00:00"
-        },
-        {
->>>>>>> 3a4e958e
             "name": "pocketmine/math",
             "version": "0.4.3",
             "source": {
@@ -1320,194 +1219,6 @@
                 }
             ],
             "time": "2022-11-03T14:55:06+00:00"
-        },
-        {
-<<<<<<< HEAD
-            "name": "symfony/polyfill-php80",
-            "version": "v1.27.0",
-            "source": {
-                "type": "git",
-                "url": "https://github.com/symfony/polyfill-php80.git",
-                "reference": "7a6ff3f1959bb01aefccb463a0f2cd3d3d2fd936"
-            },
-            "dist": {
-                "type": "zip",
-                "url": "https://api.github.com/repos/symfony/polyfill-php80/zipball/7a6ff3f1959bb01aefccb463a0f2cd3d3d2fd936",
-                "reference": "7a6ff3f1959bb01aefccb463a0f2cd3d3d2fd936",
-                "shasum": ""
-            },
-            "require": {
-                "php": ">=7.1"
-=======
-            "name": "webmozart/assert",
-            "version": "1.11.0",
-            "source": {
-                "type": "git",
-                "url": "https://github.com/webmozarts/assert.git",
-                "reference": "11cb2199493b2f8a3b53e7f19068fc6aac760991"
-            },
-            "dist": {
-                "type": "zip",
-                "url": "https://api.github.com/repos/webmozarts/assert/zipball/11cb2199493b2f8a3b53e7f19068fc6aac760991",
-                "reference": "11cb2199493b2f8a3b53e7f19068fc6aac760991",
-                "shasum": ""
-            },
-            "require": {
-                "ext-ctype": "*",
-                "php": "^7.2 || ^8.0"
-            },
-            "conflict": {
-                "phpstan/phpstan": "<0.12.20",
-                "vimeo/psalm": "<4.6.1 || 4.6.2"
-            },
-            "require-dev": {
-                "phpunit/phpunit": "^8.5.13"
->>>>>>> 3a4e958e
-            },
-            "type": "library",
-            "extra": {
-                "branch-alias": {
-<<<<<<< HEAD
-                    "dev-main": "1.27-dev"
-                },
-                "thanks": {
-                    "name": "symfony/polyfill",
-                    "url": "https://github.com/symfony/polyfill"
-                }
-            },
-            "autoload": {
-                "files": [
-                    "bootstrap.php"
-                ],
-                "psr-4": {
-                    "Symfony\\Polyfill\\Php80\\": ""
-                },
-                "classmap": [
-                    "Resources/stubs"
-                ]
-=======
-                    "dev-master": "1.10-dev"
-                }
-            },
-            "autoload": {
-                "psr-4": {
-                    "Webmozart\\Assert\\": "src/"
-                }
->>>>>>> 3a4e958e
-            },
-            "notification-url": "https://packagist.org/downloads/",
-            "license": [
-                "MIT"
-            ],
-            "authors": [
-                {
-<<<<<<< HEAD
-                    "name": "Ion Bazan",
-                    "email": "ion.bazan@gmail.com"
-                },
-                {
-                    "name": "Nicolas Grekas",
-                    "email": "p@tchwork.com"
-                },
-                {
-                    "name": "Symfony Community",
-                    "homepage": "https://symfony.com/contributors"
-                }
-            ],
-            "description": "Symfony polyfill backporting some PHP 8.0+ features to lower PHP versions",
-            "homepage": "https://symfony.com",
-            "keywords": [
-                "compatibility",
-                "polyfill",
-                "portable",
-                "shim"
-            ],
-            "support": {
-                "source": "https://github.com/symfony/polyfill-php80/tree/v1.27.0"
-            },
-            "funding": [
-                {
-                    "url": "https://symfony.com/sponsor",
-                    "type": "custom"
-                },
-                {
-                    "url": "https://github.com/fabpot",
-                    "type": "github"
-                },
-                {
-                    "url": "https://tidelift.com/funding/github/packagist/symfony/symfony",
-                    "type": "tidelift"
-                }
-            ],
-            "time": "2022-11-03T14:55:06+00:00"
-=======
-                    "name": "Bernhard Schussek",
-                    "email": "bschussek@gmail.com"
-                }
-            ],
-            "description": "Assertions to validate method input/output with nice error messages.",
-            "keywords": [
-                "assert",
-                "check",
-                "validate"
-            ],
-            "support": {
-                "issues": "https://github.com/webmozarts/assert/issues",
-                "source": "https://github.com/webmozarts/assert/tree/1.11.0"
-            },
-            "time": "2022-06-03T18:03:27+00:00"
-        },
-        {
-            "name": "webmozart/path-util",
-            "version": "2.3.0",
-            "source": {
-                "type": "git",
-                "url": "https://github.com/webmozart/path-util.git",
-                "reference": "d939f7edc24c9a1bb9c0dee5cb05d8e859490725"
-            },
-            "dist": {
-                "type": "zip",
-                "url": "https://api.github.com/repos/webmozart/path-util/zipball/d939f7edc24c9a1bb9c0dee5cb05d8e859490725",
-                "reference": "d939f7edc24c9a1bb9c0dee5cb05d8e859490725",
-                "shasum": ""
-            },
-            "require": {
-                "php": ">=5.3.3",
-                "webmozart/assert": "~1.0"
-            },
-            "require-dev": {
-                "phpunit/phpunit": "^4.6",
-                "sebastian/version": "^1.0.1"
-            },
-            "type": "library",
-            "extra": {
-                "branch-alias": {
-                    "dev-master": "2.3-dev"
-                }
-            },
-            "autoload": {
-                "psr-4": {
-                    "Webmozart\\PathUtil\\": "src/"
-                }
-            },
-            "notification-url": "https://packagist.org/downloads/",
-            "license": [
-                "MIT"
-            ],
-            "authors": [
-                {
-                    "name": "Bernhard Schussek",
-                    "email": "bschussek@gmail.com"
-                }
-            ],
-            "description": "A robust cross-platform utility for normalizing, comparing and modifying file paths.",
-            "support": {
-                "issues": "https://github.com/webmozart/path-util/issues",
-                "source": "https://github.com/webmozart/path-util/tree/2.3.0"
-            },
-            "abandoned": "symfony/filesystem",
-            "time": "2015-12-17T08:42:14+00:00"
->>>>>>> 3a4e958e
         }
     ],
     "packages-dev": [
