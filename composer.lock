--- conflicted
+++ resolved
@@ -4,11 +4,7 @@
         "Read more about it at https://getcomposer.org/doc/01-basic-usage.md#installing-dependencies",
         "This file is @generated automatically"
     ],
-<<<<<<< HEAD
-    "content-hash": "e95b28ee9d9e452e1506f3fef18d42af",
-=======
-    "content-hash": "2a0b3c78cf0df3d09592a41a60ecb534",
->>>>>>> 0b550b34
+    "content-hash": "b10d217d35fdd27c553e2b98ffff747c",
     "packages": [
         {
             "name": "adhocore/json-comment",
@@ -52,7 +48,10 @@
                 "json",
                 "strip-comment"
             ],
-<<<<<<< HEAD
+            "support": {
+                "issues": "https://github.com/adhocore/php-json-comment/issues",
+                "source": "https://github.com/adhocore/php-json-comment/tree/0.1.0"
+            },
             "time": "2020-01-03T13:51:23+00:00"
         },
         {
@@ -124,6 +123,10 @@
                 "x509",
                 "x690"
             ],
+            "support": {
+                "issues": "https://github.com/fgrosse/PHPASN1/issues",
+                "source": "https://github.com/fgrosse/PHPASN1/tree/v2.2.0"
+            },
             "time": "2020-10-11T16:28:18+00:00"
         },
         {
@@ -196,6 +199,10 @@
                 "secp256k1",
                 "secp256r1"
             ],
+            "support": {
+                "issues": "https://github.com/phpecc/phpecc/issues",
+                "source": "https://github.com/phpecc/phpecc/tree/master"
+            },
             "time": "2018-12-03T18:17:01+00:00"
         },
         {
@@ -242,52 +249,12 @@
                 }
             ],
             "description": "Map nested JSON structures onto PHP classes",
+            "support": {
+                "email": "cweiske@cweiske.de",
+                "issues": "https://github.com/cweiske/jsonmapper/issues",
+                "source": "https://github.com/cweiske/jsonmapper/tree/master"
+            },
             "time": "2020-04-16T18:48:43+00:00"
-        },
-        {
-            "name": "ocramius/package-versions",
-            "version": "1.5.1",
-            "source": {
-                "type": "git",
-                "url": "https://github.com/Ocramius/PackageVersions.git",
-                "reference": "1d32342b8c1eb27353c8887c366147b4c2da673c"
-            },
-            "dist": {
-                "type": "zip",
-                "url": "https://api.github.com/repos/Ocramius/PackageVersions/zipball/1d32342b8c1eb27353c8887c366147b4c2da673c",
-                "reference": "1d32342b8c1eb27353c8887c366147b4c2da673c",
-                "shasum": ""
-            },
-            "require": {
-                "composer-plugin-api": "^1.0.0",
-                "php": "^7.3.0"
-            },
-            "require-dev": {
-                "composer/composer": "^1.8.6",
-                "doctrine/coding-standard": "^6.0.0",
-                "ext-zip": "*",
-                "infection/infection": "^0.13.4",
-                "phpunit/phpunit": "^8.2.5",
-                "vimeo/psalm": "^3.4.9"
-            },
-            "type": "composer-plugin",
-            "extra": {
-                "class": "PackageVersions\\Installer",
-                "branch-alias": {
-                    "dev-master": "1.6.x-dev"
-                }
-            },
-            "autoload": {
-                "psr-4": {
-                    "PackageVersions\\": "src/PackageVersions"
-                }
-=======
-            "support": {
-                "issues": "https://github.com/adhocore/php-json-comment/issues",
-                "source": "https://github.com/adhocore/php-json-comment/tree/0.1.0"
->>>>>>> 0b550b34
-            },
-            "time": "2020-01-03T13:51:23+00:00"
         },
         {
             "name": "pocketmine/binaryutils",
@@ -323,15 +290,11 @@
                 "LGPL-3.0"
             ],
             "description": "Classes and methods for conveniently handling binary data",
-<<<<<<< HEAD
+            "support": {
+                "issues": "https://github.com/pmmp/BinaryUtils/issues",
+                "source": "https://github.com/pmmp/BinaryUtils/tree/master"
+            },
             "time": "2020-08-28T20:45:19+00:00"
-=======
-            "support": {
-                "issues": "https://github.com/pmmp/BinaryUtils/issues",
-                "source": "https://github.com/pmmp/BinaryUtils/tree/stable"
-            },
-            "time": "2020-08-28T20:43:21+00:00"
->>>>>>> 0b550b34
         },
         {
             "name": "pocketmine/callback-validator",
@@ -406,6 +369,7 @@
                 "phpstan/phpstan": "0.12.40",
                 "phpstan/phpstan-strict-rules": "^0.12.4"
             },
+            "default-branch": true,
             "type": "library",
             "autoload": {
                 "classmap": [
@@ -417,7 +381,10 @@
                 "LGPL-3.0"
             ],
             "description": "Ad-hoc autoloading components used by PocketMine-MP",
-<<<<<<< HEAD
+            "support": {
+                "issues": "https://github.com/pmmp/ClassLoader/issues",
+                "source": "https://github.com/pmmp/ClassLoader/tree/master"
+            },
             "time": "2020-08-27T11:43:41+00:00"
         },
         {
@@ -452,6 +419,10 @@
                 "LGPL-3.0"
             ],
             "description": "Color handling library used by PocketMine-MP and related projects",
+            "support": {
+                "issues": "https://github.com/pmmp/Color/issues",
+                "source": "https://github.com/pmmp/Color/tree/0.1.0"
+            },
             "time": "2020-05-14T19:15:33+00:00"
         },
         {
@@ -486,14 +457,11 @@
                 "LGPL-3.0"
             ],
             "description": "Utilities to handle nasty PHP E_* errors in a usable way",
+            "support": {
+                "issues": "https://github.com/pmmp/ErrorHandler/issues",
+                "source": "https://github.com/pmmp/ErrorHandler/tree/0.1.0"
+            },
             "time": "2020-05-10T11:45:02+00:00"
-=======
-            "support": {
-                "issues": "https://github.com/pmmp/ClassLoader/issues",
-                "source": "https://github.com/pmmp/ClassLoader/tree/stable"
-            },
-            "time": "2020-08-22T11:48:51+00:00"
->>>>>>> 0b550b34
         },
         {
             "name": "pocketmine/log",
@@ -530,15 +498,11 @@
                 "LGPL-3.0"
             ],
             "description": "Logging components used by PocketMine-MP and related projects",
-<<<<<<< HEAD
+            "support": {
+                "issues": "https://github.com/pmmp/Log/issues",
+                "source": "https://github.com/pmmp/Log/tree/master"
+            },
             "time": "2020-08-28T20:50:44+00:00"
-=======
-            "support": {
-                "issues": "https://github.com/pmmp/Log/issues",
-                "source": "https://github.com/pmmp/Log/tree/0.2.0"
-            },
-            "time": "2020-03-31T15:43:47+00:00"
->>>>>>> 0b550b34
         },
         {
             "name": "pocketmine/log-pthreads",
@@ -578,15 +542,11 @@
                 "LGPL-3.0"
             ],
             "description": "Logging components specialized for pthreads used by PocketMine-MP and related projects",
-<<<<<<< HEAD
+            "support": {
+                "issues": "https://github.com/pmmp/LogPthreads/issues",
+                "source": "https://github.com/pmmp/LogPthreads/tree/master"
+            },
             "time": "2020-08-22T12:07:54+00:00"
-=======
-            "support": {
-                "issues": "https://github.com/pmmp/LogPthreads/issues",
-                "source": "https://github.com/pmmp/LogPthreads/tree/0.1.1"
-            },
-            "time": "2020-03-31T16:17:19+00:00"
->>>>>>> 0b550b34
         },
         {
             "name": "pocketmine/math",
@@ -623,15 +583,11 @@
                 "LGPL-3.0"
             ],
             "description": "PHP library containing math related code used in PocketMine-MP",
-<<<<<<< HEAD
+            "support": {
+                "issues": "https://github.com/pmmp/Math/issues",
+                "source": "https://github.com/pmmp/Math/tree/master"
+            },
             "time": "2020-09-25T17:32:58+00:00"
-=======
-            "support": {
-                "issues": "https://github.com/pmmp/Math/issues",
-                "source": "https://github.com/pmmp/Math/tree/stable"
-            },
-            "time": "2020-08-27T11:45:40+00:00"
->>>>>>> 0b550b34
         },
         {
             "name": "pocketmine/nbt",
@@ -669,15 +625,11 @@
                 "LGPL-3.0"
             ],
             "description": "PHP library for working with Named Binary Tags",
-<<<<<<< HEAD
+            "support": {
+                "issues": "https://github.com/pmmp/NBT/issues",
+                "source": "https://github.com/pmmp/NBT/tree/master"
+            },
             "time": "2020-08-28T21:02:57+00:00"
-=======
-            "support": {
-                "issues": "https://github.com/pmmp/NBT/issues",
-                "source": "https://github.com/pmmp/NBT/tree/stable"
-            },
-            "time": "2020-08-28T15:11:32+00:00"
->>>>>>> 0b550b34
         },
         {
             "name": "pocketmine/raklib",
@@ -716,15 +668,11 @@
                 "GPL-3.0"
             ],
             "description": "A RakNet server implementation written in PHP",
-<<<<<<< HEAD
+            "support": {
+                "issues": "https://github.com/pmmp/RakLib/issues",
+                "source": "https://github.com/pmmp/RakLib/tree/master"
+            },
             "time": "2020-08-28T22:11:37+00:00"
-=======
-            "support": {
-                "issues": "https://github.com/pmmp/RakLib/issues",
-                "source": "https://github.com/pmmp/RakLib/tree/stable"
-            },
-            "time": "2020-08-28T15:22:57+00:00"
->>>>>>> 0b550b34
         },
         {
             "name": "pocketmine/snooze",
@@ -786,6 +734,7 @@
             "require-dev": {
                 "phpstan/phpstan": "^0.12.8"
             },
+            "default-branch": true,
             "type": "library",
             "autoload": {
                 "classmap": [
@@ -797,7 +746,10 @@
                 "LGPL-3.0"
             ],
             "description": "Standard library files required by PocketMine-MP and related projects",
-<<<<<<< HEAD
+            "support": {
+                "issues": "https://github.com/pmmp/SPL/issues",
+                "source": "https://github.com/pmmp/SPL/tree/master"
+            },
             "time": "2020-05-10T12:05:24+00:00"
         },
         {
@@ -833,6 +785,10 @@
                 "LGPL-3.0"
             ],
             "description": "Basic UUID implementation used by PocketMine-MP and related projects",
+            "support": {
+                "issues": "https://github.com/pmmp/UUID/issues",
+                "source": "https://github.com/pmmp/UUID/tree/master"
+            },
             "time": "2020-05-10T12:38:41+00:00"
         },
         {
@@ -883,6 +839,10 @@
                 "stringifier",
                 "stringify"
             ],
+            "support": {
+                "issues": "https://github.com/Respect/Stringifier/issues",
+                "source": "https://github.com/Respect/Stringifier/tree/0.2.0"
+            },
             "time": "2017-12-29T19:39:25+00:00"
         },
         {
@@ -949,24 +909,28 @@
                 "validation",
                 "validator"
             ],
+            "support": {
+                "issues": "https://github.com/Respect/Validation/issues",
+                "source": "https://github.com/Respect/Validation/tree/2.1.0"
+            },
             "time": "2020-10-04T12:09:34+00:00"
         },
         {
             "name": "symfony/polyfill-mbstring",
-            "version": "v1.18.1",
+            "version": "v1.20.0",
             "source": {
                 "type": "git",
                 "url": "https://github.com/symfony/polyfill-mbstring.git",
-                "reference": "a6977d63bf9a0ad4c65cd352709e230876f9904a"
-            },
-            "dist": {
-                "type": "zip",
-                "url": "https://api.github.com/repos/symfony/polyfill-mbstring/zipball/a6977d63bf9a0ad4c65cd352709e230876f9904a",
-                "reference": "a6977d63bf9a0ad4c65cd352709e230876f9904a",
-                "shasum": ""
-            },
-            "require": {
-                "php": ">=5.3.3"
+                "reference": "39d483bdf39be819deabf04ec872eb0b2410b531"
+            },
+            "dist": {
+                "type": "zip",
+                "url": "https://api.github.com/repos/symfony/polyfill-mbstring/zipball/39d483bdf39be819deabf04ec872eb0b2410b531",
+                "reference": "39d483bdf39be819deabf04ec872eb0b2410b531",
+                "shasum": ""
+            },
+            "require": {
+                "php": ">=7.1"
             },
             "suggest": {
                 "ext-mbstring": "For best performance"
@@ -974,7 +938,7 @@
             "type": "library",
             "extra": {
                 "branch-alias": {
-                    "dev-master": "1.18-dev"
+                    "dev-main": "1.20-dev"
                 },
                 "thanks": {
                     "name": "symfony/polyfill",
@@ -1012,6 +976,9 @@
                 "portable",
                 "shim"
             ],
+            "support": {
+                "source": "https://github.com/symfony/polyfill-mbstring/tree/v1.20.0"
+            },
             "funding": [
                 {
                     "url": "https://symfony.com/sponsor",
@@ -1026,14 +993,7 @@
                     "type": "tidelift"
                 }
             ],
-            "time": "2020-07-14T12:35:20+00:00"
-=======
-            "support": {
-                "issues": "https://github.com/pmmp/SPL/issues",
-                "source": "https://github.com/pmmp/SPL/tree/0.4.1"
-            },
-            "time": "2020-01-31T16:18:03+00:00"
->>>>>>> 0b550b34
+            "time": "2020-10-23T14:02:19+00:00"
         }
     ],
     "packages-dev": [
@@ -1091,8 +1051,6 @@
                 "constructor",
                 "instantiate"
             ],
-<<<<<<< HEAD
-=======
             "support": {
                 "issues": "https://github.com/doctrine/instantiator/issues",
                 "source": "https://github.com/doctrine/instantiator/tree/1.3.x"
@@ -1111,7 +1069,6 @@
                     "type": "tidelift"
                 }
             ],
->>>>>>> 0b550b34
             "time": "2020-05-29T17:27:14+00:00"
         },
         {
@@ -1941,16 +1898,16 @@
         },
         {
             "name": "phpunit/php-text-template",
-            "version": "2.0.3",
+            "version": "2.0.4",
             "source": {
                 "type": "git",
                 "url": "https://github.com/sebastianbergmann/php-text-template.git",
-                "reference": "18c887016e60e52477e54534956d7b47bc52cd84"
-            },
-            "dist": {
-                "type": "zip",
-                "url": "https://api.github.com/repos/sebastianbergmann/php-text-template/zipball/18c887016e60e52477e54534956d7b47bc52cd84",
-                "reference": "18c887016e60e52477e54534956d7b47bc52cd84",
+                "reference": "5da5f67fc95621df9ff4c4e5a84d6a8a2acf7c28"
+            },
+            "dist": {
+                "type": "zip",
+                "url": "https://api.github.com/repos/sebastianbergmann/php-text-template/zipball/5da5f67fc95621df9ff4c4e5a84d6a8a2acf7c28",
+                "reference": "5da5f67fc95621df9ff4c4e5a84d6a8a2acf7c28",
                 "shasum": ""
             },
             "require": {
@@ -1988,7 +1945,7 @@
             ],
             "support": {
                 "issues": "https://github.com/sebastianbergmann/php-text-template/issues",
-                "source": "https://github.com/sebastianbergmann/php-text-template/tree/2.0.3"
+                "source": "https://github.com/sebastianbergmann/php-text-template/tree/2.0.4"
             },
             "funding": [
                 {
@@ -1996,20 +1953,20 @@
                     "type": "github"
                 }
             ],
-            "time": "2020-09-28T06:03:05+00:00"
+            "time": "2020-10-26T05:33:50+00:00"
         },
         {
             "name": "phpunit/php-timer",
-            "version": "5.0.2",
+            "version": "5.0.3",
             "source": {
                 "type": "git",
                 "url": "https://github.com/sebastianbergmann/php-timer.git",
-                "reference": "c9ff14f493699e2f6adee9fd06a0245b276643b7"
-            },
-            "dist": {
-                "type": "zip",
-                "url": "https://api.github.com/repos/sebastianbergmann/php-timer/zipball/c9ff14f493699e2f6adee9fd06a0245b276643b7",
-                "reference": "c9ff14f493699e2f6adee9fd06a0245b276643b7",
+                "reference": "5a63ce20ed1b5bf577850e2c4e87f4aa902afbd2"
+            },
+            "dist": {
+                "type": "zip",
+                "url": "https://api.github.com/repos/sebastianbergmann/php-timer/zipball/5a63ce20ed1b5bf577850e2c4e87f4aa902afbd2",
+                "reference": "5a63ce20ed1b5bf577850e2c4e87f4aa902afbd2",
                 "shasum": ""
             },
             "require": {
@@ -2047,7 +2004,7 @@
             ],
             "support": {
                 "issues": "https://github.com/sebastianbergmann/php-timer/issues",
-                "source": "https://github.com/sebastianbergmann/php-timer/tree/5.0.2"
+                "source": "https://github.com/sebastianbergmann/php-timer/tree/5.0.3"
             },
             "funding": [
                 {
@@ -2055,7 +2012,7 @@
                     "type": "github"
                 }
             ],
-            "time": "2020-09-28T06:00:25+00:00"
+            "time": "2020-10-26T13:16:10+00:00"
         },
         {
             "name": "phpunit/phpunit",
@@ -2218,16 +2175,16 @@
         },
         {
             "name": "sebastian/code-unit",
-            "version": "1.0.7",
+            "version": "1.0.8",
             "source": {
                 "type": "git",
                 "url": "https://github.com/sebastianbergmann/code-unit.git",
-                "reference": "59236be62b1bb9919e6d7f60b0b832dc05cef9ab"
-            },
-            "dist": {
-                "type": "zip",
-                "url": "https://api.github.com/repos/sebastianbergmann/code-unit/zipball/59236be62b1bb9919e6d7f60b0b832dc05cef9ab",
-                "reference": "59236be62b1bb9919e6d7f60b0b832dc05cef9ab",
+                "reference": "1fc9f64c0927627ef78ba436c9b17d967e68e120"
+            },
+            "dist": {
+                "type": "zip",
+                "url": "https://api.github.com/repos/sebastianbergmann/code-unit/zipball/1fc9f64c0927627ef78ba436c9b17d967e68e120",
+                "reference": "1fc9f64c0927627ef78ba436c9b17d967e68e120",
                 "shasum": ""
             },
             "require": {
@@ -2262,7 +2219,7 @@
             "homepage": "https://github.com/sebastianbergmann/code-unit",
             "support": {
                 "issues": "https://github.com/sebastianbergmann/code-unit/issues",
-                "source": "https://github.com/sebastianbergmann/code-unit/tree/1.0.7"
+                "source": "https://github.com/sebastianbergmann/code-unit/tree/1.0.8"
             },
             "funding": [
                 {
@@ -2270,7 +2227,7 @@
                     "type": "github"
                 }
             ],
-            "time": "2020-10-02T14:47:54+00:00"
+            "time": "2020-10-26T13:08:54+00:00"
         },
         {
             "name": "sebastian/code-unit-reverse-lookup",
@@ -2460,16 +2417,16 @@
         },
         {
             "name": "sebastian/diff",
-            "version": "4.0.3",
+            "version": "4.0.4",
             "source": {
                 "type": "git",
                 "url": "https://github.com/sebastianbergmann/diff.git",
-                "reference": "ffc949a1a2aae270ea064453d7535b82e4c32092"
-            },
-            "dist": {
-                "type": "zip",
-                "url": "https://api.github.com/repos/sebastianbergmann/diff/zipball/ffc949a1a2aae270ea064453d7535b82e4c32092",
-                "reference": "ffc949a1a2aae270ea064453d7535b82e4c32092",
+                "reference": "3461e3fccc7cfdfc2720be910d3bd73c69be590d"
+            },
+            "dist": {
+                "type": "zip",
+                "url": "https://api.github.com/repos/sebastianbergmann/diff/zipball/3461e3fccc7cfdfc2720be910d3bd73c69be590d",
+                "reference": "3461e3fccc7cfdfc2720be910d3bd73c69be590d",
                 "shasum": ""
             },
             "require": {
@@ -2514,7 +2471,7 @@
             ],
             "support": {
                 "issues": "https://github.com/sebastianbergmann/diff/issues",
-                "source": "https://github.com/sebastianbergmann/diff/tree/4.0.3"
+                "source": "https://github.com/sebastianbergmann/diff/tree/4.0.4"
             },
             "funding": [
                 {
@@ -2522,7 +2479,7 @@
                     "type": "github"
                 }
             ],
-            "time": "2020-09-28T05:32:55+00:00"
+            "time": "2020-10-26T13:10:38+00:00"
         },
         {
             "name": "sebastian/environment",
@@ -2787,16 +2744,16 @@
         },
         {
             "name": "sebastian/object-enumerator",
-            "version": "4.0.3",
+            "version": "4.0.4",
             "source": {
                 "type": "git",
                 "url": "https://github.com/sebastianbergmann/object-enumerator.git",
-                "reference": "f6f5957013d84725427d361507e13513702888a4"
-            },
-            "dist": {
-                "type": "zip",
-                "url": "https://api.github.com/repos/sebastianbergmann/object-enumerator/zipball/f6f5957013d84725427d361507e13513702888a4",
-                "reference": "f6f5957013d84725427d361507e13513702888a4",
+                "reference": "5c9eeac41b290a3712d88851518825ad78f45c71"
+            },
+            "dist": {
+                "type": "zip",
+                "url": "https://api.github.com/repos/sebastianbergmann/object-enumerator/zipball/5c9eeac41b290a3712d88851518825ad78f45c71",
+                "reference": "5c9eeac41b290a3712d88851518825ad78f45c71",
                 "shasum": ""
             },
             "require": {
@@ -2832,7 +2789,7 @@
             "homepage": "https://github.com/sebastianbergmann/object-enumerator/",
             "support": {
                 "issues": "https://github.com/sebastianbergmann/object-enumerator/issues",
-                "source": "https://github.com/sebastianbergmann/object-enumerator/tree/4.0.3"
+                "source": "https://github.com/sebastianbergmann/object-enumerator/tree/4.0.4"
             },
             "funding": [
                 {
@@ -2840,20 +2797,20 @@
                     "type": "github"
                 }
             ],
-            "time": "2020-09-28T05:55:06+00:00"
+            "time": "2020-10-26T13:12:34+00:00"
         },
         {
             "name": "sebastian/object-reflector",
-            "version": "2.0.3",
+            "version": "2.0.4",
             "source": {
                 "type": "git",
                 "url": "https://github.com/sebastianbergmann/object-reflector.git",
-                "reference": "d9d0ab3b12acb1768bc1e0a89b23c90d2043cbe5"
-            },
-            "dist": {
-                "type": "zip",
-                "url": "https://api.github.com/repos/sebastianbergmann/object-reflector/zipball/d9d0ab3b12acb1768bc1e0a89b23c90d2043cbe5",
-                "reference": "d9d0ab3b12acb1768bc1e0a89b23c90d2043cbe5",
+                "reference": "b4f479ebdbf63ac605d183ece17d8d7fe49c15c7"
+            },
+            "dist": {
+                "type": "zip",
+                "url": "https://api.github.com/repos/sebastianbergmann/object-reflector/zipball/b4f479ebdbf63ac605d183ece17d8d7fe49c15c7",
+                "reference": "b4f479ebdbf63ac605d183ece17d8d7fe49c15c7",
                 "shasum": ""
             },
             "require": {
@@ -2887,7 +2844,7 @@
             "homepage": "https://github.com/sebastianbergmann/object-reflector/",
             "support": {
                 "issues": "https://github.com/sebastianbergmann/object-reflector/issues",
-                "source": "https://github.com/sebastianbergmann/object-reflector/tree/2.0.3"
+                "source": "https://github.com/sebastianbergmann/object-reflector/tree/2.0.4"
             },
             "funding": [
                 {
@@ -2895,20 +2852,20 @@
                     "type": "github"
                 }
             ],
-            "time": "2020-09-28T05:56:16+00:00"
+            "time": "2020-10-26T13:14:26+00:00"
         },
         {
             "name": "sebastian/recursion-context",
-            "version": "4.0.3",
+            "version": "4.0.4",
             "source": {
                 "type": "git",
                 "url": "https://github.com/sebastianbergmann/recursion-context.git",
-                "reference": "ed8c9cd355089134bc9cba421b5cfdd58f0eaef7"
-            },
-            "dist": {
-                "type": "zip",
-                "url": "https://api.github.com/repos/sebastianbergmann/recursion-context/zipball/ed8c9cd355089134bc9cba421b5cfdd58f0eaef7",
-                "reference": "ed8c9cd355089134bc9cba421b5cfdd58f0eaef7",
+                "reference": "cd9d8cf3c5804de4341c283ed787f099f5506172"
+            },
+            "dist": {
+                "type": "zip",
+                "url": "https://api.github.com/repos/sebastianbergmann/recursion-context/zipball/cd9d8cf3c5804de4341c283ed787f099f5506172",
+                "reference": "cd9d8cf3c5804de4341c283ed787f099f5506172",
                 "shasum": ""
             },
             "require": {
@@ -2950,7 +2907,7 @@
             "homepage": "http://www.github.com/sebastianbergmann/recursion-context",
             "support": {
                 "issues": "https://github.com/sebastianbergmann/recursion-context/issues",
-                "source": "https://github.com/sebastianbergmann/recursion-context/tree/4.0.3"
+                "source": "https://github.com/sebastianbergmann/recursion-context/tree/4.0.4"
             },
             "funding": [
                 {
@@ -2958,7 +2915,7 @@
                     "type": "github"
                 }
             ],
-            "time": "2020-09-28T05:17:32+00:00"
+            "time": "2020-10-26T13:17:30+00:00"
         },
         {
             "name": "sebastian/resource-operations",
@@ -3017,16 +2974,16 @@
         },
         {
             "name": "sebastian/type",
-            "version": "2.3.0",
+            "version": "2.3.1",
             "source": {
                 "type": "git",
                 "url": "https://github.com/sebastianbergmann/type.git",
-                "reference": "fa592377f3923946cb90bf1f6a71ba2e5f229909"
-            },
-            "dist": {
-                "type": "zip",
-                "url": "https://api.github.com/repos/sebastianbergmann/type/zipball/fa592377f3923946cb90bf1f6a71ba2e5f229909",
-                "reference": "fa592377f3923946cb90bf1f6a71ba2e5f229909",
+                "reference": "81cd61ab7bbf2de744aba0ea61fae32f721df3d2"
+            },
+            "dist": {
+                "type": "zip",
+                "url": "https://api.github.com/repos/sebastianbergmann/type/zipball/81cd61ab7bbf2de744aba0ea61fae32f721df3d2",
+                "reference": "81cd61ab7bbf2de744aba0ea61fae32f721df3d2",
                 "shasum": ""
             },
             "require": {
@@ -3061,7 +3018,7 @@
             "homepage": "https://github.com/sebastianbergmann/type",
             "support": {
                 "issues": "https://github.com/sebastianbergmann/type/issues",
-                "source": "https://github.com/sebastianbergmann/type/tree/2.3.0"
+                "source": "https://github.com/sebastianbergmann/type/tree/2.3.1"
             },
             "funding": [
                 {
@@ -3069,7 +3026,7 @@
                     "type": "github"
                 }
             ],
-            "time": "2020-10-06T08:41:03+00:00"
+            "time": "2020-10-26T13:18:59+00:00"
         },
         {
             "name": "sebastian/version",
@@ -3126,20 +3083,20 @@
         },
         {
             "name": "symfony/polyfill-ctype",
-            "version": "v1.19.0",
+            "version": "v1.20.0",
             "source": {
                 "type": "git",
                 "url": "https://github.com/symfony/polyfill-ctype.git",
-                "reference": "aed596913b70fae57be53d86faa2e9ef85a2297b"
-            },
-            "dist": {
-                "type": "zip",
-                "url": "https://api.github.com/repos/symfony/polyfill-ctype/zipball/aed596913b70fae57be53d86faa2e9ef85a2297b",
-                "reference": "aed596913b70fae57be53d86faa2e9ef85a2297b",
-                "shasum": ""
-            },
-            "require": {
-                "php": ">=5.3.3"
+                "reference": "f4ba089a5b6366e453971d3aad5fe8e897b37f41"
+            },
+            "dist": {
+                "type": "zip",
+                "url": "https://api.github.com/repos/symfony/polyfill-ctype/zipball/f4ba089a5b6366e453971d3aad5fe8e897b37f41",
+                "reference": "f4ba089a5b6366e453971d3aad5fe8e897b37f41",
+                "shasum": ""
+            },
+            "require": {
+                "php": ">=7.1"
             },
             "suggest": {
                 "ext-ctype": "For best performance"
@@ -3147,7 +3104,7 @@
             "type": "library",
             "extra": {
                 "branch-alias": {
-                    "dev-main": "1.19-dev"
+                    "dev-main": "1.20-dev"
                 },
                 "thanks": {
                     "name": "symfony/polyfill",
@@ -3185,7 +3142,7 @@
                 "portable"
             ],
             "support": {
-                "source": "https://github.com/symfony/polyfill-ctype/tree/v1.19.0"
+                "source": "https://github.com/symfony/polyfill-ctype/tree/v1.20.0"
             },
             "funding": [
                 {
@@ -3201,7 +3158,7 @@
                     "type": "tidelift"
                 }
             ],
-            "time": "2020-10-23T09:01:57+00:00"
+            "time": "2020-10-23T14:02:19+00:00"
         },
         {
             "name": "theseer/tokenizer",
