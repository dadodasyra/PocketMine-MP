--- conflicted
+++ resolved
@@ -4,11 +4,7 @@
         "Read more about it at https://getcomposer.org/doc/01-basic-usage.md#installing-dependencies",
         "This file is @generated automatically"
     ],
-<<<<<<< HEAD
-    "content-hash": "1b14016d1d20b9f4c79c59bafabd1e73",
-=======
-    "content-hash": "8e2b03d128d6c14cf0f5e78d4bb7af90",
->>>>>>> 92c29b81
+    "content-hash": "0c1d23e60b8e9afc418cc45d5ee35b87",
     "packages": [
         {
             "name": "adhocore/json-comment",
