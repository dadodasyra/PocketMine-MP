{
    "_readme": [
        "This file locks the dependencies of your project to a known state",
        "Read more about it at https://getcomposer.org/doc/01-basic-usage.md#installing-dependencies",
        "This file is @generated automatically"
    ],
<<<<<<< HEAD
    "content-hash": "87788eccf53392e9d2bd3345ad9f9c99",
=======
    "content-hash": "5466cbf8934081309e4c8ad5c2781f65",
>>>>>>> ccf96919
    "packages": [
        {
            "name": "adhocore/json-comment",
            "version": "0.1.0",
            "source": {
                "type": "git",
                "url": "https://github.com/adhocore/php-json-comment.git",
                "reference": "8448076039389f558f39ad0553aab87db3f81614"
            },
            "dist": {
                "type": "zip",
                "url": "https://api.github.com/repos/adhocore/php-json-comment/zipball/8448076039389f558f39ad0553aab87db3f81614",
                "reference": "8448076039389f558f39ad0553aab87db3f81614",
                "shasum": ""
            },
            "require": {
                "php": ">=5.4"
            },
            "require-dev": {
                "phpunit/phpunit": "^6.5 || ^7.5"
            },
            "type": "library",
            "autoload": {
                "psr-4": {
                    "Ahc\\Json\\": "src/"
                }
            },
            "notification-url": "https://packagist.org/downloads/",
            "license": [
                "MIT"
            ],
            "authors": [
                {
                    "name": "Jitendra Adhikari",
                    "email": "jiten.adhikary@gmail.com"
                }
            ],
            "description": "Lightweight JSON comment stripper library for PHP",
            "keywords": [
                "comment",
                "json",
                "strip-comment"
            ],
            "support": {
                "issues": "https://github.com/adhocore/php-json-comment/issues",
                "source": "https://github.com/adhocore/php-json-comment/tree/0.1.0"
            },
            "time": "2020-01-03T13:51:23+00:00"
        },
        {
            "name": "fgrosse/phpasn1",
            "version": "v2.2.0",
            "source": {
                "type": "git",
                "url": "https://github.com/fgrosse/PHPASN1.git",
                "reference": "d1978f7abd580f3fc33561e7f71d4c12c7531fad"
            },
            "dist": {
                "type": "zip",
                "url": "https://api.github.com/repos/fgrosse/PHPASN1/zipball/d1978f7abd580f3fc33561e7f71d4c12c7531fad",
                "reference": "d1978f7abd580f3fc33561e7f71d4c12c7531fad",
                "shasum": ""
            },
            "require": {
                "php": ">=7.0.0"
            },
            "require-dev": {
                "phpunit/phpunit": "~6.3",
                "satooshi/php-coveralls": "~2.0"
            },
            "suggest": {
                "ext-bcmath": "BCmath is the fallback extension for big integer calculations",
                "ext-curl": "For loading OID information from the web if they have not bee defined statically",
                "ext-gmp": "GMP is the preferred extension for big integer calculations",
                "phpseclib/bcmath_compat": "BCmath polyfill for servers where neither GMP nor BCmath is available"
            },
            "type": "library",
            "extra": {
                "branch-alias": {
                    "dev-master": "2.0.x-dev"
                }
            },
            "autoload": {
                "psr-4": {
                    "FG\\": "lib/"
                }
            },
            "notification-url": "https://packagist.org/downloads/",
            "license": [
                "MIT"
            ],
            "authors": [
                {
                    "name": "Friedrich Große",
                    "email": "friedrich.grosse@gmail.com",
                    "homepage": "https://github.com/FGrosse",
                    "role": "Author"
                },
                {
                    "name": "All contributors",
                    "homepage": "https://github.com/FGrosse/PHPASN1/contributors"
                }
            ],
            "description": "A PHP Framework that allows you to encode and decode arbitrary ASN.1 structures using the ITU-T X.690 Encoding Rules.",
            "homepage": "https://github.com/FGrosse/PHPASN1",
            "keywords": [
                "DER",
                "asn.1",
                "asn1",
                "ber",
                "binary",
                "decoding",
                "encoding",
                "x.509",
                "x.690",
                "x509",
                "x690"
            ],
            "support": {
                "issues": "https://github.com/fgrosse/PHPASN1/issues",
                "source": "https://github.com/fgrosse/PHPASN1/tree/v2.2.0"
            },
            "time": "2020-10-11T16:28:18+00:00"
        },
        {
            "name": "mdanter/ecc",
            "version": "v0.5.2",
            "source": {
                "type": "git",
                "url": "https://github.com/phpecc/phpecc.git",
                "reference": "b95f25cc1bacc83a9f0ccd375900b7cfd343029e"
            },
            "dist": {
                "type": "zip",
                "url": "https://api.github.com/repos/phpecc/phpecc/zipball/b95f25cc1bacc83a9f0ccd375900b7cfd343029e",
                "reference": "b95f25cc1bacc83a9f0ccd375900b7cfd343029e",
                "shasum": ""
            },
            "require": {
                "ext-gmp": "*",
                "fgrosse/phpasn1": "^2.0",
                "php": "^7.0"
            },
            "require-dev": {
                "phpunit/phpunit": "^6.0",
                "squizlabs/php_codesniffer": "^2.0",
                "symfony/yaml": "^2.6|^3.0"
            },
            "type": "library",
            "autoload": {
                "psr-4": {
                    "Mdanter\\Ecc\\": "src/"
                }
            },
            "notification-url": "https://packagist.org/downloads/",
            "license": [
                "MIT"
            ],
            "authors": [
                {
                    "name": "Matyas Danter",
                    "homepage": "http://matejdanter.com/",
                    "role": "Author"
                },
                {
                    "name": "Thibaud Fabre",
                    "email": "thibaud@aztech.io",
                    "homepage": "http://aztech.io",
                    "role": "Maintainer"
                },
                {
                    "name": "Thomas Kerin",
                    "email": "afk11@users.noreply.github.com",
                    "role": "Maintainer"
                }
            ],
            "description": "PHP Elliptic Curve Cryptography library",
            "homepage": "https://github.com/phpecc/phpecc",
            "keywords": [
                "Diffie",
                "ECDSA",
                "Hellman",
                "curve",
                "ecdh",
                "elliptic",
                "nistp192",
                "nistp224",
                "nistp256",
                "nistp384",
                "nistp521",
                "phpecc",
                "secp256k1",
                "secp256r1"
            ],
            "support": {
                "issues": "https://github.com/phpecc/phpecc/issues",
                "source": "https://github.com/phpecc/phpecc/tree/master"
            },
            "time": "2018-12-03T18:17:01+00:00"
        },
        {
            "name": "netresearch/jsonmapper",
            "version": "v3.1.1",
            "source": {
                "type": "git",
                "url": "https://github.com/cweiske/jsonmapper.git",
                "reference": "ba09f0e456d4f00cef84e012da5715625594407c"
            },
            "dist": {
                "type": "zip",
                "url": "https://api.github.com/repos/cweiske/jsonmapper/zipball/ba09f0e456d4f00cef84e012da5715625594407c",
                "reference": "ba09f0e456d4f00cef84e012da5715625594407c",
                "shasum": ""
            },
            "require": {
                "ext-json": "*",
                "ext-pcre": "*",
                "ext-reflection": "*",
                "ext-spl": "*",
                "php": ">=5.6"
            },
            "require-dev": {
                "phpunit/phpunit": "~4.8.35 || ~5.7 || ~6.4 || ~7.0",
                "squizlabs/php_codesniffer": "~3.5"
            },
            "type": "library",
            "autoload": {
                "psr-0": {
                    "JsonMapper": "src/"
                }
            },
            "notification-url": "https://packagist.org/downloads/",
            "license": [
                "OSL-3.0"
            ],
            "authors": [
                {
                    "name": "Christian Weiske",
                    "email": "cweiske@cweiske.de",
                    "homepage": "http://github.com/cweiske/jsonmapper/",
                    "role": "Developer"
                }
            ],
            "description": "Map nested JSON structures onto PHP classes",
            "support": {
                "email": "cweiske@cweiske.de",
                "issues": "https://github.com/cweiske/jsonmapper/issues",
                "source": "https://github.com/cweiske/jsonmapper/tree/v3.1.1"
            },
            "time": "2020-11-02T19:19:54+00:00"
        },
        {
            "name": "pocketmine/binaryutils",
            "version": "dev-master",
            "source": {
                "type": "git",
                "url": "https://github.com/pmmp/BinaryUtils.git",
                "reference": "7fbdf706e29dced2611eb4d01cd4ca60b4138f5a"
            },
            "dist": {
                "type": "zip",
                "url": "https://api.github.com/repos/pmmp/BinaryUtils/zipball/7fbdf706e29dced2611eb4d01cd4ca60b4138f5a",
                "reference": "7fbdf706e29dced2611eb4d01cd4ca60b4138f5a",
                "shasum": ""
            },
            "require": {
                "php": ">=7.2",
                "php-64bit": "*"
            },
            "require-dev": {
                "phpstan/extension-installer": "^1.0",
                "phpstan/phpstan": "0.12.63",
                "phpstan/phpstan-strict-rules": "^0.12.4"
            },
            "type": "library",
            "autoload": {
                "psr-4": {
                    "pocketmine\\utils\\": "src/"
                }
            },
            "notification-url": "https://packagist.org/downloads/",
            "license": [
                "LGPL-3.0"
            ],
            "description": "Classes and methods for conveniently handling binary data",
            "support": {
                "issues": "https://github.com/pmmp/BinaryUtils/issues",
                "source": "https://github.com/pmmp/BinaryUtils/tree/master"
            },
            "time": "2020-12-17T17:42:11+00:00"
        },
        {
            "name": "pocketmine/callback-validator",
            "version": "1.0.3",
            "source": {
                "type": "git",
                "url": "https://github.com/pmmp/CallbackValidator.git",
                "reference": "64787469766bcaa7e5885242e85c23c25e8c55a2"
            },
            "dist": {
                "type": "zip",
                "url": "https://api.github.com/repos/pmmp/CallbackValidator/zipball/64787469766bcaa7e5885242e85c23c25e8c55a2",
                "reference": "64787469766bcaa7e5885242e85c23c25e8c55a2",
                "shasum": ""
            },
            "require": {
                "ext-reflection": "*",
                "php": "^7.1 || ^8.0"
            },
            "replace": {
                "daverandom/callback-validator": "*"
            },
            "require-dev": {
                "phpstan/extension-installer": "^1.0",
                "phpstan/phpstan": "0.12.59",
                "phpstan/phpstan-strict-rules": "^0.12.4",
                "phpunit/phpunit": "^7.5 || ^8.5 || ^9.0"
            },
            "type": "library",
            "autoload": {
                "psr-4": {
                    "DaveRandom\\CallbackValidator\\": "src/"
                }
            },
            "notification-url": "https://packagist.org/downloads/",
            "license": [
                "MIT"
            ],
            "authors": [
                {
                    "name": "Chris Wright",
                    "email": "cw@daverandom.com"
                }
            ],
            "description": "Fork of daverandom/callback-validator - Tools for validating callback signatures",
            "support": {
                "issues": "https://github.com/pmmp/CallbackValidator/issues",
                "source": "https://github.com/pmmp/CallbackValidator/tree/1.0.3"
            },
            "time": "2020-12-11T01:45:37+00:00"
        },
        {
            "name": "pocketmine/classloader",
            "version": "dev-master",
            "source": {
                "type": "git",
                "url": "https://github.com/pmmp/ClassLoader.git",
                "reference": "f5d5e0ae6982686151d744d4c8b31e66c27001f4"
            },
            "dist": {
                "type": "zip",
                "url": "https://api.github.com/repos/pmmp/ClassLoader/zipball/f5d5e0ae6982686151d744d4c8b31e66c27001f4",
                "reference": "f5d5e0ae6982686151d744d4c8b31e66c27001f4",
                "shasum": ""
            },
            "require": {
                "ext-pthreads": "~3.2.0",
                "ext-reflection": "*",
                "php": ">=7.2.0"
            },
            "conflict": {
                "pocketmine/spl": "<0.4"
            },
            "require-dev": {
                "phpstan/extension-installer": "^1.0",
                "phpstan/phpstan": "0.12.63",
                "phpstan/phpstan-strict-rules": "^0.12.4"
            },
            "type": "library",
            "autoload": {
                "classmap": [
                    "./src"
                ]
            },
            "notification-url": "https://packagist.org/downloads/",
            "license": [
                "LGPL-3.0"
            ],
            "description": "Ad-hoc autoloading components used by PocketMine-MP",
            "support": {
                "issues": "https://github.com/pmmp/ClassLoader/issues",
                "source": "https://github.com/pmmp/ClassLoader/tree/master"
            },
            "time": "2021-01-06T21:09:10+00:00"
        },
        {
            "name": "pocketmine/color",
            "version": "0.1.0",
            "source": {
                "type": "git",
                "url": "https://github.com/pmmp/Color.git",
                "reference": "10f3453d0eb3eccbccad5cf58a00e42cdaef1772"
            },
            "dist": {
                "type": "zip",
                "url": "https://api.github.com/repos/pmmp/Color/zipball/10f3453d0eb3eccbccad5cf58a00e42cdaef1772",
                "reference": "10f3453d0eb3eccbccad5cf58a00e42cdaef1772",
                "shasum": ""
            },
            "require": {
                "php": "^7.2"
            },
            "require-dev": {
                "phpstan/phpstan": "^0.12.25",
                "phpstan/phpstan-strict-rules": "^0.12.2"
            },
            "type": "library",
            "autoload": {
                "psr-4": {
                    "pocketmine\\color\\": "src/"
                }
            },
            "notification-url": "https://packagist.org/downloads/",
            "license": [
                "LGPL-3.0"
            ],
            "description": "Color handling library used by PocketMine-MP and related projects",
            "support": {
                "issues": "https://github.com/pmmp/Color/issues",
                "source": "https://github.com/pmmp/Color/tree/0.1.0"
            },
            "time": "2020-05-14T19:15:33+00:00"
        },
        {
            "name": "pocketmine/errorhandler",
            "version": "0.1.0",
            "source": {
                "type": "git",
                "url": "https://github.com/pmmp/ErrorHandler.git",
                "reference": "0503a1929a3934e754114814509ff9152f4908eb"
            },
            "dist": {
                "type": "zip",
                "url": "https://api.github.com/repos/pmmp/ErrorHandler/zipball/0503a1929a3934e754114814509ff9152f4908eb",
                "reference": "0503a1929a3934e754114814509ff9152f4908eb",
                "shasum": ""
            },
            "require": {
                "php": "^7.2"
            },
            "require-dev": {
                "phpstan/phpstan": "^0.12.23",
                "phpstan/phpstan-strict-rules": "^0.12.2"
            },
            "type": "library",
            "autoload": {
                "psr-4": {
                    "pocketmine\\errorhandler\\": "src/"
                }
            },
            "notification-url": "https://packagist.org/downloads/",
            "license": [
                "LGPL-3.0"
            ],
            "description": "Utilities to handle nasty PHP E_* errors in a usable way",
            "support": {
                "issues": "https://github.com/pmmp/ErrorHandler/issues",
                "source": "https://github.com/pmmp/ErrorHandler/tree/0.1.0"
            },
            "time": "2020-05-10T11:45:02+00:00"
        },
        {
            "name": "pocketmine/log",
            "version": "dev-master",
            "source": {
                "type": "git",
                "url": "https://github.com/pmmp/Log.git",
                "reference": "b8509a5f30c6317db42a8511785b781b41c5cdd5"
            },
            "dist": {
                "type": "zip",
                "url": "https://api.github.com/repos/pmmp/Log/zipball/b8509a5f30c6317db42a8511785b781b41c5cdd5",
                "reference": "b8509a5f30c6317db42a8511785b781b41c5cdd5",
                "shasum": ""
            },
            "require": {
                "php": ">=7.2"
            },
            "conflict": {
                "pocketmine/spl": "<0.4"
            },
            "require-dev": {
                "phpstan/phpstan": "0.12.59",
                "phpstan/phpstan-strict-rules": "^0.12.2"
            },
            "type": "library",
            "autoload": {
                "classmap": [
                    "./src"
                ]
            },
            "notification-url": "https://packagist.org/downloads/",
            "license": [
                "LGPL-3.0"
            ],
            "description": "Logging components used by PocketMine-MP and related projects",
            "support": {
                "issues": "https://github.com/pmmp/Log/issues",
                "source": "https://github.com/pmmp/Log/tree/master"
            },
            "time": "2020-12-11T00:10:43+00:00"
        },
        {
            "name": "pocketmine/log-pthreads",
            "version": "dev-master",
            "source": {
                "type": "git",
                "url": "https://github.com/pmmp/LogPthreads.git",
                "reference": "273e4ba9715c7eb916c6e50e0b92ac43b7ac389e"
            },
            "dist": {
                "type": "zip",
                "url": "https://api.github.com/repos/pmmp/LogPthreads/zipball/273e4ba9715c7eb916c6e50e0b92ac43b7ac389e",
                "reference": "273e4ba9715c7eb916c6e50e0b92ac43b7ac389e",
                "shasum": ""
            },
            "require": {
                "ext-pthreads": "~3.2.0",
                "php": ">=7.2",
                "pocketmine/log": "^0.2.0 || dev-master"
            },
            "conflict": {
                "pocketmine/spl": "<0.4"
            },
            "require-dev": {
                "phpstan/extension-installer": "^1.0",
                "phpstan/phpstan": "0.12.63",
                "phpstan/phpstan-strict-rules": "^0.12.4"
            },
            "type": "library",
            "autoload": {
                "classmap": [
                    "./src"
                ]
            },
            "notification-url": "https://packagist.org/downloads/",
            "license": [
                "LGPL-3.0"
            ],
            "description": "Logging components specialized for pthreads used by PocketMine-MP and related projects",
            "support": {
                "issues": "https://github.com/pmmp/LogPthreads/issues",
                "source": "https://github.com/pmmp/LogPthreads/tree/master"
            },
            "time": "2021-01-06T21:23:23+00:00"
        },
        {
            "name": "pocketmine/math",
            "version": "dev-master",
            "source": {
                "type": "git",
                "url": "https://github.com/pmmp/Math.git",
                "reference": "58ffaef47bc269b65c4cf6f0c85f563510c2a91d"
            },
            "dist": {
                "type": "zip",
                "url": "https://api.github.com/repos/pmmp/Math/zipball/58ffaef47bc269b65c4cf6f0c85f563510c2a91d",
                "reference": "58ffaef47bc269b65c4cf6f0c85f563510c2a91d",
                "shasum": ""
            },
            "require": {
                "php": ">=7.2.0",
                "php-64bit": "*"
            },
            "require-dev": {
                "irstea/phpunit-shim": "^8.5 || ^9.5",
                "phpstan/extension-installer": "^1.0",
                "phpstan/phpstan": "0.12.59",
                "phpstan/phpstan-strict-rules": "^0.12.4"
            },
            "type": "library",
            "autoload": {
                "psr-4": {
                    "pocketmine\\math\\": "src/"
                }
            },
            "notification-url": "https://packagist.org/downloads/",
            "license": [
                "LGPL-3.0"
            ],
            "description": "PHP library containing math related code used in PocketMine-MP",
            "support": {
                "issues": "https://github.com/pmmp/Math/issues",
                "source": "https://github.com/pmmp/Math/tree/master"
            },
            "time": "2020-12-11T00:18:45+00:00"
        },
        {
            "name": "pocketmine/nbt",
            "version": "dev-master",
            "source": {
                "type": "git",
                "url": "https://github.com/pmmp/NBT.git",
                "reference": "460b7f21e80323387197e030b1727c2aef12ec1c"
            },
            "dist": {
                "type": "zip",
                "url": "https://api.github.com/repos/pmmp/NBT/zipball/460b7f21e80323387197e030b1727c2aef12ec1c",
                "reference": "460b7f21e80323387197e030b1727c2aef12ec1c",
                "shasum": ""
            },
            "require": {
                "php": ">=7.2.0",
                "php-64bit": "*",
                "pocketmine/binaryutils": "dev-master"
            },
            "require-dev": {
                "irstea/phpunit-shim": "^7.5 || ^8.0",
                "phpstan/extension-installer": "^1.0",
                "phpstan/phpstan": "0.12.63",
                "phpstan/phpstan-strict-rules": "^0.12.4"
            },
            "type": "library",
            "autoload": {
                "psr-4": {
                    "pocketmine\\nbt\\": "src/"
                }
            },
            "notification-url": "https://packagist.org/downloads/",
            "license": [
                "LGPL-3.0"
            ],
            "description": "PHP library for working with Named Binary Tags",
            "support": {
                "issues": "https://github.com/pmmp/NBT/issues",
                "source": "https://github.com/pmmp/NBT/tree/master"
            },
            "time": "2020-12-17T17:17:37+00:00"
        },
        {
            "name": "pocketmine/raklib",
            "version": "dev-master",
            "source": {
                "type": "git",
                "url": "https://github.com/pmmp/RakLib.git",
                "reference": "c2a4f728ab816bde2713345ffaad79410c6eadd4"
            },
            "dist": {
                "type": "zip",
                "url": "https://api.github.com/repos/pmmp/RakLib/zipball/c2a4f728ab816bde2713345ffaad79410c6eadd4",
                "reference": "c2a4f728ab816bde2713345ffaad79410c6eadd4",
                "shasum": ""
            },
            "require": {
                "ext-sockets": "*",
                "php": ">=7.2.0",
                "php-64bit": "*",
                "php-ipv6": "*",
                "pocketmine/binaryutils": "dev-master",
                "pocketmine/log": "dev-master"
            },
            "require-dev": {
                "phpstan/phpstan": "0.12.63",
                "phpstan/phpstan-strict-rules": "^0.12.2"
            },
            "type": "library",
            "autoload": {
                "psr-4": {
                    "raklib\\": "src/"
                }
            },
            "notification-url": "https://packagist.org/downloads/",
            "license": [
                "GPL-3.0"
            ],
            "description": "A RakNet server implementation written in PHP",
            "support": {
                "issues": "https://github.com/pmmp/RakLib/issues",
                "source": "https://github.com/pmmp/RakLib/tree/master"
            },
            "time": "2021-01-06T20:59:43+00:00"
        },
        {
            "name": "pocketmine/snooze",
            "version": "0.1.3",
            "source": {
                "type": "git",
                "url": "https://github.com/pmmp/Snooze.git",
                "reference": "849510fa62e57512b8467e3694e9b3add97038fd"
            },
            "dist": {
                "type": "zip",
                "url": "https://api.github.com/repos/pmmp/Snooze/zipball/849510fa62e57512b8467e3694e9b3add97038fd",
                "reference": "849510fa62e57512b8467e3694e9b3add97038fd",
                "shasum": ""
            },
            "require": {
                "ext-pthreads": ">=3.1.7dev",
                "php-64bit": ">=7.2.0"
            },
            "require-dev": {
                "phpstan/extension-installer": "^1.0",
                "phpstan/phpstan": "0.12.40",
                "phpstan/phpstan-strict-rules": "^0.12.4"
            },
            "type": "library",
            "autoload": {
                "psr-4": {
                    "pocketmine\\snooze\\": "src/"
                }
            },
            "notification-url": "https://packagist.org/downloads/",
            "license": [
                "LGPL-3.0"
            ],
            "description": "Thread notification management library for code using the pthreads extension",
            "support": {
                "issues": "https://github.com/pmmp/Snooze/issues",
                "source": "https://github.com/pmmp/Snooze/tree/0.1.3"
            },
            "time": "2020-08-28T22:19:21+00:00"
        },
        {
            "name": "pocketmine/spl",
            "version": "dev-master",
            "source": {
                "type": "git",
                "url": "https://github.com/pmmp/SPL.git",
                "reference": "98589af98ff5662f4f69a76bdbf3129c9e2e3614"
            },
            "dist": {
                "type": "zip",
                "url": "https://api.github.com/repos/pmmp/SPL/zipball/98589af98ff5662f4f69a76bdbf3129c9e2e3614",
                "reference": "98589af98ff5662f4f69a76bdbf3129c9e2e3614",
                "shasum": ""
            },
            "require": {
                "php": ">=7.2"
            },
            "require-dev": {
                "phpstan/phpstan": "^0.12.8"
            },
            "default-branch": true,
            "type": "library",
            "autoload": {
                "classmap": [
                    "./src"
                ]
            },
            "notification-url": "https://packagist.org/downloads/",
            "license": [
                "LGPL-3.0"
            ],
            "description": "Standard library files required by PocketMine-MP and related projects",
            "support": {
                "issues": "https://github.com/pmmp/SPL/issues",
                "source": "https://github.com/pmmp/SPL/tree/master"
            },
            "time": "2020-05-10T12:05:24+00:00"
        },
        {
            "name": "pocketmine/uuid",
            "version": "0.1.0",
            "source": {
                "type": "git",
                "url": "https://github.com/pmmp/UUID.git",
                "reference": "c45c995cb87eafee01a14a06a4b7b517cada03a5"
            },
            "dist": {
                "type": "zip",
                "url": "https://api.github.com/repos/pmmp/UUID/zipball/c45c995cb87eafee01a14a06a4b7b517cada03a5",
                "reference": "c45c995cb87eafee01a14a06a4b7b517cada03a5",
                "shasum": ""
            },
            "require": {
                "php": "^7.3",
                "pocketmine/binaryutils": "^0.1 || dev-master"
            },
            "require-dev": {
                "phpstan/phpstan": "^0.12.23",
                "phpstan/phpstan-strict-rules": "^0.12.2"
            },
            "type": "library",
            "autoload": {
                "psr-4": {
                    "pocketmine\\uuid\\": "src/"
                }
            },
            "notification-url": "https://packagist.org/downloads/",
            "license": [
                "LGPL-3.0"
            ],
            "description": "Basic UUID implementation used by PocketMine-MP and related projects",
            "support": {
                "issues": "https://github.com/pmmp/UUID/issues",
                "source": "https://github.com/pmmp/UUID/tree/master"
            },
            "time": "2020-05-10T12:38:41+00:00"
        },
        {
            "name": "respect/stringifier",
            "version": "0.2.0",
            "source": {
                "type": "git",
                "url": "https://github.com/Respect/Stringifier.git",
                "reference": "e55af3c8aeaeaa2abb5fa47a58a8e9688cc23b59"
            },
            "dist": {
                "type": "zip",
                "url": "https://api.github.com/repos/Respect/Stringifier/zipball/e55af3c8aeaeaa2abb5fa47a58a8e9688cc23b59",
                "reference": "e55af3c8aeaeaa2abb5fa47a58a8e9688cc23b59",
                "shasum": ""
            },
            "require": {
                "php": ">=7.1"
            },
            "require-dev": {
                "friendsofphp/php-cs-fixer": "^2.8",
                "malukenho/docheader": "^0.1.7",
                "phpunit/phpunit": "^6.4"
            },
            "type": "library",
            "autoload": {
                "psr-4": {
                    "Respect\\Stringifier\\": "src/"
                },
                "files": [
                    "src/stringify.php"
                ]
            },
            "notification-url": "https://packagist.org/downloads/",
            "license": [
                "MIT"
            ],
            "authors": [
                {
                    "name": "Respect/Stringifier Contributors",
                    "homepage": "https://github.com/Respect/Stringifier/graphs/contributors"
                }
            ],
            "description": "Converts any value to a string",
            "homepage": "http://respect.github.io/Stringifier/",
            "keywords": [
                "respect",
                "stringifier",
                "stringify"
            ],
            "support": {
                "issues": "https://github.com/Respect/Stringifier/issues",
                "source": "https://github.com/Respect/Stringifier/tree/0.2.0"
            },
            "time": "2017-12-29T19:39:25+00:00"
        },
        {
            "name": "respect/validation",
            "version": "2.1.0",
            "source": {
                "type": "git",
                "url": "https://github.com/Respect/Validation.git",
                "reference": "6c3aed92137836788c8ce654b9c35763c5e98b54"
            },
            "dist": {
                "type": "zip",
                "url": "https://api.github.com/repos/Respect/Validation/zipball/6c3aed92137836788c8ce654b9c35763c5e98b54",
                "reference": "6c3aed92137836788c8ce654b9c35763c5e98b54",
                "shasum": ""
            },
            "require": {
                "php": "^7.3 || ^8.0",
                "respect/stringifier": "^0.2.0",
                "symfony/polyfill-mbstring": "^1.2"
            },
            "require-dev": {
                "egulias/email-validator": "^2.1",
                "malukenho/docheader": "^0.1",
                "mikey179/vfsstream": "^1.6",
                "phpstan/phpstan": "^0.12",
                "phpstan/phpstan-deprecation-rules": "^0.12",
                "phpstan/phpstan-phpunit": "^0.12",
                "phpunit/phpunit": "^9.3",
                "psr/http-message": "^1.0",
                "respect/coding-standard": "^3.0",
                "squizlabs/php_codesniffer": "^3.5",
                "symfony/validator": "^3.0||^4.0",
                "zendframework/zend-validator": "^2.1"
            },
            "suggest": {
                "egulias/email-validator": "Strict (RFC compliant) email validation",
                "ext-bcmath": "Arbitrary Precision Mathematics",
                "ext-fileinfo": "File Information",
                "ext-mbstring": "Multibyte String Functions",
                "symfony/validator": "Use Symfony validator through Respect\\Validation",
                "zendframework/zend-validator": "Use Zend Framework validator through Respect\\Validation"
            },
            "type": "library",
            "autoload": {
                "psr-4": {
                    "Respect\\Validation\\": "library/"
                }
            },
            "notification-url": "https://packagist.org/downloads/",
            "license": [
                "MIT"
            ],
            "authors": [
                {
                    "name": "Respect/Validation Contributors",
                    "homepage": "https://github.com/Respect/Validation/graphs/contributors"
                }
            ],
            "description": "The most awesome validation engine ever created for PHP",
            "homepage": "http://respect.github.io/Validation/",
            "keywords": [
                "respect",
                "validation",
                "validator"
            ],
            "support": {
                "issues": "https://github.com/Respect/Validation/issues",
                "source": "https://github.com/Respect/Validation/tree/2.1.0"
            },
            "time": "2020-10-04T12:09:34+00:00"
        },
        {
            "name": "symfony/polyfill-mbstring",
            "version": "v1.22.0",
            "source": {
                "type": "git",
                "url": "https://github.com/symfony/polyfill-mbstring.git",
                "reference": "f377a3dd1fde44d37b9831d68dc8dea3ffd28e13"
            },
            "dist": {
                "type": "zip",
                "url": "https://api.github.com/repos/symfony/polyfill-mbstring/zipball/f377a3dd1fde44d37b9831d68dc8dea3ffd28e13",
                "reference": "f377a3dd1fde44d37b9831d68dc8dea3ffd28e13",
                "shasum": ""
            },
            "require": {
                "php": ">=7.1"
            },
            "suggest": {
                "ext-mbstring": "For best performance"
            },
            "type": "library",
            "extra": {
                "branch-alias": {
                    "dev-main": "1.22-dev"
                },
                "thanks": {
                    "name": "symfony/polyfill",
                    "url": "https://github.com/symfony/polyfill"
                }
            },
            "autoload": {
                "psr-4": {
                    "Symfony\\Polyfill\\Mbstring\\": ""
                },
                "files": [
                    "bootstrap.php"
                ]
            },
            "notification-url": "https://packagist.org/downloads/",
            "license": [
                "MIT"
            ],
            "authors": [
                {
                    "name": "Nicolas Grekas",
                    "email": "p@tchwork.com"
                },
                {
                    "name": "Symfony Community",
                    "homepage": "https://symfony.com/contributors"
                }
            ],
            "description": "Symfony polyfill for the Mbstring extension",
            "homepage": "https://symfony.com",
            "keywords": [
                "compatibility",
                "mbstring",
                "polyfill",
                "portable",
                "shim"
            ],
            "support": {
                "source": "https://github.com/symfony/polyfill-mbstring/tree/v1.22.0"
            },
            "funding": [
                {
                    "url": "https://symfony.com/sponsor",
                    "type": "custom"
                },
                {
                    "url": "https://github.com/fabpot",
                    "type": "github"
                },
                {
                    "url": "https://tidelift.com/funding/github/packagist/symfony/symfony",
                    "type": "tidelift"
                }
            ],
            "time": "2021-01-07T16:49:33+00:00"
        }
    ],
    "packages-dev": [
        {
            "name": "doctrine/instantiator",
            "version": "1.4.0",
            "source": {
                "type": "git",
                "url": "https://github.com/doctrine/instantiator.git",
                "reference": "d56bf6102915de5702778fe20f2de3b2fe570b5b"
            },
            "dist": {
                "type": "zip",
                "url": "https://api.github.com/repos/doctrine/instantiator/zipball/d56bf6102915de5702778fe20f2de3b2fe570b5b",
                "reference": "d56bf6102915de5702778fe20f2de3b2fe570b5b",
                "shasum": ""
            },
            "require": {
                "php": "^7.1 || ^8.0"
            },
            "require-dev": {
                "doctrine/coding-standard": "^8.0",
                "ext-pdo": "*",
                "ext-phar": "*",
                "phpbench/phpbench": "^0.13 || 1.0.0-alpha2",
                "phpstan/phpstan": "^0.12",
                "phpstan/phpstan-phpunit": "^0.12",
                "phpunit/phpunit": "^7.0 || ^8.0 || ^9.0"
            },
            "type": "library",
            "autoload": {
                "psr-4": {
                    "Doctrine\\Instantiator\\": "src/Doctrine/Instantiator/"
                }
            },
            "notification-url": "https://packagist.org/downloads/",
            "license": [
                "MIT"
            ],
            "authors": [
                {
                    "name": "Marco Pivetta",
                    "email": "ocramius@gmail.com",
                    "homepage": "https://ocramius.github.io/"
                }
            ],
            "description": "A small, lightweight utility to instantiate objects in PHP without invoking their constructors",
            "homepage": "https://www.doctrine-project.org/projects/instantiator.html",
            "keywords": [
                "constructor",
                "instantiate"
            ],
            "support": {
                "issues": "https://github.com/doctrine/instantiator/issues",
                "source": "https://github.com/doctrine/instantiator/tree/1.4.0"
            },
            "funding": [
                {
                    "url": "https://www.doctrine-project.org/sponsorship.html",
                    "type": "custom"
                },
                {
                    "url": "https://www.patreon.com/phpdoctrine",
                    "type": "patreon"
                },
                {
                    "url": "https://tidelift.com/funding/github/packagist/doctrine%2Finstantiator",
                    "type": "tidelift"
                }
            ],
            "time": "2020-11-10T18:47:58+00:00"
        },
        {
            "name": "myclabs/deep-copy",
            "version": "1.10.2",
            "source": {
                "type": "git",
                "url": "https://github.com/myclabs/DeepCopy.git",
                "reference": "776f831124e9c62e1a2c601ecc52e776d8bb7220"
            },
            "dist": {
                "type": "zip",
                "url": "https://api.github.com/repos/myclabs/DeepCopy/zipball/776f831124e9c62e1a2c601ecc52e776d8bb7220",
                "reference": "776f831124e9c62e1a2c601ecc52e776d8bb7220",
                "shasum": ""
            },
            "require": {
                "php": "^7.1 || ^8.0"
            },
            "replace": {
                "myclabs/deep-copy": "self.version"
            },
            "require-dev": {
                "doctrine/collections": "^1.0",
                "doctrine/common": "^2.6",
                "phpunit/phpunit": "^7.1"
            },
            "type": "library",
            "autoload": {
                "psr-4": {
                    "DeepCopy\\": "src/DeepCopy/"
                },
                "files": [
                    "src/DeepCopy/deep_copy.php"
                ]
            },
            "notification-url": "https://packagist.org/downloads/",
            "license": [
                "MIT"
            ],
            "description": "Create deep copies (clones) of your objects",
            "keywords": [
                "clone",
                "copy",
                "duplicate",
                "object",
                "object graph"
            ],
            "support": {
                "issues": "https://github.com/myclabs/DeepCopy/issues",
                "source": "https://github.com/myclabs/DeepCopy/tree/1.10.2"
            },
            "funding": [
                {
                    "url": "https://tidelift.com/funding/github/packagist/myclabs/deep-copy",
                    "type": "tidelift"
                }
            ],
            "time": "2020-11-13T09:40:50+00:00"
        },
        {
            "name": "nikic/php-parser",
            "version": "v4.10.4",
            "source": {
                "type": "git",
                "url": "https://github.com/nikic/PHP-Parser.git",
                "reference": "c6d052fc58cb876152f89f532b95a8d7907e7f0e"
            },
            "dist": {
                "type": "zip",
                "url": "https://api.github.com/repos/nikic/PHP-Parser/zipball/c6d052fc58cb876152f89f532b95a8d7907e7f0e",
                "reference": "c6d052fc58cb876152f89f532b95a8d7907e7f0e",
                "shasum": ""
            },
            "require": {
                "ext-tokenizer": "*",
                "php": ">=7.0"
            },
            "require-dev": {
                "ircmaxell/php-yacc": "^0.0.7",
                "phpunit/phpunit": "^6.5 || ^7.0 || ^8.0 || ^9.0"
            },
            "bin": [
                "bin/php-parse"
            ],
            "type": "library",
            "extra": {
                "branch-alias": {
                    "dev-master": "4.9-dev"
                }
            },
            "autoload": {
                "psr-4": {
                    "PhpParser\\": "lib/PhpParser"
                }
            },
            "notification-url": "https://packagist.org/downloads/",
            "license": [
                "BSD-3-Clause"
            ],
            "authors": [
                {
                    "name": "Nikita Popov"
                }
            ],
            "description": "A PHP parser written in PHP",
            "keywords": [
                "parser",
                "php"
            ],
            "support": {
                "issues": "https://github.com/nikic/PHP-Parser/issues",
                "source": "https://github.com/nikic/PHP-Parser/tree/v4.10.4"
            },
            "time": "2020-12-20T10:01:03+00:00"
        },
        {
            "name": "phar-io/manifest",
            "version": "2.0.1",
            "source": {
                "type": "git",
                "url": "https://github.com/phar-io/manifest.git",
                "reference": "85265efd3af7ba3ca4b2a2c34dbfc5788dd29133"
            },
            "dist": {
                "type": "zip",
                "url": "https://api.github.com/repos/phar-io/manifest/zipball/85265efd3af7ba3ca4b2a2c34dbfc5788dd29133",
                "reference": "85265efd3af7ba3ca4b2a2c34dbfc5788dd29133",
                "shasum": ""
            },
            "require": {
                "ext-dom": "*",
                "ext-phar": "*",
                "ext-xmlwriter": "*",
                "phar-io/version": "^3.0.1",
                "php": "^7.2 || ^8.0"
            },
            "type": "library",
            "extra": {
                "branch-alias": {
                    "dev-master": "2.0.x-dev"
                }
            },
            "autoload": {
                "classmap": [
                    "src/"
                ]
            },
            "notification-url": "https://packagist.org/downloads/",
            "license": [
                "BSD-3-Clause"
            ],
            "authors": [
                {
                    "name": "Arne Blankerts",
                    "email": "arne@blankerts.de",
                    "role": "Developer"
                },
                {
                    "name": "Sebastian Heuer",
                    "email": "sebastian@phpeople.de",
                    "role": "Developer"
                },
                {
                    "name": "Sebastian Bergmann",
                    "email": "sebastian@phpunit.de",
                    "role": "Developer"
                }
            ],
            "description": "Component for reading phar.io manifest information from a PHP Archive (PHAR)",
            "support": {
                "issues": "https://github.com/phar-io/manifest/issues",
                "source": "https://github.com/phar-io/manifest/tree/master"
            },
            "time": "2020-06-27T14:33:11+00:00"
        },
        {
            "name": "phar-io/version",
            "version": "3.0.4",
            "source": {
                "type": "git",
                "url": "https://github.com/phar-io/version.git",
                "reference": "e4782611070e50613683d2b9a57730e9a3ba5451"
            },
            "dist": {
                "type": "zip",
                "url": "https://api.github.com/repos/phar-io/version/zipball/e4782611070e50613683d2b9a57730e9a3ba5451",
                "reference": "e4782611070e50613683d2b9a57730e9a3ba5451",
                "shasum": ""
            },
            "require": {
                "php": "^7.2 || ^8.0"
            },
            "type": "library",
            "autoload": {
                "classmap": [
                    "src/"
                ]
            },
            "notification-url": "https://packagist.org/downloads/",
            "license": [
                "BSD-3-Clause"
            ],
            "authors": [
                {
                    "name": "Arne Blankerts",
                    "email": "arne@blankerts.de",
                    "role": "Developer"
                },
                {
                    "name": "Sebastian Heuer",
                    "email": "sebastian@phpeople.de",
                    "role": "Developer"
                },
                {
                    "name": "Sebastian Bergmann",
                    "email": "sebastian@phpunit.de",
                    "role": "Developer"
                }
            ],
            "description": "Library for handling version information and constraints",
            "support": {
                "issues": "https://github.com/phar-io/version/issues",
                "source": "https://github.com/phar-io/version/tree/3.0.4"
            },
            "time": "2020-12-13T23:18:30+00:00"
        },
        {
            "name": "phpdocumentor/reflection-common",
            "version": "2.2.0",
            "source": {
                "type": "git",
                "url": "https://github.com/phpDocumentor/ReflectionCommon.git",
                "reference": "1d01c49d4ed62f25aa84a747ad35d5a16924662b"
            },
            "dist": {
                "type": "zip",
                "url": "https://api.github.com/repos/phpDocumentor/ReflectionCommon/zipball/1d01c49d4ed62f25aa84a747ad35d5a16924662b",
                "reference": "1d01c49d4ed62f25aa84a747ad35d5a16924662b",
                "shasum": ""
            },
            "require": {
                "php": "^7.2 || ^8.0"
            },
            "type": "library",
            "extra": {
                "branch-alias": {
                    "dev-2.x": "2.x-dev"
                }
            },
            "autoload": {
                "psr-4": {
                    "phpDocumentor\\Reflection\\": "src/"
                }
            },
            "notification-url": "https://packagist.org/downloads/",
            "license": [
                "MIT"
            ],
            "authors": [
                {
                    "name": "Jaap van Otterdijk",
                    "email": "opensource@ijaap.nl"
                }
            ],
            "description": "Common reflection classes used by phpdocumentor to reflect the code structure",
            "homepage": "http://www.phpdoc.org",
            "keywords": [
                "FQSEN",
                "phpDocumentor",
                "phpdoc",
                "reflection",
                "static analysis"
            ],
            "support": {
                "issues": "https://github.com/phpDocumentor/ReflectionCommon/issues",
                "source": "https://github.com/phpDocumentor/ReflectionCommon/tree/2.x"
            },
            "time": "2020-06-27T09:03:43+00:00"
        },
        {
            "name": "phpdocumentor/reflection-docblock",
            "version": "5.2.2",
            "source": {
                "type": "git",
                "url": "https://github.com/phpDocumentor/ReflectionDocBlock.git",
                "reference": "069a785b2141f5bcf49f3e353548dc1cce6df556"
            },
            "dist": {
                "type": "zip",
                "url": "https://api.github.com/repos/phpDocumentor/ReflectionDocBlock/zipball/069a785b2141f5bcf49f3e353548dc1cce6df556",
                "reference": "069a785b2141f5bcf49f3e353548dc1cce6df556",
                "shasum": ""
            },
            "require": {
                "ext-filter": "*",
                "php": "^7.2 || ^8.0",
                "phpdocumentor/reflection-common": "^2.2",
                "phpdocumentor/type-resolver": "^1.3",
                "webmozart/assert": "^1.9.1"
            },
            "require-dev": {
                "mockery/mockery": "~1.3.2"
            },
            "type": "library",
            "extra": {
                "branch-alias": {
                    "dev-master": "5.x-dev"
                }
            },
            "autoload": {
                "psr-4": {
                    "phpDocumentor\\Reflection\\": "src"
                }
            },
            "notification-url": "https://packagist.org/downloads/",
            "license": [
                "MIT"
            ],
            "authors": [
                {
                    "name": "Mike van Riel",
                    "email": "me@mikevanriel.com"
                },
                {
                    "name": "Jaap van Otterdijk",
                    "email": "account@ijaap.nl"
                }
            ],
            "description": "With this component, a library can provide support for annotations via DocBlocks or otherwise retrieve information that is embedded in a DocBlock.",
            "support": {
                "issues": "https://github.com/phpDocumentor/ReflectionDocBlock/issues",
                "source": "https://github.com/phpDocumentor/ReflectionDocBlock/tree/master"
            },
            "time": "2020-09-03T19:13:55+00:00"
        },
        {
            "name": "phpdocumentor/type-resolver",
            "version": "1.4.0",
            "source": {
                "type": "git",
                "url": "https://github.com/phpDocumentor/TypeResolver.git",
                "reference": "6a467b8989322d92aa1c8bf2bebcc6e5c2ba55c0"
            },
            "dist": {
                "type": "zip",
                "url": "https://api.github.com/repos/phpDocumentor/TypeResolver/zipball/6a467b8989322d92aa1c8bf2bebcc6e5c2ba55c0",
                "reference": "6a467b8989322d92aa1c8bf2bebcc6e5c2ba55c0",
                "shasum": ""
            },
            "require": {
                "php": "^7.2 || ^8.0",
                "phpdocumentor/reflection-common": "^2.0"
            },
            "require-dev": {
                "ext-tokenizer": "*"
            },
            "type": "library",
            "extra": {
                "branch-alias": {
                    "dev-1.x": "1.x-dev"
                }
            },
            "autoload": {
                "psr-4": {
                    "phpDocumentor\\Reflection\\": "src"
                }
            },
            "notification-url": "https://packagist.org/downloads/",
            "license": [
                "MIT"
            ],
            "authors": [
                {
                    "name": "Mike van Riel",
                    "email": "me@mikevanriel.com"
                }
            ],
            "description": "A PSR-5 based resolver of Class names, Types and Structural Element Names",
            "support": {
                "issues": "https://github.com/phpDocumentor/TypeResolver/issues",
                "source": "https://github.com/phpDocumentor/TypeResolver/tree/1.4.0"
            },
            "time": "2020-09-17T18:55:26+00:00"
        },
        {
            "name": "phpspec/prophecy",
            "version": "1.12.2",
            "source": {
                "type": "git",
                "url": "https://github.com/phpspec/prophecy.git",
                "reference": "245710e971a030f42e08f4912863805570f23d39"
            },
            "dist": {
                "type": "zip",
                "url": "https://api.github.com/repos/phpspec/prophecy/zipball/245710e971a030f42e08f4912863805570f23d39",
                "reference": "245710e971a030f42e08f4912863805570f23d39",
                "shasum": ""
            },
            "require": {
                "doctrine/instantiator": "^1.2",
                "php": "^7.2 || ~8.0, <8.1",
                "phpdocumentor/reflection-docblock": "^5.2",
                "sebastian/comparator": "^3.0 || ^4.0",
                "sebastian/recursion-context": "^3.0 || ^4.0"
            },
            "require-dev": {
                "phpspec/phpspec": "^6.0",
                "phpunit/phpunit": "^8.0 || ^9.0"
            },
            "type": "library",
            "extra": {
                "branch-alias": {
                    "dev-master": "1.11.x-dev"
                }
            },
            "autoload": {
                "psr-4": {
                    "Prophecy\\": "src/Prophecy"
                }
            },
            "notification-url": "https://packagist.org/downloads/",
            "license": [
                "MIT"
            ],
            "authors": [
                {
                    "name": "Konstantin Kudryashov",
                    "email": "ever.zet@gmail.com",
                    "homepage": "http://everzet.com"
                },
                {
                    "name": "Marcello Duarte",
                    "email": "marcello.duarte@gmail.com"
                }
            ],
            "description": "Highly opinionated mocking framework for PHP 5.3+",
            "homepage": "https://github.com/phpspec/prophecy",
            "keywords": [
                "Double",
                "Dummy",
                "fake",
                "mock",
                "spy",
                "stub"
            ],
            "support": {
                "issues": "https://github.com/phpspec/prophecy/issues",
                "source": "https://github.com/phpspec/prophecy/tree/1.12.2"
            },
            "time": "2020-12-19T10:15:11+00:00"
        },
        {
            "name": "phpstan/phpstan",
            "version": "0.12.69",
            "source": {
                "type": "git",
                "url": "https://github.com/phpstan/phpstan.git",
                "reference": "8f436ea35241da33487fd0d38b4bc3e6dfe30ea8"
            },
            "dist": {
                "type": "zip",
                "url": "https://api.github.com/repos/phpstan/phpstan/zipball/8f436ea35241da33487fd0d38b4bc3e6dfe30ea8",
                "reference": "8f436ea35241da33487fd0d38b4bc3e6dfe30ea8",
                "shasum": ""
            },
            "require": {
                "php": "^7.1|^8.0"
            },
            "conflict": {
                "phpstan/phpstan-shim": "*"
            },
            "bin": [
                "phpstan",
                "phpstan.phar"
            ],
            "type": "library",
            "extra": {
                "branch-alias": {
                    "dev-master": "0.12-dev"
                }
            },
            "autoload": {
                "files": [
                    "bootstrap.php"
                ]
            },
            "notification-url": "https://packagist.org/downloads/",
            "license": [
                "MIT"
            ],
            "description": "PHPStan - PHP Static Analysis Tool",
            "support": {
                "issues": "https://github.com/phpstan/phpstan/issues",
                "source": "https://github.com/phpstan/phpstan/tree/0.12.69"
            },
            "funding": [
                {
                    "url": "https://github.com/ondrejmirtes",
                    "type": "github"
                },
                {
                    "url": "https://www.patreon.com/phpstan",
                    "type": "patreon"
                },
                {
                    "url": "https://tidelift.com/funding/github/packagist/phpstan/phpstan",
                    "type": "tidelift"
                }
            ],
            "time": "2021-01-24T14:55:37+00:00"
        },
        {
            "name": "phpstan/phpstan-phpunit",
            "version": "0.12.17",
            "source": {
                "type": "git",
                "url": "https://github.com/phpstan/phpstan-phpunit.git",
                "reference": "432575b41cf2d4f44e460234acaf56119ed97d36"
            },
            "dist": {
                "type": "zip",
                "url": "https://api.github.com/repos/phpstan/phpstan-phpunit/zipball/432575b41cf2d4f44e460234acaf56119ed97d36",
                "reference": "432575b41cf2d4f44e460234acaf56119ed97d36",
                "shasum": ""
            },
            "require": {
                "php": "^7.1 || ^8.0",
                "phpstan/phpstan": "^0.12.60"
            },
            "conflict": {
                "phpunit/phpunit": "<7.0"
            },
            "require-dev": {
                "phing/phing": "^2.16.3",
                "php-parallel-lint/php-parallel-lint": "^1.2",
                "phpstan/phpstan-strict-rules": "^0.12.6",
                "phpunit/phpunit": "^7.5.20"
            },
            "type": "phpstan-extension",
            "extra": {
                "branch-alias": {
                    "dev-master": "0.12-dev"
                },
                "phpstan": {
                    "includes": [
                        "extension.neon",
                        "rules.neon"
                    ]
                }
            },
            "autoload": {
                "psr-4": {
                    "PHPStan\\": "src/"
                }
            },
            "notification-url": "https://packagist.org/downloads/",
            "license": [
                "MIT"
            ],
            "description": "PHPUnit extensions and rules for PHPStan",
            "support": {
                "issues": "https://github.com/phpstan/phpstan-phpunit/issues",
                "source": "https://github.com/phpstan/phpstan-phpunit/tree/0.12.17"
            },
            "time": "2020-12-13T12:12:51+00:00"
        },
        {
            "name": "phpstan/phpstan-strict-rules",
            "version": "0.12.8",
            "source": {
                "type": "git",
                "url": "https://github.com/phpstan/phpstan-strict-rules.git",
                "reference": "ee0009302ff5312ca6b92a7330a6b66da0c70f12"
            },
            "dist": {
                "type": "zip",
                "url": "https://api.github.com/repos/phpstan/phpstan-strict-rules/zipball/ee0009302ff5312ca6b92a7330a6b66da0c70f12",
                "reference": "ee0009302ff5312ca6b92a7330a6b66da0c70f12",
                "shasum": ""
            },
            "require": {
                "php": "^7.1 || ^8.0",
                "phpstan/phpstan": "^0.12.66"
            },
            "require-dev": {
                "phing/phing": "^2.16.3",
                "php-parallel-lint/php-parallel-lint": "^1.2",
                "phpstan/phpstan-phpunit": "^0.12.16",
                "phpunit/phpunit": "^7.5.20"
            },
            "type": "phpstan-extension",
            "extra": {
                "branch-alias": {
                    "dev-master": "0.12-dev"
                },
                "phpstan": {
                    "includes": [
                        "rules.neon"
                    ]
                }
            },
            "autoload": {
                "psr-4": {
                    "PHPStan\\": "src/"
                }
            },
            "notification-url": "https://packagist.org/downloads/",
            "license": [
                "MIT"
            ],
            "description": "Extra strict and opinionated rules for PHPStan",
            "support": {
                "issues": "https://github.com/phpstan/phpstan-strict-rules/issues",
                "source": "https://github.com/phpstan/phpstan-strict-rules/tree/0.12.8"
            },
            "time": "2021-01-11T13:36:23+00:00"
        },
        {
            "name": "phpunit/php-code-coverage",
            "version": "9.2.5",
            "source": {
                "type": "git",
                "url": "https://github.com/sebastianbergmann/php-code-coverage.git",
                "reference": "f3e026641cc91909d421802dd3ac7827ebfd97e1"
            },
            "dist": {
                "type": "zip",
                "url": "https://api.github.com/repos/sebastianbergmann/php-code-coverage/zipball/f3e026641cc91909d421802dd3ac7827ebfd97e1",
                "reference": "f3e026641cc91909d421802dd3ac7827ebfd97e1",
                "shasum": ""
            },
            "require": {
                "ext-dom": "*",
                "ext-libxml": "*",
                "ext-xmlwriter": "*",
                "nikic/php-parser": "^4.10.2",
                "php": ">=7.3",
                "phpunit/php-file-iterator": "^3.0.3",
                "phpunit/php-text-template": "^2.0.2",
                "sebastian/code-unit-reverse-lookup": "^2.0.2",
                "sebastian/complexity": "^2.0",
                "sebastian/environment": "^5.1.2",
                "sebastian/lines-of-code": "^1.0.3",
                "sebastian/version": "^3.0.1",
                "theseer/tokenizer": "^1.2.0"
            },
            "require-dev": {
                "phpunit/phpunit": "^9.3"
            },
            "suggest": {
                "ext-pcov": "*",
                "ext-xdebug": "*"
            },
            "type": "library",
            "extra": {
                "branch-alias": {
                    "dev-master": "9.2-dev"
                }
            },
            "autoload": {
                "classmap": [
                    "src/"
                ]
            },
            "notification-url": "https://packagist.org/downloads/",
            "license": [
                "BSD-3-Clause"
            ],
            "authors": [
                {
                    "name": "Sebastian Bergmann",
                    "email": "sebastian@phpunit.de",
                    "role": "lead"
                }
            ],
            "description": "Library that provides collection, processing, and rendering functionality for PHP code coverage information.",
            "homepage": "https://github.com/sebastianbergmann/php-code-coverage",
            "keywords": [
                "coverage",
                "testing",
                "xunit"
            ],
            "support": {
                "issues": "https://github.com/sebastianbergmann/php-code-coverage/issues",
                "source": "https://github.com/sebastianbergmann/php-code-coverage/tree/9.2.5"
            },
            "funding": [
                {
                    "url": "https://github.com/sebastianbergmann",
                    "type": "github"
                }
            ],
            "time": "2020-11-28T06:44:49+00:00"
        },
        {
            "name": "phpunit/php-file-iterator",
            "version": "3.0.5",
            "source": {
                "type": "git",
                "url": "https://github.com/sebastianbergmann/php-file-iterator.git",
                "reference": "aa4be8575f26070b100fccb67faabb28f21f66f8"
            },
            "dist": {
                "type": "zip",
                "url": "https://api.github.com/repos/sebastianbergmann/php-file-iterator/zipball/aa4be8575f26070b100fccb67faabb28f21f66f8",
                "reference": "aa4be8575f26070b100fccb67faabb28f21f66f8",
                "shasum": ""
            },
            "require": {
                "php": ">=7.3"
            },
            "require-dev": {
                "phpunit/phpunit": "^9.3"
            },
            "type": "library",
            "extra": {
                "branch-alias": {
                    "dev-master": "3.0-dev"
                }
            },
            "autoload": {
                "classmap": [
                    "src/"
                ]
            },
            "notification-url": "https://packagist.org/downloads/",
            "license": [
                "BSD-3-Clause"
            ],
            "authors": [
                {
                    "name": "Sebastian Bergmann",
                    "email": "sebastian@phpunit.de",
                    "role": "lead"
                }
            ],
            "description": "FilterIterator implementation that filters files based on a list of suffixes.",
            "homepage": "https://github.com/sebastianbergmann/php-file-iterator/",
            "keywords": [
                "filesystem",
                "iterator"
            ],
            "support": {
                "issues": "https://github.com/sebastianbergmann/php-file-iterator/issues",
                "source": "https://github.com/sebastianbergmann/php-file-iterator/tree/3.0.5"
            },
            "funding": [
                {
                    "url": "https://github.com/sebastianbergmann",
                    "type": "github"
                }
            ],
            "time": "2020-09-28T05:57:25+00:00"
        },
        {
            "name": "phpunit/php-invoker",
            "version": "3.1.1",
            "source": {
                "type": "git",
                "url": "https://github.com/sebastianbergmann/php-invoker.git",
                "reference": "5a10147d0aaf65b58940a0b72f71c9ac0423cc67"
            },
            "dist": {
                "type": "zip",
                "url": "https://api.github.com/repos/sebastianbergmann/php-invoker/zipball/5a10147d0aaf65b58940a0b72f71c9ac0423cc67",
                "reference": "5a10147d0aaf65b58940a0b72f71c9ac0423cc67",
                "shasum": ""
            },
            "require": {
                "php": ">=7.3"
            },
            "require-dev": {
                "ext-pcntl": "*",
                "phpunit/phpunit": "^9.3"
            },
            "suggest": {
                "ext-pcntl": "*"
            },
            "type": "library",
            "extra": {
                "branch-alias": {
                    "dev-master": "3.1-dev"
                }
            },
            "autoload": {
                "classmap": [
                    "src/"
                ]
            },
            "notification-url": "https://packagist.org/downloads/",
            "license": [
                "BSD-3-Clause"
            ],
            "authors": [
                {
                    "name": "Sebastian Bergmann",
                    "email": "sebastian@phpunit.de",
                    "role": "lead"
                }
            ],
            "description": "Invoke callables with a timeout",
            "homepage": "https://github.com/sebastianbergmann/php-invoker/",
            "keywords": [
                "process"
            ],
            "support": {
                "issues": "https://github.com/sebastianbergmann/php-invoker/issues",
                "source": "https://github.com/sebastianbergmann/php-invoker/tree/3.1.1"
            },
            "funding": [
                {
                    "url": "https://github.com/sebastianbergmann",
                    "type": "github"
                }
            ],
            "time": "2020-09-28T05:58:55+00:00"
        },
        {
            "name": "phpunit/php-text-template",
            "version": "2.0.4",
            "source": {
                "type": "git",
                "url": "https://github.com/sebastianbergmann/php-text-template.git",
                "reference": "5da5f67fc95621df9ff4c4e5a84d6a8a2acf7c28"
            },
            "dist": {
                "type": "zip",
                "url": "https://api.github.com/repos/sebastianbergmann/php-text-template/zipball/5da5f67fc95621df9ff4c4e5a84d6a8a2acf7c28",
                "reference": "5da5f67fc95621df9ff4c4e5a84d6a8a2acf7c28",
                "shasum": ""
            },
            "require": {
                "php": ">=7.3"
            },
            "require-dev": {
                "phpunit/phpunit": "^9.3"
            },
            "type": "library",
            "extra": {
                "branch-alias": {
                    "dev-master": "2.0-dev"
                }
            },
            "autoload": {
                "classmap": [
                    "src/"
                ]
            },
            "notification-url": "https://packagist.org/downloads/",
            "license": [
                "BSD-3-Clause"
            ],
            "authors": [
                {
                    "name": "Sebastian Bergmann",
                    "email": "sebastian@phpunit.de",
                    "role": "lead"
                }
            ],
            "description": "Simple template engine.",
            "homepage": "https://github.com/sebastianbergmann/php-text-template/",
            "keywords": [
                "template"
            ],
            "support": {
                "issues": "https://github.com/sebastianbergmann/php-text-template/issues",
                "source": "https://github.com/sebastianbergmann/php-text-template/tree/2.0.4"
            },
            "funding": [
                {
                    "url": "https://github.com/sebastianbergmann",
                    "type": "github"
                }
            ],
            "time": "2020-10-26T05:33:50+00:00"
        },
        {
            "name": "phpunit/php-timer",
            "version": "5.0.3",
            "source": {
                "type": "git",
                "url": "https://github.com/sebastianbergmann/php-timer.git",
                "reference": "5a63ce20ed1b5bf577850e2c4e87f4aa902afbd2"
            },
            "dist": {
                "type": "zip",
                "url": "https://api.github.com/repos/sebastianbergmann/php-timer/zipball/5a63ce20ed1b5bf577850e2c4e87f4aa902afbd2",
                "reference": "5a63ce20ed1b5bf577850e2c4e87f4aa902afbd2",
                "shasum": ""
            },
            "require": {
                "php": ">=7.3"
            },
            "require-dev": {
                "phpunit/phpunit": "^9.3"
            },
            "type": "library",
            "extra": {
                "branch-alias": {
                    "dev-master": "5.0-dev"
                }
            },
            "autoload": {
                "classmap": [
                    "src/"
                ]
            },
            "notification-url": "https://packagist.org/downloads/",
            "license": [
                "BSD-3-Clause"
            ],
            "authors": [
                {
                    "name": "Sebastian Bergmann",
                    "email": "sebastian@phpunit.de",
                    "role": "lead"
                }
            ],
            "description": "Utility class for timing",
            "homepage": "https://github.com/sebastianbergmann/php-timer/",
            "keywords": [
                "timer"
            ],
            "support": {
                "issues": "https://github.com/sebastianbergmann/php-timer/issues",
                "source": "https://github.com/sebastianbergmann/php-timer/tree/5.0.3"
            },
            "funding": [
                {
                    "url": "https://github.com/sebastianbergmann",
                    "type": "github"
                }
            ],
            "time": "2020-10-26T13:16:10+00:00"
        },
        {
            "name": "phpunit/phpunit",
            "version": "9.5.1",
            "source": {
                "type": "git",
                "url": "https://github.com/sebastianbergmann/phpunit.git",
                "reference": "e7bdf4085de85a825f4424eae52c99a1cec2f360"
            },
            "dist": {
                "type": "zip",
                "url": "https://api.github.com/repos/sebastianbergmann/phpunit/zipball/e7bdf4085de85a825f4424eae52c99a1cec2f360",
                "reference": "e7bdf4085de85a825f4424eae52c99a1cec2f360",
                "shasum": ""
            },
            "require": {
                "doctrine/instantiator": "^1.3.1",
                "ext-dom": "*",
                "ext-json": "*",
                "ext-libxml": "*",
                "ext-mbstring": "*",
                "ext-xml": "*",
                "ext-xmlwriter": "*",
                "myclabs/deep-copy": "^1.10.1",
                "phar-io/manifest": "^2.0.1",
                "phar-io/version": "^3.0.2",
                "php": ">=7.3",
                "phpspec/prophecy": "^1.12.1",
                "phpunit/php-code-coverage": "^9.2.3",
                "phpunit/php-file-iterator": "^3.0.5",
                "phpunit/php-invoker": "^3.1.1",
                "phpunit/php-text-template": "^2.0.3",
                "phpunit/php-timer": "^5.0.2",
                "sebastian/cli-parser": "^1.0.1",
                "sebastian/code-unit": "^1.0.6",
                "sebastian/comparator": "^4.0.5",
                "sebastian/diff": "^4.0.3",
                "sebastian/environment": "^5.1.3",
                "sebastian/exporter": "^4.0.3",
                "sebastian/global-state": "^5.0.1",
                "sebastian/object-enumerator": "^4.0.3",
                "sebastian/resource-operations": "^3.0.3",
                "sebastian/type": "^2.3",
                "sebastian/version": "^3.0.2"
            },
            "require-dev": {
                "ext-pdo": "*",
                "phpspec/prophecy-phpunit": "^2.0.1"
            },
            "suggest": {
                "ext-soap": "*",
                "ext-xdebug": "*"
            },
            "bin": [
                "phpunit"
            ],
            "type": "library",
            "extra": {
                "branch-alias": {
                    "dev-master": "9.5-dev"
                }
            },
            "autoload": {
                "classmap": [
                    "src/"
                ],
                "files": [
                    "src/Framework/Assert/Functions.php"
                ]
            },
            "notification-url": "https://packagist.org/downloads/",
            "license": [
                "BSD-3-Clause"
            ],
            "authors": [
                {
                    "name": "Sebastian Bergmann",
                    "email": "sebastian@phpunit.de",
                    "role": "lead"
                }
            ],
            "description": "The PHP Unit Testing framework.",
            "homepage": "https://phpunit.de/",
            "keywords": [
                "phpunit",
                "testing",
                "xunit"
            ],
            "support": {
                "issues": "https://github.com/sebastianbergmann/phpunit/issues",
                "source": "https://github.com/sebastianbergmann/phpunit/tree/9.5.1"
            },
            "funding": [
                {
                    "url": "https://phpunit.de/donate.html",
                    "type": "custom"
                },
                {
                    "url": "https://github.com/sebastianbergmann",
                    "type": "github"
                }
            ],
            "time": "2021-01-17T07:42:25+00:00"
        },
        {
            "name": "sebastian/cli-parser",
            "version": "1.0.1",
            "source": {
                "type": "git",
                "url": "https://github.com/sebastianbergmann/cli-parser.git",
                "reference": "442e7c7e687e42adc03470c7b668bc4b2402c0b2"
            },
            "dist": {
                "type": "zip",
                "url": "https://api.github.com/repos/sebastianbergmann/cli-parser/zipball/442e7c7e687e42adc03470c7b668bc4b2402c0b2",
                "reference": "442e7c7e687e42adc03470c7b668bc4b2402c0b2",
                "shasum": ""
            },
            "require": {
                "php": ">=7.3"
            },
            "require-dev": {
                "phpunit/phpunit": "^9.3"
            },
            "type": "library",
            "extra": {
                "branch-alias": {
                    "dev-master": "1.0-dev"
                }
            },
            "autoload": {
                "classmap": [
                    "src/"
                ]
            },
            "notification-url": "https://packagist.org/downloads/",
            "license": [
                "BSD-3-Clause"
            ],
            "authors": [
                {
                    "name": "Sebastian Bergmann",
                    "email": "sebastian@phpunit.de",
                    "role": "lead"
                }
            ],
            "description": "Library for parsing CLI options",
            "homepage": "https://github.com/sebastianbergmann/cli-parser",
            "support": {
                "issues": "https://github.com/sebastianbergmann/cli-parser/issues",
                "source": "https://github.com/sebastianbergmann/cli-parser/tree/1.0.1"
            },
            "funding": [
                {
                    "url": "https://github.com/sebastianbergmann",
                    "type": "github"
                }
            ],
            "time": "2020-09-28T06:08:49+00:00"
        },
        {
            "name": "sebastian/code-unit",
            "version": "1.0.8",
            "source": {
                "type": "git",
                "url": "https://github.com/sebastianbergmann/code-unit.git",
                "reference": "1fc9f64c0927627ef78ba436c9b17d967e68e120"
            },
            "dist": {
                "type": "zip",
                "url": "https://api.github.com/repos/sebastianbergmann/code-unit/zipball/1fc9f64c0927627ef78ba436c9b17d967e68e120",
                "reference": "1fc9f64c0927627ef78ba436c9b17d967e68e120",
                "shasum": ""
            },
            "require": {
                "php": ">=7.3"
            },
            "require-dev": {
                "phpunit/phpunit": "^9.3"
            },
            "type": "library",
            "extra": {
                "branch-alias": {
                    "dev-master": "1.0-dev"
                }
            },
            "autoload": {
                "classmap": [
                    "src/"
                ]
            },
            "notification-url": "https://packagist.org/downloads/",
            "license": [
                "BSD-3-Clause"
            ],
            "authors": [
                {
                    "name": "Sebastian Bergmann",
                    "email": "sebastian@phpunit.de",
                    "role": "lead"
                }
            ],
            "description": "Collection of value objects that represent the PHP code units",
            "homepage": "https://github.com/sebastianbergmann/code-unit",
            "support": {
                "issues": "https://github.com/sebastianbergmann/code-unit/issues",
                "source": "https://github.com/sebastianbergmann/code-unit/tree/1.0.8"
            },
            "funding": [
                {
                    "url": "https://github.com/sebastianbergmann",
                    "type": "github"
                }
            ],
            "time": "2020-10-26T13:08:54+00:00"
        },
        {
            "name": "sebastian/code-unit-reverse-lookup",
            "version": "2.0.3",
            "source": {
                "type": "git",
                "url": "https://github.com/sebastianbergmann/code-unit-reverse-lookup.git",
                "reference": "ac91f01ccec49fb77bdc6fd1e548bc70f7faa3e5"
            },
            "dist": {
                "type": "zip",
                "url": "https://api.github.com/repos/sebastianbergmann/code-unit-reverse-lookup/zipball/ac91f01ccec49fb77bdc6fd1e548bc70f7faa3e5",
                "reference": "ac91f01ccec49fb77bdc6fd1e548bc70f7faa3e5",
                "shasum": ""
            },
            "require": {
                "php": ">=7.3"
            },
            "require-dev": {
                "phpunit/phpunit": "^9.3"
            },
            "type": "library",
            "extra": {
                "branch-alias": {
                    "dev-master": "2.0-dev"
                }
            },
            "autoload": {
                "classmap": [
                    "src/"
                ]
            },
            "notification-url": "https://packagist.org/downloads/",
            "license": [
                "BSD-3-Clause"
            ],
            "authors": [
                {
                    "name": "Sebastian Bergmann",
                    "email": "sebastian@phpunit.de"
                }
            ],
            "description": "Looks up which function or method a line of code belongs to",
            "homepage": "https://github.com/sebastianbergmann/code-unit-reverse-lookup/",
            "support": {
                "issues": "https://github.com/sebastianbergmann/code-unit-reverse-lookup/issues",
                "source": "https://github.com/sebastianbergmann/code-unit-reverse-lookup/tree/2.0.3"
            },
            "funding": [
                {
                    "url": "https://github.com/sebastianbergmann",
                    "type": "github"
                }
            ],
            "time": "2020-09-28T05:30:19+00:00"
        },
        {
            "name": "sebastian/comparator",
            "version": "4.0.6",
            "source": {
                "type": "git",
                "url": "https://github.com/sebastianbergmann/comparator.git",
                "reference": "55f4261989e546dc112258c7a75935a81a7ce382"
            },
            "dist": {
                "type": "zip",
                "url": "https://api.github.com/repos/sebastianbergmann/comparator/zipball/55f4261989e546dc112258c7a75935a81a7ce382",
                "reference": "55f4261989e546dc112258c7a75935a81a7ce382",
                "shasum": ""
            },
            "require": {
                "php": ">=7.3",
                "sebastian/diff": "^4.0",
                "sebastian/exporter": "^4.0"
            },
            "require-dev": {
                "phpunit/phpunit": "^9.3"
            },
            "type": "library",
            "extra": {
                "branch-alias": {
                    "dev-master": "4.0-dev"
                }
            },
            "autoload": {
                "classmap": [
                    "src/"
                ]
            },
            "notification-url": "https://packagist.org/downloads/",
            "license": [
                "BSD-3-Clause"
            ],
            "authors": [
                {
                    "name": "Sebastian Bergmann",
                    "email": "sebastian@phpunit.de"
                },
                {
                    "name": "Jeff Welch",
                    "email": "whatthejeff@gmail.com"
                },
                {
                    "name": "Volker Dusch",
                    "email": "github@wallbash.com"
                },
                {
                    "name": "Bernhard Schussek",
                    "email": "bschussek@2bepublished.at"
                }
            ],
            "description": "Provides the functionality to compare PHP values for equality",
            "homepage": "https://github.com/sebastianbergmann/comparator",
            "keywords": [
                "comparator",
                "compare",
                "equality"
            ],
            "support": {
                "issues": "https://github.com/sebastianbergmann/comparator/issues",
                "source": "https://github.com/sebastianbergmann/comparator/tree/4.0.6"
            },
            "funding": [
                {
                    "url": "https://github.com/sebastianbergmann",
                    "type": "github"
                }
            ],
            "time": "2020-10-26T15:49:45+00:00"
        },
        {
            "name": "sebastian/complexity",
            "version": "2.0.2",
            "source": {
                "type": "git",
                "url": "https://github.com/sebastianbergmann/complexity.git",
                "reference": "739b35e53379900cc9ac327b2147867b8b6efd88"
            },
            "dist": {
                "type": "zip",
                "url": "https://api.github.com/repos/sebastianbergmann/complexity/zipball/739b35e53379900cc9ac327b2147867b8b6efd88",
                "reference": "739b35e53379900cc9ac327b2147867b8b6efd88",
                "shasum": ""
            },
            "require": {
                "nikic/php-parser": "^4.7",
                "php": ">=7.3"
            },
            "require-dev": {
                "phpunit/phpunit": "^9.3"
            },
            "type": "library",
            "extra": {
                "branch-alias": {
                    "dev-master": "2.0-dev"
                }
            },
            "autoload": {
                "classmap": [
                    "src/"
                ]
            },
            "notification-url": "https://packagist.org/downloads/",
            "license": [
                "BSD-3-Clause"
            ],
            "authors": [
                {
                    "name": "Sebastian Bergmann",
                    "email": "sebastian@phpunit.de",
                    "role": "lead"
                }
            ],
            "description": "Library for calculating the complexity of PHP code units",
            "homepage": "https://github.com/sebastianbergmann/complexity",
            "support": {
                "issues": "https://github.com/sebastianbergmann/complexity/issues",
                "source": "https://github.com/sebastianbergmann/complexity/tree/2.0.2"
            },
            "funding": [
                {
                    "url": "https://github.com/sebastianbergmann",
                    "type": "github"
                }
            ],
            "time": "2020-10-26T15:52:27+00:00"
        },
        {
            "name": "sebastian/diff",
            "version": "4.0.4",
            "source": {
                "type": "git",
                "url": "https://github.com/sebastianbergmann/diff.git",
                "reference": "3461e3fccc7cfdfc2720be910d3bd73c69be590d"
            },
            "dist": {
                "type": "zip",
                "url": "https://api.github.com/repos/sebastianbergmann/diff/zipball/3461e3fccc7cfdfc2720be910d3bd73c69be590d",
                "reference": "3461e3fccc7cfdfc2720be910d3bd73c69be590d",
                "shasum": ""
            },
            "require": {
                "php": ">=7.3"
            },
            "require-dev": {
                "phpunit/phpunit": "^9.3",
                "symfony/process": "^4.2 || ^5"
            },
            "type": "library",
            "extra": {
                "branch-alias": {
                    "dev-master": "4.0-dev"
                }
            },
            "autoload": {
                "classmap": [
                    "src/"
                ]
            },
            "notification-url": "https://packagist.org/downloads/",
            "license": [
                "BSD-3-Clause"
            ],
            "authors": [
                {
                    "name": "Sebastian Bergmann",
                    "email": "sebastian@phpunit.de"
                },
                {
                    "name": "Kore Nordmann",
                    "email": "mail@kore-nordmann.de"
                }
            ],
            "description": "Diff implementation",
            "homepage": "https://github.com/sebastianbergmann/diff",
            "keywords": [
                "diff",
                "udiff",
                "unidiff",
                "unified diff"
            ],
            "support": {
                "issues": "https://github.com/sebastianbergmann/diff/issues",
                "source": "https://github.com/sebastianbergmann/diff/tree/4.0.4"
            },
            "funding": [
                {
                    "url": "https://github.com/sebastianbergmann",
                    "type": "github"
                }
            ],
            "time": "2020-10-26T13:10:38+00:00"
        },
        {
            "name": "sebastian/environment",
            "version": "5.1.3",
            "source": {
                "type": "git",
                "url": "https://github.com/sebastianbergmann/environment.git",
                "reference": "388b6ced16caa751030f6a69e588299fa09200ac"
            },
            "dist": {
                "type": "zip",
                "url": "https://api.github.com/repos/sebastianbergmann/environment/zipball/388b6ced16caa751030f6a69e588299fa09200ac",
                "reference": "388b6ced16caa751030f6a69e588299fa09200ac",
                "shasum": ""
            },
            "require": {
                "php": ">=7.3"
            },
            "require-dev": {
                "phpunit/phpunit": "^9.3"
            },
            "suggest": {
                "ext-posix": "*"
            },
            "type": "library",
            "extra": {
                "branch-alias": {
                    "dev-master": "5.1-dev"
                }
            },
            "autoload": {
                "classmap": [
                    "src/"
                ]
            },
            "notification-url": "https://packagist.org/downloads/",
            "license": [
                "BSD-3-Clause"
            ],
            "authors": [
                {
                    "name": "Sebastian Bergmann",
                    "email": "sebastian@phpunit.de"
                }
            ],
            "description": "Provides functionality to handle HHVM/PHP environments",
            "homepage": "http://www.github.com/sebastianbergmann/environment",
            "keywords": [
                "Xdebug",
                "environment",
                "hhvm"
            ],
            "support": {
                "issues": "https://github.com/sebastianbergmann/environment/issues",
                "source": "https://github.com/sebastianbergmann/environment/tree/5.1.3"
            },
            "funding": [
                {
                    "url": "https://github.com/sebastianbergmann",
                    "type": "github"
                }
            ],
            "time": "2020-09-28T05:52:38+00:00"
        },
        {
            "name": "sebastian/exporter",
            "version": "4.0.3",
            "source": {
                "type": "git",
                "url": "https://github.com/sebastianbergmann/exporter.git",
                "reference": "d89cc98761b8cb5a1a235a6b703ae50d34080e65"
            },
            "dist": {
                "type": "zip",
                "url": "https://api.github.com/repos/sebastianbergmann/exporter/zipball/d89cc98761b8cb5a1a235a6b703ae50d34080e65",
                "reference": "d89cc98761b8cb5a1a235a6b703ae50d34080e65",
                "shasum": ""
            },
            "require": {
                "php": ">=7.3",
                "sebastian/recursion-context": "^4.0"
            },
            "require-dev": {
                "ext-mbstring": "*",
                "phpunit/phpunit": "^9.3"
            },
            "type": "library",
            "extra": {
                "branch-alias": {
                    "dev-master": "4.0-dev"
                }
            },
            "autoload": {
                "classmap": [
                    "src/"
                ]
            },
            "notification-url": "https://packagist.org/downloads/",
            "license": [
                "BSD-3-Clause"
            ],
            "authors": [
                {
                    "name": "Sebastian Bergmann",
                    "email": "sebastian@phpunit.de"
                },
                {
                    "name": "Jeff Welch",
                    "email": "whatthejeff@gmail.com"
                },
                {
                    "name": "Volker Dusch",
                    "email": "github@wallbash.com"
                },
                {
                    "name": "Adam Harvey",
                    "email": "aharvey@php.net"
                },
                {
                    "name": "Bernhard Schussek",
                    "email": "bschussek@gmail.com"
                }
            ],
            "description": "Provides the functionality to export PHP variables for visualization",
            "homepage": "http://www.github.com/sebastianbergmann/exporter",
            "keywords": [
                "export",
                "exporter"
            ],
            "support": {
                "issues": "https://github.com/sebastianbergmann/exporter/issues",
                "source": "https://github.com/sebastianbergmann/exporter/tree/4.0.3"
            },
            "funding": [
                {
                    "url": "https://github.com/sebastianbergmann",
                    "type": "github"
                }
            ],
            "time": "2020-09-28T05:24:23+00:00"
        },
        {
            "name": "sebastian/global-state",
            "version": "5.0.2",
            "source": {
                "type": "git",
                "url": "https://github.com/sebastianbergmann/global-state.git",
                "reference": "a90ccbddffa067b51f574dea6eb25d5680839455"
            },
            "dist": {
                "type": "zip",
                "url": "https://api.github.com/repos/sebastianbergmann/global-state/zipball/a90ccbddffa067b51f574dea6eb25d5680839455",
                "reference": "a90ccbddffa067b51f574dea6eb25d5680839455",
                "shasum": ""
            },
            "require": {
                "php": ">=7.3",
                "sebastian/object-reflector": "^2.0",
                "sebastian/recursion-context": "^4.0"
            },
            "require-dev": {
                "ext-dom": "*",
                "phpunit/phpunit": "^9.3"
            },
            "suggest": {
                "ext-uopz": "*"
            },
            "type": "library",
            "extra": {
                "branch-alias": {
                    "dev-master": "5.0-dev"
                }
            },
            "autoload": {
                "classmap": [
                    "src/"
                ]
            },
            "notification-url": "https://packagist.org/downloads/",
            "license": [
                "BSD-3-Clause"
            ],
            "authors": [
                {
                    "name": "Sebastian Bergmann",
                    "email": "sebastian@phpunit.de"
                }
            ],
            "description": "Snapshotting of global state",
            "homepage": "http://www.github.com/sebastianbergmann/global-state",
            "keywords": [
                "global state"
            ],
            "support": {
                "issues": "https://github.com/sebastianbergmann/global-state/issues",
                "source": "https://github.com/sebastianbergmann/global-state/tree/5.0.2"
            },
            "funding": [
                {
                    "url": "https://github.com/sebastianbergmann",
                    "type": "github"
                }
            ],
            "time": "2020-10-26T15:55:19+00:00"
        },
        {
            "name": "sebastian/lines-of-code",
            "version": "1.0.3",
            "source": {
                "type": "git",
                "url": "https://github.com/sebastianbergmann/lines-of-code.git",
                "reference": "c1c2e997aa3146983ed888ad08b15470a2e22ecc"
            },
            "dist": {
                "type": "zip",
                "url": "https://api.github.com/repos/sebastianbergmann/lines-of-code/zipball/c1c2e997aa3146983ed888ad08b15470a2e22ecc",
                "reference": "c1c2e997aa3146983ed888ad08b15470a2e22ecc",
                "shasum": ""
            },
            "require": {
                "nikic/php-parser": "^4.6",
                "php": ">=7.3"
            },
            "require-dev": {
                "phpunit/phpunit": "^9.3"
            },
            "type": "library",
            "extra": {
                "branch-alias": {
                    "dev-master": "1.0-dev"
                }
            },
            "autoload": {
                "classmap": [
                    "src/"
                ]
            },
            "notification-url": "https://packagist.org/downloads/",
            "license": [
                "BSD-3-Clause"
            ],
            "authors": [
                {
                    "name": "Sebastian Bergmann",
                    "email": "sebastian@phpunit.de",
                    "role": "lead"
                }
            ],
            "description": "Library for counting the lines of code in PHP source code",
            "homepage": "https://github.com/sebastianbergmann/lines-of-code",
            "support": {
                "issues": "https://github.com/sebastianbergmann/lines-of-code/issues",
                "source": "https://github.com/sebastianbergmann/lines-of-code/tree/1.0.3"
            },
            "funding": [
                {
                    "url": "https://github.com/sebastianbergmann",
                    "type": "github"
                }
            ],
            "time": "2020-11-28T06:42:11+00:00"
        },
        {
            "name": "sebastian/object-enumerator",
            "version": "4.0.4",
            "source": {
                "type": "git",
                "url": "https://github.com/sebastianbergmann/object-enumerator.git",
                "reference": "5c9eeac41b290a3712d88851518825ad78f45c71"
            },
            "dist": {
                "type": "zip",
                "url": "https://api.github.com/repos/sebastianbergmann/object-enumerator/zipball/5c9eeac41b290a3712d88851518825ad78f45c71",
                "reference": "5c9eeac41b290a3712d88851518825ad78f45c71",
                "shasum": ""
            },
            "require": {
                "php": ">=7.3",
                "sebastian/object-reflector": "^2.0",
                "sebastian/recursion-context": "^4.0"
            },
            "require-dev": {
                "phpunit/phpunit": "^9.3"
            },
            "type": "library",
            "extra": {
                "branch-alias": {
                    "dev-master": "4.0-dev"
                }
            },
            "autoload": {
                "classmap": [
                    "src/"
                ]
            },
            "notification-url": "https://packagist.org/downloads/",
            "license": [
                "BSD-3-Clause"
            ],
            "authors": [
                {
                    "name": "Sebastian Bergmann",
                    "email": "sebastian@phpunit.de"
                }
            ],
            "description": "Traverses array structures and object graphs to enumerate all referenced objects",
            "homepage": "https://github.com/sebastianbergmann/object-enumerator/",
            "support": {
                "issues": "https://github.com/sebastianbergmann/object-enumerator/issues",
                "source": "https://github.com/sebastianbergmann/object-enumerator/tree/4.0.4"
            },
            "funding": [
                {
                    "url": "https://github.com/sebastianbergmann",
                    "type": "github"
                }
            ],
            "time": "2020-10-26T13:12:34+00:00"
        },
        {
            "name": "sebastian/object-reflector",
            "version": "2.0.4",
            "source": {
                "type": "git",
                "url": "https://github.com/sebastianbergmann/object-reflector.git",
                "reference": "b4f479ebdbf63ac605d183ece17d8d7fe49c15c7"
            },
            "dist": {
                "type": "zip",
                "url": "https://api.github.com/repos/sebastianbergmann/object-reflector/zipball/b4f479ebdbf63ac605d183ece17d8d7fe49c15c7",
                "reference": "b4f479ebdbf63ac605d183ece17d8d7fe49c15c7",
                "shasum": ""
            },
            "require": {
                "php": ">=7.3"
            },
            "require-dev": {
                "phpunit/phpunit": "^9.3"
            },
            "type": "library",
            "extra": {
                "branch-alias": {
                    "dev-master": "2.0-dev"
                }
            },
            "autoload": {
                "classmap": [
                    "src/"
                ]
            },
            "notification-url": "https://packagist.org/downloads/",
            "license": [
                "BSD-3-Clause"
            ],
            "authors": [
                {
                    "name": "Sebastian Bergmann",
                    "email": "sebastian@phpunit.de"
                }
            ],
            "description": "Allows reflection of object attributes, including inherited and non-public ones",
            "homepage": "https://github.com/sebastianbergmann/object-reflector/",
            "support": {
                "issues": "https://github.com/sebastianbergmann/object-reflector/issues",
                "source": "https://github.com/sebastianbergmann/object-reflector/tree/2.0.4"
            },
            "funding": [
                {
                    "url": "https://github.com/sebastianbergmann",
                    "type": "github"
                }
            ],
            "time": "2020-10-26T13:14:26+00:00"
        },
        {
            "name": "sebastian/recursion-context",
            "version": "4.0.4",
            "source": {
                "type": "git",
                "url": "https://github.com/sebastianbergmann/recursion-context.git",
                "reference": "cd9d8cf3c5804de4341c283ed787f099f5506172"
            },
            "dist": {
                "type": "zip",
                "url": "https://api.github.com/repos/sebastianbergmann/recursion-context/zipball/cd9d8cf3c5804de4341c283ed787f099f5506172",
                "reference": "cd9d8cf3c5804de4341c283ed787f099f5506172",
                "shasum": ""
            },
            "require": {
                "php": ">=7.3"
            },
            "require-dev": {
                "phpunit/phpunit": "^9.3"
            },
            "type": "library",
            "extra": {
                "branch-alias": {
                    "dev-master": "4.0-dev"
                }
            },
            "autoload": {
                "classmap": [
                    "src/"
                ]
            },
            "notification-url": "https://packagist.org/downloads/",
            "license": [
                "BSD-3-Clause"
            ],
            "authors": [
                {
                    "name": "Sebastian Bergmann",
                    "email": "sebastian@phpunit.de"
                },
                {
                    "name": "Jeff Welch",
                    "email": "whatthejeff@gmail.com"
                },
                {
                    "name": "Adam Harvey",
                    "email": "aharvey@php.net"
                }
            ],
            "description": "Provides functionality to recursively process PHP variables",
            "homepage": "http://www.github.com/sebastianbergmann/recursion-context",
            "support": {
                "issues": "https://github.com/sebastianbergmann/recursion-context/issues",
                "source": "https://github.com/sebastianbergmann/recursion-context/tree/4.0.4"
            },
            "funding": [
                {
                    "url": "https://github.com/sebastianbergmann",
                    "type": "github"
                }
            ],
            "time": "2020-10-26T13:17:30+00:00"
        },
        {
            "name": "sebastian/resource-operations",
            "version": "3.0.3",
            "source": {
                "type": "git",
                "url": "https://github.com/sebastianbergmann/resource-operations.git",
                "reference": "0f4443cb3a1d92ce809899753bc0d5d5a8dd19a8"
            },
            "dist": {
                "type": "zip",
                "url": "https://api.github.com/repos/sebastianbergmann/resource-operations/zipball/0f4443cb3a1d92ce809899753bc0d5d5a8dd19a8",
                "reference": "0f4443cb3a1d92ce809899753bc0d5d5a8dd19a8",
                "shasum": ""
            },
            "require": {
                "php": ">=7.3"
            },
            "require-dev": {
                "phpunit/phpunit": "^9.0"
            },
            "type": "library",
            "extra": {
                "branch-alias": {
                    "dev-master": "3.0-dev"
                }
            },
            "autoload": {
                "classmap": [
                    "src/"
                ]
            },
            "notification-url": "https://packagist.org/downloads/",
            "license": [
                "BSD-3-Clause"
            ],
            "authors": [
                {
                    "name": "Sebastian Bergmann",
                    "email": "sebastian@phpunit.de"
                }
            ],
            "description": "Provides a list of PHP built-in functions that operate on resources",
            "homepage": "https://www.github.com/sebastianbergmann/resource-operations",
            "support": {
                "issues": "https://github.com/sebastianbergmann/resource-operations/issues",
                "source": "https://github.com/sebastianbergmann/resource-operations/tree/3.0.3"
            },
            "funding": [
                {
                    "url": "https://github.com/sebastianbergmann",
                    "type": "github"
                }
            ],
            "time": "2020-09-28T06:45:17+00:00"
        },
        {
            "name": "sebastian/type",
            "version": "2.3.1",
            "source": {
                "type": "git",
                "url": "https://github.com/sebastianbergmann/type.git",
                "reference": "81cd61ab7bbf2de744aba0ea61fae32f721df3d2"
            },
            "dist": {
                "type": "zip",
                "url": "https://api.github.com/repos/sebastianbergmann/type/zipball/81cd61ab7bbf2de744aba0ea61fae32f721df3d2",
                "reference": "81cd61ab7bbf2de744aba0ea61fae32f721df3d2",
                "shasum": ""
            },
            "require": {
                "php": ">=7.3"
            },
            "require-dev": {
                "phpunit/phpunit": "^9.3"
            },
            "type": "library",
            "extra": {
                "branch-alias": {
                    "dev-master": "2.3-dev"
                }
            },
            "autoload": {
                "classmap": [
                    "src/"
                ]
            },
            "notification-url": "https://packagist.org/downloads/",
            "license": [
                "BSD-3-Clause"
            ],
            "authors": [
                {
                    "name": "Sebastian Bergmann",
                    "email": "sebastian@phpunit.de",
                    "role": "lead"
                }
            ],
            "description": "Collection of value objects that represent the types of the PHP type system",
            "homepage": "https://github.com/sebastianbergmann/type",
            "support": {
                "issues": "https://github.com/sebastianbergmann/type/issues",
                "source": "https://github.com/sebastianbergmann/type/tree/2.3.1"
            },
            "funding": [
                {
                    "url": "https://github.com/sebastianbergmann",
                    "type": "github"
                }
            ],
            "time": "2020-10-26T13:18:59+00:00"
        },
        {
            "name": "sebastian/version",
            "version": "3.0.2",
            "source": {
                "type": "git",
                "url": "https://github.com/sebastianbergmann/version.git",
                "reference": "c6c1022351a901512170118436c764e473f6de8c"
            },
            "dist": {
                "type": "zip",
                "url": "https://api.github.com/repos/sebastianbergmann/version/zipball/c6c1022351a901512170118436c764e473f6de8c",
                "reference": "c6c1022351a901512170118436c764e473f6de8c",
                "shasum": ""
            },
            "require": {
                "php": ">=7.3"
            },
            "type": "library",
            "extra": {
                "branch-alias": {
                    "dev-master": "3.0-dev"
                }
            },
            "autoload": {
                "classmap": [
                    "src/"
                ]
            },
            "notification-url": "https://packagist.org/downloads/",
            "license": [
                "BSD-3-Clause"
            ],
            "authors": [
                {
                    "name": "Sebastian Bergmann",
                    "email": "sebastian@phpunit.de",
                    "role": "lead"
                }
            ],
            "description": "Library that helps with managing the version number of Git-hosted PHP projects",
            "homepage": "https://github.com/sebastianbergmann/version",
            "support": {
                "issues": "https://github.com/sebastianbergmann/version/issues",
                "source": "https://github.com/sebastianbergmann/version/tree/3.0.2"
            },
            "funding": [
                {
                    "url": "https://github.com/sebastianbergmann",
                    "type": "github"
                }
            ],
            "time": "2020-09-28T06:39:44+00:00"
        },
        {
            "name": "symfony/polyfill-ctype",
            "version": "v1.22.0",
            "source": {
                "type": "git",
                "url": "https://github.com/symfony/polyfill-ctype.git",
                "reference": "c6c942b1ac76c82448322025e084cadc56048b4e"
            },
            "dist": {
                "type": "zip",
                "url": "https://api.github.com/repos/symfony/polyfill-ctype/zipball/c6c942b1ac76c82448322025e084cadc56048b4e",
                "reference": "c6c942b1ac76c82448322025e084cadc56048b4e",
                "shasum": ""
            },
            "require": {
                "php": ">=7.1"
            },
            "suggest": {
                "ext-ctype": "For best performance"
            },
            "type": "library",
            "extra": {
                "branch-alias": {
                    "dev-main": "1.22-dev"
                },
                "thanks": {
                    "name": "symfony/polyfill",
                    "url": "https://github.com/symfony/polyfill"
                }
            },
            "autoload": {
                "psr-4": {
                    "Symfony\\Polyfill\\Ctype\\": ""
                },
                "files": [
                    "bootstrap.php"
                ]
            },
            "notification-url": "https://packagist.org/downloads/",
            "license": [
                "MIT"
            ],
            "authors": [
                {
                    "name": "Gert de Pagter",
                    "email": "BackEndTea@gmail.com"
                },
                {
                    "name": "Symfony Community",
                    "homepage": "https://symfony.com/contributors"
                }
            ],
            "description": "Symfony polyfill for ctype functions",
            "homepage": "https://symfony.com",
            "keywords": [
                "compatibility",
                "ctype",
                "polyfill",
                "portable"
            ],
            "support": {
                "source": "https://github.com/symfony/polyfill-ctype/tree/v1.22.0"
            },
            "funding": [
                {
                    "url": "https://symfony.com/sponsor",
                    "type": "custom"
                },
                {
                    "url": "https://github.com/fabpot",
                    "type": "github"
                },
                {
                    "url": "https://tidelift.com/funding/github/packagist/symfony/symfony",
                    "type": "tidelift"
                }
            ],
            "time": "2021-01-07T16:49:33+00:00"
        },
        {
            "name": "theseer/tokenizer",
            "version": "1.2.0",
            "source": {
                "type": "git",
                "url": "https://github.com/theseer/tokenizer.git",
                "reference": "75a63c33a8577608444246075ea0af0d052e452a"
            },
            "dist": {
                "type": "zip",
                "url": "https://api.github.com/repos/theseer/tokenizer/zipball/75a63c33a8577608444246075ea0af0d052e452a",
                "reference": "75a63c33a8577608444246075ea0af0d052e452a",
                "shasum": ""
            },
            "require": {
                "ext-dom": "*",
                "ext-tokenizer": "*",
                "ext-xmlwriter": "*",
                "php": "^7.2 || ^8.0"
            },
            "type": "library",
            "autoload": {
                "classmap": [
                    "src/"
                ]
            },
            "notification-url": "https://packagist.org/downloads/",
            "license": [
                "BSD-3-Clause"
            ],
            "authors": [
                {
                    "name": "Arne Blankerts",
                    "email": "arne@blankerts.de",
                    "role": "Developer"
                }
            ],
            "description": "A small library for converting tokenized PHP source code into XML and potentially other formats",
            "support": {
                "issues": "https://github.com/theseer/tokenizer/issues",
                "source": "https://github.com/theseer/tokenizer/tree/master"
            },
            "funding": [
                {
                    "url": "https://github.com/theseer",
                    "type": "github"
                }
            ],
            "time": "2020-07-12T23:59:07+00:00"
        },
        {
            "name": "webmozart/assert",
            "version": "1.9.1",
            "source": {
                "type": "git",
                "url": "https://github.com/webmozarts/assert.git",
                "reference": "bafc69caeb4d49c39fd0779086c03a3738cbb389"
            },
            "dist": {
                "type": "zip",
                "url": "https://api.github.com/repos/webmozarts/assert/zipball/bafc69caeb4d49c39fd0779086c03a3738cbb389",
                "reference": "bafc69caeb4d49c39fd0779086c03a3738cbb389",
                "shasum": ""
            },
            "require": {
                "php": "^5.3.3 || ^7.0 || ^8.0",
                "symfony/polyfill-ctype": "^1.8"
            },
            "conflict": {
                "phpstan/phpstan": "<0.12.20",
                "vimeo/psalm": "<3.9.1"
            },
            "require-dev": {
                "phpunit/phpunit": "^4.8.36 || ^7.5.13"
            },
            "type": "library",
            "autoload": {
                "psr-4": {
                    "Webmozart\\Assert\\": "src/"
                }
            },
            "notification-url": "https://packagist.org/downloads/",
            "license": [
                "MIT"
            ],
            "authors": [
                {
                    "name": "Bernhard Schussek",
                    "email": "bschussek@gmail.com"
                }
            ],
            "description": "Assertions to validate method input/output with nice error messages.",
            "keywords": [
                "assert",
                "check",
                "validate"
            ],
            "support": {
                "issues": "https://github.com/webmozarts/assert/issues",
                "source": "https://github.com/webmozarts/assert/tree/1.9.1"
            },
            "time": "2020-07-08T17:02:28+00:00"
        }
    ],
    "aliases": [],
    "minimum-stability": "stable",
    "stability-flags": {
        "pocketmine/raklib": 20,
        "pocketmine/spl": 20,
        "pocketmine/binaryutils": 20,
        "pocketmine/log": 20,
        "pocketmine/nbt": 20,
        "pocketmine/math": 20,
        "pocketmine/classloader": 20,
        "pocketmine/log-pthreads": 20
    },
    "prefer-stable": false,
    "prefer-lowest": false,
    "platform": {
        "php": ">=7.4.0",
        "php-64bit": "*",
        "ext-chunkutils2": "^0.1.0",
        "ext-curl": "*",
        "ext-crypto": "^0.3.1",
        "ext-ctype": "*",
        "ext-date": "*",
        "ext-ds": "^1.2.7",
        "ext-gmp": "*",
        "ext-hash": "*",
        "ext-igbinary": "^3.0.1",
        "ext-json": "*",
        "ext-leveldb": "^0.2.1",
        "ext-mbstring": "*",
        "ext-morton": "^0.1.0",
        "ext-openssl": "*",
        "ext-pcre": "*",
        "ext-phar": "*",
        "ext-pthreads": "~3.2.0",
        "ext-reflection": "*",
        "ext-sockets": "*",
        "ext-spl": "*",
        "ext-yaml": ">=2.0.0",
        "ext-zip": "*",
        "ext-zlib": ">=1.2.11",
        "composer-runtime-api": "^2.0"
    },
    "platform-dev": [],
    "platform-overrides": {
        "php": "7.4.0"
    },
    "plugin-api-version": "2.0.0"
}<|MERGE_RESOLUTION|>--- conflicted
+++ resolved
@@ -4,11 +4,7 @@
         "Read more about it at https://getcomposer.org/doc/01-basic-usage.md#installing-dependencies",
         "This file is @generated automatically"
     ],
-<<<<<<< HEAD
-    "content-hash": "87788eccf53392e9d2bd3345ad9f9c99",
-=======
-    "content-hash": "5466cbf8934081309e4c8ad5c2781f65",
->>>>>>> ccf96919
+    "content-hash": "516f0ca0b6b64244f81ea8340c48347f",
     "packages": [
         {
             "name": "adhocore/json-comment",
@@ -3208,12 +3204,12 @@
             "version": "1.9.1",
             "source": {
                 "type": "git",
-                "url": "https://github.com/webmozarts/assert.git",
+                "url": "https://github.com/webmozart/assert.git",
                 "reference": "bafc69caeb4d49c39fd0779086c03a3738cbb389"
             },
             "dist": {
                 "type": "zip",
-                "url": "https://api.github.com/repos/webmozarts/assert/zipball/bafc69caeb4d49c39fd0779086c03a3738cbb389",
+                "url": "https://api.github.com/repos/webmozart/assert/zipball/bafc69caeb4d49c39fd0779086c03a3738cbb389",
                 "reference": "bafc69caeb4d49c39fd0779086c03a3738cbb389",
                 "shasum": ""
             },
@@ -3251,8 +3247,8 @@
                 "validate"
             ],
             "support": {
-                "issues": "https://github.com/webmozarts/assert/issues",
-                "source": "https://github.com/webmozarts/assert/tree/1.9.1"
+                "issues": "https://github.com/webmozart/assert/issues",
+                "source": "https://github.com/webmozart/assert/tree/master"
             },
             "time": "2020-07-08T17:02:28+00:00"
         }
