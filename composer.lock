{
    "_readme": [
        "This file locks the dependencies of your project to a known state",
        "Read more about it at https://getcomposer.org/doc/01-basic-usage.md#installing-dependencies",
        "This file is @generated automatically"
    ],
<<<<<<< HEAD
    "content-hash": "9c80c749cc8f464806f8164d6ec670e0",
=======
    "content-hash": "1d0c1d2fe668d85ae87110a1e3cfac05",
>>>>>>> 14f141fa
    "packages": [
        {
            "name": "adhocore/json-comment",
            "version": "1.2.1",
            "source": {
                "type": "git",
                "url": "https://github.com/adhocore/php-json-comment.git",
                "reference": "651023f9fe52e9efa2198cbaf6e481d1968e2377"
            },
            "dist": {
                "type": "zip",
                "url": "https://api.github.com/repos/adhocore/php-json-comment/zipball/651023f9fe52e9efa2198cbaf6e481d1968e2377",
                "reference": "651023f9fe52e9efa2198cbaf6e481d1968e2377",
                "shasum": ""
            },
            "require": {
                "ext-ctype": "*",
                "php": ">=7.0"
            },
            "require-dev": {
                "phpunit/phpunit": "^6.5 || ^7.5 || ^8.5"
            },
            "type": "library",
            "autoload": {
                "psr-4": {
                    "Ahc\\Json\\": "src/"
                }
            },
            "notification-url": "https://packagist.org/downloads/",
            "license": [
                "MIT"
            ],
            "authors": [
                {
                    "name": "Jitendra Adhikari",
                    "email": "jiten.adhikary@gmail.com"
                }
            ],
            "description": "Lightweight JSON comment stripper library for PHP",
            "keywords": [
                "comment",
                "json",
                "strip-comment"
            ],
            "support": {
                "issues": "https://github.com/adhocore/php-json-comment/issues",
                "source": "https://github.com/adhocore/php-json-comment/tree/1.2.1"
            },
            "funding": [
                {
                    "url": "https://paypal.me/ji10",
                    "type": "custom"
                },
                {
                    "url": "https://github.com/adhocore",
                    "type": "github"
                }
            ],
            "time": "2022-10-02T11:22:07+00:00"
        },
        {
            "name": "brick/math",
            "version": "0.10.2",
            "source": {
                "type": "git",
                "url": "https://github.com/brick/math.git",
                "reference": "459f2781e1a08d52ee56b0b1444086e038561e3f"
            },
            "dist": {
                "type": "zip",
                "url": "https://api.github.com/repos/brick/math/zipball/459f2781e1a08d52ee56b0b1444086e038561e3f",
                "reference": "459f2781e1a08d52ee56b0b1444086e038561e3f",
                "shasum": ""
            },
            "require": {
                "ext-json": "*",
                "php": "^7.4 || ^8.0"
            },
            "require-dev": {
                "php-coveralls/php-coveralls": "^2.2",
                "phpunit/phpunit": "^9.0",
                "vimeo/psalm": "4.25.0"
            },
            "type": "library",
            "autoload": {
                "psr-4": {
                    "Brick\\Math\\": "src/"
                }
            },
            "notification-url": "https://packagist.org/downloads/",
            "license": [
                "MIT"
            ],
            "description": "Arbitrary-precision arithmetic library",
            "keywords": [
                "Arbitrary-precision",
                "BigInteger",
                "BigRational",
                "arithmetic",
                "bigdecimal",
                "bignum",
                "brick",
                "math"
            ],
            "support": {
                "issues": "https://github.com/brick/math/issues",
                "source": "https://github.com/brick/math/tree/0.10.2"
            },
            "funding": [
                {
                    "url": "https://github.com/BenMorel",
                    "type": "github"
                }
            ],
            "time": "2022-08-10T22:54:19+00:00"
        },
        {
            "name": "fgrosse/phpasn1",
            "version": "v2.5.0",
            "source": {
                "type": "git",
                "url": "https://github.com/fgrosse/PHPASN1.git",
                "reference": "42060ed45344789fb9f21f9f1864fc47b9e3507b"
            },
            "dist": {
                "type": "zip",
                "url": "https://api.github.com/repos/fgrosse/PHPASN1/zipball/42060ed45344789fb9f21f9f1864fc47b9e3507b",
                "reference": "42060ed45344789fb9f21f9f1864fc47b9e3507b",
                "shasum": ""
            },
            "require": {
                "php": "^7.1 || ^8.0"
            },
            "require-dev": {
                "php-coveralls/php-coveralls": "~2.0",
                "phpunit/phpunit": "^7.0 || ^8.0 || ^9.0"
            },
            "suggest": {
                "ext-bcmath": "BCmath is the fallback extension for big integer calculations",
                "ext-curl": "For loading OID information from the web if they have not bee defined statically",
                "ext-gmp": "GMP is the preferred extension for big integer calculations",
                "phpseclib/bcmath_compat": "BCmath polyfill for servers where neither GMP nor BCmath is available"
            },
            "type": "library",
            "extra": {
                "branch-alias": {
                    "dev-master": "2.0.x-dev"
                }
            },
            "autoload": {
                "psr-4": {
                    "FG\\": "lib/"
                }
            },
            "notification-url": "https://packagist.org/downloads/",
            "license": [
                "MIT"
            ],
            "authors": [
                {
                    "name": "Friedrich Große",
                    "email": "friedrich.grosse@gmail.com",
                    "homepage": "https://github.com/FGrosse",
                    "role": "Author"
                },
                {
                    "name": "All contributors",
                    "homepage": "https://github.com/FGrosse/PHPASN1/contributors"
                }
            ],
            "description": "A PHP Framework that allows you to encode and decode arbitrary ASN.1 structures using the ITU-T X.690 Encoding Rules.",
            "homepage": "https://github.com/FGrosse/PHPASN1",
            "keywords": [
                "DER",
                "asn.1",
                "asn1",
                "ber",
                "binary",
                "decoding",
                "encoding",
                "x.509",
                "x.690",
                "x509",
                "x690"
            ],
            "support": {
                "issues": "https://github.com/fgrosse/PHPASN1/issues",
                "source": "https://github.com/fgrosse/PHPASN1/tree/v2.5.0"
            },
            "abandoned": true,
            "time": "2022-12-19T11:08:26+00:00"
        },
        {
            "name": "netresearch/jsonmapper",
            "version": "v4.1.0",
            "source": {
                "type": "git",
                "url": "https://github.com/cweiske/jsonmapper.git",
                "reference": "cfa81ea1d35294d64adb9c68aa4cb9e92400e53f"
            },
            "dist": {
                "type": "zip",
                "url": "https://api.github.com/repos/cweiske/jsonmapper/zipball/cfa81ea1d35294d64adb9c68aa4cb9e92400e53f",
                "reference": "cfa81ea1d35294d64adb9c68aa4cb9e92400e53f",
                "shasum": ""
            },
            "require": {
                "ext-json": "*",
                "ext-pcre": "*",
                "ext-reflection": "*",
                "ext-spl": "*",
                "php": ">=7.1"
            },
            "require-dev": {
                "phpunit/phpunit": "~7.5 || ~8.0 || ~9.0",
                "squizlabs/php_codesniffer": "~3.5"
            },
            "type": "library",
            "autoload": {
                "psr-0": {
                    "JsonMapper": "src/"
                }
            },
            "notification-url": "https://packagist.org/downloads/",
            "license": [
                "OSL-3.0"
            ],
            "authors": [
                {
                    "name": "Christian Weiske",
                    "email": "cweiske@cweiske.de",
                    "homepage": "http://github.com/cweiske/jsonmapper/",
                    "role": "Developer"
                }
            ],
            "description": "Map nested JSON structures onto PHP classes",
            "support": {
                "email": "cweiske@cweiske.de",
                "issues": "https://github.com/cweiske/jsonmapper/issues",
                "source": "https://github.com/cweiske/jsonmapper/tree/v4.1.0"
            },
            "time": "2022-12-08T20:46:14+00:00"
        },
        {
            "name": "pocketmine/bedrock-block-upgrade-schema",
            "version": "1.1.1",
            "source": {
                "type": "git",
                "url": "https://github.com/pmmp/BedrockBlockUpgradeSchema.git",
                "reference": "e0540343e649a92126a1d4071ec401a811416c76"
            },
            "dist": {
                "type": "zip",
                "url": "https://api.github.com/repos/pmmp/BedrockBlockUpgradeSchema/zipball/e0540343e649a92126a1d4071ec401a811416c76",
                "reference": "e0540343e649a92126a1d4071ec401a811416c76",
                "shasum": ""
            },
            "type": "library",
            "notification-url": "https://packagist.org/downloads/",
            "license": [
                "CC0-1.0"
            ],
            "description": "Schemas describing how to upgrade saved block data in older Minecraft: Bedrock Edition world saves",
            "support": {
                "issues": "https://github.com/pmmp/BedrockBlockUpgradeSchema/issues",
                "source": "https://github.com/pmmp/BedrockBlockUpgradeSchema/tree/1.1.1"
            },
            "time": "2023-03-08T23:45:59+00:00"
        },
        {
            "name": "pocketmine/bedrock-data",
            "version": "2.1.1+bedrock-1.19.70",
            "source": {
                "type": "git",
                "url": "https://github.com/pmmp/BedrockData.git",
                "reference": "cba0567bcb25f987f2712092f8d662056719e82d"
            },
            "dist": {
                "type": "zip",
                "url": "https://api.github.com/repos/pmmp/BedrockData/zipball/cba0567bcb25f987f2712092f8d662056719e82d",
                "reference": "cba0567bcb25f987f2712092f8d662056719e82d",
                "shasum": ""
            },
            "type": "library",
            "notification-url": "https://packagist.org/downloads/",
            "license": [
                "CC0-1.0"
            ],
            "description": "Blobs of data generated from Minecraft: Bedrock Edition, used by PocketMine-MP",
            "support": {
                "issues": "https://github.com/pmmp/BedrockData/issues",
                "source": "https://github.com/pmmp/BedrockData/tree/2.1.1+bedrock-1.19.70"
            },
            "time": "2023-03-14T18:03:19+00:00"
        },
        {
            "name": "pocketmine/bedrock-item-upgrade-schema",
            "version": "1.1.0",
            "source": {
                "type": "git",
                "url": "https://github.com/pmmp/BedrockItemUpgradeSchema.git",
                "reference": "aab89a1f121a0c127557a4a0cf981330301c9c45"
            },
            "dist": {
                "type": "zip",
                "url": "https://api.github.com/repos/pmmp/BedrockItemUpgradeSchema/zipball/aab89a1f121a0c127557a4a0cf981330301c9c45",
                "reference": "aab89a1f121a0c127557a4a0cf981330301c9c45",
                "shasum": ""
            },
            "type": "library",
            "notification-url": "https://packagist.org/downloads/",
            "license": [
                "CC0-1.0"
            ],
            "description": "JSON schemas for upgrading items found in older Minecraft: Bedrock world saves",
            "support": {
                "issues": "https://github.com/pmmp/BedrockItemUpgradeSchema/issues",
                "source": "https://github.com/pmmp/BedrockItemUpgradeSchema/tree/1.1.0"
            },
            "time": "2023-03-08T22:27:13+00:00"
        },
        {
            "name": "pocketmine/bedrock-protocol",
<<<<<<< HEAD
            "version": "18.0.0+bedrock-1.19.50",
            "source": {
                "type": "git",
                "url": "https://github.com/pmmp/BedrockProtocol.git",
                "reference": "b558ec883bd967dd3339f513cba62d2fbcd63349"
            },
            "dist": {
                "type": "zip",
                "url": "https://api.github.com/repos/pmmp/BedrockProtocol/zipball/b558ec883bd967dd3339f513cba62d2fbcd63349",
                "reference": "b558ec883bd967dd3339f513cba62d2fbcd63349",
=======
            "version": "20.0.0+bedrock-1.19.70",
            "source": {
                "type": "git",
                "url": "https://github.com/pmmp/BedrockProtocol.git",
                "reference": "4892a5020187da805d7b46ab522d8185b0283726"
            },
            "dist": {
                "type": "zip",
                "url": "https://api.github.com/repos/pmmp/BedrockProtocol/zipball/4892a5020187da805d7b46ab522d8185b0283726",
                "reference": "4892a5020187da805d7b46ab522d8185b0283726",
>>>>>>> 14f141fa
                "shasum": ""
            },
            "require": {
                "ext-json": "*",
                "netresearch/jsonmapper": "^4.0",
                "php": "^8.0",
                "pocketmine/binaryutils": "^0.2.0",
                "pocketmine/color": "^0.2.0 || ^0.3.0",
                "pocketmine/math": "^0.3.0 || ^0.4.0",
                "pocketmine/nbt": "^0.3.0",
                "ramsey/uuid": "^4.1"
            },
            "require-dev": {
<<<<<<< HEAD
                "phpstan/phpstan": "1.9.4",
=======
                "phpstan/phpstan": "1.10.1",
>>>>>>> 14f141fa
                "phpstan/phpstan-phpunit": "^1.0.0",
                "phpstan/phpstan-strict-rules": "^1.0.0",
                "phpunit/phpunit": "^9.5"
            },
            "type": "library",
            "autoload": {
                "psr-4": {
                    "pocketmine\\network\\mcpe\\protocol\\": "src/"
                }
            },
            "notification-url": "https://packagist.org/downloads/",
            "license": [
                "LGPL-3.0"
            ],
            "description": "An implementation of the Minecraft: Bedrock Edition protocol in PHP",
            "support": {
                "issues": "https://github.com/pmmp/BedrockProtocol/issues",
<<<<<<< HEAD
                "source": "https://github.com/pmmp/BedrockProtocol/tree/18.0.0+bedrock-1.19.50"
            },
            "time": "2023-01-06T21:47:35+00:00"
=======
                "source": "https://github.com/pmmp/BedrockProtocol/tree/20.0.0+bedrock-1.19.70"
            },
            "time": "2023-03-14T17:06:38+00:00"
>>>>>>> 14f141fa
        },
        {
            "name": "pocketmine/binaryutils",
            "version": "0.2.4",
            "source": {
                "type": "git",
                "url": "https://github.com/pmmp/BinaryUtils.git",
                "reference": "5ac7eea91afbad8dc498f5ce34ce6297d5e6ea9a"
            },
            "dist": {
                "type": "zip",
                "url": "https://api.github.com/repos/pmmp/BinaryUtils/zipball/5ac7eea91afbad8dc498f5ce34ce6297d5e6ea9a",
                "reference": "5ac7eea91afbad8dc498f5ce34ce6297d5e6ea9a",
                "shasum": ""
            },
            "require": {
                "php": "^7.4 || ^8.0",
                "php-64bit": "*"
            },
            "require-dev": {
                "phpstan/extension-installer": "^1.0",
                "phpstan/phpstan": "1.3.0",
                "phpstan/phpstan-phpunit": "^1.0",
                "phpstan/phpstan-strict-rules": "^1.0.0",
                "phpunit/phpunit": "^9.5"
            },
            "type": "library",
            "autoload": {
                "psr-4": {
                    "pocketmine\\utils\\": "src/"
                }
            },
            "notification-url": "https://packagist.org/downloads/",
            "license": [
                "LGPL-3.0"
            ],
            "description": "Classes and methods for conveniently handling binary data",
            "support": {
                "issues": "https://github.com/pmmp/BinaryUtils/issues",
                "source": "https://github.com/pmmp/BinaryUtils/tree/0.2.4"
            },
            "time": "2022-01-12T18:06:33+00:00"
        },
        {
            "name": "pocketmine/callback-validator",
            "version": "1.0.3",
            "source": {
                "type": "git",
                "url": "https://github.com/pmmp/CallbackValidator.git",
                "reference": "64787469766bcaa7e5885242e85c23c25e8c55a2"
            },
            "dist": {
                "type": "zip",
                "url": "https://api.github.com/repos/pmmp/CallbackValidator/zipball/64787469766bcaa7e5885242e85c23c25e8c55a2",
                "reference": "64787469766bcaa7e5885242e85c23c25e8c55a2",
                "shasum": ""
            },
            "require": {
                "ext-reflection": "*",
                "php": "^7.1 || ^8.0"
            },
            "replace": {
                "daverandom/callback-validator": "*"
            },
            "require-dev": {
                "phpstan/extension-installer": "^1.0",
                "phpstan/phpstan": "0.12.59",
                "phpstan/phpstan-strict-rules": "^0.12.4",
                "phpunit/phpunit": "^7.5 || ^8.5 || ^9.0"
            },
            "type": "library",
            "autoload": {
                "psr-4": {
                    "DaveRandom\\CallbackValidator\\": "src/"
                }
            },
            "notification-url": "https://packagist.org/downloads/",
            "license": [
                "MIT"
            ],
            "authors": [
                {
                    "name": "Chris Wright",
                    "email": "cw@daverandom.com"
                }
            ],
            "description": "Fork of daverandom/callback-validator - Tools for validating callback signatures",
            "support": {
                "issues": "https://github.com/pmmp/CallbackValidator/issues",
                "source": "https://github.com/pmmp/CallbackValidator/tree/1.0.3"
            },
            "time": "2020-12-11T01:45:37+00:00"
        },
        {
            "name": "pocketmine/classloader",
            "version": "0.2.0",
            "source": {
                "type": "git",
                "url": "https://github.com/pmmp/ClassLoader.git",
                "reference": "49ea303993efdfb39cd302e2156d50aa78209e78"
            },
            "dist": {
                "type": "zip",
                "url": "https://api.github.com/repos/pmmp/ClassLoader/zipball/49ea303993efdfb39cd302e2156d50aa78209e78",
                "reference": "49ea303993efdfb39cd302e2156d50aa78209e78",
                "shasum": ""
            },
            "require": {
                "ext-pthreads": "~3.2.0 || ^4.0",
                "ext-reflection": "*",
                "php": "^8.0"
            },
            "conflict": {
                "pocketmine/spl": "<0.4"
            },
            "require-dev": {
                "phpstan/extension-installer": "^1.0",
                "phpstan/phpstan": "0.12.99",
                "phpstan/phpstan-strict-rules": "^0.12.4",
                "phpunit/phpunit": "^9.5"
            },
            "type": "library",
            "autoload": {
                "classmap": [
                    "./src"
                ]
            },
            "notification-url": "https://packagist.org/downloads/",
            "license": [
                "LGPL-3.0"
            ],
            "description": "Ad-hoc autoloading components used by PocketMine-MP",
            "support": {
                "issues": "https://github.com/pmmp/ClassLoader/issues",
                "source": "https://github.com/pmmp/ClassLoader/tree/0.2.0"
            },
            "time": "2021-11-01T20:17:27+00:00"
        },
        {
            "name": "pocketmine/color",
            "version": "0.3.0",
            "source": {
                "type": "git",
                "url": "https://github.com/pmmp/Color.git",
                "reference": "8cb346d0a21ad3287cc8d7175e4b643416607249"
            },
            "dist": {
                "type": "zip",
                "url": "https://api.github.com/repos/pmmp/Color/zipball/8cb346d0a21ad3287cc8d7175e4b643416607249",
                "reference": "8cb346d0a21ad3287cc8d7175e4b643416607249",
                "shasum": ""
            },
            "require": {
                "php": "^8.0"
            },
            "require-dev": {
                "phpstan/phpstan": "1.9.4",
                "phpstan/phpstan-strict-rules": "^1.2.0"
            },
            "type": "library",
            "autoload": {
                "psr-4": {
                    "pocketmine\\color\\": "src/"
                }
            },
            "notification-url": "https://packagist.org/downloads/",
            "license": [
                "LGPL-3.0"
            ],
            "description": "Color handling library used by PocketMine-MP and related projects",
            "support": {
                "issues": "https://github.com/pmmp/Color/issues",
                "source": "https://github.com/pmmp/Color/tree/0.3.0"
            },
            "time": "2022-12-18T19:49:21+00:00"
        },
        {
            "name": "pocketmine/errorhandler",
            "version": "0.6.0",
            "source": {
                "type": "git",
                "url": "https://github.com/pmmp/ErrorHandler.git",
                "reference": "dae214a04348b911e8219ebf125ff1c5589cc878"
            },
            "dist": {
                "type": "zip",
                "url": "https://api.github.com/repos/pmmp/ErrorHandler/zipball/dae214a04348b911e8219ebf125ff1c5589cc878",
                "reference": "dae214a04348b911e8219ebf125ff1c5589cc878",
                "shasum": ""
            },
            "require": {
                "php": "^8.0"
            },
            "require-dev": {
                "phpstan/phpstan": "0.12.99",
                "phpstan/phpstan-strict-rules": "^0.12.2",
                "phpunit/phpunit": "^9.5"
            },
            "type": "library",
            "autoload": {
                "psr-4": {
                    "pocketmine\\errorhandler\\": "src/"
                }
            },
            "notification-url": "https://packagist.org/downloads/",
            "license": [
                "LGPL-3.0"
            ],
            "description": "Utilities to handle nasty PHP E_* errors in a usable way",
            "support": {
                "issues": "https://github.com/pmmp/ErrorHandler/issues",
                "source": "https://github.com/pmmp/ErrorHandler/tree/0.6.0"
            },
            "time": "2022-01-08T21:05:46+00:00"
        },
        {
            "name": "pocketmine/locale-data",
            "version": "2.18.3",
            "source": {
                "type": "git",
                "url": "https://github.com/pmmp/Language.git",
                "reference": "da25bfe9ee4822a84feb9b7e620c56ad4000aed0"
            },
            "dist": {
                "type": "zip",
                "url": "https://api.github.com/repos/pmmp/Language/zipball/da25bfe9ee4822a84feb9b7e620c56ad4000aed0",
                "reference": "da25bfe9ee4822a84feb9b7e620c56ad4000aed0",
                "shasum": ""
            },
            "type": "library",
            "notification-url": "https://packagist.org/downloads/",
            "description": "Language resources used by PocketMine-MP",
            "support": {
                "issues": "https://github.com/pmmp/Language/issues",
                "source": "https://github.com/pmmp/Language/tree/2.18.3"
            },
            "time": "2023-01-17T21:43:36+00:00"
        },
        {
            "name": "pocketmine/log",
            "version": "0.4.0",
            "source": {
                "type": "git",
                "url": "https://github.com/pmmp/Log.git",
                "reference": "e6c912c0f9055c81d23108ec2d179b96f404c043"
            },
            "dist": {
                "type": "zip",
                "url": "https://api.github.com/repos/pmmp/Log/zipball/e6c912c0f9055c81d23108ec2d179b96f404c043",
                "reference": "e6c912c0f9055c81d23108ec2d179b96f404c043",
                "shasum": ""
            },
            "require": {
                "php": "^7.4 || ^8.0"
            },
            "conflict": {
                "pocketmine/spl": "<0.4"
            },
            "require-dev": {
                "phpstan/phpstan": "0.12.88",
                "phpstan/phpstan-strict-rules": "^0.12.2"
            },
            "type": "library",
            "autoload": {
                "classmap": [
                    "./src"
                ]
            },
            "notification-url": "https://packagist.org/downloads/",
            "license": [
                "LGPL-3.0"
            ],
            "description": "Logging components used by PocketMine-MP and related projects",
            "support": {
                "issues": "https://github.com/pmmp/Log/issues",
                "source": "https://github.com/pmmp/Log/tree/0.4.0"
            },
            "time": "2021-06-18T19:08:09+00:00"
        },
        {
            "name": "pocketmine/log-pthreads",
            "version": "0.4.0",
            "source": {
                "type": "git",
                "url": "https://github.com/pmmp/LogPthreads.git",
                "reference": "61f709e8cf36bcc24e4efe02acded680a1ce23cd"
            },
            "dist": {
                "type": "zip",
                "url": "https://api.github.com/repos/pmmp/LogPthreads/zipball/61f709e8cf36bcc24e4efe02acded680a1ce23cd",
                "reference": "61f709e8cf36bcc24e4efe02acded680a1ce23cd",
                "shasum": ""
            },
            "require": {
                "ext-pthreads": "~3.2.0 || ^4.0",
                "php": "^7.4 || ^8.0",
                "pocketmine/log": "^0.4.0"
            },
            "conflict": {
                "pocketmine/spl": "<0.4"
            },
            "require-dev": {
                "phpstan/extension-installer": "^1.0",
                "phpstan/phpstan": "0.12.88",
                "phpstan/phpstan-strict-rules": "^0.12.4"
            },
            "type": "library",
            "autoload": {
                "classmap": [
                    "./src"
                ]
            },
            "notification-url": "https://packagist.org/downloads/",
            "license": [
                "LGPL-3.0"
            ],
            "description": "Logging components specialized for pthreads used by PocketMine-MP and related projects",
            "support": {
                "issues": "https://github.com/pmmp/LogPthreads/issues",
                "source": "https://github.com/pmmp/LogPthreads/tree/0.4.0"
            },
            "time": "2021-11-01T21:42:09+00:00"
        },
        {
            "name": "pocketmine/math",
            "version": "0.4.3",
            "source": {
                "type": "git",
                "url": "https://github.com/pmmp/Math.git",
                "reference": "47a243d320b01c8099d65309967934c188111549"
            },
            "dist": {
                "type": "zip",
                "url": "https://api.github.com/repos/pmmp/Math/zipball/47a243d320b01c8099d65309967934c188111549",
                "reference": "47a243d320b01c8099d65309967934c188111549",
                "shasum": ""
            },
            "require": {
                "php": "^8.0",
                "php-64bit": "*"
            },
            "require-dev": {
                "phpstan/extension-installer": "^1.0",
                "phpstan/phpstan": "1.8.2",
                "phpstan/phpstan-strict-rules": "^1.0",
                "phpunit/phpunit": "^8.5 || ^9.5"
            },
            "type": "library",
            "autoload": {
                "psr-4": {
                    "pocketmine\\math\\": "src/"
                }
            },
            "notification-url": "https://packagist.org/downloads/",
            "license": [
                "LGPL-3.0"
            ],
            "description": "PHP library containing math related code used in PocketMine-MP",
            "support": {
                "issues": "https://github.com/pmmp/Math/issues",
                "source": "https://github.com/pmmp/Math/tree/0.4.3"
            },
            "time": "2022-08-25T18:43:37+00:00"
        },
        {
            "name": "pocketmine/nbt",
            "version": "0.3.3",
            "source": {
                "type": "git",
                "url": "https://github.com/pmmp/NBT.git",
                "reference": "f4321be50df1a18b9f4e94d428a2e68a6e2ac2b4"
            },
            "dist": {
                "type": "zip",
                "url": "https://api.github.com/repos/pmmp/NBT/zipball/f4321be50df1a18b9f4e94d428a2e68a6e2ac2b4",
                "reference": "f4321be50df1a18b9f4e94d428a2e68a6e2ac2b4",
                "shasum": ""
            },
            "require": {
                "php": "^7.4 || ^8.0",
                "php-64bit": "*",
                "pocketmine/binaryutils": "^0.2.0"
            },
            "require-dev": {
                "phpstan/extension-installer": "^1.0",
                "phpstan/phpstan": "1.7.7",
                "phpstan/phpstan-strict-rules": "^1.0",
                "phpunit/phpunit": "^9.5"
            },
            "type": "library",
            "autoload": {
                "psr-4": {
                    "pocketmine\\nbt\\": "src/"
                }
            },
            "notification-url": "https://packagist.org/downloads/",
            "license": [
                "LGPL-3.0"
            ],
            "description": "PHP library for working with Named Binary Tags",
            "support": {
                "issues": "https://github.com/pmmp/NBT/issues",
                "source": "https://github.com/pmmp/NBT/tree/0.3.3"
            },
            "time": "2022-07-06T14:13:26+00:00"
        },
        {
            "name": "pocketmine/raklib",
            "version": "0.14.6",
            "source": {
                "type": "git",
                "url": "https://github.com/pmmp/RakLib.git",
                "reference": "aeca667d5ecc4cc18fded612f29e3511bbf62f42"
            },
            "dist": {
                "type": "zip",
                "url": "https://api.github.com/repos/pmmp/RakLib/zipball/aeca667d5ecc4cc18fded612f29e3511bbf62f42",
                "reference": "aeca667d5ecc4cc18fded612f29e3511bbf62f42",
                "shasum": ""
            },
            "require": {
                "ext-sockets": "*",
                "php": "^8.0",
                "php-64bit": "*",
                "php-ipv6": "*",
                "pocketmine/binaryutils": "^0.2.0",
                "pocketmine/log": "^0.3.0 || ^0.4.0"
            },
            "require-dev": {
                "phpstan/phpstan": "1.9.17",
                "phpstan/phpstan-strict-rules": "^1.0"
            },
            "type": "library",
            "autoload": {
                "psr-4": {
                    "raklib\\": "src/"
                }
            },
            "notification-url": "https://packagist.org/downloads/",
            "license": [
                "GPL-3.0"
            ],
            "description": "A RakNet server implementation written in PHP",
            "support": {
                "issues": "https://github.com/pmmp/RakLib/issues",
                "source": "https://github.com/pmmp/RakLib/tree/0.14.6"
            },
            "time": "2023-03-07T15:10:23+00:00"
        },
        {
            "name": "pocketmine/raklib-ipc",
            "version": "0.1.1",
            "source": {
                "type": "git",
                "url": "https://github.com/pmmp/RakLibIpc.git",
                "reference": "922a6444b0c6c7daaa5aa5a832107e1ec4738aed"
            },
            "dist": {
                "type": "zip",
                "url": "https://api.github.com/repos/pmmp/RakLibIpc/zipball/922a6444b0c6c7daaa5aa5a832107e1ec4738aed",
                "reference": "922a6444b0c6c7daaa5aa5a832107e1ec4738aed",
                "shasum": ""
            },
            "require": {
                "php": "^7.4 || ^8.0",
                "php-64bit": "*",
                "pocketmine/binaryutils": "^0.2.0",
                "pocketmine/raklib": "^0.13.1 || ^0.14.0"
            },
            "require-dev": {
                "phpstan/phpstan": "0.12.81",
                "phpstan/phpstan-strict-rules": "^0.12.2"
            },
            "type": "library",
            "autoload": {
                "psr-4": {
                    "raklib\\server\\ipc\\": "src/"
                }
            },
            "notification-url": "https://packagist.org/downloads/",
            "license": [
                "GPL-3.0"
            ],
            "description": "Channel-based protocols for inter-thread/inter-process communication with RakLib",
            "support": {
                "issues": "https://github.com/pmmp/RakLibIpc/issues",
                "source": "https://github.com/pmmp/RakLibIpc/tree/0.1.1"
            },
            "time": "2021-09-22T17:01:12+00:00"
        },
        {
            "name": "pocketmine/snooze",
            "version": "0.3.1",
            "source": {
                "type": "git",
                "url": "https://github.com/pmmp/Snooze.git",
                "reference": "0ac8fc2a781c419a1f64ebca4d5835028f59e29b"
            },
            "dist": {
                "type": "zip",
                "url": "https://api.github.com/repos/pmmp/Snooze/zipball/0ac8fc2a781c419a1f64ebca4d5835028f59e29b",
                "reference": "0ac8fc2a781c419a1f64ebca4d5835028f59e29b",
                "shasum": ""
            },
            "require": {
                "ext-pthreads": "~3.2.0 || ^4.0",
                "php-64bit": "^7.3 || ^8.0"
            },
            "require-dev": {
                "phpstan/extension-installer": "^1.0",
                "phpstan/phpstan": "0.12.99",
                "phpstan/phpstan-strict-rules": "^0.12.4"
            },
            "type": "library",
            "autoload": {
                "psr-4": {
                    "pocketmine\\snooze\\": "src/"
                }
            },
            "notification-url": "https://packagist.org/downloads/",
            "license": [
                "LGPL-3.0"
            ],
            "description": "Thread notification management library for code using the pthreads extension",
            "support": {
                "issues": "https://github.com/pmmp/Snooze/issues",
                "source": "https://github.com/pmmp/Snooze/tree/0.3.1"
            },
            "time": "2021-11-01T20:50:08+00:00"
        },
        {
            "name": "ramsey/collection",
            "version": "1.3.0",
            "source": {
                "type": "git",
                "url": "https://github.com/ramsey/collection.git",
                "reference": "ad7475d1c9e70b190ecffc58f2d989416af339b4"
            },
            "dist": {
                "type": "zip",
                "url": "https://api.github.com/repos/ramsey/collection/zipball/ad7475d1c9e70b190ecffc58f2d989416af339b4",
                "reference": "ad7475d1c9e70b190ecffc58f2d989416af339b4",
                "shasum": ""
            },
            "require": {
                "php": "^7.4 || ^8.0",
                "symfony/polyfill-php81": "^1.23"
            },
            "require-dev": {
                "captainhook/plugin-composer": "^5.3",
                "ergebnis/composer-normalize": "^2.28.3",
                "fakerphp/faker": "^1.21",
                "hamcrest/hamcrest-php": "^2.0",
                "jangregor/phpstan-prophecy": "^1.0",
                "mockery/mockery": "^1.5",
                "php-parallel-lint/php-console-highlighter": "^1.0",
                "php-parallel-lint/php-parallel-lint": "^1.3",
                "phpcsstandards/phpcsutils": "^1.0.0-rc1",
                "phpspec/prophecy-phpunit": "^2.0",
                "phpstan/extension-installer": "^1.2",
                "phpstan/phpstan": "^1.9",
                "phpstan/phpstan-mockery": "^1.1",
                "phpstan/phpstan-phpunit": "^1.3",
                "phpunit/phpunit": "^9.5",
                "psalm/plugin-mockery": "^1.1",
                "psalm/plugin-phpunit": "^0.18.4",
                "ramsey/coding-standard": "^2.0.3",
                "ramsey/conventional-commits": "^1.3",
                "vimeo/psalm": "^5.4"
            },
            "type": "library",
            "extra": {
                "captainhook": {
                    "force-install": true
                },
                "ramsey/conventional-commits": {
                    "configFile": "conventional-commits.json"
                }
            },
            "autoload": {
                "psr-4": {
                    "Ramsey\\Collection\\": "src/"
                }
            },
            "notification-url": "https://packagist.org/downloads/",
            "license": [
                "MIT"
            ],
            "authors": [
                {
                    "name": "Ben Ramsey",
                    "email": "ben@benramsey.com",
                    "homepage": "https://benramsey.com"
                }
            ],
            "description": "A PHP library for representing and manipulating collections.",
            "keywords": [
                "array",
                "collection",
                "hash",
                "map",
                "queue",
                "set"
            ],
            "support": {
                "issues": "https://github.com/ramsey/collection/issues",
                "source": "https://github.com/ramsey/collection/tree/1.3.0"
            },
            "funding": [
                {
                    "url": "https://github.com/ramsey",
                    "type": "github"
                },
                {
                    "url": "https://tidelift.com/funding/github/packagist/ramsey/collection",
                    "type": "tidelift"
                }
            ],
            "time": "2022-12-27T19:12:24+00:00"
        },
        {
            "name": "ramsey/uuid",
<<<<<<< HEAD
            "version": "4.7.1",
            "source": {
                "type": "git",
                "url": "https://github.com/ramsey/uuid.git",
                "reference": "a1acf96007170234a8399586a6e2ab8feba109d1"
            },
            "dist": {
                "type": "zip",
                "url": "https://api.github.com/repos/ramsey/uuid/zipball/a1acf96007170234a8399586a6e2ab8feba109d1",
                "reference": "a1acf96007170234a8399586a6e2ab8feba109d1",
=======
            "version": "4.7.3",
            "source": {
                "type": "git",
                "url": "https://github.com/ramsey/uuid.git",
                "reference": "433b2014e3979047db08a17a205f410ba3869cf2"
            },
            "dist": {
                "type": "zip",
                "url": "https://api.github.com/repos/ramsey/uuid/zipball/433b2014e3979047db08a17a205f410ba3869cf2",
                "reference": "433b2014e3979047db08a17a205f410ba3869cf2",
>>>>>>> 14f141fa
                "shasum": ""
            },
            "require": {
                "brick/math": "^0.8.8 || ^0.9 || ^0.10",
                "ext-json": "*",
                "php": "^8.0",
                "ramsey/collection": "^1.2 || ^2.0"
            },
            "replace": {
                "rhumsaa/uuid": "self.version"
            },
            "require-dev": {
                "captainhook/captainhook": "^5.10",
                "captainhook/plugin-composer": "^5.3",
                "dealerdirect/phpcodesniffer-composer-installer": "^0.7.0",
                "doctrine/annotations": "^1.8",
                "ergebnis/composer-normalize": "^2.15",
                "mockery/mockery": "^1.3",
                "paragonie/random-lib": "^2",
                "php-mock/php-mock": "^2.2",
                "php-mock/php-mock-mockery": "^1.3",
                "php-parallel-lint/php-parallel-lint": "^1.1",
                "phpbench/phpbench": "^1.0",
                "phpstan/extension-installer": "^1.1",
                "phpstan/phpstan": "^1.8",
                "phpstan/phpstan-mockery": "^1.1",
                "phpstan/phpstan-phpunit": "^1.1",
                "phpunit/phpunit": "^8.5 || ^9",
                "ramsey/composer-repl": "^1.4",
                "slevomat/coding-standard": "^8.4",
                "squizlabs/php_codesniffer": "^3.5",
                "vimeo/psalm": "^4.9"
            },
            "suggest": {
                "ext-bcmath": "Enables faster math with arbitrary-precision integers using BCMath.",
                "ext-gmp": "Enables faster math with arbitrary-precision integers using GMP.",
                "ext-uuid": "Enables the use of PeclUuidTimeGenerator and PeclUuidRandomGenerator.",
                "paragonie/random-lib": "Provides RandomLib for use with the RandomLibAdapter",
                "ramsey/uuid-doctrine": "Allows the use of Ramsey\\Uuid\\Uuid as Doctrine field type."
            },
            "type": "library",
            "extra": {
                "captainhook": {
                    "force-install": true
                }
            },
            "autoload": {
                "files": [
                    "src/functions.php"
                ],
                "psr-4": {
                    "Ramsey\\Uuid\\": "src/"
                }
            },
            "notification-url": "https://packagist.org/downloads/",
            "license": [
                "MIT"
            ],
            "description": "A PHP library for generating and working with universally unique identifiers (UUIDs).",
            "keywords": [
                "guid",
                "identifier",
                "uuid"
            ],
            "support": {
                "issues": "https://github.com/ramsey/uuid/issues",
<<<<<<< HEAD
                "source": "https://github.com/ramsey/uuid/tree/4.7.1"
=======
                "source": "https://github.com/ramsey/uuid/tree/4.7.3"
>>>>>>> 14f141fa
            },
            "funding": [
                {
                    "url": "https://github.com/ramsey",
                    "type": "github"
                },
                {
                    "url": "https://tidelift.com/funding/github/packagist/ramsey/uuid",
                    "type": "tidelift"
                }
            ],
<<<<<<< HEAD
            "time": "2022-12-31T22:20:34+00:00"
=======
            "time": "2023-01-12T18:13:24+00:00"
>>>>>>> 14f141fa
        },
        {
            "name": "symfony/filesystem",
            "version": "v5.4.21",
            "source": {
                "type": "git",
                "url": "https://github.com/symfony/filesystem.git",
                "reference": "e75960b1bbfd2b8c9e483e0d74811d555ca3de9f"
            },
            "dist": {
                "type": "zip",
                "url": "https://api.github.com/repos/symfony/filesystem/zipball/e75960b1bbfd2b8c9e483e0d74811d555ca3de9f",
                "reference": "e75960b1bbfd2b8c9e483e0d74811d555ca3de9f",
                "shasum": ""
            },
            "require": {
                "php": ">=7.2.5",
                "symfony/polyfill-ctype": "~1.8",
                "symfony/polyfill-mbstring": "~1.8",
                "symfony/polyfill-php80": "^1.16"
            },
            "type": "library",
            "autoload": {
                "psr-4": {
                    "Symfony\\Component\\Filesystem\\": ""
                },
                "exclude-from-classmap": [
                    "/Tests/"
                ]
            },
            "notification-url": "https://packagist.org/downloads/",
            "license": [
                "MIT"
            ],
            "authors": [
                {
                    "name": "Fabien Potencier",
                    "email": "fabien@symfony.com"
                },
                {
                    "name": "Symfony Community",
                    "homepage": "https://symfony.com/contributors"
                }
            ],
            "description": "Provides basic utilities for the filesystem",
            "homepage": "https://symfony.com",
            "support": {
                "source": "https://github.com/symfony/filesystem/tree/v5.4.21"
            },
            "funding": [
                {
                    "url": "https://symfony.com/sponsor",
                    "type": "custom"
                },
                {
                    "url": "https://github.com/fabpot",
                    "type": "github"
                },
                {
                    "url": "https://tidelift.com/funding/github/packagist/symfony/symfony",
                    "type": "tidelift"
                }
            ],
            "time": "2023-02-14T08:03:56+00:00"
        },
        {
            "name": "symfony/polyfill-ctype",
            "version": "v1.27.0",
            "source": {
                "type": "git",
                "url": "https://github.com/symfony/polyfill-ctype.git",
                "reference": "5bbc823adecdae860bb64756d639ecfec17b050a"
            },
            "dist": {
                "type": "zip",
                "url": "https://api.github.com/repos/symfony/polyfill-ctype/zipball/5bbc823adecdae860bb64756d639ecfec17b050a",
                "reference": "5bbc823adecdae860bb64756d639ecfec17b050a",
                "shasum": ""
            },
            "require": {
                "php": ">=7.1"
            },
            "provide": {
                "ext-ctype": "*"
            },
            "suggest": {
                "ext-ctype": "For best performance"
            },
            "type": "library",
            "extra": {
                "branch-alias": {
                    "dev-main": "1.27-dev"
                },
                "thanks": {
                    "name": "symfony/polyfill",
                    "url": "https://github.com/symfony/polyfill"
                }
            },
            "autoload": {
                "files": [
                    "bootstrap.php"
                ],
                "psr-4": {
                    "Symfony\\Polyfill\\Ctype\\": ""
                }
            },
            "notification-url": "https://packagist.org/downloads/",
            "license": [
                "MIT"
            ],
            "authors": [
                {
                    "name": "Gert de Pagter",
                    "email": "BackEndTea@gmail.com"
                },
                {
                    "name": "Symfony Community",
                    "homepage": "https://symfony.com/contributors"
                }
            ],
            "description": "Symfony polyfill for ctype functions",
            "homepage": "https://symfony.com",
            "keywords": [
                "compatibility",
                "ctype",
                "polyfill",
                "portable"
            ],
            "support": {
                "source": "https://github.com/symfony/polyfill-ctype/tree/v1.27.0"
            },
            "funding": [
                {
                    "url": "https://symfony.com/sponsor",
                    "type": "custom"
                },
                {
                    "url": "https://github.com/fabpot",
                    "type": "github"
                },
                {
                    "url": "https://tidelift.com/funding/github/packagist/symfony/symfony",
                    "type": "tidelift"
                }
            ],
            "time": "2022-11-03T14:55:06+00:00"
        },
        {
            "name": "symfony/polyfill-mbstring",
            "version": "v1.27.0",
            "source": {
                "type": "git",
                "url": "https://github.com/symfony/polyfill-mbstring.git",
                "reference": "8ad114f6b39e2c98a8b0e3bd907732c207c2b534"
            },
            "dist": {
                "type": "zip",
                "url": "https://api.github.com/repos/symfony/polyfill-mbstring/zipball/8ad114f6b39e2c98a8b0e3bd907732c207c2b534",
                "reference": "8ad114f6b39e2c98a8b0e3bd907732c207c2b534",
                "shasum": ""
            },
            "require": {
                "php": ">=7.1"
            },
            "provide": {
                "ext-mbstring": "*"
            },
            "suggest": {
                "ext-mbstring": "For best performance"
            },
            "type": "library",
            "extra": {
                "branch-alias": {
                    "dev-main": "1.27-dev"
                },
                "thanks": {
                    "name": "symfony/polyfill",
                    "url": "https://github.com/symfony/polyfill"
                }
            },
            "autoload": {
                "files": [
                    "bootstrap.php"
                ],
                "psr-4": {
                    "Symfony\\Polyfill\\Mbstring\\": ""
                }
            },
            "notification-url": "https://packagist.org/downloads/",
            "license": [
                "MIT"
            ],
            "authors": [
                {
                    "name": "Nicolas Grekas",
                    "email": "p@tchwork.com"
                },
                {
                    "name": "Symfony Community",
                    "homepage": "https://symfony.com/contributors"
                }
            ],
            "description": "Symfony polyfill for the Mbstring extension",
            "homepage": "https://symfony.com",
            "keywords": [
                "compatibility",
                "mbstring",
                "polyfill",
                "portable",
                "shim"
            ],
            "support": {
                "source": "https://github.com/symfony/polyfill-mbstring/tree/v1.27.0"
            },
            "funding": [
                {
                    "url": "https://symfony.com/sponsor",
                    "type": "custom"
                },
                {
                    "url": "https://github.com/fabpot",
                    "type": "github"
                },
                {
                    "url": "https://tidelift.com/funding/github/packagist/symfony/symfony",
                    "type": "tidelift"
                }
            ],
            "time": "2022-11-03T14:55:06+00:00"
        },
        {
            "name": "symfony/polyfill-php80",
            "version": "v1.27.0",
            "source": {
                "type": "git",
                "url": "https://github.com/symfony/polyfill-php80.git",
                "reference": "7a6ff3f1959bb01aefccb463a0f2cd3d3d2fd936"
            },
            "dist": {
                "type": "zip",
                "url": "https://api.github.com/repos/symfony/polyfill-php80/zipball/7a6ff3f1959bb01aefccb463a0f2cd3d3d2fd936",
                "reference": "7a6ff3f1959bb01aefccb463a0f2cd3d3d2fd936",
                "shasum": ""
            },
            "require": {
                "php": ">=7.1"
            },
            "type": "library",
            "extra": {
                "branch-alias": {
                    "dev-main": "1.27-dev"
                },
                "thanks": {
                    "name": "symfony/polyfill",
                    "url": "https://github.com/symfony/polyfill"
                }
            },
            "autoload": {
                "files": [
                    "bootstrap.php"
                ],
                "psr-4": {
                    "Symfony\\Polyfill\\Php80\\": ""
                },
                "classmap": [
                    "Resources/stubs"
                ]
            },
            "notification-url": "https://packagist.org/downloads/",
            "license": [
                "MIT"
            ],
            "authors": [
                {
                    "name": "Ion Bazan",
                    "email": "ion.bazan@gmail.com"
                },
                {
                    "name": "Nicolas Grekas",
                    "email": "p@tchwork.com"
                },
                {
                    "name": "Symfony Community",
                    "homepage": "https://symfony.com/contributors"
                }
            ],
            "description": "Symfony polyfill backporting some PHP 8.0+ features to lower PHP versions",
            "homepage": "https://symfony.com",
            "keywords": [
                "compatibility",
                "polyfill",
                "portable",
                "shim"
            ],
            "support": {
                "source": "https://github.com/symfony/polyfill-php80/tree/v1.27.0"
            },
            "funding": [
                {
                    "url": "https://symfony.com/sponsor",
                    "type": "custom"
                },
                {
                    "url": "https://github.com/fabpot",
                    "type": "github"
                },
                {
                    "url": "https://tidelift.com/funding/github/packagist/symfony/symfony",
                    "type": "tidelift"
                }
            ],
            "time": "2022-11-03T14:55:06+00:00"
        },
        {
            "name": "symfony/polyfill-php81",
            "version": "v1.27.0",
            "source": {
                "type": "git",
                "url": "https://github.com/symfony/polyfill-php81.git",
                "reference": "707403074c8ea6e2edaf8794b0157a0bfa52157a"
            },
            "dist": {
                "type": "zip",
                "url": "https://api.github.com/repos/symfony/polyfill-php81/zipball/707403074c8ea6e2edaf8794b0157a0bfa52157a",
                "reference": "707403074c8ea6e2edaf8794b0157a0bfa52157a",
                "shasum": ""
            },
            "require": {
                "php": ">=7.1"
            },
            "type": "library",
            "extra": {
                "branch-alias": {
                    "dev-main": "1.27-dev"
                },
                "thanks": {
                    "name": "symfony/polyfill",
                    "url": "https://github.com/symfony/polyfill"
                }
            },
            "autoload": {
                "files": [
                    "bootstrap.php"
                ],
                "psr-4": {
                    "Symfony\\Polyfill\\Php81\\": ""
                },
                "classmap": [
                    "Resources/stubs"
                ]
            },
            "notification-url": "https://packagist.org/downloads/",
            "license": [
                "MIT"
            ],
            "authors": [
                {
                    "name": "Nicolas Grekas",
                    "email": "p@tchwork.com"
                },
                {
                    "name": "Symfony Community",
                    "homepage": "https://symfony.com/contributors"
                }
            ],
            "description": "Symfony polyfill backporting some PHP 8.1+ features to lower PHP versions",
            "homepage": "https://symfony.com",
            "keywords": [
                "compatibility",
                "polyfill",
                "portable",
                "shim"
            ],
            "support": {
                "source": "https://github.com/symfony/polyfill-php81/tree/v1.27.0"
            },
            "funding": [
                {
                    "url": "https://symfony.com/sponsor",
                    "type": "custom"
                },
                {
                    "url": "https://github.com/fabpot",
                    "type": "github"
                },
                {
                    "url": "https://tidelift.com/funding/github/packagist/symfony/symfony",
                    "type": "tidelift"
                }
            ],
            "time": "2022-11-03T14:55:06+00:00"
        },
        {
            "name": "webmozart/assert",
            "version": "1.11.0",
            "source": {
                "type": "git",
                "url": "https://github.com/webmozarts/assert.git",
                "reference": "11cb2199493b2f8a3b53e7f19068fc6aac760991"
            },
            "dist": {
                "type": "zip",
                "url": "https://api.github.com/repos/webmozarts/assert/zipball/11cb2199493b2f8a3b53e7f19068fc6aac760991",
                "reference": "11cb2199493b2f8a3b53e7f19068fc6aac760991",
                "shasum": ""
            },
            "require": {
                "ext-ctype": "*",
                "php": "^7.2 || ^8.0"
            },
            "conflict": {
                "phpstan/phpstan": "<0.12.20",
                "vimeo/psalm": "<4.6.1 || 4.6.2"
            },
            "require-dev": {
                "phpunit/phpunit": "^8.5.13"
            },
            "type": "library",
            "extra": {
                "branch-alias": {
                    "dev-master": "1.10-dev"
                }
            },
            "autoload": {
                "psr-4": {
                    "Webmozart\\Assert\\": "src/"
                }
            },
            "notification-url": "https://packagist.org/downloads/",
            "license": [
                "MIT"
            ],
            "authors": [
                {
                    "name": "Bernhard Schussek",
                    "email": "bschussek@gmail.com"
                }
            ],
            "description": "Assertions to validate method input/output with nice error messages.",
            "keywords": [
                "assert",
                "check",
                "validate"
            ],
            "support": {
                "issues": "https://github.com/webmozarts/assert/issues",
                "source": "https://github.com/webmozarts/assert/tree/1.11.0"
            },
            "time": "2022-06-03T18:03:27+00:00"
        },
        {
            "name": "webmozart/path-util",
            "version": "2.3.0",
            "source": {
                "type": "git",
                "url": "https://github.com/webmozart/path-util.git",
                "reference": "d939f7edc24c9a1bb9c0dee5cb05d8e859490725"
            },
            "dist": {
                "type": "zip",
                "url": "https://api.github.com/repos/webmozart/path-util/zipball/d939f7edc24c9a1bb9c0dee5cb05d8e859490725",
                "reference": "d939f7edc24c9a1bb9c0dee5cb05d8e859490725",
                "shasum": ""
            },
            "require": {
                "php": ">=5.3.3",
                "webmozart/assert": "~1.0"
            },
            "require-dev": {
                "phpunit/phpunit": "^4.6",
                "sebastian/version": "^1.0.1"
            },
            "type": "library",
            "extra": {
                "branch-alias": {
                    "dev-master": "2.3-dev"
                }
            },
            "autoload": {
                "psr-4": {
                    "Webmozart\\PathUtil\\": "src/"
                }
            },
            "notification-url": "https://packagist.org/downloads/",
            "license": [
                "MIT"
            ],
            "authors": [
                {
                    "name": "Bernhard Schussek",
                    "email": "bschussek@gmail.com"
                }
            ],
            "description": "A robust cross-platform utility for normalizing, comparing and modifying file paths.",
            "support": {
                "issues": "https://github.com/webmozart/path-util/issues",
                "source": "https://github.com/webmozart/path-util/tree/2.3.0"
            },
            "abandoned": "symfony/filesystem",
            "time": "2015-12-17T08:42:14+00:00"
        }
    ],
    "packages-dev": [
        {
            "name": "doctrine/instantiator",
            "version": "1.5.0",
            "source": {
                "type": "git",
                "url": "https://github.com/doctrine/instantiator.git",
                "reference": "0a0fa9780f5d4e507415a065172d26a98d02047b"
            },
            "dist": {
                "type": "zip",
                "url": "https://api.github.com/repos/doctrine/instantiator/zipball/0a0fa9780f5d4e507415a065172d26a98d02047b",
                "reference": "0a0fa9780f5d4e507415a065172d26a98d02047b",
                "shasum": ""
            },
            "require": {
                "php": "^7.1 || ^8.0"
            },
            "require-dev": {
                "doctrine/coding-standard": "^9 || ^11",
                "ext-pdo": "*",
                "ext-phar": "*",
                "phpbench/phpbench": "^0.16 || ^1",
                "phpstan/phpstan": "^1.4",
                "phpstan/phpstan-phpunit": "^1",
                "phpunit/phpunit": "^7.5 || ^8.5 || ^9.5",
                "vimeo/psalm": "^4.30 || ^5.4"
            },
            "type": "library",
            "autoload": {
                "psr-4": {
                    "Doctrine\\Instantiator\\": "src/Doctrine/Instantiator/"
                }
            },
            "notification-url": "https://packagist.org/downloads/",
            "license": [
                "MIT"
            ],
            "authors": [
                {
                    "name": "Marco Pivetta",
                    "email": "ocramius@gmail.com",
                    "homepage": "https://ocramius.github.io/"
                }
            ],
            "description": "A small, lightweight utility to instantiate objects in PHP without invoking their constructors",
            "homepage": "https://www.doctrine-project.org/projects/instantiator.html",
            "keywords": [
                "constructor",
                "instantiate"
            ],
            "support": {
                "issues": "https://github.com/doctrine/instantiator/issues",
                "source": "https://github.com/doctrine/instantiator/tree/1.5.0"
            },
            "funding": [
                {
                    "url": "https://www.doctrine-project.org/sponsorship.html",
                    "type": "custom"
                },
                {
                    "url": "https://www.patreon.com/phpdoctrine",
                    "type": "patreon"
                },
                {
                    "url": "https://tidelift.com/funding/github/packagist/doctrine%2Finstantiator",
                    "type": "tidelift"
                }
            ],
            "time": "2022-12-30T00:15:36+00:00"
        },
        {
            "name": "myclabs/deep-copy",
            "version": "1.11.1",
            "source": {
                "type": "git",
                "url": "https://github.com/myclabs/DeepCopy.git",
                "reference": "7284c22080590fb39f2ffa3e9057f10a4ddd0e0c"
            },
            "dist": {
                "type": "zip",
                "url": "https://api.github.com/repos/myclabs/DeepCopy/zipball/7284c22080590fb39f2ffa3e9057f10a4ddd0e0c",
                "reference": "7284c22080590fb39f2ffa3e9057f10a4ddd0e0c",
                "shasum": ""
            },
            "require": {
                "php": "^7.1 || ^8.0"
            },
            "conflict": {
                "doctrine/collections": "<1.6.8",
                "doctrine/common": "<2.13.3 || >=3,<3.2.2"
            },
            "require-dev": {
                "doctrine/collections": "^1.6.8",
                "doctrine/common": "^2.13.3 || ^3.2.2",
                "phpunit/phpunit": "^7.5.20 || ^8.5.23 || ^9.5.13"
            },
            "type": "library",
            "autoload": {
                "files": [
                    "src/DeepCopy/deep_copy.php"
                ],
                "psr-4": {
                    "DeepCopy\\": "src/DeepCopy/"
                }
            },
            "notification-url": "https://packagist.org/downloads/",
            "license": [
                "MIT"
            ],
            "description": "Create deep copies (clones) of your objects",
            "keywords": [
                "clone",
                "copy",
                "duplicate",
                "object",
                "object graph"
            ],
            "support": {
                "issues": "https://github.com/myclabs/DeepCopy/issues",
                "source": "https://github.com/myclabs/DeepCopy/tree/1.11.1"
            },
            "funding": [
                {
                    "url": "https://tidelift.com/funding/github/packagist/myclabs/deep-copy",
                    "type": "tidelift"
                }
            ],
            "time": "2023-03-08T13:26:56+00:00"
        },
        {
            "name": "nikic/php-parser",
            "version": "v4.15.4",
            "source": {
                "type": "git",
                "url": "https://github.com/nikic/PHP-Parser.git",
                "reference": "6bb5176bc4af8bcb7d926f88718db9b96a2d4290"
            },
            "dist": {
                "type": "zip",
                "url": "https://api.github.com/repos/nikic/PHP-Parser/zipball/6bb5176bc4af8bcb7d926f88718db9b96a2d4290",
                "reference": "6bb5176bc4af8bcb7d926f88718db9b96a2d4290",
                "shasum": ""
            },
            "require": {
                "ext-tokenizer": "*",
                "php": ">=7.0"
            },
            "require-dev": {
                "ircmaxell/php-yacc": "^0.0.7",
                "phpunit/phpunit": "^6.5 || ^7.0 || ^8.0 || ^9.0"
            },
            "bin": [
                "bin/php-parse"
            ],
            "type": "library",
            "extra": {
                "branch-alias": {
                    "dev-master": "4.9-dev"
                }
            },
            "autoload": {
                "psr-4": {
                    "PhpParser\\": "lib/PhpParser"
                }
            },
            "notification-url": "https://packagist.org/downloads/",
            "license": [
                "BSD-3-Clause"
            ],
            "authors": [
                {
                    "name": "Nikita Popov"
                }
            ],
            "description": "A PHP parser written in PHP",
            "keywords": [
                "parser",
                "php"
            ],
            "support": {
                "issues": "https://github.com/nikic/PHP-Parser/issues",
                "source": "https://github.com/nikic/PHP-Parser/tree/v4.15.4"
            },
            "time": "2023-03-05T19:49:14+00:00"
        },
        {
            "name": "phar-io/manifest",
            "version": "2.0.3",
            "source": {
                "type": "git",
                "url": "https://github.com/phar-io/manifest.git",
                "reference": "97803eca37d319dfa7826cc2437fc020857acb53"
            },
            "dist": {
                "type": "zip",
                "url": "https://api.github.com/repos/phar-io/manifest/zipball/97803eca37d319dfa7826cc2437fc020857acb53",
                "reference": "97803eca37d319dfa7826cc2437fc020857acb53",
                "shasum": ""
            },
            "require": {
                "ext-dom": "*",
                "ext-phar": "*",
                "ext-xmlwriter": "*",
                "phar-io/version": "^3.0.1",
                "php": "^7.2 || ^8.0"
            },
            "type": "library",
            "extra": {
                "branch-alias": {
                    "dev-master": "2.0.x-dev"
                }
            },
            "autoload": {
                "classmap": [
                    "src/"
                ]
            },
            "notification-url": "https://packagist.org/downloads/",
            "license": [
                "BSD-3-Clause"
            ],
            "authors": [
                {
                    "name": "Arne Blankerts",
                    "email": "arne@blankerts.de",
                    "role": "Developer"
                },
                {
                    "name": "Sebastian Heuer",
                    "email": "sebastian@phpeople.de",
                    "role": "Developer"
                },
                {
                    "name": "Sebastian Bergmann",
                    "email": "sebastian@phpunit.de",
                    "role": "Developer"
                }
            ],
            "description": "Component for reading phar.io manifest information from a PHP Archive (PHAR)",
            "support": {
                "issues": "https://github.com/phar-io/manifest/issues",
                "source": "https://github.com/phar-io/manifest/tree/2.0.3"
            },
            "time": "2021-07-20T11:28:43+00:00"
        },
        {
            "name": "phar-io/version",
            "version": "3.2.1",
            "source": {
                "type": "git",
                "url": "https://github.com/phar-io/version.git",
                "reference": "4f7fd7836c6f332bb2933569e566a0d6c4cbed74"
            },
            "dist": {
                "type": "zip",
                "url": "https://api.github.com/repos/phar-io/version/zipball/4f7fd7836c6f332bb2933569e566a0d6c4cbed74",
                "reference": "4f7fd7836c6f332bb2933569e566a0d6c4cbed74",
                "shasum": ""
            },
            "require": {
                "php": "^7.2 || ^8.0"
            },
            "type": "library",
            "autoload": {
                "classmap": [
                    "src/"
                ]
            },
            "notification-url": "https://packagist.org/downloads/",
            "license": [
                "BSD-3-Clause"
            ],
            "authors": [
                {
                    "name": "Arne Blankerts",
                    "email": "arne@blankerts.de",
                    "role": "Developer"
                },
                {
                    "name": "Sebastian Heuer",
                    "email": "sebastian@phpeople.de",
                    "role": "Developer"
                },
                {
                    "name": "Sebastian Bergmann",
                    "email": "sebastian@phpunit.de",
                    "role": "Developer"
                }
            ],
            "description": "Library for handling version information and constraints",
            "support": {
                "issues": "https://github.com/phar-io/version/issues",
                "source": "https://github.com/phar-io/version/tree/3.2.1"
            },
            "time": "2022-02-21T01:04:05+00:00"
        },
        {
            "name": "phpstan/phpstan",
            "version": "1.10.6",
            "source": {
                "type": "git",
                "url": "https://github.com/phpstan/phpstan.git",
                "reference": "50d089a3e0904b0fe7e2cf2d4fd37d427d64235a"
            },
            "dist": {
                "type": "zip",
                "url": "https://api.github.com/repos/phpstan/phpstan/zipball/50d089a3e0904b0fe7e2cf2d4fd37d427d64235a",
                "reference": "50d089a3e0904b0fe7e2cf2d4fd37d427d64235a",
                "shasum": ""
            },
            "require": {
                "php": "^7.2|^8.0"
            },
            "conflict": {
                "phpstan/phpstan-shim": "*"
            },
            "bin": [
                "phpstan",
                "phpstan.phar"
            ],
            "type": "library",
            "autoload": {
                "files": [
                    "bootstrap.php"
                ]
            },
            "notification-url": "https://packagist.org/downloads/",
            "license": [
                "MIT"
            ],
            "description": "PHPStan - PHP Static Analysis Tool",
            "keywords": [
                "dev",
                "static analysis"
            ],
            "support": {
                "issues": "https://github.com/phpstan/phpstan/issues",
                "source": "https://github.com/phpstan/phpstan/tree/1.10.6"
            },
            "funding": [
                {
                    "url": "https://github.com/ondrejmirtes",
                    "type": "github"
                },
                {
                    "url": "https://github.com/phpstan",
                    "type": "github"
                },
                {
                    "url": "https://tidelift.com/funding/github/packagist/phpstan/phpstan",
                    "type": "tidelift"
                }
            ],
            "time": "2023-03-09T16:55:12+00:00"
        },
        {
            "name": "phpstan/phpstan-phpunit",
            "version": "1.3.10",
            "source": {
                "type": "git",
                "url": "https://github.com/phpstan/phpstan-phpunit.git",
                "reference": "4cc5c6cc38e56bce7ea47c4091814e516d172dc3"
            },
            "dist": {
                "type": "zip",
                "url": "https://api.github.com/repos/phpstan/phpstan-phpunit/zipball/4cc5c6cc38e56bce7ea47c4091814e516d172dc3",
                "reference": "4cc5c6cc38e56bce7ea47c4091814e516d172dc3",
                "shasum": ""
            },
            "require": {
                "php": "^7.2 || ^8.0",
                "phpstan/phpstan": "^1.10"
            },
            "conflict": {
                "phpunit/phpunit": "<7.0"
            },
            "require-dev": {
                "nikic/php-parser": "^4.13.0",
                "php-parallel-lint/php-parallel-lint": "^1.2",
                "phpstan/phpstan-strict-rules": "^1.0",
                "phpunit/phpunit": "^9.5"
            },
            "type": "phpstan-extension",
            "extra": {
                "phpstan": {
                    "includes": [
                        "extension.neon",
                        "rules.neon"
                    ]
                }
            },
            "autoload": {
                "psr-4": {
                    "PHPStan\\": "src/"
                }
            },
            "notification-url": "https://packagist.org/downloads/",
            "license": [
                "MIT"
            ],
            "description": "PHPUnit extensions and rules for PHPStan",
            "support": {
                "issues": "https://github.com/phpstan/phpstan-phpunit/issues",
                "source": "https://github.com/phpstan/phpstan-phpunit/tree/1.3.10"
            },
            "time": "2023-03-02T10:25:13+00:00"
        },
        {
            "name": "phpstan/phpstan-strict-rules",
            "version": "1.5.0",
            "source": {
                "type": "git",
                "url": "https://github.com/phpstan/phpstan-strict-rules.git",
                "reference": "b7dd96a5503919a43b3cd06a2dced9d4252492f2"
            },
            "dist": {
                "type": "zip",
                "url": "https://api.github.com/repos/phpstan/phpstan-strict-rules/zipball/b7dd96a5503919a43b3cd06a2dced9d4252492f2",
                "reference": "b7dd96a5503919a43b3cd06a2dced9d4252492f2",
                "shasum": ""
            },
            "require": {
                "php": "^7.2 || ^8.0",
                "phpstan/phpstan": "^1.10"
            },
            "require-dev": {
                "nikic/php-parser": "^4.13.0",
                "php-parallel-lint/php-parallel-lint": "^1.2",
                "phpstan/phpstan-deprecation-rules": "^1.1",
                "phpstan/phpstan-phpunit": "^1.0",
                "phpunit/phpunit": "^9.5"
            },
            "type": "phpstan-extension",
            "extra": {
                "phpstan": {
                    "includes": [
                        "rules.neon"
                    ]
                }
            },
            "autoload": {
                "psr-4": {
                    "PHPStan\\": "src/"
                }
            },
            "notification-url": "https://packagist.org/downloads/",
            "license": [
                "MIT"
            ],
            "description": "Extra strict and opinionated rules for PHPStan",
            "support": {
                "issues": "https://github.com/phpstan/phpstan-strict-rules/issues",
                "source": "https://github.com/phpstan/phpstan-strict-rules/tree/1.5.0"
            },
            "time": "2023-02-21T10:17:10+00:00"
        },
        {
            "name": "phpunit/php-code-coverage",
<<<<<<< HEAD
            "version": "9.2.23",
            "source": {
                "type": "git",
                "url": "https://github.com/sebastianbergmann/php-code-coverage.git",
                "reference": "9f1f0f9a2fbb680b26d1cf9b61b6eac43a6e4e9c"
            },
            "dist": {
                "type": "zip",
                "url": "https://api.github.com/repos/sebastianbergmann/php-code-coverage/zipball/9f1f0f9a2fbb680b26d1cf9b61b6eac43a6e4e9c",
                "reference": "9f1f0f9a2fbb680b26d1cf9b61b6eac43a6e4e9c",
=======
            "version": "9.2.26",
            "source": {
                "type": "git",
                "url": "https://github.com/sebastianbergmann/php-code-coverage.git",
                "reference": "443bc6912c9bd5b409254a40f4b0f4ced7c80ea1"
            },
            "dist": {
                "type": "zip",
                "url": "https://api.github.com/repos/sebastianbergmann/php-code-coverage/zipball/443bc6912c9bd5b409254a40f4b0f4ced7c80ea1",
                "reference": "443bc6912c9bd5b409254a40f4b0f4ced7c80ea1",
>>>>>>> 14f141fa
                "shasum": ""
            },
            "require": {
                "ext-dom": "*",
                "ext-libxml": "*",
                "ext-xmlwriter": "*",
                "nikic/php-parser": "^4.15",
                "php": ">=7.3",
                "phpunit/php-file-iterator": "^3.0.3",
                "phpunit/php-text-template": "^2.0.2",
                "sebastian/code-unit-reverse-lookup": "^2.0.2",
                "sebastian/complexity": "^2.0",
                "sebastian/environment": "^5.1.2",
                "sebastian/lines-of-code": "^1.0.3",
                "sebastian/version": "^3.0.1",
                "theseer/tokenizer": "^1.2.0"
            },
            "require-dev": {
                "phpunit/phpunit": "^9.3"
            },
            "suggest": {
                "ext-pcov": "PHP extension that provides line coverage",
                "ext-xdebug": "PHP extension that provides line coverage as well as branch and path coverage"
            },
            "type": "library",
            "extra": {
                "branch-alias": {
                    "dev-master": "9.2-dev"
                }
            },
            "autoload": {
                "classmap": [
                    "src/"
                ]
            },
            "notification-url": "https://packagist.org/downloads/",
            "license": [
                "BSD-3-Clause"
            ],
            "authors": [
                {
                    "name": "Sebastian Bergmann",
                    "email": "sebastian@phpunit.de",
                    "role": "lead"
                }
            ],
            "description": "Library that provides collection, processing, and rendering functionality for PHP code coverage information.",
            "homepage": "https://github.com/sebastianbergmann/php-code-coverage",
            "keywords": [
                "coverage",
                "testing",
                "xunit"
            ],
            "support": {
                "issues": "https://github.com/sebastianbergmann/php-code-coverage/issues",
<<<<<<< HEAD
                "source": "https://github.com/sebastianbergmann/php-code-coverage/tree/9.2.23"
=======
                "source": "https://github.com/sebastianbergmann/php-code-coverage/tree/9.2.26"
>>>>>>> 14f141fa
            },
            "funding": [
                {
                    "url": "https://github.com/sebastianbergmann",
                    "type": "github"
                }
            ],
<<<<<<< HEAD
            "time": "2022-12-28T12:41:10+00:00"
=======
            "time": "2023-03-06T12:58:08+00:00"
>>>>>>> 14f141fa
        },
        {
            "name": "phpunit/php-file-iterator",
            "version": "3.0.6",
            "source": {
                "type": "git",
                "url": "https://github.com/sebastianbergmann/php-file-iterator.git",
                "reference": "cf1c2e7c203ac650e352f4cc675a7021e7d1b3cf"
            },
            "dist": {
                "type": "zip",
                "url": "https://api.github.com/repos/sebastianbergmann/php-file-iterator/zipball/cf1c2e7c203ac650e352f4cc675a7021e7d1b3cf",
                "reference": "cf1c2e7c203ac650e352f4cc675a7021e7d1b3cf",
                "shasum": ""
            },
            "require": {
                "php": ">=7.3"
            },
            "require-dev": {
                "phpunit/phpunit": "^9.3"
            },
            "type": "library",
            "extra": {
                "branch-alias": {
                    "dev-master": "3.0-dev"
                }
            },
            "autoload": {
                "classmap": [
                    "src/"
                ]
            },
            "notification-url": "https://packagist.org/downloads/",
            "license": [
                "BSD-3-Clause"
            ],
            "authors": [
                {
                    "name": "Sebastian Bergmann",
                    "email": "sebastian@phpunit.de",
                    "role": "lead"
                }
            ],
            "description": "FilterIterator implementation that filters files based on a list of suffixes.",
            "homepage": "https://github.com/sebastianbergmann/php-file-iterator/",
            "keywords": [
                "filesystem",
                "iterator"
            ],
            "support": {
                "issues": "https://github.com/sebastianbergmann/php-file-iterator/issues",
                "source": "https://github.com/sebastianbergmann/php-file-iterator/tree/3.0.6"
            },
            "funding": [
                {
                    "url": "https://github.com/sebastianbergmann",
                    "type": "github"
                }
            ],
            "time": "2021-12-02T12:48:52+00:00"
        },
        {
            "name": "phpunit/php-invoker",
            "version": "3.1.1",
            "source": {
                "type": "git",
                "url": "https://github.com/sebastianbergmann/php-invoker.git",
                "reference": "5a10147d0aaf65b58940a0b72f71c9ac0423cc67"
            },
            "dist": {
                "type": "zip",
                "url": "https://api.github.com/repos/sebastianbergmann/php-invoker/zipball/5a10147d0aaf65b58940a0b72f71c9ac0423cc67",
                "reference": "5a10147d0aaf65b58940a0b72f71c9ac0423cc67",
                "shasum": ""
            },
            "require": {
                "php": ">=7.3"
            },
            "require-dev": {
                "ext-pcntl": "*",
                "phpunit/phpunit": "^9.3"
            },
            "suggest": {
                "ext-pcntl": "*"
            },
            "type": "library",
            "extra": {
                "branch-alias": {
                    "dev-master": "3.1-dev"
                }
            },
            "autoload": {
                "classmap": [
                    "src/"
                ]
            },
            "notification-url": "https://packagist.org/downloads/",
            "license": [
                "BSD-3-Clause"
            ],
            "authors": [
                {
                    "name": "Sebastian Bergmann",
                    "email": "sebastian@phpunit.de",
                    "role": "lead"
                }
            ],
            "description": "Invoke callables with a timeout",
            "homepage": "https://github.com/sebastianbergmann/php-invoker/",
            "keywords": [
                "process"
            ],
            "support": {
                "issues": "https://github.com/sebastianbergmann/php-invoker/issues",
                "source": "https://github.com/sebastianbergmann/php-invoker/tree/3.1.1"
            },
            "funding": [
                {
                    "url": "https://github.com/sebastianbergmann",
                    "type": "github"
                }
            ],
            "time": "2020-09-28T05:58:55+00:00"
        },
        {
            "name": "phpunit/php-text-template",
            "version": "2.0.4",
            "source": {
                "type": "git",
                "url": "https://github.com/sebastianbergmann/php-text-template.git",
                "reference": "5da5f67fc95621df9ff4c4e5a84d6a8a2acf7c28"
            },
            "dist": {
                "type": "zip",
                "url": "https://api.github.com/repos/sebastianbergmann/php-text-template/zipball/5da5f67fc95621df9ff4c4e5a84d6a8a2acf7c28",
                "reference": "5da5f67fc95621df9ff4c4e5a84d6a8a2acf7c28",
                "shasum": ""
            },
            "require": {
                "php": ">=7.3"
            },
            "require-dev": {
                "phpunit/phpunit": "^9.3"
            },
            "type": "library",
            "extra": {
                "branch-alias": {
                    "dev-master": "2.0-dev"
                }
            },
            "autoload": {
                "classmap": [
                    "src/"
                ]
            },
            "notification-url": "https://packagist.org/downloads/",
            "license": [
                "BSD-3-Clause"
            ],
            "authors": [
                {
                    "name": "Sebastian Bergmann",
                    "email": "sebastian@phpunit.de",
                    "role": "lead"
                }
            ],
            "description": "Simple template engine.",
            "homepage": "https://github.com/sebastianbergmann/php-text-template/",
            "keywords": [
                "template"
            ],
            "support": {
                "issues": "https://github.com/sebastianbergmann/php-text-template/issues",
                "source": "https://github.com/sebastianbergmann/php-text-template/tree/2.0.4"
            },
            "funding": [
                {
                    "url": "https://github.com/sebastianbergmann",
                    "type": "github"
                }
            ],
            "time": "2020-10-26T05:33:50+00:00"
        },
        {
            "name": "phpunit/php-timer",
            "version": "5.0.3",
            "source": {
                "type": "git",
                "url": "https://github.com/sebastianbergmann/php-timer.git",
                "reference": "5a63ce20ed1b5bf577850e2c4e87f4aa902afbd2"
            },
            "dist": {
                "type": "zip",
                "url": "https://api.github.com/repos/sebastianbergmann/php-timer/zipball/5a63ce20ed1b5bf577850e2c4e87f4aa902afbd2",
                "reference": "5a63ce20ed1b5bf577850e2c4e87f4aa902afbd2",
                "shasum": ""
            },
            "require": {
                "php": ">=7.3"
            },
            "require-dev": {
                "phpunit/phpunit": "^9.3"
            },
            "type": "library",
            "extra": {
                "branch-alias": {
                    "dev-master": "5.0-dev"
                }
            },
            "autoload": {
                "classmap": [
                    "src/"
                ]
            },
            "notification-url": "https://packagist.org/downloads/",
            "license": [
                "BSD-3-Clause"
            ],
            "authors": [
                {
                    "name": "Sebastian Bergmann",
                    "email": "sebastian@phpunit.de",
                    "role": "lead"
                }
            ],
            "description": "Utility class for timing",
            "homepage": "https://github.com/sebastianbergmann/php-timer/",
            "keywords": [
                "timer"
            ],
            "support": {
                "issues": "https://github.com/sebastianbergmann/php-timer/issues",
                "source": "https://github.com/sebastianbergmann/php-timer/tree/5.0.3"
            },
            "funding": [
                {
                    "url": "https://github.com/sebastianbergmann",
                    "type": "github"
                }
            ],
            "time": "2020-10-26T13:16:10+00:00"
        },
        {
            "name": "phpunit/phpunit",
            "version": "9.6.5",
            "source": {
                "type": "git",
                "url": "https://github.com/sebastianbergmann/phpunit.git",
                "reference": "86e761949019ae83f49240b2f2123fb5ab3b2fc5"
            },
            "dist": {
                "type": "zip",
                "url": "https://api.github.com/repos/sebastianbergmann/phpunit/zipball/86e761949019ae83f49240b2f2123fb5ab3b2fc5",
                "reference": "86e761949019ae83f49240b2f2123fb5ab3b2fc5",
                "shasum": ""
            },
            "require": {
                "doctrine/instantiator": "^1.3.1 || ^2",
                "ext-dom": "*",
                "ext-json": "*",
                "ext-libxml": "*",
                "ext-mbstring": "*",
                "ext-xml": "*",
                "ext-xmlwriter": "*",
                "myclabs/deep-copy": "^1.10.1",
                "phar-io/manifest": "^2.0.3",
                "phar-io/version": "^3.0.2",
                "php": ">=7.3",
                "phpunit/php-code-coverage": "^9.2.13",
                "phpunit/php-file-iterator": "^3.0.5",
                "phpunit/php-invoker": "^3.1.1",
                "phpunit/php-text-template": "^2.0.3",
                "phpunit/php-timer": "^5.0.2",
                "sebastian/cli-parser": "^1.0.1",
                "sebastian/code-unit": "^1.0.6",
                "sebastian/comparator": "^4.0.8",
                "sebastian/diff": "^4.0.3",
                "sebastian/environment": "^5.1.3",
                "sebastian/exporter": "^4.0.5",
                "sebastian/global-state": "^5.0.1",
                "sebastian/object-enumerator": "^4.0.3",
                "sebastian/resource-operations": "^3.0.3",
                "sebastian/type": "^3.2",
                "sebastian/version": "^3.0.2"
            },
            "suggest": {
                "ext-soap": "To be able to generate mocks based on WSDL files",
                "ext-xdebug": "PHP extension that provides line coverage as well as branch and path coverage"
            },
            "bin": [
                "phpunit"
            ],
            "type": "library",
            "extra": {
                "branch-alias": {
                    "dev-master": "9.6-dev"
                }
            },
            "autoload": {
                "files": [
                    "src/Framework/Assert/Functions.php"
                ],
                "classmap": [
                    "src/"
                ]
            },
            "notification-url": "https://packagist.org/downloads/",
            "license": [
                "BSD-3-Clause"
            ],
            "authors": [
                {
                    "name": "Sebastian Bergmann",
                    "email": "sebastian@phpunit.de",
                    "role": "lead"
                }
            ],
            "description": "The PHP Unit Testing framework.",
            "homepage": "https://phpunit.de/",
            "keywords": [
                "phpunit",
                "testing",
                "xunit"
            ],
            "support": {
                "issues": "https://github.com/sebastianbergmann/phpunit/issues",
                "source": "https://github.com/sebastianbergmann/phpunit/tree/9.6.5"
            },
            "funding": [
                {
                    "url": "https://phpunit.de/sponsors.html",
                    "type": "custom"
                },
                {
                    "url": "https://github.com/sebastianbergmann",
                    "type": "github"
                },
                {
                    "url": "https://tidelift.com/funding/github/packagist/phpunit/phpunit",
                    "type": "tidelift"
                }
            ],
            "time": "2023-03-09T06:34:10+00:00"
        },
        {
            "name": "sebastian/cli-parser",
            "version": "1.0.1",
            "source": {
                "type": "git",
                "url": "https://github.com/sebastianbergmann/cli-parser.git",
                "reference": "442e7c7e687e42adc03470c7b668bc4b2402c0b2"
            },
            "dist": {
                "type": "zip",
                "url": "https://api.github.com/repos/sebastianbergmann/cli-parser/zipball/442e7c7e687e42adc03470c7b668bc4b2402c0b2",
                "reference": "442e7c7e687e42adc03470c7b668bc4b2402c0b2",
                "shasum": ""
            },
            "require": {
                "php": ">=7.3"
            },
            "require-dev": {
                "phpunit/phpunit": "^9.3"
            },
            "type": "library",
            "extra": {
                "branch-alias": {
                    "dev-master": "1.0-dev"
                }
            },
            "autoload": {
                "classmap": [
                    "src/"
                ]
            },
            "notification-url": "https://packagist.org/downloads/",
            "license": [
                "BSD-3-Clause"
            ],
            "authors": [
                {
                    "name": "Sebastian Bergmann",
                    "email": "sebastian@phpunit.de",
                    "role": "lead"
                }
            ],
            "description": "Library for parsing CLI options",
            "homepage": "https://github.com/sebastianbergmann/cli-parser",
            "support": {
                "issues": "https://github.com/sebastianbergmann/cli-parser/issues",
                "source": "https://github.com/sebastianbergmann/cli-parser/tree/1.0.1"
            },
            "funding": [
                {
                    "url": "https://github.com/sebastianbergmann",
                    "type": "github"
                }
            ],
            "time": "2020-09-28T06:08:49+00:00"
        },
        {
            "name": "sebastian/code-unit",
            "version": "1.0.8",
            "source": {
                "type": "git",
                "url": "https://github.com/sebastianbergmann/code-unit.git",
                "reference": "1fc9f64c0927627ef78ba436c9b17d967e68e120"
            },
            "dist": {
                "type": "zip",
                "url": "https://api.github.com/repos/sebastianbergmann/code-unit/zipball/1fc9f64c0927627ef78ba436c9b17d967e68e120",
                "reference": "1fc9f64c0927627ef78ba436c9b17d967e68e120",
                "shasum": ""
            },
            "require": {
                "php": ">=7.3"
            },
            "require-dev": {
                "phpunit/phpunit": "^9.3"
            },
            "type": "library",
            "extra": {
                "branch-alias": {
                    "dev-master": "1.0-dev"
                }
            },
            "autoload": {
                "classmap": [
                    "src/"
                ]
            },
            "notification-url": "https://packagist.org/downloads/",
            "license": [
                "BSD-3-Clause"
            ],
            "authors": [
                {
                    "name": "Sebastian Bergmann",
                    "email": "sebastian@phpunit.de",
                    "role": "lead"
                }
            ],
            "description": "Collection of value objects that represent the PHP code units",
            "homepage": "https://github.com/sebastianbergmann/code-unit",
            "support": {
                "issues": "https://github.com/sebastianbergmann/code-unit/issues",
                "source": "https://github.com/sebastianbergmann/code-unit/tree/1.0.8"
            },
            "funding": [
                {
                    "url": "https://github.com/sebastianbergmann",
                    "type": "github"
                }
            ],
            "time": "2020-10-26T13:08:54+00:00"
        },
        {
            "name": "sebastian/code-unit-reverse-lookup",
            "version": "2.0.3",
            "source": {
                "type": "git",
                "url": "https://github.com/sebastianbergmann/code-unit-reverse-lookup.git",
                "reference": "ac91f01ccec49fb77bdc6fd1e548bc70f7faa3e5"
            },
            "dist": {
                "type": "zip",
                "url": "https://api.github.com/repos/sebastianbergmann/code-unit-reverse-lookup/zipball/ac91f01ccec49fb77bdc6fd1e548bc70f7faa3e5",
                "reference": "ac91f01ccec49fb77bdc6fd1e548bc70f7faa3e5",
                "shasum": ""
            },
            "require": {
                "php": ">=7.3"
            },
            "require-dev": {
                "phpunit/phpunit": "^9.3"
            },
            "type": "library",
            "extra": {
                "branch-alias": {
                    "dev-master": "2.0-dev"
                }
            },
            "autoload": {
                "classmap": [
                    "src/"
                ]
            },
            "notification-url": "https://packagist.org/downloads/",
            "license": [
                "BSD-3-Clause"
            ],
            "authors": [
                {
                    "name": "Sebastian Bergmann",
                    "email": "sebastian@phpunit.de"
                }
            ],
            "description": "Looks up which function or method a line of code belongs to",
            "homepage": "https://github.com/sebastianbergmann/code-unit-reverse-lookup/",
            "support": {
                "issues": "https://github.com/sebastianbergmann/code-unit-reverse-lookup/issues",
                "source": "https://github.com/sebastianbergmann/code-unit-reverse-lookup/tree/2.0.3"
            },
            "funding": [
                {
                    "url": "https://github.com/sebastianbergmann",
                    "type": "github"
                }
            ],
            "time": "2020-09-28T05:30:19+00:00"
        },
        {
            "name": "sebastian/comparator",
            "version": "4.0.8",
            "source": {
                "type": "git",
                "url": "https://github.com/sebastianbergmann/comparator.git",
                "reference": "fa0f136dd2334583309d32b62544682ee972b51a"
            },
            "dist": {
                "type": "zip",
                "url": "https://api.github.com/repos/sebastianbergmann/comparator/zipball/fa0f136dd2334583309d32b62544682ee972b51a",
                "reference": "fa0f136dd2334583309d32b62544682ee972b51a",
                "shasum": ""
            },
            "require": {
                "php": ">=7.3",
                "sebastian/diff": "^4.0",
                "sebastian/exporter": "^4.0"
            },
            "require-dev": {
                "phpunit/phpunit": "^9.3"
            },
            "type": "library",
            "extra": {
                "branch-alias": {
                    "dev-master": "4.0-dev"
                }
            },
            "autoload": {
                "classmap": [
                    "src/"
                ]
            },
            "notification-url": "https://packagist.org/downloads/",
            "license": [
                "BSD-3-Clause"
            ],
            "authors": [
                {
                    "name": "Sebastian Bergmann",
                    "email": "sebastian@phpunit.de"
                },
                {
                    "name": "Jeff Welch",
                    "email": "whatthejeff@gmail.com"
                },
                {
                    "name": "Volker Dusch",
                    "email": "github@wallbash.com"
                },
                {
                    "name": "Bernhard Schussek",
                    "email": "bschussek@2bepublished.at"
                }
            ],
            "description": "Provides the functionality to compare PHP values for equality",
            "homepage": "https://github.com/sebastianbergmann/comparator",
            "keywords": [
                "comparator",
                "compare",
                "equality"
            ],
            "support": {
                "issues": "https://github.com/sebastianbergmann/comparator/issues",
                "source": "https://github.com/sebastianbergmann/comparator/tree/4.0.8"
            },
            "funding": [
                {
                    "url": "https://github.com/sebastianbergmann",
                    "type": "github"
                }
            ],
            "time": "2022-09-14T12:41:17+00:00"
        },
        {
            "name": "sebastian/complexity",
            "version": "2.0.2",
            "source": {
                "type": "git",
                "url": "https://github.com/sebastianbergmann/complexity.git",
                "reference": "739b35e53379900cc9ac327b2147867b8b6efd88"
            },
            "dist": {
                "type": "zip",
                "url": "https://api.github.com/repos/sebastianbergmann/complexity/zipball/739b35e53379900cc9ac327b2147867b8b6efd88",
                "reference": "739b35e53379900cc9ac327b2147867b8b6efd88",
                "shasum": ""
            },
            "require": {
                "nikic/php-parser": "^4.7",
                "php": ">=7.3"
            },
            "require-dev": {
                "phpunit/phpunit": "^9.3"
            },
            "type": "library",
            "extra": {
                "branch-alias": {
                    "dev-master": "2.0-dev"
                }
            },
            "autoload": {
                "classmap": [
                    "src/"
                ]
            },
            "notification-url": "https://packagist.org/downloads/",
            "license": [
                "BSD-3-Clause"
            ],
            "authors": [
                {
                    "name": "Sebastian Bergmann",
                    "email": "sebastian@phpunit.de",
                    "role": "lead"
                }
            ],
            "description": "Library for calculating the complexity of PHP code units",
            "homepage": "https://github.com/sebastianbergmann/complexity",
            "support": {
                "issues": "https://github.com/sebastianbergmann/complexity/issues",
                "source": "https://github.com/sebastianbergmann/complexity/tree/2.0.2"
            },
            "funding": [
                {
                    "url": "https://github.com/sebastianbergmann",
                    "type": "github"
                }
            ],
            "time": "2020-10-26T15:52:27+00:00"
        },
        {
            "name": "sebastian/diff",
            "version": "4.0.4",
            "source": {
                "type": "git",
                "url": "https://github.com/sebastianbergmann/diff.git",
                "reference": "3461e3fccc7cfdfc2720be910d3bd73c69be590d"
            },
            "dist": {
                "type": "zip",
                "url": "https://api.github.com/repos/sebastianbergmann/diff/zipball/3461e3fccc7cfdfc2720be910d3bd73c69be590d",
                "reference": "3461e3fccc7cfdfc2720be910d3bd73c69be590d",
                "shasum": ""
            },
            "require": {
                "php": ">=7.3"
            },
            "require-dev": {
                "phpunit/phpunit": "^9.3",
                "symfony/process": "^4.2 || ^5"
            },
            "type": "library",
            "extra": {
                "branch-alias": {
                    "dev-master": "4.0-dev"
                }
            },
            "autoload": {
                "classmap": [
                    "src/"
                ]
            },
            "notification-url": "https://packagist.org/downloads/",
            "license": [
                "BSD-3-Clause"
            ],
            "authors": [
                {
                    "name": "Sebastian Bergmann",
                    "email": "sebastian@phpunit.de"
                },
                {
                    "name": "Kore Nordmann",
                    "email": "mail@kore-nordmann.de"
                }
            ],
            "description": "Diff implementation",
            "homepage": "https://github.com/sebastianbergmann/diff",
            "keywords": [
                "diff",
                "udiff",
                "unidiff",
                "unified diff"
            ],
            "support": {
                "issues": "https://github.com/sebastianbergmann/diff/issues",
                "source": "https://github.com/sebastianbergmann/diff/tree/4.0.4"
            },
            "funding": [
                {
                    "url": "https://github.com/sebastianbergmann",
                    "type": "github"
                }
            ],
            "time": "2020-10-26T13:10:38+00:00"
        },
        {
            "name": "sebastian/environment",
            "version": "5.1.5",
            "source": {
                "type": "git",
                "url": "https://github.com/sebastianbergmann/environment.git",
                "reference": "830c43a844f1f8d5b7a1f6d6076b784454d8b7ed"
            },
            "dist": {
                "type": "zip",
                "url": "https://api.github.com/repos/sebastianbergmann/environment/zipball/830c43a844f1f8d5b7a1f6d6076b784454d8b7ed",
                "reference": "830c43a844f1f8d5b7a1f6d6076b784454d8b7ed",
                "shasum": ""
            },
            "require": {
                "php": ">=7.3"
            },
            "require-dev": {
                "phpunit/phpunit": "^9.3"
            },
            "suggest": {
                "ext-posix": "*"
            },
            "type": "library",
            "extra": {
                "branch-alias": {
                    "dev-master": "5.1-dev"
                }
            },
            "autoload": {
                "classmap": [
                    "src/"
                ]
            },
            "notification-url": "https://packagist.org/downloads/",
            "license": [
                "BSD-3-Clause"
            ],
            "authors": [
                {
                    "name": "Sebastian Bergmann",
                    "email": "sebastian@phpunit.de"
                }
            ],
            "description": "Provides functionality to handle HHVM/PHP environments",
            "homepage": "http://www.github.com/sebastianbergmann/environment",
            "keywords": [
                "Xdebug",
                "environment",
                "hhvm"
            ],
            "support": {
                "issues": "https://github.com/sebastianbergmann/environment/issues",
                "source": "https://github.com/sebastianbergmann/environment/tree/5.1.5"
            },
            "funding": [
                {
                    "url": "https://github.com/sebastianbergmann",
                    "type": "github"
                }
            ],
            "time": "2023-02-03T06:03:51+00:00"
        },
        {
            "name": "sebastian/exporter",
            "version": "4.0.5",
            "source": {
                "type": "git",
                "url": "https://github.com/sebastianbergmann/exporter.git",
                "reference": "ac230ed27f0f98f597c8a2b6eb7ac563af5e5b9d"
            },
            "dist": {
                "type": "zip",
                "url": "https://api.github.com/repos/sebastianbergmann/exporter/zipball/ac230ed27f0f98f597c8a2b6eb7ac563af5e5b9d",
                "reference": "ac230ed27f0f98f597c8a2b6eb7ac563af5e5b9d",
                "shasum": ""
            },
            "require": {
                "php": ">=7.3",
                "sebastian/recursion-context": "^4.0"
            },
            "require-dev": {
                "ext-mbstring": "*",
                "phpunit/phpunit": "^9.3"
            },
            "type": "library",
            "extra": {
                "branch-alias": {
                    "dev-master": "4.0-dev"
                }
            },
            "autoload": {
                "classmap": [
                    "src/"
                ]
            },
            "notification-url": "https://packagist.org/downloads/",
            "license": [
                "BSD-3-Clause"
            ],
            "authors": [
                {
                    "name": "Sebastian Bergmann",
                    "email": "sebastian@phpunit.de"
                },
                {
                    "name": "Jeff Welch",
                    "email": "whatthejeff@gmail.com"
                },
                {
                    "name": "Volker Dusch",
                    "email": "github@wallbash.com"
                },
                {
                    "name": "Adam Harvey",
                    "email": "aharvey@php.net"
                },
                {
                    "name": "Bernhard Schussek",
                    "email": "bschussek@gmail.com"
                }
            ],
            "description": "Provides the functionality to export PHP variables for visualization",
            "homepage": "https://www.github.com/sebastianbergmann/exporter",
            "keywords": [
                "export",
                "exporter"
            ],
            "support": {
                "issues": "https://github.com/sebastianbergmann/exporter/issues",
                "source": "https://github.com/sebastianbergmann/exporter/tree/4.0.5"
            },
            "funding": [
                {
                    "url": "https://github.com/sebastianbergmann",
                    "type": "github"
                }
            ],
            "time": "2022-09-14T06:03:37+00:00"
        },
        {
            "name": "sebastian/global-state",
            "version": "5.0.5",
            "source": {
                "type": "git",
                "url": "https://github.com/sebastianbergmann/global-state.git",
                "reference": "0ca8db5a5fc9c8646244e629625ac486fa286bf2"
            },
            "dist": {
                "type": "zip",
                "url": "https://api.github.com/repos/sebastianbergmann/global-state/zipball/0ca8db5a5fc9c8646244e629625ac486fa286bf2",
                "reference": "0ca8db5a5fc9c8646244e629625ac486fa286bf2",
                "shasum": ""
            },
            "require": {
                "php": ">=7.3",
                "sebastian/object-reflector": "^2.0",
                "sebastian/recursion-context": "^4.0"
            },
            "require-dev": {
                "ext-dom": "*",
                "phpunit/phpunit": "^9.3"
            },
            "suggest": {
                "ext-uopz": "*"
            },
            "type": "library",
            "extra": {
                "branch-alias": {
                    "dev-master": "5.0-dev"
                }
            },
            "autoload": {
                "classmap": [
                    "src/"
                ]
            },
            "notification-url": "https://packagist.org/downloads/",
            "license": [
                "BSD-3-Clause"
            ],
            "authors": [
                {
                    "name": "Sebastian Bergmann",
                    "email": "sebastian@phpunit.de"
                }
            ],
            "description": "Snapshotting of global state",
            "homepage": "http://www.github.com/sebastianbergmann/global-state",
            "keywords": [
                "global state"
            ],
            "support": {
                "issues": "https://github.com/sebastianbergmann/global-state/issues",
                "source": "https://github.com/sebastianbergmann/global-state/tree/5.0.5"
            },
            "funding": [
                {
                    "url": "https://github.com/sebastianbergmann",
                    "type": "github"
                }
            ],
            "time": "2022-02-14T08:28:10+00:00"
        },
        {
            "name": "sebastian/lines-of-code",
            "version": "1.0.3",
            "source": {
                "type": "git",
                "url": "https://github.com/sebastianbergmann/lines-of-code.git",
                "reference": "c1c2e997aa3146983ed888ad08b15470a2e22ecc"
            },
            "dist": {
                "type": "zip",
                "url": "https://api.github.com/repos/sebastianbergmann/lines-of-code/zipball/c1c2e997aa3146983ed888ad08b15470a2e22ecc",
                "reference": "c1c2e997aa3146983ed888ad08b15470a2e22ecc",
                "shasum": ""
            },
            "require": {
                "nikic/php-parser": "^4.6",
                "php": ">=7.3"
            },
            "require-dev": {
                "phpunit/phpunit": "^9.3"
            },
            "type": "library",
            "extra": {
                "branch-alias": {
                    "dev-master": "1.0-dev"
                }
            },
            "autoload": {
                "classmap": [
                    "src/"
                ]
            },
            "notification-url": "https://packagist.org/downloads/",
            "license": [
                "BSD-3-Clause"
            ],
            "authors": [
                {
                    "name": "Sebastian Bergmann",
                    "email": "sebastian@phpunit.de",
                    "role": "lead"
                }
            ],
            "description": "Library for counting the lines of code in PHP source code",
            "homepage": "https://github.com/sebastianbergmann/lines-of-code",
            "support": {
                "issues": "https://github.com/sebastianbergmann/lines-of-code/issues",
                "source": "https://github.com/sebastianbergmann/lines-of-code/tree/1.0.3"
            },
            "funding": [
                {
                    "url": "https://github.com/sebastianbergmann",
                    "type": "github"
                }
            ],
            "time": "2020-11-28T06:42:11+00:00"
        },
        {
            "name": "sebastian/object-enumerator",
            "version": "4.0.4",
            "source": {
                "type": "git",
                "url": "https://github.com/sebastianbergmann/object-enumerator.git",
                "reference": "5c9eeac41b290a3712d88851518825ad78f45c71"
            },
            "dist": {
                "type": "zip",
                "url": "https://api.github.com/repos/sebastianbergmann/object-enumerator/zipball/5c9eeac41b290a3712d88851518825ad78f45c71",
                "reference": "5c9eeac41b290a3712d88851518825ad78f45c71",
                "shasum": ""
            },
            "require": {
                "php": ">=7.3",
                "sebastian/object-reflector": "^2.0",
                "sebastian/recursion-context": "^4.0"
            },
            "require-dev": {
                "phpunit/phpunit": "^9.3"
            },
            "type": "library",
            "extra": {
                "branch-alias": {
                    "dev-master": "4.0-dev"
                }
            },
            "autoload": {
                "classmap": [
                    "src/"
                ]
            },
            "notification-url": "https://packagist.org/downloads/",
            "license": [
                "BSD-3-Clause"
            ],
            "authors": [
                {
                    "name": "Sebastian Bergmann",
                    "email": "sebastian@phpunit.de"
                }
            ],
            "description": "Traverses array structures and object graphs to enumerate all referenced objects",
            "homepage": "https://github.com/sebastianbergmann/object-enumerator/",
            "support": {
                "issues": "https://github.com/sebastianbergmann/object-enumerator/issues",
                "source": "https://github.com/sebastianbergmann/object-enumerator/tree/4.0.4"
            },
            "funding": [
                {
                    "url": "https://github.com/sebastianbergmann",
                    "type": "github"
                }
            ],
            "time": "2020-10-26T13:12:34+00:00"
        },
        {
            "name": "sebastian/object-reflector",
            "version": "2.0.4",
            "source": {
                "type": "git",
                "url": "https://github.com/sebastianbergmann/object-reflector.git",
                "reference": "b4f479ebdbf63ac605d183ece17d8d7fe49c15c7"
            },
            "dist": {
                "type": "zip",
                "url": "https://api.github.com/repos/sebastianbergmann/object-reflector/zipball/b4f479ebdbf63ac605d183ece17d8d7fe49c15c7",
                "reference": "b4f479ebdbf63ac605d183ece17d8d7fe49c15c7",
                "shasum": ""
            },
            "require": {
                "php": ">=7.3"
            },
            "require-dev": {
                "phpunit/phpunit": "^9.3"
            },
            "type": "library",
            "extra": {
                "branch-alias": {
                    "dev-master": "2.0-dev"
                }
            },
            "autoload": {
                "classmap": [
                    "src/"
                ]
            },
            "notification-url": "https://packagist.org/downloads/",
            "license": [
                "BSD-3-Clause"
            ],
            "authors": [
                {
                    "name": "Sebastian Bergmann",
                    "email": "sebastian@phpunit.de"
                }
            ],
            "description": "Allows reflection of object attributes, including inherited and non-public ones",
            "homepage": "https://github.com/sebastianbergmann/object-reflector/",
            "support": {
                "issues": "https://github.com/sebastianbergmann/object-reflector/issues",
                "source": "https://github.com/sebastianbergmann/object-reflector/tree/2.0.4"
            },
            "funding": [
                {
                    "url": "https://github.com/sebastianbergmann",
                    "type": "github"
                }
            ],
            "time": "2020-10-26T13:14:26+00:00"
        },
        {
            "name": "sebastian/recursion-context",
            "version": "4.0.5",
            "source": {
                "type": "git",
                "url": "https://github.com/sebastianbergmann/recursion-context.git",
                "reference": "e75bd0f07204fec2a0af9b0f3cfe97d05f92efc1"
            },
            "dist": {
                "type": "zip",
                "url": "https://api.github.com/repos/sebastianbergmann/recursion-context/zipball/e75bd0f07204fec2a0af9b0f3cfe97d05f92efc1",
                "reference": "e75bd0f07204fec2a0af9b0f3cfe97d05f92efc1",
                "shasum": ""
            },
            "require": {
                "php": ">=7.3"
            },
            "require-dev": {
                "phpunit/phpunit": "^9.3"
            },
            "type": "library",
            "extra": {
                "branch-alias": {
                    "dev-master": "4.0-dev"
                }
            },
            "autoload": {
                "classmap": [
                    "src/"
                ]
            },
            "notification-url": "https://packagist.org/downloads/",
            "license": [
                "BSD-3-Clause"
            ],
            "authors": [
                {
                    "name": "Sebastian Bergmann",
                    "email": "sebastian@phpunit.de"
                },
                {
                    "name": "Jeff Welch",
                    "email": "whatthejeff@gmail.com"
                },
                {
                    "name": "Adam Harvey",
                    "email": "aharvey@php.net"
                }
            ],
            "description": "Provides functionality to recursively process PHP variables",
            "homepage": "https://github.com/sebastianbergmann/recursion-context",
            "support": {
                "issues": "https://github.com/sebastianbergmann/recursion-context/issues",
                "source": "https://github.com/sebastianbergmann/recursion-context/tree/4.0.5"
            },
            "funding": [
                {
                    "url": "https://github.com/sebastianbergmann",
                    "type": "github"
                }
            ],
            "time": "2023-02-03T06:07:39+00:00"
        },
        {
            "name": "sebastian/resource-operations",
            "version": "3.0.3",
            "source": {
                "type": "git",
                "url": "https://github.com/sebastianbergmann/resource-operations.git",
                "reference": "0f4443cb3a1d92ce809899753bc0d5d5a8dd19a8"
            },
            "dist": {
                "type": "zip",
                "url": "https://api.github.com/repos/sebastianbergmann/resource-operations/zipball/0f4443cb3a1d92ce809899753bc0d5d5a8dd19a8",
                "reference": "0f4443cb3a1d92ce809899753bc0d5d5a8dd19a8",
                "shasum": ""
            },
            "require": {
                "php": ">=7.3"
            },
            "require-dev": {
                "phpunit/phpunit": "^9.0"
            },
            "type": "library",
            "extra": {
                "branch-alias": {
                    "dev-master": "3.0-dev"
                }
            },
            "autoload": {
                "classmap": [
                    "src/"
                ]
            },
            "notification-url": "https://packagist.org/downloads/",
            "license": [
                "BSD-3-Clause"
            ],
            "authors": [
                {
                    "name": "Sebastian Bergmann",
                    "email": "sebastian@phpunit.de"
                }
            ],
            "description": "Provides a list of PHP built-in functions that operate on resources",
            "homepage": "https://www.github.com/sebastianbergmann/resource-operations",
            "support": {
                "issues": "https://github.com/sebastianbergmann/resource-operations/issues",
                "source": "https://github.com/sebastianbergmann/resource-operations/tree/3.0.3"
            },
            "funding": [
                {
                    "url": "https://github.com/sebastianbergmann",
                    "type": "github"
                }
            ],
            "time": "2020-09-28T06:45:17+00:00"
        },
        {
            "name": "sebastian/type",
            "version": "3.2.1",
            "source": {
                "type": "git",
                "url": "https://github.com/sebastianbergmann/type.git",
                "reference": "75e2c2a32f5e0b3aef905b9ed0b179b953b3d7c7"
            },
            "dist": {
                "type": "zip",
                "url": "https://api.github.com/repos/sebastianbergmann/type/zipball/75e2c2a32f5e0b3aef905b9ed0b179b953b3d7c7",
                "reference": "75e2c2a32f5e0b3aef905b9ed0b179b953b3d7c7",
                "shasum": ""
            },
            "require": {
                "php": ">=7.3"
            },
            "require-dev": {
                "phpunit/phpunit": "^9.5"
            },
            "type": "library",
            "extra": {
                "branch-alias": {
                    "dev-master": "3.2-dev"
                }
            },
            "autoload": {
                "classmap": [
                    "src/"
                ]
            },
            "notification-url": "https://packagist.org/downloads/",
            "license": [
                "BSD-3-Clause"
            ],
            "authors": [
                {
                    "name": "Sebastian Bergmann",
                    "email": "sebastian@phpunit.de",
                    "role": "lead"
                }
            ],
            "description": "Collection of value objects that represent the types of the PHP type system",
            "homepage": "https://github.com/sebastianbergmann/type",
            "support": {
                "issues": "https://github.com/sebastianbergmann/type/issues",
                "source": "https://github.com/sebastianbergmann/type/tree/3.2.1"
            },
            "funding": [
                {
                    "url": "https://github.com/sebastianbergmann",
                    "type": "github"
                }
            ],
            "time": "2023-02-03T06:13:03+00:00"
        },
        {
            "name": "sebastian/version",
            "version": "3.0.2",
            "source": {
                "type": "git",
                "url": "https://github.com/sebastianbergmann/version.git",
                "reference": "c6c1022351a901512170118436c764e473f6de8c"
            },
            "dist": {
                "type": "zip",
                "url": "https://api.github.com/repos/sebastianbergmann/version/zipball/c6c1022351a901512170118436c764e473f6de8c",
                "reference": "c6c1022351a901512170118436c764e473f6de8c",
                "shasum": ""
            },
            "require": {
                "php": ">=7.3"
            },
            "type": "library",
            "extra": {
                "branch-alias": {
                    "dev-master": "3.0-dev"
                }
            },
            "autoload": {
                "classmap": [
                    "src/"
                ]
            },
            "notification-url": "https://packagist.org/downloads/",
            "license": [
                "BSD-3-Clause"
            ],
            "authors": [
                {
                    "name": "Sebastian Bergmann",
                    "email": "sebastian@phpunit.de",
                    "role": "lead"
                }
            ],
            "description": "Library that helps with managing the version number of Git-hosted PHP projects",
            "homepage": "https://github.com/sebastianbergmann/version",
            "support": {
                "issues": "https://github.com/sebastianbergmann/version/issues",
                "source": "https://github.com/sebastianbergmann/version/tree/3.0.2"
            },
            "funding": [
                {
                    "url": "https://github.com/sebastianbergmann",
                    "type": "github"
                }
            ],
            "time": "2020-09-28T06:39:44+00:00"
        },
        {
            "name": "theseer/tokenizer",
            "version": "1.2.1",
            "source": {
                "type": "git",
                "url": "https://github.com/theseer/tokenizer.git",
                "reference": "34a41e998c2183e22995f158c581e7b5e755ab9e"
            },
            "dist": {
                "type": "zip",
                "url": "https://api.github.com/repos/theseer/tokenizer/zipball/34a41e998c2183e22995f158c581e7b5e755ab9e",
                "reference": "34a41e998c2183e22995f158c581e7b5e755ab9e",
                "shasum": ""
            },
            "require": {
                "ext-dom": "*",
                "ext-tokenizer": "*",
                "ext-xmlwriter": "*",
                "php": "^7.2 || ^8.0"
            },
            "type": "library",
            "autoload": {
                "classmap": [
                    "src/"
                ]
            },
            "notification-url": "https://packagist.org/downloads/",
            "license": [
                "BSD-3-Clause"
            ],
            "authors": [
                {
                    "name": "Arne Blankerts",
                    "email": "arne@blankerts.de",
                    "role": "Developer"
                }
            ],
            "description": "A small library for converting tokenized PHP source code into XML and potentially other formats",
            "support": {
                "issues": "https://github.com/theseer/tokenizer/issues",
                "source": "https://github.com/theseer/tokenizer/tree/1.2.1"
            },
            "funding": [
                {
                    "url": "https://github.com/theseer",
                    "type": "github"
                }
            ],
            "time": "2021-07-28T10:34:58+00:00"
        }
    ],
    "aliases": [],
    "minimum-stability": "stable",
    "stability-flags": [],
    "prefer-stable": false,
    "prefer-lowest": false,
    "platform": {
        "php": "^8.0",
        "php-64bit": "*",
        "ext-chunkutils2": "^0.3.1",
        "ext-crypto": "^0.3.1",
        "ext-ctype": "*",
        "ext-curl": "*",
        "ext-date": "*",
        "ext-gmp": "*",
        "ext-hash": "*",
        "ext-igbinary": "^3.0.1",
        "ext-json": "*",
        "ext-leveldb": "^0.2.1 || ^0.3.0",
        "ext-mbstring": "*",
        "ext-morton": "^0.1.0",
        "ext-openssl": "*",
        "ext-pcre": "*",
        "ext-phar": "*",
        "ext-pthreads": "^4.0",
        "ext-reflection": "*",
        "ext-simplexml": "*",
        "ext-sockets": "*",
        "ext-spl": "*",
        "ext-yaml": ">=2.0.0",
        "ext-zip": "*",
        "ext-zlib": ">=1.2.11",
        "composer-runtime-api": "^2.0"
    },
    "platform-dev": [],
    "platform-overrides": {
        "php": "8.0.0"
    },
    "plugin-api-version": "2.3.0"
}<|MERGE_RESOLUTION|>--- conflicted
+++ resolved
@@ -4,11 +4,7 @@
         "Read more about it at https://getcomposer.org/doc/01-basic-usage.md#installing-dependencies",
         "This file is @generated automatically"
     ],
-<<<<<<< HEAD
-    "content-hash": "9c80c749cc8f464806f8164d6ec670e0",
-=======
     "content-hash": "1d0c1d2fe668d85ae87110a1e3cfac05",
->>>>>>> 14f141fa
     "packages": [
         {
             "name": "adhocore/json-comment",
@@ -332,18 +328,6 @@
         },
         {
             "name": "pocketmine/bedrock-protocol",
-<<<<<<< HEAD
-            "version": "18.0.0+bedrock-1.19.50",
-            "source": {
-                "type": "git",
-                "url": "https://github.com/pmmp/BedrockProtocol.git",
-                "reference": "b558ec883bd967dd3339f513cba62d2fbcd63349"
-            },
-            "dist": {
-                "type": "zip",
-                "url": "https://api.github.com/repos/pmmp/BedrockProtocol/zipball/b558ec883bd967dd3339f513cba62d2fbcd63349",
-                "reference": "b558ec883bd967dd3339f513cba62d2fbcd63349",
-=======
             "version": "20.0.0+bedrock-1.19.70",
             "source": {
                 "type": "git",
@@ -354,7 +338,6 @@
                 "type": "zip",
                 "url": "https://api.github.com/repos/pmmp/BedrockProtocol/zipball/4892a5020187da805d7b46ab522d8185b0283726",
                 "reference": "4892a5020187da805d7b46ab522d8185b0283726",
->>>>>>> 14f141fa
                 "shasum": ""
             },
             "require": {
@@ -368,11 +351,7 @@
                 "ramsey/uuid": "^4.1"
             },
             "require-dev": {
-<<<<<<< HEAD
-                "phpstan/phpstan": "1.9.4",
-=======
                 "phpstan/phpstan": "1.10.1",
->>>>>>> 14f141fa
                 "phpstan/phpstan-phpunit": "^1.0.0",
                 "phpstan/phpstan-strict-rules": "^1.0.0",
                 "phpunit/phpunit": "^9.5"
@@ -390,15 +369,9 @@
             "description": "An implementation of the Minecraft: Bedrock Edition protocol in PHP",
             "support": {
                 "issues": "https://github.com/pmmp/BedrockProtocol/issues",
-<<<<<<< HEAD
-                "source": "https://github.com/pmmp/BedrockProtocol/tree/18.0.0+bedrock-1.19.50"
-            },
-            "time": "2023-01-06T21:47:35+00:00"
-=======
                 "source": "https://github.com/pmmp/BedrockProtocol/tree/20.0.0+bedrock-1.19.70"
             },
             "time": "2023-03-14T17:06:38+00:00"
->>>>>>> 14f141fa
         },
         {
             "name": "pocketmine/binaryutils",
@@ -1021,18 +994,6 @@
         },
         {
             "name": "ramsey/uuid",
-<<<<<<< HEAD
-            "version": "4.7.1",
-            "source": {
-                "type": "git",
-                "url": "https://github.com/ramsey/uuid.git",
-                "reference": "a1acf96007170234a8399586a6e2ab8feba109d1"
-            },
-            "dist": {
-                "type": "zip",
-                "url": "https://api.github.com/repos/ramsey/uuid/zipball/a1acf96007170234a8399586a6e2ab8feba109d1",
-                "reference": "a1acf96007170234a8399586a6e2ab8feba109d1",
-=======
             "version": "4.7.3",
             "source": {
                 "type": "git",
@@ -1043,7 +1004,6 @@
                 "type": "zip",
                 "url": "https://api.github.com/repos/ramsey/uuid/zipball/433b2014e3979047db08a17a205f410ba3869cf2",
                 "reference": "433b2014e3979047db08a17a205f410ba3869cf2",
->>>>>>> 14f141fa
                 "shasum": ""
             },
             "require": {
@@ -1110,11 +1070,7 @@
             ],
             "support": {
                 "issues": "https://github.com/ramsey/uuid/issues",
-<<<<<<< HEAD
-                "source": "https://github.com/ramsey/uuid/tree/4.7.1"
-=======
                 "source": "https://github.com/ramsey/uuid/tree/4.7.3"
->>>>>>> 14f141fa
             },
             "funding": [
                 {
@@ -1126,11 +1082,7 @@
                     "type": "tidelift"
                 }
             ],
-<<<<<<< HEAD
-            "time": "2022-12-31T22:20:34+00:00"
-=======
             "time": "2023-01-12T18:13:24+00:00"
->>>>>>> 14f141fa
         },
         {
             "name": "symfony/filesystem",
@@ -2092,18 +2044,6 @@
         },
         {
             "name": "phpunit/php-code-coverage",
-<<<<<<< HEAD
-            "version": "9.2.23",
-            "source": {
-                "type": "git",
-                "url": "https://github.com/sebastianbergmann/php-code-coverage.git",
-                "reference": "9f1f0f9a2fbb680b26d1cf9b61b6eac43a6e4e9c"
-            },
-            "dist": {
-                "type": "zip",
-                "url": "https://api.github.com/repos/sebastianbergmann/php-code-coverage/zipball/9f1f0f9a2fbb680b26d1cf9b61b6eac43a6e4e9c",
-                "reference": "9f1f0f9a2fbb680b26d1cf9b61b6eac43a6e4e9c",
-=======
             "version": "9.2.26",
             "source": {
                 "type": "git",
@@ -2114,7 +2054,6 @@
                 "type": "zip",
                 "url": "https://api.github.com/repos/sebastianbergmann/php-code-coverage/zipball/443bc6912c9bd5b409254a40f4b0f4ced7c80ea1",
                 "reference": "443bc6912c9bd5b409254a40f4b0f4ced7c80ea1",
->>>>>>> 14f141fa
                 "shasum": ""
             },
             "require": {
@@ -2170,11 +2109,7 @@
             ],
             "support": {
                 "issues": "https://github.com/sebastianbergmann/php-code-coverage/issues",
-<<<<<<< HEAD
-                "source": "https://github.com/sebastianbergmann/php-code-coverage/tree/9.2.23"
-=======
                 "source": "https://github.com/sebastianbergmann/php-code-coverage/tree/9.2.26"
->>>>>>> 14f141fa
             },
             "funding": [
                 {
@@ -2182,11 +2117,7 @@
                     "type": "github"
                 }
             ],
-<<<<<<< HEAD
-            "time": "2022-12-28T12:41:10+00:00"
-=======
             "time": "2023-03-06T12:58:08+00:00"
->>>>>>> 14f141fa
         },
         {
             "name": "phpunit/php-file-iterator",
