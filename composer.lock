{
    "_readme": [
        "This file locks the dependencies of your project to a known state",
        "Read more about it at https://getcomposer.org/doc/01-basic-usage.md#installing-dependencies",
        "This file is @generated automatically"
    ],
<<<<<<< HEAD
    "content-hash": "ec7250923f612f2c6b7fbff71dc314d4",
=======
    "content-hash": "6818c4f3d55e45758df83a56d60653cf",
>>>>>>> 0b497654
    "packages": [
        {
            "name": "adhocore/json-comment",
            "version": "1.2.1",
            "source": {
                "type": "git",
                "url": "https://github.com/adhocore/php-json-comment.git",
                "reference": "651023f9fe52e9efa2198cbaf6e481d1968e2377"
            },
            "dist": {
                "type": "zip",
                "url": "https://api.github.com/repos/adhocore/php-json-comment/zipball/651023f9fe52e9efa2198cbaf6e481d1968e2377",
                "reference": "651023f9fe52e9efa2198cbaf6e481d1968e2377",
                "shasum": ""
            },
            "require": {
                "ext-ctype": "*",
                "php": ">=7.0"
            },
            "require-dev": {
                "phpunit/phpunit": "^6.5 || ^7.5 || ^8.5"
            },
            "type": "library",
            "autoload": {
                "psr-4": {
                    "Ahc\\Json\\": "src/"
                }
            },
            "notification-url": "https://packagist.org/downloads/",
            "license": [
                "MIT"
            ],
            "authors": [
                {
                    "name": "Jitendra Adhikari",
                    "email": "jiten.adhikary@gmail.com"
                }
            ],
            "description": "Lightweight JSON comment stripper library for PHP",
            "keywords": [
                "comment",
                "json",
                "strip-comment"
            ],
            "support": {
                "issues": "https://github.com/adhocore/php-json-comment/issues",
                "source": "https://github.com/adhocore/php-json-comment/tree/1.2.1"
            },
            "funding": [
                {
                    "url": "https://paypal.me/ji10",
                    "type": "custom"
                },
                {
                    "url": "https://github.com/adhocore",
                    "type": "github"
                }
            ],
            "time": "2022-10-02T11:22:07+00:00"
        },
        {
            "name": "brick/math",
            "version": "0.10.2",
            "source": {
                "type": "git",
                "url": "https://github.com/brick/math.git",
                "reference": "459f2781e1a08d52ee56b0b1444086e038561e3f"
            },
            "dist": {
                "type": "zip",
                "url": "https://api.github.com/repos/brick/math/zipball/459f2781e1a08d52ee56b0b1444086e038561e3f",
                "reference": "459f2781e1a08d52ee56b0b1444086e038561e3f",
                "shasum": ""
            },
            "require": {
                "ext-json": "*",
                "php": "^7.4 || ^8.0"
            },
            "require-dev": {
                "php-coveralls/php-coveralls": "^2.2",
                "phpunit/phpunit": "^9.0",
                "vimeo/psalm": "4.25.0"
            },
            "type": "library",
            "autoload": {
                "psr-4": {
                    "Brick\\Math\\": "src/"
                }
            },
            "notification-url": "https://packagist.org/downloads/",
            "license": [
                "MIT"
            ],
            "description": "Arbitrary-precision arithmetic library",
            "keywords": [
                "Arbitrary-precision",
                "BigInteger",
                "BigRational",
                "arithmetic",
                "bigdecimal",
                "bignum",
                "brick",
                "math"
            ],
            "support": {
                "issues": "https://github.com/brick/math/issues",
                "source": "https://github.com/brick/math/tree/0.10.2"
            },
            "funding": [
                {
                    "url": "https://github.com/BenMorel",
                    "type": "github"
                }
            ],
            "time": "2022-08-10T22:54:19+00:00"
        },
        {
            "name": "fgrosse/phpasn1",
            "version": "v2.4.0",
            "source": {
                "type": "git",
                "url": "https://github.com/fgrosse/PHPASN1.git",
                "reference": "eef488991d53e58e60c9554b09b1201ca5ba9296"
            },
            "dist": {
                "type": "zip",
                "url": "https://api.github.com/repos/fgrosse/PHPASN1/zipball/eef488991d53e58e60c9554b09b1201ca5ba9296",
                "reference": "eef488991d53e58e60c9554b09b1201ca5ba9296",
                "shasum": ""
            },
            "require": {
                "php": "~7.1.0 || ~7.2.0 || ~7.3.0 || ~7.4.0 || ~8.0.0 || ~8.1.0"
            },
            "require-dev": {
                "php-coveralls/php-coveralls": "~2.0",
                "phpunit/phpunit": "^6.3 || ^7.0 || ^8.0"
            },
            "suggest": {
                "ext-bcmath": "BCmath is the fallback extension for big integer calculations",
                "ext-curl": "For loading OID information from the web if they have not bee defined statically",
                "ext-gmp": "GMP is the preferred extension for big integer calculations",
                "phpseclib/bcmath_compat": "BCmath polyfill for servers where neither GMP nor BCmath is available"
            },
            "type": "library",
            "extra": {
                "branch-alias": {
                    "dev-master": "2.0.x-dev"
                }
            },
            "autoload": {
                "psr-4": {
                    "FG\\": "lib/"
                }
            },
            "notification-url": "https://packagist.org/downloads/",
            "license": [
                "MIT"
            ],
            "authors": [
                {
                    "name": "Friedrich Große",
                    "email": "friedrich.grosse@gmail.com",
                    "homepage": "https://github.com/FGrosse",
                    "role": "Author"
                },
                {
                    "name": "All contributors",
                    "homepage": "https://github.com/FGrosse/PHPASN1/contributors"
                }
            ],
            "description": "A PHP Framework that allows you to encode and decode arbitrary ASN.1 structures using the ITU-T X.690 Encoding Rules.",
            "homepage": "https://github.com/FGrosse/PHPASN1",
            "keywords": [
                "DER",
                "asn.1",
                "asn1",
                "ber",
                "binary",
                "decoding",
                "encoding",
                "x.509",
                "x.690",
                "x509",
                "x690"
            ],
            "support": {
                "issues": "https://github.com/fgrosse/PHPASN1/issues",
                "source": "https://github.com/fgrosse/PHPASN1/tree/v2.4.0"
            },
            "time": "2021-12-11T12:41:06+00:00"
        },
        {
            "name": "netresearch/jsonmapper",
            "version": "v4.0.0",
            "source": {
                "type": "git",
                "url": "https://github.com/cweiske/jsonmapper.git",
                "reference": "8bbc021a8edb2e4a7ea2f8ad4fa9ec9dce2fcb8d"
            },
            "dist": {
                "type": "zip",
                "url": "https://api.github.com/repos/cweiske/jsonmapper/zipball/8bbc021a8edb2e4a7ea2f8ad4fa9ec9dce2fcb8d",
                "reference": "8bbc021a8edb2e4a7ea2f8ad4fa9ec9dce2fcb8d",
                "shasum": ""
            },
            "require": {
                "ext-json": "*",
                "ext-pcre": "*",
                "ext-reflection": "*",
                "ext-spl": "*",
                "php": ">=7.1"
            },
            "require-dev": {
                "phpunit/phpunit": "~7.5 || ~8.0 || ~9.0",
                "squizlabs/php_codesniffer": "~3.5"
            },
            "type": "library",
            "autoload": {
                "psr-0": {
                    "JsonMapper": "src/"
                }
            },
            "notification-url": "https://packagist.org/downloads/",
            "license": [
                "OSL-3.0"
            ],
            "authors": [
                {
                    "name": "Christian Weiske",
                    "email": "cweiske@cweiske.de",
                    "homepage": "http://github.com/cweiske/jsonmapper/",
                    "role": "Developer"
                }
            ],
            "description": "Map nested JSON structures onto PHP classes",
            "support": {
                "email": "cweiske@cweiske.de",
                "issues": "https://github.com/cweiske/jsonmapper/issues",
                "source": "https://github.com/cweiske/jsonmapper/tree/v4.0.0"
            },
            "time": "2020-12-01T19:48:11+00:00"
        },
        {
            "name": "pocketmine/bedrock-block-upgrade-schema",
            "version": "dev-master",
            "source": {
                "type": "git",
                "url": "https://github.com/pmmp/BedrockBlockUpgradeSchema.git",
                "reference": "63f5f5e02e952ffa196a4c0671d7fcf8b8cdd9a4"
            },
            "dist": {
                "type": "zip",
                "url": "https://api.github.com/repos/pmmp/BedrockBlockUpgradeSchema/zipball/63f5f5e02e952ffa196a4c0671d7fcf8b8cdd9a4",
                "reference": "63f5f5e02e952ffa196a4c0671d7fcf8b8cdd9a4",
                "shasum": ""
            },
            "default-branch": true,
            "type": "library",
            "notification-url": "https://packagist.org/downloads/",
            "license": [
                "CC0-1.0"
            ],
            "description": "Schemas describing how to upgrade saved block data in older Minecraft: Bedrock Edition world saves",
            "support": {
                "issues": "https://github.com/pmmp/BedrockBlockUpgradeSchema/issues",
                "source": "https://github.com/pmmp/BedrockBlockUpgradeSchema/tree/master"
            },
            "time": "2022-08-07T19:29:31+00:00"
        },
        {
            "name": "pocketmine/bedrock-data",
<<<<<<< HEAD
            "version": "dev-modern-world-support",
            "source": {
                "type": "git",
                "url": "https://github.com/pmmp/BedrockData.git",
                "reference": "74fbcebae366b31f4a97bbf39ebb99be632f17a0"
            },
            "dist": {
                "type": "zip",
                "url": "https://api.github.com/repos/pmmp/BedrockData/zipball/74fbcebae366b31f4a97bbf39ebb99be632f17a0",
                "reference": "74fbcebae366b31f4a97bbf39ebb99be632f17a0",
=======
            "version": "1.13.0+bedrock-1.19.50",
            "source": {
                "type": "git",
                "url": "https://github.com/pmmp/BedrockData.git",
                "reference": "57337ddc9433a0e245a1ce48c51af05f0573d58d"
            },
            "dist": {
                "type": "zip",
                "url": "https://api.github.com/repos/pmmp/BedrockData/zipball/57337ddc9433a0e245a1ce48c51af05f0573d58d",
                "reference": "57337ddc9433a0e245a1ce48c51af05f0573d58d",
>>>>>>> 0b497654
                "shasum": ""
            },
            "type": "library",
            "notification-url": "https://packagist.org/downloads/",
            "license": [
                "CC0-1.0"
            ],
            "description": "Blobs of data generated from Minecraft: Bedrock Edition, used by PocketMine-MP",
            "support": {
                "issues": "https://github.com/pmmp/BedrockData/issues",
<<<<<<< HEAD
                "source": "https://github.com/pmmp/BedrockData/tree/modern-world-support"
            },
            "time": "2022-10-31T19:07:33+00:00"
        },
        {
            "name": "pocketmine/bedrock-item-upgrade-schema",
            "version": "dev-master",
            "source": {
                "type": "git",
                "url": "https://github.com/pmmp/BedrockItemUpgradeSchema.git",
                "reference": "d984d2ee7283bc52e8733e7c7da1d0f6b6dc501f"
            },
            "dist": {
                "type": "zip",
                "url": "https://api.github.com/repos/pmmp/BedrockItemUpgradeSchema/zipball/d984d2ee7283bc52e8733e7c7da1d0f6b6dc501f",
                "reference": "d984d2ee7283bc52e8733e7c7da1d0f6b6dc501f",
                "shasum": ""
            },
            "default-branch": true,
            "type": "library",
            "notification-url": "https://packagist.org/downloads/",
            "license": [
                "CC0-1.0"
            ],
            "description": "JSON schemas for upgrading items found in older Minecraft: Bedrock world saves",
            "support": {
                "issues": "https://github.com/pmmp/BedrockItemUpgradeSchema/issues",
                "source": "https://github.com/pmmp/BedrockItemUpgradeSchema/tree/master"
            },
            "time": "2022-06-08T13:47:48+00:00"
=======
                "source": "https://github.com/pmmp/BedrockData/tree/bedrock-1.19.50"
            },
            "time": "2022-11-30T16:19:59+00:00"
>>>>>>> 0b497654
        },
        {
            "name": "pocketmine/bedrock-protocol",
            "version": "17.0.0+bedrock-1.19.50",
            "source": {
                "type": "git",
                "url": "https://github.com/pmmp/BedrockProtocol.git",
                "reference": "272e10197bb1603c0a81075bf5b9dae0d081a6e2"
            },
            "dist": {
                "type": "zip",
                "url": "https://api.github.com/repos/pmmp/BedrockProtocol/zipball/272e10197bb1603c0a81075bf5b9dae0d081a6e2",
                "reference": "272e10197bb1603c0a81075bf5b9dae0d081a6e2",
                "shasum": ""
            },
            "require": {
                "ext-json": "*",
                "netresearch/jsonmapper": "^4.0",
                "php": "^8.0",
                "pocketmine/binaryutils": "^0.2.0",
                "pocketmine/color": "^0.2.0",
                "pocketmine/math": "^0.3.0 || ^0.4.0",
                "pocketmine/nbt": "^0.3.0",
                "ramsey/uuid": "^4.1"
            },
            "require-dev": {
                "phpstan/phpstan": "1.9.0",
                "phpstan/phpstan-phpunit": "^1.0.0",
                "phpstan/phpstan-strict-rules": "^1.0.0",
                "phpunit/phpunit": "^9.5"
            },
            "type": "library",
            "autoload": {
                "psr-4": {
                    "pocketmine\\network\\mcpe\\protocol\\": "src/"
                }
            },
            "notification-url": "https://packagist.org/downloads/",
            "license": [
                "LGPL-3.0"
            ],
            "description": "An implementation of the Minecraft: Bedrock Edition protocol in PHP",
            "support": {
                "issues": "https://github.com/pmmp/BedrockProtocol/issues",
                "source": "https://github.com/pmmp/BedrockProtocol/tree/17.0.0+bedrock-1.19.50"
            },
            "time": "2022-11-30T16:16:27+00:00"
        },
        {
            "name": "pocketmine/binaryutils",
            "version": "0.2.4",
            "source": {
                "type": "git",
                "url": "https://github.com/pmmp/BinaryUtils.git",
                "reference": "5ac7eea91afbad8dc498f5ce34ce6297d5e6ea9a"
            },
            "dist": {
                "type": "zip",
                "url": "https://api.github.com/repos/pmmp/BinaryUtils/zipball/5ac7eea91afbad8dc498f5ce34ce6297d5e6ea9a",
                "reference": "5ac7eea91afbad8dc498f5ce34ce6297d5e6ea9a",
                "shasum": ""
            },
            "require": {
                "php": "^7.4 || ^8.0",
                "php-64bit": "*"
            },
            "require-dev": {
                "phpstan/extension-installer": "^1.0",
                "phpstan/phpstan": "1.3.0",
                "phpstan/phpstan-phpunit": "^1.0",
                "phpstan/phpstan-strict-rules": "^1.0.0",
                "phpunit/phpunit": "^9.5"
            },
            "type": "library",
            "autoload": {
                "psr-4": {
                    "pocketmine\\utils\\": "src/"
                }
            },
            "notification-url": "https://packagist.org/downloads/",
            "license": [
                "LGPL-3.0"
            ],
            "description": "Classes and methods for conveniently handling binary data",
            "support": {
                "issues": "https://github.com/pmmp/BinaryUtils/issues",
                "source": "https://github.com/pmmp/BinaryUtils/tree/0.2.4"
            },
            "time": "2022-01-12T18:06:33+00:00"
        },
        {
            "name": "pocketmine/callback-validator",
            "version": "1.0.3",
            "source": {
                "type": "git",
                "url": "https://github.com/pmmp/CallbackValidator.git",
                "reference": "64787469766bcaa7e5885242e85c23c25e8c55a2"
            },
            "dist": {
                "type": "zip",
                "url": "https://api.github.com/repos/pmmp/CallbackValidator/zipball/64787469766bcaa7e5885242e85c23c25e8c55a2",
                "reference": "64787469766bcaa7e5885242e85c23c25e8c55a2",
                "shasum": ""
            },
            "require": {
                "ext-reflection": "*",
                "php": "^7.1 || ^8.0"
            },
            "replace": {
                "daverandom/callback-validator": "*"
            },
            "require-dev": {
                "phpstan/extension-installer": "^1.0",
                "phpstan/phpstan": "0.12.59",
                "phpstan/phpstan-strict-rules": "^0.12.4",
                "phpunit/phpunit": "^7.5 || ^8.5 || ^9.0"
            },
            "type": "library",
            "autoload": {
                "psr-4": {
                    "DaveRandom\\CallbackValidator\\": "src/"
                }
            },
            "notification-url": "https://packagist.org/downloads/",
            "license": [
                "MIT"
            ],
            "authors": [
                {
                    "name": "Chris Wright",
                    "email": "cw@daverandom.com"
                }
            ],
            "description": "Fork of daverandom/callback-validator - Tools for validating callback signatures",
            "support": {
                "issues": "https://github.com/pmmp/CallbackValidator/issues",
                "source": "https://github.com/pmmp/CallbackValidator/tree/1.0.3"
            },
            "time": "2020-12-11T01:45:37+00:00"
        },
        {
            "name": "pocketmine/classloader",
            "version": "0.2.0",
            "source": {
                "type": "git",
                "url": "https://github.com/pmmp/ClassLoader.git",
                "reference": "49ea303993efdfb39cd302e2156d50aa78209e78"
            },
            "dist": {
                "type": "zip",
                "url": "https://api.github.com/repos/pmmp/ClassLoader/zipball/49ea303993efdfb39cd302e2156d50aa78209e78",
                "reference": "49ea303993efdfb39cd302e2156d50aa78209e78",
                "shasum": ""
            },
            "require": {
                "ext-pthreads": "~3.2.0 || ^4.0",
                "ext-reflection": "*",
                "php": "^8.0"
            },
            "conflict": {
                "pocketmine/spl": "<0.4"
            },
            "require-dev": {
                "phpstan/extension-installer": "^1.0",
                "phpstan/phpstan": "0.12.99",
                "phpstan/phpstan-strict-rules": "^0.12.4",
                "phpunit/phpunit": "^9.5"
            },
            "type": "library",
            "autoload": {
                "classmap": [
                    "./src"
                ]
            },
            "notification-url": "https://packagist.org/downloads/",
            "license": [
                "LGPL-3.0"
            ],
            "description": "Ad-hoc autoloading components used by PocketMine-MP",
            "support": {
                "issues": "https://github.com/pmmp/ClassLoader/issues",
                "source": "https://github.com/pmmp/ClassLoader/tree/0.2.0"
            },
            "time": "2021-11-01T20:17:27+00:00"
        },
        {
            "name": "pocketmine/color",
            "version": "0.2.0",
            "source": {
                "type": "git",
                "url": "https://github.com/pmmp/Color.git",
                "reference": "09be6ea6d76f2e33d6813c39d29c22c46c17e1d2"
            },
            "dist": {
                "type": "zip",
                "url": "https://api.github.com/repos/pmmp/Color/zipball/09be6ea6d76f2e33d6813c39d29c22c46c17e1d2",
                "reference": "09be6ea6d76f2e33d6813c39d29c22c46c17e1d2",
                "shasum": ""
            },
            "require": {
                "php": "^7.2 || ^8.0"
            },
            "require-dev": {
                "phpstan/phpstan": "0.12.59",
                "phpstan/phpstan-strict-rules": "^0.12.2"
            },
            "type": "library",
            "autoload": {
                "psr-4": {
                    "pocketmine\\color\\": "src/"
                }
            },
            "notification-url": "https://packagist.org/downloads/",
            "license": [
                "LGPL-3.0"
            ],
            "description": "Color handling library used by PocketMine-MP and related projects",
            "support": {
                "issues": "https://github.com/pmmp/Color/issues",
                "source": "https://github.com/pmmp/Color/tree/0.2.0"
            },
            "time": "2020-12-11T01:24:32+00:00"
        },
        {
            "name": "pocketmine/errorhandler",
            "version": "0.6.0",
            "source": {
                "type": "git",
                "url": "https://github.com/pmmp/ErrorHandler.git",
                "reference": "dae214a04348b911e8219ebf125ff1c5589cc878"
            },
            "dist": {
                "type": "zip",
                "url": "https://api.github.com/repos/pmmp/ErrorHandler/zipball/dae214a04348b911e8219ebf125ff1c5589cc878",
                "reference": "dae214a04348b911e8219ebf125ff1c5589cc878",
                "shasum": ""
            },
            "require": {
                "php": "^8.0"
            },
            "require-dev": {
                "phpstan/phpstan": "0.12.99",
                "phpstan/phpstan-strict-rules": "^0.12.2",
                "phpunit/phpunit": "^9.5"
            },
            "type": "library",
            "autoload": {
                "psr-4": {
                    "pocketmine\\errorhandler\\": "src/"
                }
            },
            "notification-url": "https://packagist.org/downloads/",
            "license": [
                "LGPL-3.0"
            ],
            "description": "Utilities to handle nasty PHP E_* errors in a usable way",
            "support": {
                "issues": "https://github.com/pmmp/ErrorHandler/issues",
                "source": "https://github.com/pmmp/ErrorHandler/tree/0.6.0"
            },
            "time": "2022-01-08T21:05:46+00:00"
        },
        {
            "name": "pocketmine/locale-data",
            "version": "2.11.0",
            "source": {
                "type": "git",
                "url": "https://github.com/pmmp/Language.git",
                "reference": "4b33d8fa53eda53d9662a7478806ebae2e4a5c53"
            },
            "dist": {
                "type": "zip",
                "url": "https://api.github.com/repos/pmmp/Language/zipball/4b33d8fa53eda53d9662a7478806ebae2e4a5c53",
                "reference": "4b33d8fa53eda53d9662a7478806ebae2e4a5c53",
                "shasum": ""
            },
            "type": "library",
            "notification-url": "https://packagist.org/downloads/",
            "description": "Language resources used by PocketMine-MP",
            "support": {
                "issues": "https://github.com/pmmp/Language/issues",
                "source": "https://github.com/pmmp/Language/tree/2.11.0"
            },
            "time": "2022-11-25T14:24:34+00:00"
        },
        {
            "name": "pocketmine/log",
            "version": "0.4.0",
            "source": {
                "type": "git",
                "url": "https://github.com/pmmp/Log.git",
                "reference": "e6c912c0f9055c81d23108ec2d179b96f404c043"
            },
            "dist": {
                "type": "zip",
                "url": "https://api.github.com/repos/pmmp/Log/zipball/e6c912c0f9055c81d23108ec2d179b96f404c043",
                "reference": "e6c912c0f9055c81d23108ec2d179b96f404c043",
                "shasum": ""
            },
            "require": {
                "php": "^7.4 || ^8.0"
            },
            "conflict": {
                "pocketmine/spl": "<0.4"
            },
            "require-dev": {
                "phpstan/phpstan": "0.12.88",
                "phpstan/phpstan-strict-rules": "^0.12.2"
            },
            "type": "library",
            "autoload": {
                "classmap": [
                    "./src"
                ]
            },
            "notification-url": "https://packagist.org/downloads/",
            "license": [
                "LGPL-3.0"
            ],
            "description": "Logging components used by PocketMine-MP and related projects",
            "support": {
                "issues": "https://github.com/pmmp/Log/issues",
                "source": "https://github.com/pmmp/Log/tree/0.4.0"
            },
            "time": "2021-06-18T19:08:09+00:00"
        },
        {
            "name": "pocketmine/log-pthreads",
            "version": "0.4.0",
            "source": {
                "type": "git",
                "url": "https://github.com/pmmp/LogPthreads.git",
                "reference": "61f709e8cf36bcc24e4efe02acded680a1ce23cd"
            },
            "dist": {
                "type": "zip",
                "url": "https://api.github.com/repos/pmmp/LogPthreads/zipball/61f709e8cf36bcc24e4efe02acded680a1ce23cd",
                "reference": "61f709e8cf36bcc24e4efe02acded680a1ce23cd",
                "shasum": ""
            },
            "require": {
                "ext-pthreads": "~3.2.0 || ^4.0",
                "php": "^7.4 || ^8.0",
                "pocketmine/log": "^0.4.0"
            },
            "conflict": {
                "pocketmine/spl": "<0.4"
            },
            "require-dev": {
                "phpstan/extension-installer": "^1.0",
                "phpstan/phpstan": "0.12.88",
                "phpstan/phpstan-strict-rules": "^0.12.4"
            },
            "type": "library",
            "autoload": {
                "classmap": [
                    "./src"
                ]
            },
            "notification-url": "https://packagist.org/downloads/",
            "license": [
                "LGPL-3.0"
            ],
            "description": "Logging components specialized for pthreads used by PocketMine-MP and related projects",
            "support": {
                "issues": "https://github.com/pmmp/LogPthreads/issues",
                "source": "https://github.com/pmmp/LogPthreads/tree/0.4.0"
            },
            "time": "2021-11-01T21:42:09+00:00"
        },
        {
            "name": "pocketmine/math",
            "version": "0.4.3",
            "source": {
                "type": "git",
                "url": "https://github.com/pmmp/Math.git",
                "reference": "47a243d320b01c8099d65309967934c188111549"
            },
            "dist": {
                "type": "zip",
                "url": "https://api.github.com/repos/pmmp/Math/zipball/47a243d320b01c8099d65309967934c188111549",
                "reference": "47a243d320b01c8099d65309967934c188111549",
                "shasum": ""
            },
            "require": {
                "php": "^8.0",
                "php-64bit": "*"
            },
            "require-dev": {
                "phpstan/extension-installer": "^1.0",
                "phpstan/phpstan": "1.8.2",
                "phpstan/phpstan-strict-rules": "^1.0",
                "phpunit/phpunit": "^8.5 || ^9.5"
            },
            "type": "library",
            "autoload": {
                "psr-4": {
                    "pocketmine\\math\\": "src/"
                }
            },
            "notification-url": "https://packagist.org/downloads/",
            "license": [
                "LGPL-3.0"
            ],
            "description": "PHP library containing math related code used in PocketMine-MP",
            "support": {
                "issues": "https://github.com/pmmp/Math/issues",
                "source": "https://github.com/pmmp/Math/tree/0.4.3"
            },
            "time": "2022-08-25T18:43:37+00:00"
        },
        {
            "name": "pocketmine/nbt",
            "version": "0.3.3",
            "source": {
                "type": "git",
                "url": "https://github.com/pmmp/NBT.git",
                "reference": "f4321be50df1a18b9f4e94d428a2e68a6e2ac2b4"
            },
            "dist": {
                "type": "zip",
                "url": "https://api.github.com/repos/pmmp/NBT/zipball/f4321be50df1a18b9f4e94d428a2e68a6e2ac2b4",
                "reference": "f4321be50df1a18b9f4e94d428a2e68a6e2ac2b4",
                "shasum": ""
            },
            "require": {
                "php": "^7.4 || ^8.0",
                "php-64bit": "*",
                "pocketmine/binaryutils": "^0.2.0"
            },
            "require-dev": {
                "phpstan/extension-installer": "^1.0",
                "phpstan/phpstan": "1.7.7",
                "phpstan/phpstan-strict-rules": "^1.0",
                "phpunit/phpunit": "^9.5"
            },
            "type": "library",
            "autoload": {
                "psr-4": {
                    "pocketmine\\nbt\\": "src/"
                }
            },
            "notification-url": "https://packagist.org/downloads/",
            "license": [
                "LGPL-3.0"
            ],
            "description": "PHP library for working with Named Binary Tags",
            "support": {
                "issues": "https://github.com/pmmp/NBT/issues",
                "source": "https://github.com/pmmp/NBT/tree/0.3.3"
            },
            "time": "2022-07-06T14:13:26+00:00"
        },
        {
            "name": "pocketmine/raklib",
            "version": "0.14.5",
            "source": {
                "type": "git",
                "url": "https://github.com/pmmp/RakLib.git",
                "reference": "85b4e5cb7117d37e010eeadb3ff53b21276c6f48"
            },
            "dist": {
                "type": "zip",
                "url": "https://api.github.com/repos/pmmp/RakLib/zipball/85b4e5cb7117d37e010eeadb3ff53b21276c6f48",
                "reference": "85b4e5cb7117d37e010eeadb3ff53b21276c6f48",
                "shasum": ""
            },
            "require": {
                "ext-sockets": "*",
                "php": "^8.0",
                "php-64bit": "*",
                "php-ipv6": "*",
                "pocketmine/binaryutils": "^0.2.0",
                "pocketmine/log": "^0.3.0 || ^0.4.0"
            },
            "require-dev": {
                "phpstan/phpstan": "1.7.7",
                "phpstan/phpstan-strict-rules": "^1.0"
            },
            "type": "library",
            "autoload": {
                "psr-4": {
                    "raklib\\": "src/"
                }
            },
            "notification-url": "https://packagist.org/downloads/",
            "license": [
                "GPL-3.0"
            ],
            "description": "A RakNet server implementation written in PHP",
            "support": {
                "issues": "https://github.com/pmmp/RakLib/issues",
                "source": "https://github.com/pmmp/RakLib/tree/0.14.5"
            },
            "time": "2022-08-25T16:16:44+00:00"
        },
        {
            "name": "pocketmine/raklib-ipc",
            "version": "0.1.1",
            "source": {
                "type": "git",
                "url": "https://github.com/pmmp/RakLibIpc.git",
                "reference": "922a6444b0c6c7daaa5aa5a832107e1ec4738aed"
            },
            "dist": {
                "type": "zip",
                "url": "https://api.github.com/repos/pmmp/RakLibIpc/zipball/922a6444b0c6c7daaa5aa5a832107e1ec4738aed",
                "reference": "922a6444b0c6c7daaa5aa5a832107e1ec4738aed",
                "shasum": ""
            },
            "require": {
                "php": "^7.4 || ^8.0",
                "php-64bit": "*",
                "pocketmine/binaryutils": "^0.2.0",
                "pocketmine/raklib": "^0.13.1 || ^0.14.0"
            },
            "require-dev": {
                "phpstan/phpstan": "0.12.81",
                "phpstan/phpstan-strict-rules": "^0.12.2"
            },
            "type": "library",
            "autoload": {
                "psr-4": {
                    "raklib\\server\\ipc\\": "src/"
                }
            },
            "notification-url": "https://packagist.org/downloads/",
            "license": [
                "GPL-3.0"
            ],
            "description": "Channel-based protocols for inter-thread/inter-process communication with RakLib",
            "support": {
                "issues": "https://github.com/pmmp/RakLibIpc/issues",
                "source": "https://github.com/pmmp/RakLibIpc/tree/0.1.1"
            },
            "time": "2021-09-22T17:01:12+00:00"
        },
        {
            "name": "pocketmine/snooze",
            "version": "0.3.1",
            "source": {
                "type": "git",
                "url": "https://github.com/pmmp/Snooze.git",
                "reference": "0ac8fc2a781c419a1f64ebca4d5835028f59e29b"
            },
            "dist": {
                "type": "zip",
                "url": "https://api.github.com/repos/pmmp/Snooze/zipball/0ac8fc2a781c419a1f64ebca4d5835028f59e29b",
                "reference": "0ac8fc2a781c419a1f64ebca4d5835028f59e29b",
                "shasum": ""
            },
            "require": {
                "ext-pthreads": "~3.2.0 || ^4.0",
                "php-64bit": "^7.3 || ^8.0"
            },
            "require-dev": {
                "phpstan/extension-installer": "^1.0",
                "phpstan/phpstan": "0.12.99",
                "phpstan/phpstan-strict-rules": "^0.12.4"
            },
            "type": "library",
            "autoload": {
                "psr-4": {
                    "pocketmine\\snooze\\": "src/"
                }
            },
            "notification-url": "https://packagist.org/downloads/",
            "license": [
                "LGPL-3.0"
            ],
            "description": "Thread notification management library for code using the pthreads extension",
            "support": {
                "issues": "https://github.com/pmmp/Snooze/issues",
                "source": "https://github.com/pmmp/Snooze/tree/0.3.1"
            },
            "time": "2021-11-01T20:50:08+00:00"
        },
        {
            "name": "ramsey/collection",
            "version": "1.2.2",
            "source": {
                "type": "git",
                "url": "https://github.com/ramsey/collection.git",
                "reference": "cccc74ee5e328031b15640b51056ee8d3bb66c0a"
            },
            "dist": {
                "type": "zip",
                "url": "https://api.github.com/repos/ramsey/collection/zipball/cccc74ee5e328031b15640b51056ee8d3bb66c0a",
                "reference": "cccc74ee5e328031b15640b51056ee8d3bb66c0a",
                "shasum": ""
            },
            "require": {
                "php": "^7.3 || ^8",
                "symfony/polyfill-php81": "^1.23"
            },
            "require-dev": {
                "captainhook/captainhook": "^5.3",
                "dealerdirect/phpcodesniffer-composer-installer": "^0.7.0",
                "ergebnis/composer-normalize": "^2.6",
                "fakerphp/faker": "^1.5",
                "hamcrest/hamcrest-php": "^2",
                "jangregor/phpstan-prophecy": "^0.8",
                "mockery/mockery": "^1.3",
                "phpspec/prophecy-phpunit": "^2.0",
                "phpstan/extension-installer": "^1",
                "phpstan/phpstan": "^0.12.32",
                "phpstan/phpstan-mockery": "^0.12.5",
                "phpstan/phpstan-phpunit": "^0.12.11",
                "phpunit/phpunit": "^8.5 || ^9",
                "psy/psysh": "^0.10.4",
                "slevomat/coding-standard": "^6.3",
                "squizlabs/php_codesniffer": "^3.5",
                "vimeo/psalm": "^4.4"
            },
            "type": "library",
            "autoload": {
                "psr-4": {
                    "Ramsey\\Collection\\": "src/"
                }
            },
            "notification-url": "https://packagist.org/downloads/",
            "license": [
                "MIT"
            ],
            "authors": [
                {
                    "name": "Ben Ramsey",
                    "email": "ben@benramsey.com",
                    "homepage": "https://benramsey.com"
                }
            ],
            "description": "A PHP library for representing and manipulating collections.",
            "keywords": [
                "array",
                "collection",
                "hash",
                "map",
                "queue",
                "set"
            ],
            "support": {
                "issues": "https://github.com/ramsey/collection/issues",
                "source": "https://github.com/ramsey/collection/tree/1.2.2"
            },
            "funding": [
                {
                    "url": "https://github.com/ramsey",
                    "type": "github"
                },
                {
                    "url": "https://tidelift.com/funding/github/packagist/ramsey/collection",
                    "type": "tidelift"
                }
            ],
            "time": "2021-10-10T03:01:02+00:00"
        },
        {
            "name": "ramsey/uuid",
            "version": "4.6.0",
            "source": {
                "type": "git",
                "url": "https://github.com/ramsey/uuid.git",
                "reference": "ad63bc700e7d021039e30ce464eba384c4a1d40f"
            },
            "dist": {
                "type": "zip",
                "url": "https://api.github.com/repos/ramsey/uuid/zipball/ad63bc700e7d021039e30ce464eba384c4a1d40f",
                "reference": "ad63bc700e7d021039e30ce464eba384c4a1d40f",
                "shasum": ""
            },
            "require": {
                "brick/math": "^0.8.8 || ^0.9 || ^0.10",
                "ext-json": "*",
                "php": "^8.0",
                "ramsey/collection": "^1.0"
            },
            "replace": {
                "rhumsaa/uuid": "self.version"
            },
            "require-dev": {
                "captainhook/captainhook": "^5.10",
                "captainhook/plugin-composer": "^5.3",
                "dealerdirect/phpcodesniffer-composer-installer": "^0.7.0",
                "doctrine/annotations": "^1.8",
                "ergebnis/composer-normalize": "^2.15",
                "mockery/mockery": "^1.3",
                "paragonie/random-lib": "^2",
                "php-mock/php-mock": "^2.2",
                "php-mock/php-mock-mockery": "^1.3",
                "php-parallel-lint/php-parallel-lint": "^1.1",
                "phpbench/phpbench": "^1.0",
                "phpstan/extension-installer": "^1.1",
                "phpstan/phpstan": "^1.8",
                "phpstan/phpstan-mockery": "^1.1",
                "phpstan/phpstan-phpunit": "^1.1",
                "phpunit/phpunit": "^8.5 || ^9",
                "ramsey/composer-repl": "^1.4",
                "slevomat/coding-standard": "^8.4",
                "squizlabs/php_codesniffer": "^3.5",
                "vimeo/psalm": "^4.9"
            },
            "suggest": {
                "ext-bcmath": "Enables faster math with arbitrary-precision integers using BCMath.",
                "ext-gmp": "Enables faster math with arbitrary-precision integers using GMP.",
                "ext-uuid": "Enables the use of PeclUuidTimeGenerator and PeclUuidRandomGenerator.",
                "paragonie/random-lib": "Provides RandomLib for use with the RandomLibAdapter",
                "ramsey/uuid-doctrine": "Allows the use of Ramsey\\Uuid\\Uuid as Doctrine field type."
            },
            "type": "library",
            "extra": {
                "captainhook": {
                    "force-install": true
                }
            },
            "autoload": {
                "files": [
                    "src/functions.php"
                ],
                "psr-4": {
                    "Ramsey\\Uuid\\": "src/"
                }
            },
            "notification-url": "https://packagist.org/downloads/",
            "license": [
                "MIT"
            ],
            "description": "A PHP library for generating and working with universally unique identifiers (UUIDs).",
            "keywords": [
                "guid",
                "identifier",
                "uuid"
            ],
            "support": {
                "issues": "https://github.com/ramsey/uuid/issues",
                "source": "https://github.com/ramsey/uuid/tree/4.6.0"
            },
            "funding": [
                {
                    "url": "https://github.com/ramsey",
                    "type": "github"
                },
                {
                    "url": "https://tidelift.com/funding/github/packagist/ramsey/uuid",
                    "type": "tidelift"
                }
            ],
            "time": "2022-11-05T23:03:38+00:00"
        },
        {
            "name": "symfony/filesystem",
            "version": "v5.4.13",
            "source": {
                "type": "git",
                "url": "https://github.com/symfony/filesystem.git",
                "reference": "ac09569844a9109a5966b9438fc29113ce77cf51"
            },
            "dist": {
                "type": "zip",
                "url": "https://api.github.com/repos/symfony/filesystem/zipball/ac09569844a9109a5966b9438fc29113ce77cf51",
                "reference": "ac09569844a9109a5966b9438fc29113ce77cf51",
                "shasum": ""
            },
            "require": {
                "php": ">=7.2.5",
                "symfony/polyfill-ctype": "~1.8",
                "symfony/polyfill-mbstring": "~1.8",
                "symfony/polyfill-php80": "^1.16"
            },
            "type": "library",
            "autoload": {
                "psr-4": {
                    "Symfony\\Component\\Filesystem\\": ""
                },
                "exclude-from-classmap": [
                    "/Tests/"
                ]
            },
            "notification-url": "https://packagist.org/downloads/",
            "license": [
                "MIT"
            ],
            "authors": [
                {
                    "name": "Fabien Potencier",
                    "email": "fabien@symfony.com"
                },
                {
                    "name": "Symfony Community",
                    "homepage": "https://symfony.com/contributors"
                }
            ],
            "description": "Provides basic utilities for the filesystem",
            "homepage": "https://symfony.com",
            "support": {
                "source": "https://github.com/symfony/filesystem/tree/v5.4.13"
            },
            "funding": [
                {
                    "url": "https://symfony.com/sponsor",
                    "type": "custom"
                },
                {
                    "url": "https://github.com/fabpot",
                    "type": "github"
                },
                {
                    "url": "https://tidelift.com/funding/github/packagist/symfony/symfony",
                    "type": "tidelift"
                }
            ],
            "time": "2022-09-21T19:53:16+00:00"
        },
        {
            "name": "symfony/polyfill-ctype",
            "version": "v1.27.0",
            "source": {
                "type": "git",
                "url": "https://github.com/symfony/polyfill-ctype.git",
                "reference": "5bbc823adecdae860bb64756d639ecfec17b050a"
            },
            "dist": {
                "type": "zip",
                "url": "https://api.github.com/repos/symfony/polyfill-ctype/zipball/5bbc823adecdae860bb64756d639ecfec17b050a",
                "reference": "5bbc823adecdae860bb64756d639ecfec17b050a",
                "shasum": ""
            },
            "require": {
                "php": ">=7.1"
            },
            "provide": {
                "ext-ctype": "*"
            },
            "suggest": {
                "ext-ctype": "For best performance"
            },
            "type": "library",
            "extra": {
                "branch-alias": {
                    "dev-main": "1.27-dev"
                },
                "thanks": {
                    "name": "symfony/polyfill",
                    "url": "https://github.com/symfony/polyfill"
                }
            },
            "autoload": {
                "files": [
                    "bootstrap.php"
                ],
                "psr-4": {
                    "Symfony\\Polyfill\\Ctype\\": ""
                }
            },
            "notification-url": "https://packagist.org/downloads/",
            "license": [
                "MIT"
            ],
            "authors": [
                {
                    "name": "Gert de Pagter",
                    "email": "BackEndTea@gmail.com"
                },
                {
                    "name": "Symfony Community",
                    "homepage": "https://symfony.com/contributors"
                }
            ],
            "description": "Symfony polyfill for ctype functions",
            "homepage": "https://symfony.com",
            "keywords": [
                "compatibility",
                "ctype",
                "polyfill",
                "portable"
            ],
            "support": {
                "source": "https://github.com/symfony/polyfill-ctype/tree/v1.27.0"
            },
            "funding": [
                {
                    "url": "https://symfony.com/sponsor",
                    "type": "custom"
                },
                {
                    "url": "https://github.com/fabpot",
                    "type": "github"
                },
                {
                    "url": "https://tidelift.com/funding/github/packagist/symfony/symfony",
                    "type": "tidelift"
                }
            ],
            "time": "2022-11-03T14:55:06+00:00"
        },
        {
            "name": "symfony/polyfill-mbstring",
            "version": "v1.27.0",
            "source": {
                "type": "git",
                "url": "https://github.com/symfony/polyfill-mbstring.git",
                "reference": "8ad114f6b39e2c98a8b0e3bd907732c207c2b534"
            },
            "dist": {
                "type": "zip",
                "url": "https://api.github.com/repos/symfony/polyfill-mbstring/zipball/8ad114f6b39e2c98a8b0e3bd907732c207c2b534",
                "reference": "8ad114f6b39e2c98a8b0e3bd907732c207c2b534",
                "shasum": ""
            },
            "require": {
                "php": ">=7.1"
            },
            "provide": {
                "ext-mbstring": "*"
            },
            "suggest": {
                "ext-mbstring": "For best performance"
            },
            "type": "library",
            "extra": {
                "branch-alias": {
                    "dev-main": "1.27-dev"
                },
                "thanks": {
                    "name": "symfony/polyfill",
                    "url": "https://github.com/symfony/polyfill"
                }
            },
            "autoload": {
                "files": [
                    "bootstrap.php"
                ],
                "psr-4": {
                    "Symfony\\Polyfill\\Mbstring\\": ""
                }
            },
            "notification-url": "https://packagist.org/downloads/",
            "license": [
                "MIT"
            ],
            "authors": [
                {
                    "name": "Nicolas Grekas",
                    "email": "p@tchwork.com"
                },
                {
                    "name": "Symfony Community",
                    "homepage": "https://symfony.com/contributors"
                }
            ],
            "description": "Symfony polyfill for the Mbstring extension",
            "homepage": "https://symfony.com",
            "keywords": [
                "compatibility",
                "mbstring",
                "polyfill",
                "portable",
                "shim"
            ],
            "support": {
                "source": "https://github.com/symfony/polyfill-mbstring/tree/v1.27.0"
            },
            "funding": [
                {
                    "url": "https://symfony.com/sponsor",
                    "type": "custom"
                },
                {
                    "url": "https://github.com/fabpot",
                    "type": "github"
                },
                {
                    "url": "https://tidelift.com/funding/github/packagist/symfony/symfony",
                    "type": "tidelift"
                }
            ],
            "time": "2022-11-03T14:55:06+00:00"
        },
        {
            "name": "symfony/polyfill-php80",
            "version": "v1.27.0",
            "source": {
                "type": "git",
                "url": "https://github.com/symfony/polyfill-php80.git",
                "reference": "7a6ff3f1959bb01aefccb463a0f2cd3d3d2fd936"
            },
            "dist": {
                "type": "zip",
                "url": "https://api.github.com/repos/symfony/polyfill-php80/zipball/7a6ff3f1959bb01aefccb463a0f2cd3d3d2fd936",
                "reference": "7a6ff3f1959bb01aefccb463a0f2cd3d3d2fd936",
                "shasum": ""
            },
            "require": {
                "php": ">=7.1"
            },
            "type": "library",
            "extra": {
                "branch-alias": {
                    "dev-main": "1.27-dev"
                },
                "thanks": {
                    "name": "symfony/polyfill",
                    "url": "https://github.com/symfony/polyfill"
                }
            },
            "autoload": {
                "files": [
                    "bootstrap.php"
                ],
                "psr-4": {
                    "Symfony\\Polyfill\\Php80\\": ""
                },
                "classmap": [
                    "Resources/stubs"
                ]
            },
            "notification-url": "https://packagist.org/downloads/",
            "license": [
                "MIT"
            ],
            "authors": [
                {
                    "name": "Ion Bazan",
                    "email": "ion.bazan@gmail.com"
                },
                {
                    "name": "Nicolas Grekas",
                    "email": "p@tchwork.com"
                },
                {
                    "name": "Symfony Community",
                    "homepage": "https://symfony.com/contributors"
                }
            ],
            "description": "Symfony polyfill backporting some PHP 8.0+ features to lower PHP versions",
            "homepage": "https://symfony.com",
            "keywords": [
                "compatibility",
                "polyfill",
                "portable",
                "shim"
            ],
            "support": {
                "source": "https://github.com/symfony/polyfill-php80/tree/v1.27.0"
            },
            "funding": [
                {
                    "url": "https://symfony.com/sponsor",
                    "type": "custom"
                },
                {
                    "url": "https://github.com/fabpot",
                    "type": "github"
                },
                {
                    "url": "https://tidelift.com/funding/github/packagist/symfony/symfony",
                    "type": "tidelift"
                }
            ],
            "time": "2022-11-03T14:55:06+00:00"
        },
        {
            "name": "symfony/polyfill-php81",
            "version": "v1.27.0",
            "source": {
                "type": "git",
                "url": "https://github.com/symfony/polyfill-php81.git",
                "reference": "707403074c8ea6e2edaf8794b0157a0bfa52157a"
            },
            "dist": {
                "type": "zip",
                "url": "https://api.github.com/repos/symfony/polyfill-php81/zipball/707403074c8ea6e2edaf8794b0157a0bfa52157a",
                "reference": "707403074c8ea6e2edaf8794b0157a0bfa52157a",
                "shasum": ""
            },
            "require": {
                "php": ">=7.1"
            },
            "type": "library",
            "extra": {
                "branch-alias": {
                    "dev-main": "1.27-dev"
                },
                "thanks": {
                    "name": "symfony/polyfill",
                    "url": "https://github.com/symfony/polyfill"
                }
            },
            "autoload": {
                "files": [
                    "bootstrap.php"
                ],
                "psr-4": {
                    "Symfony\\Polyfill\\Php81\\": ""
                },
                "classmap": [
                    "Resources/stubs"
                ]
            },
            "notification-url": "https://packagist.org/downloads/",
            "license": [
                "MIT"
            ],
            "authors": [
                {
                    "name": "Nicolas Grekas",
                    "email": "p@tchwork.com"
                },
                {
                    "name": "Symfony Community",
                    "homepage": "https://symfony.com/contributors"
                }
            ],
            "description": "Symfony polyfill backporting some PHP 8.1+ features to lower PHP versions",
            "homepage": "https://symfony.com",
            "keywords": [
                "compatibility",
                "polyfill",
                "portable",
                "shim"
            ],
            "support": {
                "source": "https://github.com/symfony/polyfill-php81/tree/v1.27.0"
            },
            "funding": [
                {
                    "url": "https://symfony.com/sponsor",
                    "type": "custom"
                },
                {
                    "url": "https://github.com/fabpot",
                    "type": "github"
                },
                {
                    "url": "https://tidelift.com/funding/github/packagist/symfony/symfony",
                    "type": "tidelift"
                }
            ],
            "time": "2022-11-03T14:55:06+00:00"
        }
    ],
    "packages-dev": [
        {
            "name": "doctrine/instantiator",
            "version": "1.4.1",
            "source": {
                "type": "git",
                "url": "https://github.com/doctrine/instantiator.git",
                "reference": "10dcfce151b967d20fde1b34ae6640712c3891bc"
            },
            "dist": {
                "type": "zip",
                "url": "https://api.github.com/repos/doctrine/instantiator/zipball/10dcfce151b967d20fde1b34ae6640712c3891bc",
                "reference": "10dcfce151b967d20fde1b34ae6640712c3891bc",
                "shasum": ""
            },
            "require": {
                "php": "^7.1 || ^8.0"
            },
            "require-dev": {
                "doctrine/coding-standard": "^9",
                "ext-pdo": "*",
                "ext-phar": "*",
                "phpbench/phpbench": "^0.16 || ^1",
                "phpstan/phpstan": "^1.4",
                "phpstan/phpstan-phpunit": "^1",
                "phpunit/phpunit": "^7.5 || ^8.5 || ^9.5",
                "vimeo/psalm": "^4.22"
            },
            "type": "library",
            "autoload": {
                "psr-4": {
                    "Doctrine\\Instantiator\\": "src/Doctrine/Instantiator/"
                }
            },
            "notification-url": "https://packagist.org/downloads/",
            "license": [
                "MIT"
            ],
            "authors": [
                {
                    "name": "Marco Pivetta",
                    "email": "ocramius@gmail.com",
                    "homepage": "https://ocramius.github.io/"
                }
            ],
            "description": "A small, lightweight utility to instantiate objects in PHP without invoking their constructors",
            "homepage": "https://www.doctrine-project.org/projects/instantiator.html",
            "keywords": [
                "constructor",
                "instantiate"
            ],
            "support": {
                "issues": "https://github.com/doctrine/instantiator/issues",
                "source": "https://github.com/doctrine/instantiator/tree/1.4.1"
            },
            "funding": [
                {
                    "url": "https://www.doctrine-project.org/sponsorship.html",
                    "type": "custom"
                },
                {
                    "url": "https://www.patreon.com/phpdoctrine",
                    "type": "patreon"
                },
                {
                    "url": "https://tidelift.com/funding/github/packagist/doctrine%2Finstantiator",
                    "type": "tidelift"
                }
            ],
            "time": "2022-03-03T08:28:38+00:00"
        },
        {
            "name": "myclabs/deep-copy",
            "version": "1.11.0",
            "source": {
                "type": "git",
                "url": "https://github.com/myclabs/DeepCopy.git",
                "reference": "14daed4296fae74d9e3201d2c4925d1acb7aa614"
            },
            "dist": {
                "type": "zip",
                "url": "https://api.github.com/repos/myclabs/DeepCopy/zipball/14daed4296fae74d9e3201d2c4925d1acb7aa614",
                "reference": "14daed4296fae74d9e3201d2c4925d1acb7aa614",
                "shasum": ""
            },
            "require": {
                "php": "^7.1 || ^8.0"
            },
            "conflict": {
                "doctrine/collections": "<1.6.8",
                "doctrine/common": "<2.13.3 || >=3,<3.2.2"
            },
            "require-dev": {
                "doctrine/collections": "^1.6.8",
                "doctrine/common": "^2.13.3 || ^3.2.2",
                "phpunit/phpunit": "^7.5.20 || ^8.5.23 || ^9.5.13"
            },
            "type": "library",
            "autoload": {
                "files": [
                    "src/DeepCopy/deep_copy.php"
                ],
                "psr-4": {
                    "DeepCopy\\": "src/DeepCopy/"
                }
            },
            "notification-url": "https://packagist.org/downloads/",
            "license": [
                "MIT"
            ],
            "description": "Create deep copies (clones) of your objects",
            "keywords": [
                "clone",
                "copy",
                "duplicate",
                "object",
                "object graph"
            ],
            "support": {
                "issues": "https://github.com/myclabs/DeepCopy/issues",
                "source": "https://github.com/myclabs/DeepCopy/tree/1.11.0"
            },
            "funding": [
                {
                    "url": "https://tidelift.com/funding/github/packagist/myclabs/deep-copy",
                    "type": "tidelift"
                }
            ],
            "time": "2022-03-03T13:19:32+00:00"
        },
        {
            "name": "nikic/php-parser",
            "version": "v4.15.2",
            "source": {
                "type": "git",
                "url": "https://github.com/nikic/PHP-Parser.git",
                "reference": "f59bbe44bf7d96f24f3e2b4ddc21cd52c1d2adbc"
            },
            "dist": {
                "type": "zip",
                "url": "https://api.github.com/repos/nikic/PHP-Parser/zipball/f59bbe44bf7d96f24f3e2b4ddc21cd52c1d2adbc",
                "reference": "f59bbe44bf7d96f24f3e2b4ddc21cd52c1d2adbc",
                "shasum": ""
            },
            "require": {
                "ext-tokenizer": "*",
                "php": ">=7.0"
            },
            "require-dev": {
                "ircmaxell/php-yacc": "^0.0.7",
                "phpunit/phpunit": "^6.5 || ^7.0 || ^8.0 || ^9.0"
            },
            "bin": [
                "bin/php-parse"
            ],
            "type": "library",
            "extra": {
                "branch-alias": {
                    "dev-master": "4.9-dev"
                }
            },
            "autoload": {
                "psr-4": {
                    "PhpParser\\": "lib/PhpParser"
                }
            },
            "notification-url": "https://packagist.org/downloads/",
            "license": [
                "BSD-3-Clause"
            ],
            "authors": [
                {
                    "name": "Nikita Popov"
                }
            ],
            "description": "A PHP parser written in PHP",
            "keywords": [
                "parser",
                "php"
            ],
            "support": {
                "issues": "https://github.com/nikic/PHP-Parser/issues",
                "source": "https://github.com/nikic/PHP-Parser/tree/v4.15.2"
            },
            "time": "2022-11-12T15:38:23+00:00"
        },
        {
            "name": "phar-io/manifest",
            "version": "2.0.3",
            "source": {
                "type": "git",
                "url": "https://github.com/phar-io/manifest.git",
                "reference": "97803eca37d319dfa7826cc2437fc020857acb53"
            },
            "dist": {
                "type": "zip",
                "url": "https://api.github.com/repos/phar-io/manifest/zipball/97803eca37d319dfa7826cc2437fc020857acb53",
                "reference": "97803eca37d319dfa7826cc2437fc020857acb53",
                "shasum": ""
            },
            "require": {
                "ext-dom": "*",
                "ext-phar": "*",
                "ext-xmlwriter": "*",
                "phar-io/version": "^3.0.1",
                "php": "^7.2 || ^8.0"
            },
            "type": "library",
            "extra": {
                "branch-alias": {
                    "dev-master": "2.0.x-dev"
                }
            },
            "autoload": {
                "classmap": [
                    "src/"
                ]
            },
            "notification-url": "https://packagist.org/downloads/",
            "license": [
                "BSD-3-Clause"
            ],
            "authors": [
                {
                    "name": "Arne Blankerts",
                    "email": "arne@blankerts.de",
                    "role": "Developer"
                },
                {
                    "name": "Sebastian Heuer",
                    "email": "sebastian@phpeople.de",
                    "role": "Developer"
                },
                {
                    "name": "Sebastian Bergmann",
                    "email": "sebastian@phpunit.de",
                    "role": "Developer"
                }
            ],
            "description": "Component for reading phar.io manifest information from a PHP Archive (PHAR)",
            "support": {
                "issues": "https://github.com/phar-io/manifest/issues",
                "source": "https://github.com/phar-io/manifest/tree/2.0.3"
            },
            "time": "2021-07-20T11:28:43+00:00"
        },
        {
            "name": "phar-io/version",
            "version": "3.2.1",
            "source": {
                "type": "git",
                "url": "https://github.com/phar-io/version.git",
                "reference": "4f7fd7836c6f332bb2933569e566a0d6c4cbed74"
            },
            "dist": {
                "type": "zip",
                "url": "https://api.github.com/repos/phar-io/version/zipball/4f7fd7836c6f332bb2933569e566a0d6c4cbed74",
                "reference": "4f7fd7836c6f332bb2933569e566a0d6c4cbed74",
                "shasum": ""
            },
            "require": {
                "php": "^7.2 || ^8.0"
            },
            "type": "library",
            "autoload": {
                "classmap": [
                    "src/"
                ]
            },
            "notification-url": "https://packagist.org/downloads/",
            "license": [
                "BSD-3-Clause"
            ],
            "authors": [
                {
                    "name": "Arne Blankerts",
                    "email": "arne@blankerts.de",
                    "role": "Developer"
                },
                {
                    "name": "Sebastian Heuer",
                    "email": "sebastian@phpeople.de",
                    "role": "Developer"
                },
                {
                    "name": "Sebastian Bergmann",
                    "email": "sebastian@phpunit.de",
                    "role": "Developer"
                }
            ],
            "description": "Library for handling version information and constraints",
            "support": {
                "issues": "https://github.com/phar-io/version/issues",
                "source": "https://github.com/phar-io/version/tree/3.2.1"
            },
            "time": "2022-02-21T01:04:05+00:00"
        },
        {
            "name": "phpstan/phpstan",
            "version": "1.9.2",
            "source": {
                "type": "git",
                "url": "https://github.com/phpstan/phpstan.git",
                "reference": "d6fdf01c53978b6429f1393ba4afeca39cc68afa"
            },
            "dist": {
                "type": "zip",
                "url": "https://api.github.com/repos/phpstan/phpstan/zipball/d6fdf01c53978b6429f1393ba4afeca39cc68afa",
                "reference": "d6fdf01c53978b6429f1393ba4afeca39cc68afa",
                "shasum": ""
            },
            "require": {
                "php": "^7.2|^8.0"
            },
            "conflict": {
                "phpstan/phpstan-shim": "*"
            },
            "bin": [
                "phpstan",
                "phpstan.phar"
            ],
            "type": "library",
            "autoload": {
                "files": [
                    "bootstrap.php"
                ]
            },
            "notification-url": "https://packagist.org/downloads/",
            "license": [
                "MIT"
            ],
            "description": "PHPStan - PHP Static Analysis Tool",
            "keywords": [
                "dev",
                "static analysis"
            ],
            "support": {
                "issues": "https://github.com/phpstan/phpstan/issues",
                "source": "https://github.com/phpstan/phpstan/tree/1.9.2"
            },
            "funding": [
                {
                    "url": "https://github.com/ondrejmirtes",
                    "type": "github"
                },
                {
                    "url": "https://github.com/phpstan",
                    "type": "github"
                },
                {
                    "url": "https://tidelift.com/funding/github/packagist/phpstan/phpstan",
                    "type": "tidelift"
                }
            ],
            "time": "2022-11-10T09:56:11+00:00"
        },
        {
            "name": "phpstan/phpstan-phpunit",
            "version": "1.2.2",
            "source": {
                "type": "git",
                "url": "https://github.com/phpstan/phpstan-phpunit.git",
                "reference": "dea1f87344c6964c607d9076dee42d891f3923f0"
            },
            "dist": {
                "type": "zip",
                "url": "https://api.github.com/repos/phpstan/phpstan-phpunit/zipball/dea1f87344c6964c607d9076dee42d891f3923f0",
                "reference": "dea1f87344c6964c607d9076dee42d891f3923f0",
                "shasum": ""
            },
            "require": {
                "php": "^7.2 || ^8.0",
                "phpstan/phpstan": "^1.8.11"
            },
            "conflict": {
                "phpunit/phpunit": "<7.0"
            },
            "require-dev": {
                "nikic/php-parser": "^4.13.0",
                "php-parallel-lint/php-parallel-lint": "^1.2",
                "phpstan/phpstan-strict-rules": "^1.0",
                "phpunit/phpunit": "^9.5"
            },
            "type": "phpstan-extension",
            "extra": {
                "phpstan": {
                    "includes": [
                        "extension.neon",
                        "rules.neon"
                    ]
                }
            },
            "autoload": {
                "psr-4": {
                    "PHPStan\\": "src/"
                }
            },
            "notification-url": "https://packagist.org/downloads/",
            "license": [
                "MIT"
            ],
            "description": "PHPUnit extensions and rules for PHPStan",
            "support": {
                "issues": "https://github.com/phpstan/phpstan-phpunit/issues",
                "source": "https://github.com/phpstan/phpstan-phpunit/tree/1.2.2"
            },
            "time": "2022-10-28T10:23:07+00:00"
        },
        {
            "name": "phpstan/phpstan-strict-rules",
            "version": "1.4.4",
            "source": {
                "type": "git",
                "url": "https://github.com/phpstan/phpstan-strict-rules.git",
                "reference": "23e5f377ee6395a1a04842d3d6ed4bd25e7b44a6"
            },
            "dist": {
                "type": "zip",
                "url": "https://api.github.com/repos/phpstan/phpstan-strict-rules/zipball/23e5f377ee6395a1a04842d3d6ed4bd25e7b44a6",
                "reference": "23e5f377ee6395a1a04842d3d6ed4bd25e7b44a6",
                "shasum": ""
            },
            "require": {
                "php": "^7.2 || ^8.0",
                "phpstan/phpstan": "^1.8.6"
            },
            "require-dev": {
                "nikic/php-parser": "^4.13.0",
                "php-parallel-lint/php-parallel-lint": "^1.2",
                "phpstan/phpstan-phpunit": "^1.0",
                "phpunit/phpunit": "^9.5"
            },
            "type": "phpstan-extension",
            "extra": {
                "phpstan": {
                    "includes": [
                        "rules.neon"
                    ]
                }
            },
            "autoload": {
                "psr-4": {
                    "PHPStan\\": "src/"
                }
            },
            "notification-url": "https://packagist.org/downloads/",
            "license": [
                "MIT"
            ],
            "description": "Extra strict and opinionated rules for PHPStan",
            "support": {
                "issues": "https://github.com/phpstan/phpstan-strict-rules/issues",
                "source": "https://github.com/phpstan/phpstan-strict-rules/tree/1.4.4"
            },
            "time": "2022-09-21T11:38:17+00:00"
        },
        {
            "name": "phpunit/php-code-coverage",
            "version": "9.2.19",
            "source": {
                "type": "git",
                "url": "https://github.com/sebastianbergmann/php-code-coverage.git",
                "reference": "c77b56b63e3d2031bd8997fcec43c1925ae46559"
            },
            "dist": {
                "type": "zip",
                "url": "https://api.github.com/repos/sebastianbergmann/php-code-coverage/zipball/c77b56b63e3d2031bd8997fcec43c1925ae46559",
                "reference": "c77b56b63e3d2031bd8997fcec43c1925ae46559",
                "shasum": ""
            },
            "require": {
                "ext-dom": "*",
                "ext-libxml": "*",
                "ext-xmlwriter": "*",
                "nikic/php-parser": "^4.14",
                "php": ">=7.3",
                "phpunit/php-file-iterator": "^3.0.3",
                "phpunit/php-text-template": "^2.0.2",
                "sebastian/code-unit-reverse-lookup": "^2.0.2",
                "sebastian/complexity": "^2.0",
                "sebastian/environment": "^5.1.2",
                "sebastian/lines-of-code": "^1.0.3",
                "sebastian/version": "^3.0.1",
                "theseer/tokenizer": "^1.2.0"
            },
            "require-dev": {
                "phpunit/phpunit": "^9.3"
            },
            "suggest": {
                "ext-pcov": "*",
                "ext-xdebug": "*"
            },
            "type": "library",
            "extra": {
                "branch-alias": {
                    "dev-master": "9.2-dev"
                }
            },
            "autoload": {
                "classmap": [
                    "src/"
                ]
            },
            "notification-url": "https://packagist.org/downloads/",
            "license": [
                "BSD-3-Clause"
            ],
            "authors": [
                {
                    "name": "Sebastian Bergmann",
                    "email": "sebastian@phpunit.de",
                    "role": "lead"
                }
            ],
            "description": "Library that provides collection, processing, and rendering functionality for PHP code coverage information.",
            "homepage": "https://github.com/sebastianbergmann/php-code-coverage",
            "keywords": [
                "coverage",
                "testing",
                "xunit"
            ],
            "support": {
                "issues": "https://github.com/sebastianbergmann/php-code-coverage/issues",
                "source": "https://github.com/sebastianbergmann/php-code-coverage/tree/9.2.19"
            },
            "funding": [
                {
                    "url": "https://github.com/sebastianbergmann",
                    "type": "github"
                }
            ],
            "time": "2022-11-18T07:47:47+00:00"
        },
        {
            "name": "phpunit/php-file-iterator",
            "version": "3.0.6",
            "source": {
                "type": "git",
                "url": "https://github.com/sebastianbergmann/php-file-iterator.git",
                "reference": "cf1c2e7c203ac650e352f4cc675a7021e7d1b3cf"
            },
            "dist": {
                "type": "zip",
                "url": "https://api.github.com/repos/sebastianbergmann/php-file-iterator/zipball/cf1c2e7c203ac650e352f4cc675a7021e7d1b3cf",
                "reference": "cf1c2e7c203ac650e352f4cc675a7021e7d1b3cf",
                "shasum": ""
            },
            "require": {
                "php": ">=7.3"
            },
            "require-dev": {
                "phpunit/phpunit": "^9.3"
            },
            "type": "library",
            "extra": {
                "branch-alias": {
                    "dev-master": "3.0-dev"
                }
            },
            "autoload": {
                "classmap": [
                    "src/"
                ]
            },
            "notification-url": "https://packagist.org/downloads/",
            "license": [
                "BSD-3-Clause"
            ],
            "authors": [
                {
                    "name": "Sebastian Bergmann",
                    "email": "sebastian@phpunit.de",
                    "role": "lead"
                }
            ],
            "description": "FilterIterator implementation that filters files based on a list of suffixes.",
            "homepage": "https://github.com/sebastianbergmann/php-file-iterator/",
            "keywords": [
                "filesystem",
                "iterator"
            ],
            "support": {
                "issues": "https://github.com/sebastianbergmann/php-file-iterator/issues",
                "source": "https://github.com/sebastianbergmann/php-file-iterator/tree/3.0.6"
            },
            "funding": [
                {
                    "url": "https://github.com/sebastianbergmann",
                    "type": "github"
                }
            ],
            "time": "2021-12-02T12:48:52+00:00"
        },
        {
            "name": "phpunit/php-invoker",
            "version": "3.1.1",
            "source": {
                "type": "git",
                "url": "https://github.com/sebastianbergmann/php-invoker.git",
                "reference": "5a10147d0aaf65b58940a0b72f71c9ac0423cc67"
            },
            "dist": {
                "type": "zip",
                "url": "https://api.github.com/repos/sebastianbergmann/php-invoker/zipball/5a10147d0aaf65b58940a0b72f71c9ac0423cc67",
                "reference": "5a10147d0aaf65b58940a0b72f71c9ac0423cc67",
                "shasum": ""
            },
            "require": {
                "php": ">=7.3"
            },
            "require-dev": {
                "ext-pcntl": "*",
                "phpunit/phpunit": "^9.3"
            },
            "suggest": {
                "ext-pcntl": "*"
            },
            "type": "library",
            "extra": {
                "branch-alias": {
                    "dev-master": "3.1-dev"
                }
            },
            "autoload": {
                "classmap": [
                    "src/"
                ]
            },
            "notification-url": "https://packagist.org/downloads/",
            "license": [
                "BSD-3-Clause"
            ],
            "authors": [
                {
                    "name": "Sebastian Bergmann",
                    "email": "sebastian@phpunit.de",
                    "role": "lead"
                }
            ],
            "description": "Invoke callables with a timeout",
            "homepage": "https://github.com/sebastianbergmann/php-invoker/",
            "keywords": [
                "process"
            ],
            "support": {
                "issues": "https://github.com/sebastianbergmann/php-invoker/issues",
                "source": "https://github.com/sebastianbergmann/php-invoker/tree/3.1.1"
            },
            "funding": [
                {
                    "url": "https://github.com/sebastianbergmann",
                    "type": "github"
                }
            ],
            "time": "2020-09-28T05:58:55+00:00"
        },
        {
            "name": "phpunit/php-text-template",
            "version": "2.0.4",
            "source": {
                "type": "git",
                "url": "https://github.com/sebastianbergmann/php-text-template.git",
                "reference": "5da5f67fc95621df9ff4c4e5a84d6a8a2acf7c28"
            },
            "dist": {
                "type": "zip",
                "url": "https://api.github.com/repos/sebastianbergmann/php-text-template/zipball/5da5f67fc95621df9ff4c4e5a84d6a8a2acf7c28",
                "reference": "5da5f67fc95621df9ff4c4e5a84d6a8a2acf7c28",
                "shasum": ""
            },
            "require": {
                "php": ">=7.3"
            },
            "require-dev": {
                "phpunit/phpunit": "^9.3"
            },
            "type": "library",
            "extra": {
                "branch-alias": {
                    "dev-master": "2.0-dev"
                }
            },
            "autoload": {
                "classmap": [
                    "src/"
                ]
            },
            "notification-url": "https://packagist.org/downloads/",
            "license": [
                "BSD-3-Clause"
            ],
            "authors": [
                {
                    "name": "Sebastian Bergmann",
                    "email": "sebastian@phpunit.de",
                    "role": "lead"
                }
            ],
            "description": "Simple template engine.",
            "homepage": "https://github.com/sebastianbergmann/php-text-template/",
            "keywords": [
                "template"
            ],
            "support": {
                "issues": "https://github.com/sebastianbergmann/php-text-template/issues",
                "source": "https://github.com/sebastianbergmann/php-text-template/tree/2.0.4"
            },
            "funding": [
                {
                    "url": "https://github.com/sebastianbergmann",
                    "type": "github"
                }
            ],
            "time": "2020-10-26T05:33:50+00:00"
        },
        {
            "name": "phpunit/php-timer",
            "version": "5.0.3",
            "source": {
                "type": "git",
                "url": "https://github.com/sebastianbergmann/php-timer.git",
                "reference": "5a63ce20ed1b5bf577850e2c4e87f4aa902afbd2"
            },
            "dist": {
                "type": "zip",
                "url": "https://api.github.com/repos/sebastianbergmann/php-timer/zipball/5a63ce20ed1b5bf577850e2c4e87f4aa902afbd2",
                "reference": "5a63ce20ed1b5bf577850e2c4e87f4aa902afbd2",
                "shasum": ""
            },
            "require": {
                "php": ">=7.3"
            },
            "require-dev": {
                "phpunit/phpunit": "^9.3"
            },
            "type": "library",
            "extra": {
                "branch-alias": {
                    "dev-master": "5.0-dev"
                }
            },
            "autoload": {
                "classmap": [
                    "src/"
                ]
            },
            "notification-url": "https://packagist.org/downloads/",
            "license": [
                "BSD-3-Clause"
            ],
            "authors": [
                {
                    "name": "Sebastian Bergmann",
                    "email": "sebastian@phpunit.de",
                    "role": "lead"
                }
            ],
            "description": "Utility class for timing",
            "homepage": "https://github.com/sebastianbergmann/php-timer/",
            "keywords": [
                "timer"
            ],
            "support": {
                "issues": "https://github.com/sebastianbergmann/php-timer/issues",
                "source": "https://github.com/sebastianbergmann/php-timer/tree/5.0.3"
            },
            "funding": [
                {
                    "url": "https://github.com/sebastianbergmann",
                    "type": "github"
                }
            ],
            "time": "2020-10-26T13:16:10+00:00"
        },
        {
            "name": "phpunit/phpunit",
            "version": "9.5.26",
            "source": {
                "type": "git",
                "url": "https://github.com/sebastianbergmann/phpunit.git",
                "reference": "851867efcbb6a1b992ec515c71cdcf20d895e9d2"
            },
            "dist": {
                "type": "zip",
                "url": "https://api.github.com/repos/sebastianbergmann/phpunit/zipball/851867efcbb6a1b992ec515c71cdcf20d895e9d2",
                "reference": "851867efcbb6a1b992ec515c71cdcf20d895e9d2",
                "shasum": ""
            },
            "require": {
                "doctrine/instantiator": "^1.3.1",
                "ext-dom": "*",
                "ext-json": "*",
                "ext-libxml": "*",
                "ext-mbstring": "*",
                "ext-xml": "*",
                "ext-xmlwriter": "*",
                "myclabs/deep-copy": "^1.10.1",
                "phar-io/manifest": "^2.0.3",
                "phar-io/version": "^3.0.2",
                "php": ">=7.3",
                "phpunit/php-code-coverage": "^9.2.13",
                "phpunit/php-file-iterator": "^3.0.5",
                "phpunit/php-invoker": "^3.1.1",
                "phpunit/php-text-template": "^2.0.3",
                "phpunit/php-timer": "^5.0.2",
                "sebastian/cli-parser": "^1.0.1",
                "sebastian/code-unit": "^1.0.6",
                "sebastian/comparator": "^4.0.8",
                "sebastian/diff": "^4.0.3",
                "sebastian/environment": "^5.1.3",
                "sebastian/exporter": "^4.0.5",
                "sebastian/global-state": "^5.0.1",
                "sebastian/object-enumerator": "^4.0.3",
                "sebastian/resource-operations": "^3.0.3",
                "sebastian/type": "^3.2",
                "sebastian/version": "^3.0.2"
            },
            "suggest": {
                "ext-soap": "*",
                "ext-xdebug": "*"
            },
            "bin": [
                "phpunit"
            ],
            "type": "library",
            "extra": {
                "branch-alias": {
                    "dev-master": "9.5-dev"
                }
            },
            "autoload": {
                "files": [
                    "src/Framework/Assert/Functions.php"
                ],
                "classmap": [
                    "src/"
                ]
            },
            "notification-url": "https://packagist.org/downloads/",
            "license": [
                "BSD-3-Clause"
            ],
            "authors": [
                {
                    "name": "Sebastian Bergmann",
                    "email": "sebastian@phpunit.de",
                    "role": "lead"
                }
            ],
            "description": "The PHP Unit Testing framework.",
            "homepage": "https://phpunit.de/",
            "keywords": [
                "phpunit",
                "testing",
                "xunit"
            ],
            "support": {
                "issues": "https://github.com/sebastianbergmann/phpunit/issues",
                "source": "https://github.com/sebastianbergmann/phpunit/tree/9.5.26"
            },
            "funding": [
                {
                    "url": "https://phpunit.de/sponsors.html",
                    "type": "custom"
                },
                {
                    "url": "https://github.com/sebastianbergmann",
                    "type": "github"
                },
                {
                    "url": "https://tidelift.com/funding/github/packagist/phpunit/phpunit",
                    "type": "tidelift"
                }
            ],
            "time": "2022-10-28T06:00:21+00:00"
        },
        {
            "name": "sebastian/cli-parser",
            "version": "1.0.1",
            "source": {
                "type": "git",
                "url": "https://github.com/sebastianbergmann/cli-parser.git",
                "reference": "442e7c7e687e42adc03470c7b668bc4b2402c0b2"
            },
            "dist": {
                "type": "zip",
                "url": "https://api.github.com/repos/sebastianbergmann/cli-parser/zipball/442e7c7e687e42adc03470c7b668bc4b2402c0b2",
                "reference": "442e7c7e687e42adc03470c7b668bc4b2402c0b2",
                "shasum": ""
            },
            "require": {
                "php": ">=7.3"
            },
            "require-dev": {
                "phpunit/phpunit": "^9.3"
            },
            "type": "library",
            "extra": {
                "branch-alias": {
                    "dev-master": "1.0-dev"
                }
            },
            "autoload": {
                "classmap": [
                    "src/"
                ]
            },
            "notification-url": "https://packagist.org/downloads/",
            "license": [
                "BSD-3-Clause"
            ],
            "authors": [
                {
                    "name": "Sebastian Bergmann",
                    "email": "sebastian@phpunit.de",
                    "role": "lead"
                }
            ],
            "description": "Library for parsing CLI options",
            "homepage": "https://github.com/sebastianbergmann/cli-parser",
            "support": {
                "issues": "https://github.com/sebastianbergmann/cli-parser/issues",
                "source": "https://github.com/sebastianbergmann/cli-parser/tree/1.0.1"
            },
            "funding": [
                {
                    "url": "https://github.com/sebastianbergmann",
                    "type": "github"
                }
            ],
            "time": "2020-09-28T06:08:49+00:00"
        },
        {
            "name": "sebastian/code-unit",
            "version": "1.0.8",
            "source": {
                "type": "git",
                "url": "https://github.com/sebastianbergmann/code-unit.git",
                "reference": "1fc9f64c0927627ef78ba436c9b17d967e68e120"
            },
            "dist": {
                "type": "zip",
                "url": "https://api.github.com/repos/sebastianbergmann/code-unit/zipball/1fc9f64c0927627ef78ba436c9b17d967e68e120",
                "reference": "1fc9f64c0927627ef78ba436c9b17d967e68e120",
                "shasum": ""
            },
            "require": {
                "php": ">=7.3"
            },
            "require-dev": {
                "phpunit/phpunit": "^9.3"
            },
            "type": "library",
            "extra": {
                "branch-alias": {
                    "dev-master": "1.0-dev"
                }
            },
            "autoload": {
                "classmap": [
                    "src/"
                ]
            },
            "notification-url": "https://packagist.org/downloads/",
            "license": [
                "BSD-3-Clause"
            ],
            "authors": [
                {
                    "name": "Sebastian Bergmann",
                    "email": "sebastian@phpunit.de",
                    "role": "lead"
                }
            ],
            "description": "Collection of value objects that represent the PHP code units",
            "homepage": "https://github.com/sebastianbergmann/code-unit",
            "support": {
                "issues": "https://github.com/sebastianbergmann/code-unit/issues",
                "source": "https://github.com/sebastianbergmann/code-unit/tree/1.0.8"
            },
            "funding": [
                {
                    "url": "https://github.com/sebastianbergmann",
                    "type": "github"
                }
            ],
            "time": "2020-10-26T13:08:54+00:00"
        },
        {
            "name": "sebastian/code-unit-reverse-lookup",
            "version": "2.0.3",
            "source": {
                "type": "git",
                "url": "https://github.com/sebastianbergmann/code-unit-reverse-lookup.git",
                "reference": "ac91f01ccec49fb77bdc6fd1e548bc70f7faa3e5"
            },
            "dist": {
                "type": "zip",
                "url": "https://api.github.com/repos/sebastianbergmann/code-unit-reverse-lookup/zipball/ac91f01ccec49fb77bdc6fd1e548bc70f7faa3e5",
                "reference": "ac91f01ccec49fb77bdc6fd1e548bc70f7faa3e5",
                "shasum": ""
            },
            "require": {
                "php": ">=7.3"
            },
            "require-dev": {
                "phpunit/phpunit": "^9.3"
            },
            "type": "library",
            "extra": {
                "branch-alias": {
                    "dev-master": "2.0-dev"
                }
            },
            "autoload": {
                "classmap": [
                    "src/"
                ]
            },
            "notification-url": "https://packagist.org/downloads/",
            "license": [
                "BSD-3-Clause"
            ],
            "authors": [
                {
                    "name": "Sebastian Bergmann",
                    "email": "sebastian@phpunit.de"
                }
            ],
            "description": "Looks up which function or method a line of code belongs to",
            "homepage": "https://github.com/sebastianbergmann/code-unit-reverse-lookup/",
            "support": {
                "issues": "https://github.com/sebastianbergmann/code-unit-reverse-lookup/issues",
                "source": "https://github.com/sebastianbergmann/code-unit-reverse-lookup/tree/2.0.3"
            },
            "funding": [
                {
                    "url": "https://github.com/sebastianbergmann",
                    "type": "github"
                }
            ],
            "time": "2020-09-28T05:30:19+00:00"
        },
        {
            "name": "sebastian/comparator",
            "version": "4.0.8",
            "source": {
                "type": "git",
                "url": "https://github.com/sebastianbergmann/comparator.git",
                "reference": "fa0f136dd2334583309d32b62544682ee972b51a"
            },
            "dist": {
                "type": "zip",
                "url": "https://api.github.com/repos/sebastianbergmann/comparator/zipball/fa0f136dd2334583309d32b62544682ee972b51a",
                "reference": "fa0f136dd2334583309d32b62544682ee972b51a",
                "shasum": ""
            },
            "require": {
                "php": ">=7.3",
                "sebastian/diff": "^4.0",
                "sebastian/exporter": "^4.0"
            },
            "require-dev": {
                "phpunit/phpunit": "^9.3"
            },
            "type": "library",
            "extra": {
                "branch-alias": {
                    "dev-master": "4.0-dev"
                }
            },
            "autoload": {
                "classmap": [
                    "src/"
                ]
            },
            "notification-url": "https://packagist.org/downloads/",
            "license": [
                "BSD-3-Clause"
            ],
            "authors": [
                {
                    "name": "Sebastian Bergmann",
                    "email": "sebastian@phpunit.de"
                },
                {
                    "name": "Jeff Welch",
                    "email": "whatthejeff@gmail.com"
                },
                {
                    "name": "Volker Dusch",
                    "email": "github@wallbash.com"
                },
                {
                    "name": "Bernhard Schussek",
                    "email": "bschussek@2bepublished.at"
                }
            ],
            "description": "Provides the functionality to compare PHP values for equality",
            "homepage": "https://github.com/sebastianbergmann/comparator",
            "keywords": [
                "comparator",
                "compare",
                "equality"
            ],
            "support": {
                "issues": "https://github.com/sebastianbergmann/comparator/issues",
                "source": "https://github.com/sebastianbergmann/comparator/tree/4.0.8"
            },
            "funding": [
                {
                    "url": "https://github.com/sebastianbergmann",
                    "type": "github"
                }
            ],
            "time": "2022-09-14T12:41:17+00:00"
        },
        {
            "name": "sebastian/complexity",
            "version": "2.0.2",
            "source": {
                "type": "git",
                "url": "https://github.com/sebastianbergmann/complexity.git",
                "reference": "739b35e53379900cc9ac327b2147867b8b6efd88"
            },
            "dist": {
                "type": "zip",
                "url": "https://api.github.com/repos/sebastianbergmann/complexity/zipball/739b35e53379900cc9ac327b2147867b8b6efd88",
                "reference": "739b35e53379900cc9ac327b2147867b8b6efd88",
                "shasum": ""
            },
            "require": {
                "nikic/php-parser": "^4.7",
                "php": ">=7.3"
            },
            "require-dev": {
                "phpunit/phpunit": "^9.3"
            },
            "type": "library",
            "extra": {
                "branch-alias": {
                    "dev-master": "2.0-dev"
                }
            },
            "autoload": {
                "classmap": [
                    "src/"
                ]
            },
            "notification-url": "https://packagist.org/downloads/",
            "license": [
                "BSD-3-Clause"
            ],
            "authors": [
                {
                    "name": "Sebastian Bergmann",
                    "email": "sebastian@phpunit.de",
                    "role": "lead"
                }
            ],
            "description": "Library for calculating the complexity of PHP code units",
            "homepage": "https://github.com/sebastianbergmann/complexity",
            "support": {
                "issues": "https://github.com/sebastianbergmann/complexity/issues",
                "source": "https://github.com/sebastianbergmann/complexity/tree/2.0.2"
            },
            "funding": [
                {
                    "url": "https://github.com/sebastianbergmann",
                    "type": "github"
                }
            ],
            "time": "2020-10-26T15:52:27+00:00"
        },
        {
            "name": "sebastian/diff",
            "version": "4.0.4",
            "source": {
                "type": "git",
                "url": "https://github.com/sebastianbergmann/diff.git",
                "reference": "3461e3fccc7cfdfc2720be910d3bd73c69be590d"
            },
            "dist": {
                "type": "zip",
                "url": "https://api.github.com/repos/sebastianbergmann/diff/zipball/3461e3fccc7cfdfc2720be910d3bd73c69be590d",
                "reference": "3461e3fccc7cfdfc2720be910d3bd73c69be590d",
                "shasum": ""
            },
            "require": {
                "php": ">=7.3"
            },
            "require-dev": {
                "phpunit/phpunit": "^9.3",
                "symfony/process": "^4.2 || ^5"
            },
            "type": "library",
            "extra": {
                "branch-alias": {
                    "dev-master": "4.0-dev"
                }
            },
            "autoload": {
                "classmap": [
                    "src/"
                ]
            },
            "notification-url": "https://packagist.org/downloads/",
            "license": [
                "BSD-3-Clause"
            ],
            "authors": [
                {
                    "name": "Sebastian Bergmann",
                    "email": "sebastian@phpunit.de"
                },
                {
                    "name": "Kore Nordmann",
                    "email": "mail@kore-nordmann.de"
                }
            ],
            "description": "Diff implementation",
            "homepage": "https://github.com/sebastianbergmann/diff",
            "keywords": [
                "diff",
                "udiff",
                "unidiff",
                "unified diff"
            ],
            "support": {
                "issues": "https://github.com/sebastianbergmann/diff/issues",
                "source": "https://github.com/sebastianbergmann/diff/tree/4.0.4"
            },
            "funding": [
                {
                    "url": "https://github.com/sebastianbergmann",
                    "type": "github"
                }
            ],
            "time": "2020-10-26T13:10:38+00:00"
        },
        {
            "name": "sebastian/environment",
            "version": "5.1.4",
            "source": {
                "type": "git",
                "url": "https://github.com/sebastianbergmann/environment.git",
                "reference": "1b5dff7bb151a4db11d49d90e5408e4e938270f7"
            },
            "dist": {
                "type": "zip",
                "url": "https://api.github.com/repos/sebastianbergmann/environment/zipball/1b5dff7bb151a4db11d49d90e5408e4e938270f7",
                "reference": "1b5dff7bb151a4db11d49d90e5408e4e938270f7",
                "shasum": ""
            },
            "require": {
                "php": ">=7.3"
            },
            "require-dev": {
                "phpunit/phpunit": "^9.3"
            },
            "suggest": {
                "ext-posix": "*"
            },
            "type": "library",
            "extra": {
                "branch-alias": {
                    "dev-master": "5.1-dev"
                }
            },
            "autoload": {
                "classmap": [
                    "src/"
                ]
            },
            "notification-url": "https://packagist.org/downloads/",
            "license": [
                "BSD-3-Clause"
            ],
            "authors": [
                {
                    "name": "Sebastian Bergmann",
                    "email": "sebastian@phpunit.de"
                }
            ],
            "description": "Provides functionality to handle HHVM/PHP environments",
            "homepage": "http://www.github.com/sebastianbergmann/environment",
            "keywords": [
                "Xdebug",
                "environment",
                "hhvm"
            ],
            "support": {
                "issues": "https://github.com/sebastianbergmann/environment/issues",
                "source": "https://github.com/sebastianbergmann/environment/tree/5.1.4"
            },
            "funding": [
                {
                    "url": "https://github.com/sebastianbergmann",
                    "type": "github"
                }
            ],
            "time": "2022-04-03T09:37:03+00:00"
        },
        {
            "name": "sebastian/exporter",
            "version": "4.0.5",
            "source": {
                "type": "git",
                "url": "https://github.com/sebastianbergmann/exporter.git",
                "reference": "ac230ed27f0f98f597c8a2b6eb7ac563af5e5b9d"
            },
            "dist": {
                "type": "zip",
                "url": "https://api.github.com/repos/sebastianbergmann/exporter/zipball/ac230ed27f0f98f597c8a2b6eb7ac563af5e5b9d",
                "reference": "ac230ed27f0f98f597c8a2b6eb7ac563af5e5b9d",
                "shasum": ""
            },
            "require": {
                "php": ">=7.3",
                "sebastian/recursion-context": "^4.0"
            },
            "require-dev": {
                "ext-mbstring": "*",
                "phpunit/phpunit": "^9.3"
            },
            "type": "library",
            "extra": {
                "branch-alias": {
                    "dev-master": "4.0-dev"
                }
            },
            "autoload": {
                "classmap": [
                    "src/"
                ]
            },
            "notification-url": "https://packagist.org/downloads/",
            "license": [
                "BSD-3-Clause"
            ],
            "authors": [
                {
                    "name": "Sebastian Bergmann",
                    "email": "sebastian@phpunit.de"
                },
                {
                    "name": "Jeff Welch",
                    "email": "whatthejeff@gmail.com"
                },
                {
                    "name": "Volker Dusch",
                    "email": "github@wallbash.com"
                },
                {
                    "name": "Adam Harvey",
                    "email": "aharvey@php.net"
                },
                {
                    "name": "Bernhard Schussek",
                    "email": "bschussek@gmail.com"
                }
            ],
            "description": "Provides the functionality to export PHP variables for visualization",
            "homepage": "https://www.github.com/sebastianbergmann/exporter",
            "keywords": [
                "export",
                "exporter"
            ],
            "support": {
                "issues": "https://github.com/sebastianbergmann/exporter/issues",
                "source": "https://github.com/sebastianbergmann/exporter/tree/4.0.5"
            },
            "funding": [
                {
                    "url": "https://github.com/sebastianbergmann",
                    "type": "github"
                }
            ],
            "time": "2022-09-14T06:03:37+00:00"
        },
        {
            "name": "sebastian/global-state",
            "version": "5.0.5",
            "source": {
                "type": "git",
                "url": "https://github.com/sebastianbergmann/global-state.git",
                "reference": "0ca8db5a5fc9c8646244e629625ac486fa286bf2"
            },
            "dist": {
                "type": "zip",
                "url": "https://api.github.com/repos/sebastianbergmann/global-state/zipball/0ca8db5a5fc9c8646244e629625ac486fa286bf2",
                "reference": "0ca8db5a5fc9c8646244e629625ac486fa286bf2",
                "shasum": ""
            },
            "require": {
                "php": ">=7.3",
                "sebastian/object-reflector": "^2.0",
                "sebastian/recursion-context": "^4.0"
            },
            "require-dev": {
                "ext-dom": "*",
                "phpunit/phpunit": "^9.3"
            },
            "suggest": {
                "ext-uopz": "*"
            },
            "type": "library",
            "extra": {
                "branch-alias": {
                    "dev-master": "5.0-dev"
                }
            },
            "autoload": {
                "classmap": [
                    "src/"
                ]
            },
            "notification-url": "https://packagist.org/downloads/",
            "license": [
                "BSD-3-Clause"
            ],
            "authors": [
                {
                    "name": "Sebastian Bergmann",
                    "email": "sebastian@phpunit.de"
                }
            ],
            "description": "Snapshotting of global state",
            "homepage": "http://www.github.com/sebastianbergmann/global-state",
            "keywords": [
                "global state"
            ],
            "support": {
                "issues": "https://github.com/sebastianbergmann/global-state/issues",
                "source": "https://github.com/sebastianbergmann/global-state/tree/5.0.5"
            },
            "funding": [
                {
                    "url": "https://github.com/sebastianbergmann",
                    "type": "github"
                }
            ],
            "time": "2022-02-14T08:28:10+00:00"
        },
        {
            "name": "sebastian/lines-of-code",
            "version": "1.0.3",
            "source": {
                "type": "git",
                "url": "https://github.com/sebastianbergmann/lines-of-code.git",
                "reference": "c1c2e997aa3146983ed888ad08b15470a2e22ecc"
            },
            "dist": {
                "type": "zip",
                "url": "https://api.github.com/repos/sebastianbergmann/lines-of-code/zipball/c1c2e997aa3146983ed888ad08b15470a2e22ecc",
                "reference": "c1c2e997aa3146983ed888ad08b15470a2e22ecc",
                "shasum": ""
            },
            "require": {
                "nikic/php-parser": "^4.6",
                "php": ">=7.3"
            },
            "require-dev": {
                "phpunit/phpunit": "^9.3"
            },
            "type": "library",
            "extra": {
                "branch-alias": {
                    "dev-master": "1.0-dev"
                }
            },
            "autoload": {
                "classmap": [
                    "src/"
                ]
            },
            "notification-url": "https://packagist.org/downloads/",
            "license": [
                "BSD-3-Clause"
            ],
            "authors": [
                {
                    "name": "Sebastian Bergmann",
                    "email": "sebastian@phpunit.de",
                    "role": "lead"
                }
            ],
            "description": "Library for counting the lines of code in PHP source code",
            "homepage": "https://github.com/sebastianbergmann/lines-of-code",
            "support": {
                "issues": "https://github.com/sebastianbergmann/lines-of-code/issues",
                "source": "https://github.com/sebastianbergmann/lines-of-code/tree/1.0.3"
            },
            "funding": [
                {
                    "url": "https://github.com/sebastianbergmann",
                    "type": "github"
                }
            ],
            "time": "2020-11-28T06:42:11+00:00"
        },
        {
            "name": "sebastian/object-enumerator",
            "version": "4.0.4",
            "source": {
                "type": "git",
                "url": "https://github.com/sebastianbergmann/object-enumerator.git",
                "reference": "5c9eeac41b290a3712d88851518825ad78f45c71"
            },
            "dist": {
                "type": "zip",
                "url": "https://api.github.com/repos/sebastianbergmann/object-enumerator/zipball/5c9eeac41b290a3712d88851518825ad78f45c71",
                "reference": "5c9eeac41b290a3712d88851518825ad78f45c71",
                "shasum": ""
            },
            "require": {
                "php": ">=7.3",
                "sebastian/object-reflector": "^2.0",
                "sebastian/recursion-context": "^4.0"
            },
            "require-dev": {
                "phpunit/phpunit": "^9.3"
            },
            "type": "library",
            "extra": {
                "branch-alias": {
                    "dev-master": "4.0-dev"
                }
            },
            "autoload": {
                "classmap": [
                    "src/"
                ]
            },
            "notification-url": "https://packagist.org/downloads/",
            "license": [
                "BSD-3-Clause"
            ],
            "authors": [
                {
                    "name": "Sebastian Bergmann",
                    "email": "sebastian@phpunit.de"
                }
            ],
            "description": "Traverses array structures and object graphs to enumerate all referenced objects",
            "homepage": "https://github.com/sebastianbergmann/object-enumerator/",
            "support": {
                "issues": "https://github.com/sebastianbergmann/object-enumerator/issues",
                "source": "https://github.com/sebastianbergmann/object-enumerator/tree/4.0.4"
            },
            "funding": [
                {
                    "url": "https://github.com/sebastianbergmann",
                    "type": "github"
                }
            ],
            "time": "2020-10-26T13:12:34+00:00"
        },
        {
            "name": "sebastian/object-reflector",
            "version": "2.0.4",
            "source": {
                "type": "git",
                "url": "https://github.com/sebastianbergmann/object-reflector.git",
                "reference": "b4f479ebdbf63ac605d183ece17d8d7fe49c15c7"
            },
            "dist": {
                "type": "zip",
                "url": "https://api.github.com/repos/sebastianbergmann/object-reflector/zipball/b4f479ebdbf63ac605d183ece17d8d7fe49c15c7",
                "reference": "b4f479ebdbf63ac605d183ece17d8d7fe49c15c7",
                "shasum": ""
            },
            "require": {
                "php": ">=7.3"
            },
            "require-dev": {
                "phpunit/phpunit": "^9.3"
            },
            "type": "library",
            "extra": {
                "branch-alias": {
                    "dev-master": "2.0-dev"
                }
            },
            "autoload": {
                "classmap": [
                    "src/"
                ]
            },
            "notification-url": "https://packagist.org/downloads/",
            "license": [
                "BSD-3-Clause"
            ],
            "authors": [
                {
                    "name": "Sebastian Bergmann",
                    "email": "sebastian@phpunit.de"
                }
            ],
            "description": "Allows reflection of object attributes, including inherited and non-public ones",
            "homepage": "https://github.com/sebastianbergmann/object-reflector/",
            "support": {
                "issues": "https://github.com/sebastianbergmann/object-reflector/issues",
                "source": "https://github.com/sebastianbergmann/object-reflector/tree/2.0.4"
            },
            "funding": [
                {
                    "url": "https://github.com/sebastianbergmann",
                    "type": "github"
                }
            ],
            "time": "2020-10-26T13:14:26+00:00"
        },
        {
            "name": "sebastian/recursion-context",
            "version": "4.0.4",
            "source": {
                "type": "git",
                "url": "https://github.com/sebastianbergmann/recursion-context.git",
                "reference": "cd9d8cf3c5804de4341c283ed787f099f5506172"
            },
            "dist": {
                "type": "zip",
                "url": "https://api.github.com/repos/sebastianbergmann/recursion-context/zipball/cd9d8cf3c5804de4341c283ed787f099f5506172",
                "reference": "cd9d8cf3c5804de4341c283ed787f099f5506172",
                "shasum": ""
            },
            "require": {
                "php": ">=7.3"
            },
            "require-dev": {
                "phpunit/phpunit": "^9.3"
            },
            "type": "library",
            "extra": {
                "branch-alias": {
                    "dev-master": "4.0-dev"
                }
            },
            "autoload": {
                "classmap": [
                    "src/"
                ]
            },
            "notification-url": "https://packagist.org/downloads/",
            "license": [
                "BSD-3-Clause"
            ],
            "authors": [
                {
                    "name": "Sebastian Bergmann",
                    "email": "sebastian@phpunit.de"
                },
                {
                    "name": "Jeff Welch",
                    "email": "whatthejeff@gmail.com"
                },
                {
                    "name": "Adam Harvey",
                    "email": "aharvey@php.net"
                }
            ],
            "description": "Provides functionality to recursively process PHP variables",
            "homepage": "http://www.github.com/sebastianbergmann/recursion-context",
            "support": {
                "issues": "https://github.com/sebastianbergmann/recursion-context/issues",
                "source": "https://github.com/sebastianbergmann/recursion-context/tree/4.0.4"
            },
            "funding": [
                {
                    "url": "https://github.com/sebastianbergmann",
                    "type": "github"
                }
            ],
            "time": "2020-10-26T13:17:30+00:00"
        },
        {
            "name": "sebastian/resource-operations",
            "version": "3.0.3",
            "source": {
                "type": "git",
                "url": "https://github.com/sebastianbergmann/resource-operations.git",
                "reference": "0f4443cb3a1d92ce809899753bc0d5d5a8dd19a8"
            },
            "dist": {
                "type": "zip",
                "url": "https://api.github.com/repos/sebastianbergmann/resource-operations/zipball/0f4443cb3a1d92ce809899753bc0d5d5a8dd19a8",
                "reference": "0f4443cb3a1d92ce809899753bc0d5d5a8dd19a8",
                "shasum": ""
            },
            "require": {
                "php": ">=7.3"
            },
            "require-dev": {
                "phpunit/phpunit": "^9.0"
            },
            "type": "library",
            "extra": {
                "branch-alias": {
                    "dev-master": "3.0-dev"
                }
            },
            "autoload": {
                "classmap": [
                    "src/"
                ]
            },
            "notification-url": "https://packagist.org/downloads/",
            "license": [
                "BSD-3-Clause"
            ],
            "authors": [
                {
                    "name": "Sebastian Bergmann",
                    "email": "sebastian@phpunit.de"
                }
            ],
            "description": "Provides a list of PHP built-in functions that operate on resources",
            "homepage": "https://www.github.com/sebastianbergmann/resource-operations",
            "support": {
                "issues": "https://github.com/sebastianbergmann/resource-operations/issues",
                "source": "https://github.com/sebastianbergmann/resource-operations/tree/3.0.3"
            },
            "funding": [
                {
                    "url": "https://github.com/sebastianbergmann",
                    "type": "github"
                }
            ],
            "time": "2020-09-28T06:45:17+00:00"
        },
        {
            "name": "sebastian/type",
            "version": "3.2.0",
            "source": {
                "type": "git",
                "url": "https://github.com/sebastianbergmann/type.git",
                "reference": "fb3fe09c5f0bae6bc27ef3ce933a1e0ed9464b6e"
            },
            "dist": {
                "type": "zip",
                "url": "https://api.github.com/repos/sebastianbergmann/type/zipball/fb3fe09c5f0bae6bc27ef3ce933a1e0ed9464b6e",
                "reference": "fb3fe09c5f0bae6bc27ef3ce933a1e0ed9464b6e",
                "shasum": ""
            },
            "require": {
                "php": ">=7.3"
            },
            "require-dev": {
                "phpunit/phpunit": "^9.5"
            },
            "type": "library",
            "extra": {
                "branch-alias": {
                    "dev-master": "3.2-dev"
                }
            },
            "autoload": {
                "classmap": [
                    "src/"
                ]
            },
            "notification-url": "https://packagist.org/downloads/",
            "license": [
                "BSD-3-Clause"
            ],
            "authors": [
                {
                    "name": "Sebastian Bergmann",
                    "email": "sebastian@phpunit.de",
                    "role": "lead"
                }
            ],
            "description": "Collection of value objects that represent the types of the PHP type system",
            "homepage": "https://github.com/sebastianbergmann/type",
            "support": {
                "issues": "https://github.com/sebastianbergmann/type/issues",
                "source": "https://github.com/sebastianbergmann/type/tree/3.2.0"
            },
            "funding": [
                {
                    "url": "https://github.com/sebastianbergmann",
                    "type": "github"
                }
            ],
            "time": "2022-09-12T14:47:03+00:00"
        },
        {
            "name": "sebastian/version",
            "version": "3.0.2",
            "source": {
                "type": "git",
                "url": "https://github.com/sebastianbergmann/version.git",
                "reference": "c6c1022351a901512170118436c764e473f6de8c"
            },
            "dist": {
                "type": "zip",
                "url": "https://api.github.com/repos/sebastianbergmann/version/zipball/c6c1022351a901512170118436c764e473f6de8c",
                "reference": "c6c1022351a901512170118436c764e473f6de8c",
                "shasum": ""
            },
            "require": {
                "php": ">=7.3"
            },
            "type": "library",
            "extra": {
                "branch-alias": {
                    "dev-master": "3.0-dev"
                }
            },
            "autoload": {
                "classmap": [
                    "src/"
                ]
            },
            "notification-url": "https://packagist.org/downloads/",
            "license": [
                "BSD-3-Clause"
            ],
            "authors": [
                {
                    "name": "Sebastian Bergmann",
                    "email": "sebastian@phpunit.de",
                    "role": "lead"
                }
            ],
            "description": "Library that helps with managing the version number of Git-hosted PHP projects",
            "homepage": "https://github.com/sebastianbergmann/version",
            "support": {
                "issues": "https://github.com/sebastianbergmann/version/issues",
                "source": "https://github.com/sebastianbergmann/version/tree/3.0.2"
            },
            "funding": [
                {
                    "url": "https://github.com/sebastianbergmann",
                    "type": "github"
                }
            ],
            "time": "2020-09-28T06:39:44+00:00"
        },
        {
            "name": "theseer/tokenizer",
            "version": "1.2.1",
            "source": {
                "type": "git",
                "url": "https://github.com/theseer/tokenizer.git",
                "reference": "34a41e998c2183e22995f158c581e7b5e755ab9e"
            },
            "dist": {
                "type": "zip",
                "url": "https://api.github.com/repos/theseer/tokenizer/zipball/34a41e998c2183e22995f158c581e7b5e755ab9e",
                "reference": "34a41e998c2183e22995f158c581e7b5e755ab9e",
                "shasum": ""
            },
            "require": {
                "ext-dom": "*",
                "ext-tokenizer": "*",
                "ext-xmlwriter": "*",
                "php": "^7.2 || ^8.0"
            },
            "type": "library",
            "autoload": {
                "classmap": [
                    "src/"
                ]
            },
            "notification-url": "https://packagist.org/downloads/",
            "license": [
                "BSD-3-Clause"
            ],
            "authors": [
                {
                    "name": "Arne Blankerts",
                    "email": "arne@blankerts.de",
                    "role": "Developer"
                }
            ],
            "description": "A small library for converting tokenized PHP source code into XML and potentially other formats",
            "support": {
                "issues": "https://github.com/theseer/tokenizer/issues",
                "source": "https://github.com/theseer/tokenizer/tree/1.2.1"
            },
            "funding": [
                {
                    "url": "https://github.com/theseer",
                    "type": "github"
                }
            ],
            "time": "2021-07-28T10:34:58+00:00"
        }
    ],
    "aliases": [],
    "minimum-stability": "stable",
    "stability-flags": {
        "pocketmine/bedrock-block-upgrade-schema": 20,
        "pocketmine/bedrock-data": 20,
        "pocketmine/bedrock-item-upgrade-schema": 20
    },
    "prefer-stable": false,
    "prefer-lowest": false,
    "platform": {
        "php": "^8.0",
        "php-64bit": "*",
        "ext-chunkutils2": "^0.3.1",
        "ext-crypto": "^0.3.1",
        "ext-ctype": "*",
        "ext-curl": "*",
        "ext-date": "*",
        "ext-gmp": "*",
        "ext-hash": "*",
        "ext-igbinary": "^3.0.1",
        "ext-json": "*",
        "ext-leveldb": "^0.2.1 || ^0.3.0",
        "ext-mbstring": "*",
        "ext-morton": "^0.1.0",
        "ext-openssl": "*",
        "ext-pcre": "*",
        "ext-phar": "*",
        "ext-pthreads": "^4.0",
        "ext-reflection": "*",
        "ext-simplexml": "*",
        "ext-sockets": "*",
        "ext-spl": "*",
        "ext-yaml": ">=2.0.0",
        "ext-zip": "*",
        "ext-zlib": ">=1.2.11",
        "composer-runtime-api": "^2.0"
    },
    "platform-dev": [],
    "platform-overrides": {
        "php": "8.0.0"
    },
    "plugin-api-version": "2.3.0"
}<|MERGE_RESOLUTION|>--- conflicted
+++ resolved
@@ -4,11 +4,7 @@
         "Read more about it at https://getcomposer.org/doc/01-basic-usage.md#installing-dependencies",
         "This file is @generated automatically"
     ],
-<<<<<<< HEAD
-    "content-hash": "ec7250923f612f2c6b7fbff71dc314d4",
-=======
-    "content-hash": "6818c4f3d55e45758df83a56d60653cf",
->>>>>>> 0b497654
+    "content-hash": "6c40129ef11a3cfc79081b8f53edda8e",
     "packages": [
         {
             "name": "adhocore/json-comment",
@@ -280,29 +276,16 @@
         },
         {
             "name": "pocketmine/bedrock-data",
-<<<<<<< HEAD
             "version": "dev-modern-world-support",
             "source": {
                 "type": "git",
                 "url": "https://github.com/pmmp/BedrockData.git",
-                "reference": "74fbcebae366b31f4a97bbf39ebb99be632f17a0"
-            },
-            "dist": {
-                "type": "zip",
-                "url": "https://api.github.com/repos/pmmp/BedrockData/zipball/74fbcebae366b31f4a97bbf39ebb99be632f17a0",
-                "reference": "74fbcebae366b31f4a97bbf39ebb99be632f17a0",
-=======
-            "version": "1.13.0+bedrock-1.19.50",
-            "source": {
-                "type": "git",
-                "url": "https://github.com/pmmp/BedrockData.git",
-                "reference": "57337ddc9433a0e245a1ce48c51af05f0573d58d"
-            },
-            "dist": {
-                "type": "zip",
-                "url": "https://api.github.com/repos/pmmp/BedrockData/zipball/57337ddc9433a0e245a1ce48c51af05f0573d58d",
-                "reference": "57337ddc9433a0e245a1ce48c51af05f0573d58d",
->>>>>>> 0b497654
+                "reference": "3988f8887581082b53c6da64cac81a7837bba5e2"
+            },
+            "dist": {
+                "type": "zip",
+                "url": "https://api.github.com/repos/pmmp/BedrockData/zipball/3988f8887581082b53c6da64cac81a7837bba5e2",
+                "reference": "3988f8887581082b53c6da64cac81a7837bba5e2",
                 "shasum": ""
             },
             "type": "library",
@@ -313,10 +296,9 @@
             "description": "Blobs of data generated from Minecraft: Bedrock Edition, used by PocketMine-MP",
             "support": {
                 "issues": "https://github.com/pmmp/BedrockData/issues",
-<<<<<<< HEAD
                 "source": "https://github.com/pmmp/BedrockData/tree/modern-world-support"
             },
-            "time": "2022-10-31T19:07:33+00:00"
+            "time": "2022-11-30T16:22:05+00:00"
         },
         {
             "name": "pocketmine/bedrock-item-upgrade-schema",
@@ -344,11 +326,6 @@
                 "source": "https://github.com/pmmp/BedrockItemUpgradeSchema/tree/master"
             },
             "time": "2022-06-08T13:47:48+00:00"
-=======
-                "source": "https://github.com/pmmp/BedrockData/tree/bedrock-1.19.50"
-            },
-            "time": "2022-11-30T16:19:59+00:00"
->>>>>>> 0b497654
         },
         {
             "name": "pocketmine/bedrock-protocol",
