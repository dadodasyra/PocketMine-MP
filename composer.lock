{
    "_readme": [
        "This file locks the dependencies of your project to a known state",
        "Read more about it at https://getcomposer.org/doc/01-basic-usage.md#installing-dependencies",
        "This file is @generated automatically"
    ],
<<<<<<< HEAD
    "content-hash": "8d4f1e461bcbce908a6a51d3e73f0440",
=======
    "content-hash": "e771a9cf116389fef15848801d410c36",
>>>>>>> 0fcd2e78
    "packages": [
        {
            "name": "adhocore/json-comment",
            "version": "1.2.1",
            "source": {
                "type": "git",
                "url": "https://github.com/adhocore/php-json-comment.git",
                "reference": "651023f9fe52e9efa2198cbaf6e481d1968e2377"
            },
            "dist": {
                "type": "zip",
                "url": "https://api.github.com/repos/adhocore/php-json-comment/zipball/651023f9fe52e9efa2198cbaf6e481d1968e2377",
                "reference": "651023f9fe52e9efa2198cbaf6e481d1968e2377",
                "shasum": ""
            },
            "require": {
                "ext-ctype": "*",
                "php": ">=7.0"
            },
            "require-dev": {
                "phpunit/phpunit": "^6.5 || ^7.5 || ^8.5"
            },
            "type": "library",
            "autoload": {
                "psr-4": {
                    "Ahc\\Json\\": "src/"
                }
            },
            "notification-url": "https://packagist.org/downloads/",
            "license": [
                "MIT"
            ],
            "authors": [
                {
                    "name": "Jitendra Adhikari",
                    "email": "jiten.adhikary@gmail.com"
                }
            ],
            "description": "Lightweight JSON comment stripper library for PHP",
            "keywords": [
                "comment",
                "json",
                "strip-comment"
            ],
            "support": {
                "issues": "https://github.com/adhocore/php-json-comment/issues",
                "source": "https://github.com/adhocore/php-json-comment/tree/1.2.1"
            },
            "funding": [
                {
                    "url": "https://paypal.me/ji10",
                    "type": "custom"
                },
                {
                    "url": "https://github.com/adhocore",
                    "type": "github"
                }
            ],
            "time": "2022-10-02T11:22:07+00:00"
        },
        {
            "name": "brick/math",
            "version": "0.10.2",
            "source": {
                "type": "git",
                "url": "https://github.com/brick/math.git",
                "reference": "459f2781e1a08d52ee56b0b1444086e038561e3f"
            },
            "dist": {
                "type": "zip",
                "url": "https://api.github.com/repos/brick/math/zipball/459f2781e1a08d52ee56b0b1444086e038561e3f",
                "reference": "459f2781e1a08d52ee56b0b1444086e038561e3f",
                "shasum": ""
            },
            "require": {
                "ext-json": "*",
                "php": "^7.4 || ^8.0"
            },
            "require-dev": {
                "php-coveralls/php-coveralls": "^2.2",
                "phpunit/phpunit": "^9.0",
                "vimeo/psalm": "4.25.0"
            },
            "type": "library",
            "autoload": {
                "psr-4": {
                    "Brick\\Math\\": "src/"
                }
            },
            "notification-url": "https://packagist.org/downloads/",
            "license": [
                "MIT"
            ],
            "description": "Arbitrary-precision arithmetic library",
            "keywords": [
                "Arbitrary-precision",
                "BigInteger",
                "BigRational",
                "arithmetic",
                "bigdecimal",
                "bignum",
                "brick",
                "math"
            ],
            "support": {
                "issues": "https://github.com/brick/math/issues",
                "source": "https://github.com/brick/math/tree/0.10.2"
            },
            "funding": [
                {
                    "url": "https://github.com/BenMorel",
                    "type": "github"
                }
            ],
            "time": "2022-08-10T22:54:19+00:00"
        },
        {
            "name": "fgrosse/phpasn1",
            "version": "v2.5.0",
            "source": {
                "type": "git",
                "url": "https://github.com/fgrosse/PHPASN1.git",
                "reference": "42060ed45344789fb9f21f9f1864fc47b9e3507b"
            },
            "dist": {
                "type": "zip",
                "url": "https://api.github.com/repos/fgrosse/PHPASN1/zipball/42060ed45344789fb9f21f9f1864fc47b9e3507b",
                "reference": "42060ed45344789fb9f21f9f1864fc47b9e3507b",
                "shasum": ""
            },
            "require": {
                "php": "^7.1 || ^8.0"
            },
            "require-dev": {
                "php-coveralls/php-coveralls": "~2.0",
                "phpunit/phpunit": "^7.0 || ^8.0 || ^9.0"
            },
            "suggest": {
                "ext-bcmath": "BCmath is the fallback extension for big integer calculations",
                "ext-curl": "For loading OID information from the web if they have not bee defined statically",
                "ext-gmp": "GMP is the preferred extension for big integer calculations",
                "phpseclib/bcmath_compat": "BCmath polyfill for servers where neither GMP nor BCmath is available"
            },
            "type": "library",
            "extra": {
                "branch-alias": {
                    "dev-master": "2.0.x-dev"
                }
            },
            "autoload": {
                "psr-4": {
                    "FG\\": "lib/"
                }
            },
            "notification-url": "https://packagist.org/downloads/",
            "license": [
                "MIT"
            ],
            "authors": [
                {
                    "name": "Friedrich Große",
                    "email": "friedrich.grosse@gmail.com",
                    "homepage": "https://github.com/FGrosse",
                    "role": "Author"
                },
                {
                    "name": "All contributors",
                    "homepage": "https://github.com/FGrosse/PHPASN1/contributors"
                }
            ],
            "description": "A PHP Framework that allows you to encode and decode arbitrary ASN.1 structures using the ITU-T X.690 Encoding Rules.",
            "homepage": "https://github.com/FGrosse/PHPASN1",
            "keywords": [
                "DER",
                "asn.1",
                "asn1",
                "ber",
                "binary",
                "decoding",
                "encoding",
                "x.509",
                "x.690",
                "x509",
                "x690"
            ],
            "support": {
                "issues": "https://github.com/fgrosse/PHPASN1/issues",
                "source": "https://github.com/fgrosse/PHPASN1/tree/v2.5.0"
            },
            "abandoned": true,
            "time": "2022-12-19T11:08:26+00:00"
        },
        {
            "name": "netresearch/jsonmapper",
            "version": "v4.1.0",
            "source": {
                "type": "git",
                "url": "https://github.com/cweiske/jsonmapper.git",
                "reference": "cfa81ea1d35294d64adb9c68aa4cb9e92400e53f"
            },
            "dist": {
                "type": "zip",
                "url": "https://api.github.com/repos/cweiske/jsonmapper/zipball/cfa81ea1d35294d64adb9c68aa4cb9e92400e53f",
                "reference": "cfa81ea1d35294d64adb9c68aa4cb9e92400e53f",
                "shasum": ""
            },
            "require": {
                "ext-json": "*",
                "ext-pcre": "*",
                "ext-reflection": "*",
                "ext-spl": "*",
                "php": ">=7.1"
            },
            "require-dev": {
                "phpunit/phpunit": "~7.5 || ~8.0 || ~9.0",
                "squizlabs/php_codesniffer": "~3.5"
            },
            "type": "library",
            "autoload": {
                "psr-0": {
                    "JsonMapper": "src/"
                }
            },
            "notification-url": "https://packagist.org/downloads/",
            "license": [
                "OSL-3.0"
            ],
            "authors": [
                {
                    "name": "Christian Weiske",
                    "email": "cweiske@cweiske.de",
                    "homepage": "http://github.com/cweiske/jsonmapper/",
                    "role": "Developer"
                }
            ],
            "description": "Map nested JSON structures onto PHP classes",
            "support": {
                "email": "cweiske@cweiske.de",
                "issues": "https://github.com/cweiske/jsonmapper/issues",
                "source": "https://github.com/cweiske/jsonmapper/tree/v4.1.0"
            },
            "time": "2022-12-08T20:46:14+00:00"
        },
        {
            "name": "pocketmine/bedrock-block-upgrade-schema",
            "version": "1.0.0",
            "source": {
                "type": "git",
                "url": "https://github.com/pmmp/BedrockBlockUpgradeSchema.git",
                "reference": "a05ce434eb7f8c11058d26833bc975fe635b23b4"
            },
            "dist": {
                "type": "zip",
                "url": "https://api.github.com/repos/pmmp/BedrockBlockUpgradeSchema/zipball/a05ce434eb7f8c11058d26833bc975fe635b23b4",
                "reference": "a05ce434eb7f8c11058d26833bc975fe635b23b4",
                "shasum": ""
            },
            "type": "library",
            "notification-url": "https://packagist.org/downloads/",
            "license": [
                "CC0-1.0"
            ],
            "description": "Schemas describing how to upgrade saved block data in older Minecraft: Bedrock Edition world saves",
            "support": {
                "issues": "https://github.com/pmmp/BedrockBlockUpgradeSchema/issues",
                "source": "https://github.com/pmmp/BedrockBlockUpgradeSchema/tree/1.0.0"
            },
            "time": "2023-02-01T21:09:54+00:00"
        },
        {
            "name": "pocketmine/bedrock-data",
            "version": "2.0.0+bedrock-1.19.60",
            "source": {
                "type": "git",
                "url": "https://github.com/pmmp/BedrockData.git",
                "reference": "957e49b2381641af29f595e4f32ded3e76ce4723"
            },
            "dist": {
                "type": "zip",
                "url": "https://api.github.com/repos/pmmp/BedrockData/zipball/957e49b2381641af29f595e4f32ded3e76ce4723",
                "reference": "957e49b2381641af29f595e4f32ded3e76ce4723",
                "shasum": ""
            },
            "type": "library",
            "notification-url": "https://packagist.org/downloads/",
            "license": [
                "CC0-1.0"
            ],
            "description": "Blobs of data generated from Minecraft: Bedrock Edition, used by PocketMine-MP",
            "support": {
                "issues": "https://github.com/pmmp/BedrockData/issues",
                "source": "https://github.com/pmmp/BedrockData/tree/2.0.0+bedrock-1.19.60"
            },
            "time": "2023-02-23T21:25:04+00:00"
        },
        {
            "name": "pocketmine/bedrock-item-upgrade-schema",
            "version": "1.0.0",
            "source": {
                "type": "git",
                "url": "https://github.com/pmmp/BedrockItemUpgradeSchema.git",
                "reference": "7e53f77ea34ba30b1f94d3c24e64e19d3c4296e7"
            },
            "dist": {
                "type": "zip",
                "url": "https://api.github.com/repos/pmmp/BedrockItemUpgradeSchema/zipball/7e53f77ea34ba30b1f94d3c24e64e19d3c4296e7",
                "reference": "7e53f77ea34ba30b1f94d3c24e64e19d3c4296e7",
                "shasum": ""
            },
            "type": "library",
            "notification-url": "https://packagist.org/downloads/",
            "license": [
                "CC0-1.0"
            ],
            "description": "JSON schemas for upgrading items found in older Minecraft: Bedrock world saves",
            "support": {
                "issues": "https://github.com/pmmp/BedrockItemUpgradeSchema/issues",
                "source": "https://github.com/pmmp/BedrockItemUpgradeSchema/tree/1.0.0"
            },
            "time": "2023-02-01T22:50:02+00:00"
        },
        {
            "name": "pocketmine/bedrock-protocol",
            "version": "19.3.0+bedrock-1.19.62",
            "source": {
                "type": "git",
                "url": "https://github.com/pmmp/BedrockProtocol.git",
                "reference": "a5bf4753c7f30f781c4541918e238f5bb637e7ad"
            },
            "dist": {
                "type": "zip",
                "url": "https://api.github.com/repos/pmmp/BedrockProtocol/zipball/a5bf4753c7f30f781c4541918e238f5bb637e7ad",
                "reference": "a5bf4753c7f30f781c4541918e238f5bb637e7ad",
                "shasum": ""
            },
            "require": {
                "ext-json": "*",
                "netresearch/jsonmapper": "^4.0",
                "php": "^8.0",
                "pocketmine/binaryutils": "^0.2.0",
                "pocketmine/color": "^0.2.0 || ^0.3.0",
                "pocketmine/math": "^0.3.0 || ^0.4.0",
                "pocketmine/nbt": "^0.3.0",
                "ramsey/uuid": "^4.1"
            },
            "require-dev": {
                "phpstan/phpstan": "1.9.13",
                "phpstan/phpstan-phpunit": "^1.0.0",
                "phpstan/phpstan-strict-rules": "^1.0.0",
                "phpunit/phpunit": "^9.5"
            },
            "type": "library",
            "autoload": {
                "psr-4": {
                    "pocketmine\\network\\mcpe\\protocol\\": "src/"
                }
            },
            "notification-url": "https://packagist.org/downloads/",
            "license": [
                "LGPL-3.0"
            ],
            "description": "An implementation of the Minecraft: Bedrock Edition protocol in PHP",
            "support": {
                "issues": "https://github.com/pmmp/BedrockProtocol/issues",
                "source": "https://github.com/pmmp/BedrockProtocol/tree/19.3.0+bedrock-1.19.62"
            },
            "time": "2023-02-19T16:11:03+00:00"
        },
        {
            "name": "pocketmine/binaryutils",
            "version": "0.2.4",
            "source": {
                "type": "git",
                "url": "https://github.com/pmmp/BinaryUtils.git",
                "reference": "5ac7eea91afbad8dc498f5ce34ce6297d5e6ea9a"
            },
            "dist": {
                "type": "zip",
                "url": "https://api.github.com/repos/pmmp/BinaryUtils/zipball/5ac7eea91afbad8dc498f5ce34ce6297d5e6ea9a",
                "reference": "5ac7eea91afbad8dc498f5ce34ce6297d5e6ea9a",
                "shasum": ""
            },
            "require": {
                "php": "^7.4 || ^8.0",
                "php-64bit": "*"
            },
            "require-dev": {
                "phpstan/extension-installer": "^1.0",
                "phpstan/phpstan": "1.3.0",
                "phpstan/phpstan-phpunit": "^1.0",
                "phpstan/phpstan-strict-rules": "^1.0.0",
                "phpunit/phpunit": "^9.5"
            },
            "type": "library",
            "autoload": {
                "psr-4": {
                    "pocketmine\\utils\\": "src/"
                }
            },
            "notification-url": "https://packagist.org/downloads/",
            "license": [
                "LGPL-3.0"
            ],
            "description": "Classes and methods for conveniently handling binary data",
            "support": {
                "issues": "https://github.com/pmmp/BinaryUtils/issues",
                "source": "https://github.com/pmmp/BinaryUtils/tree/0.2.4"
            },
            "time": "2022-01-12T18:06:33+00:00"
        },
        {
            "name": "pocketmine/callback-validator",
            "version": "1.0.3",
            "source": {
                "type": "git",
                "url": "https://github.com/pmmp/CallbackValidator.git",
                "reference": "64787469766bcaa7e5885242e85c23c25e8c55a2"
            },
            "dist": {
                "type": "zip",
                "url": "https://api.github.com/repos/pmmp/CallbackValidator/zipball/64787469766bcaa7e5885242e85c23c25e8c55a2",
                "reference": "64787469766bcaa7e5885242e85c23c25e8c55a2",
                "shasum": ""
            },
            "require": {
                "ext-reflection": "*",
                "php": "^7.1 || ^8.0"
            },
            "replace": {
                "daverandom/callback-validator": "*"
            },
            "require-dev": {
                "phpstan/extension-installer": "^1.0",
                "phpstan/phpstan": "0.12.59",
                "phpstan/phpstan-strict-rules": "^0.12.4",
                "phpunit/phpunit": "^7.5 || ^8.5 || ^9.0"
            },
            "type": "library",
            "autoload": {
                "psr-4": {
                    "DaveRandom\\CallbackValidator\\": "src/"
                }
            },
            "notification-url": "https://packagist.org/downloads/",
            "license": [
                "MIT"
            ],
            "authors": [
                {
                    "name": "Chris Wright",
                    "email": "cw@daverandom.com"
                }
            ],
            "description": "Fork of daverandom/callback-validator - Tools for validating callback signatures",
            "support": {
                "issues": "https://github.com/pmmp/CallbackValidator/issues",
                "source": "https://github.com/pmmp/CallbackValidator/tree/1.0.3"
            },
            "time": "2020-12-11T01:45:37+00:00"
        },
        {
            "name": "pocketmine/classloader",
            "version": "0.3.0",
            "source": {
                "type": "git",
                "url": "https://github.com/pmmp/ClassLoader.git",
                "reference": "407caf521186ec1f03024f39031cc681ad491026"
            },
            "dist": {
                "type": "zip",
                "url": "https://api.github.com/repos/pmmp/ClassLoader/zipball/407caf521186ec1f03024f39031cc681ad491026",
                "reference": "407caf521186ec1f03024f39031cc681ad491026",
                "shasum": ""
            },
            "require": {
                "ext-pthreads": "^5.0",
                "ext-reflection": "*",
                "php": "^8.0"
            },
            "conflict": {
                "pocketmine/spl": "<0.4"
            },
            "require-dev": {
                "phpstan/extension-installer": "^1.0",
                "phpstan/phpstan": "1.9.4",
                "phpstan/phpstan-strict-rules": "^1.0",
                "phpunit/phpunit": "^9.5"
            },
            "type": "library",
            "autoload": {
                "classmap": [
                    "./src"
                ]
            },
            "notification-url": "https://packagist.org/downloads/",
            "license": [
                "LGPL-3.0"
            ],
            "description": "Ad-hoc autoloading components used by PocketMine-MP",
            "support": {
                "issues": "https://github.com/pmmp/ClassLoader/issues",
                "source": "https://github.com/pmmp/ClassLoader/tree/0.3.0"
            },
            "time": "2023-01-23T19:46:53+00:00"
        },
        {
            "name": "pocketmine/color",
            "version": "0.3.0",
            "source": {
                "type": "git",
                "url": "https://github.com/pmmp/Color.git",
                "reference": "8cb346d0a21ad3287cc8d7175e4b643416607249"
            },
            "dist": {
                "type": "zip",
                "url": "https://api.github.com/repos/pmmp/Color/zipball/8cb346d0a21ad3287cc8d7175e4b643416607249",
                "reference": "8cb346d0a21ad3287cc8d7175e4b643416607249",
                "shasum": ""
            },
            "require": {
                "php": "^8.0"
            },
            "require-dev": {
                "phpstan/phpstan": "1.9.4",
                "phpstan/phpstan-strict-rules": "^1.2.0"
            },
            "type": "library",
            "autoload": {
                "psr-4": {
                    "pocketmine\\color\\": "src/"
                }
            },
            "notification-url": "https://packagist.org/downloads/",
            "license": [
                "LGPL-3.0"
            ],
            "description": "Color handling library used by PocketMine-MP and related projects",
            "support": {
                "issues": "https://github.com/pmmp/Color/issues",
                "source": "https://github.com/pmmp/Color/tree/0.3.0"
            },
            "time": "2022-12-18T19:49:21+00:00"
        },
        {
            "name": "pocketmine/errorhandler",
            "version": "0.6.0",
            "source": {
                "type": "git",
                "url": "https://github.com/pmmp/ErrorHandler.git",
                "reference": "dae214a04348b911e8219ebf125ff1c5589cc878"
            },
            "dist": {
                "type": "zip",
                "url": "https://api.github.com/repos/pmmp/ErrorHandler/zipball/dae214a04348b911e8219ebf125ff1c5589cc878",
                "reference": "dae214a04348b911e8219ebf125ff1c5589cc878",
                "shasum": ""
            },
            "require": {
                "php": "^8.0"
            },
            "require-dev": {
                "phpstan/phpstan": "0.12.99",
                "phpstan/phpstan-strict-rules": "^0.12.2",
                "phpunit/phpunit": "^9.5"
            },
            "type": "library",
            "autoload": {
                "psr-4": {
                    "pocketmine\\errorhandler\\": "src/"
                }
            },
            "notification-url": "https://packagist.org/downloads/",
            "license": [
                "LGPL-3.0"
            ],
            "description": "Utilities to handle nasty PHP E_* errors in a usable way",
            "support": {
                "issues": "https://github.com/pmmp/ErrorHandler/issues",
                "source": "https://github.com/pmmp/ErrorHandler/tree/0.6.0"
            },
            "time": "2022-01-08T21:05:46+00:00"
        },
        {
            "name": "pocketmine/locale-data",
            "version": "2.19.0",
            "source": {
                "type": "git",
                "url": "https://github.com/pmmp/Language.git",
                "reference": "f47d1687f21f09d2858f040873184a11746b1cf7"
            },
            "dist": {
                "type": "zip",
                "url": "https://api.github.com/repos/pmmp/Language/zipball/f47d1687f21f09d2858f040873184a11746b1cf7",
                "reference": "f47d1687f21f09d2858f040873184a11746b1cf7",
                "shasum": ""
            },
            "type": "library",
            "notification-url": "https://packagist.org/downloads/",
            "description": "Language resources used by PocketMine-MP",
            "support": {
                "issues": "https://github.com/pmmp/Language/issues",
                "source": "https://github.com/pmmp/Language/tree/2.19.0"
            },
            "time": "2023-02-13T13:55:22+00:00"
        },
        {
            "name": "pocketmine/log",
            "version": "0.4.0",
            "source": {
                "type": "git",
                "url": "https://github.com/pmmp/Log.git",
                "reference": "e6c912c0f9055c81d23108ec2d179b96f404c043"
            },
            "dist": {
                "type": "zip",
                "url": "https://api.github.com/repos/pmmp/Log/zipball/e6c912c0f9055c81d23108ec2d179b96f404c043",
                "reference": "e6c912c0f9055c81d23108ec2d179b96f404c043",
                "shasum": ""
            },
            "require": {
                "php": "^7.4 || ^8.0"
            },
            "conflict": {
                "pocketmine/spl": "<0.4"
            },
            "require-dev": {
                "phpstan/phpstan": "0.12.88",
                "phpstan/phpstan-strict-rules": "^0.12.2"
            },
            "type": "library",
            "autoload": {
                "classmap": [
                    "./src"
                ]
            },
            "notification-url": "https://packagist.org/downloads/",
            "license": [
                "LGPL-3.0"
            ],
            "description": "Logging components used by PocketMine-MP and related projects",
            "support": {
                "issues": "https://github.com/pmmp/Log/issues",
                "source": "https://github.com/pmmp/Log/tree/0.4.0"
            },
            "time": "2021-06-18T19:08:09+00:00"
        },
        {
            "name": "pocketmine/log-pthreads",
            "version": "0.5.0",
            "source": {
                "type": "git",
                "url": "https://github.com/pmmp/LogPthreads.git",
                "reference": "0ecfea6dcfc9a9f5c86e126ac1661732de5c5666"
            },
            "dist": {
                "type": "zip",
                "url": "https://api.github.com/repos/pmmp/LogPthreads/zipball/0ecfea6dcfc9a9f5c86e126ac1661732de5c5666",
                "reference": "0ecfea6dcfc9a9f5c86e126ac1661732de5c5666",
                "shasum": ""
            },
            "require": {
                "ext-pthreads": "^5.0",
                "php": "^8.0",
                "pocketmine/log": "^0.4.0"
            },
            "conflict": {
                "pocketmine/spl": "<0.4"
            },
            "require-dev": {
                "phpstan/extension-installer": "^1.0",
                "phpstan/phpstan": "1.8.11",
                "phpstan/phpstan-strict-rules": "^1.0"
            },
            "type": "library",
            "autoload": {
                "classmap": [
                    "./src"
                ]
            },
            "notification-url": "https://packagist.org/downloads/",
            "license": [
                "LGPL-3.0"
            ],
            "description": "Logging components specialized for pthreads used by PocketMine-MP and related projects",
            "support": {
                "issues": "https://github.com/pmmp/LogPthreads/issues",
                "source": "https://github.com/pmmp/LogPthreads/tree/0.5.0"
            },
            "time": "2023-01-23T19:52:12+00:00"
        },
        {
            "name": "pocketmine/math",
            "version": "0.4.3",
            "source": {
                "type": "git",
                "url": "https://github.com/pmmp/Math.git",
                "reference": "47a243d320b01c8099d65309967934c188111549"
            },
            "dist": {
                "type": "zip",
                "url": "https://api.github.com/repos/pmmp/Math/zipball/47a243d320b01c8099d65309967934c188111549",
                "reference": "47a243d320b01c8099d65309967934c188111549",
                "shasum": ""
            },
            "require": {
                "php": "^8.0",
                "php-64bit": "*"
            },
            "require-dev": {
                "phpstan/extension-installer": "^1.0",
                "phpstan/phpstan": "1.8.2",
                "phpstan/phpstan-strict-rules": "^1.0",
                "phpunit/phpunit": "^8.5 || ^9.5"
            },
            "type": "library",
            "autoload": {
                "psr-4": {
                    "pocketmine\\math\\": "src/"
                }
            },
            "notification-url": "https://packagist.org/downloads/",
            "license": [
                "LGPL-3.0"
            ],
            "description": "PHP library containing math related code used in PocketMine-MP",
            "support": {
                "issues": "https://github.com/pmmp/Math/issues",
                "source": "https://github.com/pmmp/Math/tree/0.4.3"
            },
            "time": "2022-08-25T18:43:37+00:00"
        },
        {
            "name": "pocketmine/nbt",
            "version": "0.3.3",
            "source": {
                "type": "git",
                "url": "https://github.com/pmmp/NBT.git",
                "reference": "f4321be50df1a18b9f4e94d428a2e68a6e2ac2b4"
            },
            "dist": {
                "type": "zip",
                "url": "https://api.github.com/repos/pmmp/NBT/zipball/f4321be50df1a18b9f4e94d428a2e68a6e2ac2b4",
                "reference": "f4321be50df1a18b9f4e94d428a2e68a6e2ac2b4",
                "shasum": ""
            },
            "require": {
                "php": "^7.4 || ^8.0",
                "php-64bit": "*",
                "pocketmine/binaryutils": "^0.2.0"
            },
            "require-dev": {
                "phpstan/extension-installer": "^1.0",
                "phpstan/phpstan": "1.7.7",
                "phpstan/phpstan-strict-rules": "^1.0",
                "phpunit/phpunit": "^9.5"
            },
            "type": "library",
            "autoload": {
                "psr-4": {
                    "pocketmine\\nbt\\": "src/"
                }
            },
            "notification-url": "https://packagist.org/downloads/",
            "license": [
                "LGPL-3.0"
            ],
            "description": "PHP library for working with Named Binary Tags",
            "support": {
                "issues": "https://github.com/pmmp/NBT/issues",
                "source": "https://github.com/pmmp/NBT/tree/0.3.3"
            },
            "time": "2022-07-06T14:13:26+00:00"
        },
        {
            "name": "pocketmine/raklib",
            "version": "0.15.0",
            "source": {
                "type": "git",
                "url": "https://github.com/pmmp/RakLib.git",
                "reference": "1f490cff6bf5e9eb46ebdbf7a7994d62be2bd2c1"
            },
            "dist": {
                "type": "zip",
                "url": "https://api.github.com/repos/pmmp/RakLib/zipball/1f490cff6bf5e9eb46ebdbf7a7994d62be2bd2c1",
                "reference": "1f490cff6bf5e9eb46ebdbf7a7994d62be2bd2c1",
                "shasum": ""
            },
            "require": {
                "ext-sockets": "*",
                "php": "^8.0",
                "php-64bit": "*",
                "php-ipv6": "*",
                "pocketmine/binaryutils": "^0.2.0",
                "pocketmine/log": "^0.3.0 || ^0.4.0"
            },
            "require-dev": {
                "phpstan/phpstan": "1.9.17",
                "phpstan/phpstan-strict-rules": "^1.0"
            },
            "type": "library",
            "autoload": {
                "psr-4": {
                    "raklib\\": "src/"
                }
            },
            "notification-url": "https://packagist.org/downloads/",
            "license": [
                "GPL-3.0"
            ],
            "description": "A RakNet server implementation written in PHP",
            "support": {
                "issues": "https://github.com/pmmp/RakLib/issues",
                "source": "https://github.com/pmmp/RakLib/tree/0.15.0"
            },
            "time": "2023-02-13T12:56:35+00:00"
        },
        {
            "name": "pocketmine/raklib-ipc",
            "version": "0.2.0",
            "source": {
                "type": "git",
                "url": "https://github.com/pmmp/RakLibIpc.git",
                "reference": "26ed56fa9db06e4ca6e8920c0ede2e01e219bb9c"
            },
            "dist": {
                "type": "zip",
                "url": "https://api.github.com/repos/pmmp/RakLibIpc/zipball/26ed56fa9db06e4ca6e8920c0ede2e01e219bb9c",
                "reference": "26ed56fa9db06e4ca6e8920c0ede2e01e219bb9c",
                "shasum": ""
            },
            "require": {
                "php": "^8.0",
                "php-64bit": "*",
                "pocketmine/binaryutils": "^0.2.0",
                "pocketmine/raklib": "^0.15.0"
            },
            "require-dev": {
                "phpstan/phpstan": "1.9.17",
                "phpstan/phpstan-strict-rules": "^1.0.0"
            },
            "type": "library",
            "autoload": {
                "psr-4": {
                    "raklib\\server\\ipc\\": "src/"
                }
            },
            "notification-url": "https://packagist.org/downloads/",
            "license": [
                "GPL-3.0"
            ],
            "description": "Channel-based protocols for inter-thread/inter-process communication with RakLib",
            "support": {
                "issues": "https://github.com/pmmp/RakLibIpc/issues",
                "source": "https://github.com/pmmp/RakLibIpc/tree/0.2.0"
            },
            "time": "2023-02-13T13:40:40+00:00"
        },
        {
            "name": "pocketmine/snooze",
            "version": "0.4.0",
            "source": {
                "type": "git",
                "url": "https://github.com/pmmp/Snooze.git",
                "reference": "6b1d6cc645d674590ff9be2438ac00032f9ee292"
            },
            "dist": {
                "type": "zip",
                "url": "https://api.github.com/repos/pmmp/Snooze/zipball/6b1d6cc645d674590ff9be2438ac00032f9ee292",
                "reference": "6b1d6cc645d674590ff9be2438ac00032f9ee292",
                "shasum": ""
            },
            "require": {
                "ext-pthreads": "^5.0",
                "php-64bit": "^8.0"
            },
            "require-dev": {
                "phpstan/extension-installer": "^1.0",
                "phpstan/phpstan": "1.9.14",
                "phpstan/phpstan-strict-rules": "^1.0"
            },
            "type": "library",
            "autoload": {
                "psr-4": {
                    "pocketmine\\snooze\\": "src/"
                }
            },
            "notification-url": "https://packagist.org/downloads/",
            "license": [
                "LGPL-3.0"
            ],
            "description": "Thread notification management library for code using the pthreads extension",
            "support": {
                "issues": "https://github.com/pmmp/Snooze/issues",
                "source": "https://github.com/pmmp/Snooze/tree/0.4.0"
            },
            "time": "2023-01-23T19:43:19+00:00"
        },
        {
            "name": "ramsey/collection",
            "version": "1.3.0",
            "source": {
                "type": "git",
                "url": "https://github.com/ramsey/collection.git",
                "reference": "ad7475d1c9e70b190ecffc58f2d989416af339b4"
            },
            "dist": {
                "type": "zip",
                "url": "https://api.github.com/repos/ramsey/collection/zipball/ad7475d1c9e70b190ecffc58f2d989416af339b4",
                "reference": "ad7475d1c9e70b190ecffc58f2d989416af339b4",
                "shasum": ""
            },
            "require": {
                "php": "^7.4 || ^8.0",
                "symfony/polyfill-php81": "^1.23"
            },
            "require-dev": {
                "captainhook/plugin-composer": "^5.3",
                "ergebnis/composer-normalize": "^2.28.3",
                "fakerphp/faker": "^1.21",
                "hamcrest/hamcrest-php": "^2.0",
                "jangregor/phpstan-prophecy": "^1.0",
                "mockery/mockery": "^1.5",
                "php-parallel-lint/php-console-highlighter": "^1.0",
                "php-parallel-lint/php-parallel-lint": "^1.3",
                "phpcsstandards/phpcsutils": "^1.0.0-rc1",
                "phpspec/prophecy-phpunit": "^2.0",
                "phpstan/extension-installer": "^1.2",
                "phpstan/phpstan": "^1.9",
                "phpstan/phpstan-mockery": "^1.1",
                "phpstan/phpstan-phpunit": "^1.3",
                "phpunit/phpunit": "^9.5",
                "psalm/plugin-mockery": "^1.1",
                "psalm/plugin-phpunit": "^0.18.4",
                "ramsey/coding-standard": "^2.0.3",
                "ramsey/conventional-commits": "^1.3",
                "vimeo/psalm": "^5.4"
            },
            "type": "library",
            "extra": {
                "captainhook": {
                    "force-install": true
                },
                "ramsey/conventional-commits": {
                    "configFile": "conventional-commits.json"
                }
            },
            "autoload": {
                "psr-4": {
                    "Ramsey\\Collection\\": "src/"
                }
            },
            "notification-url": "https://packagist.org/downloads/",
            "license": [
                "MIT"
            ],
            "authors": [
                {
                    "name": "Ben Ramsey",
                    "email": "ben@benramsey.com",
                    "homepage": "https://benramsey.com"
                }
            ],
            "description": "A PHP library for representing and manipulating collections.",
            "keywords": [
                "array",
                "collection",
                "hash",
                "map",
                "queue",
                "set"
            ],
            "support": {
                "issues": "https://github.com/ramsey/collection/issues",
                "source": "https://github.com/ramsey/collection/tree/1.3.0"
            },
            "funding": [
                {
                    "url": "https://github.com/ramsey",
                    "type": "github"
                },
                {
                    "url": "https://tidelift.com/funding/github/packagist/ramsey/collection",
                    "type": "tidelift"
                }
            ],
            "time": "2022-12-27T19:12:24+00:00"
        },
        {
            "name": "ramsey/uuid",
            "version": "4.7.3",
            "source": {
                "type": "git",
                "url": "https://github.com/ramsey/uuid.git",
                "reference": "433b2014e3979047db08a17a205f410ba3869cf2"
            },
            "dist": {
                "type": "zip",
                "url": "https://api.github.com/repos/ramsey/uuid/zipball/433b2014e3979047db08a17a205f410ba3869cf2",
                "reference": "433b2014e3979047db08a17a205f410ba3869cf2",
                "shasum": ""
            },
            "require": {
                "brick/math": "^0.8.8 || ^0.9 || ^0.10",
                "ext-json": "*",
                "php": "^8.0",
                "ramsey/collection": "^1.2 || ^2.0"
            },
            "replace": {
                "rhumsaa/uuid": "self.version"
            },
            "require-dev": {
                "captainhook/captainhook": "^5.10",
                "captainhook/plugin-composer": "^5.3",
                "dealerdirect/phpcodesniffer-composer-installer": "^0.7.0",
                "doctrine/annotations": "^1.8",
                "ergebnis/composer-normalize": "^2.15",
                "mockery/mockery": "^1.3",
                "paragonie/random-lib": "^2",
                "php-mock/php-mock": "^2.2",
                "php-mock/php-mock-mockery": "^1.3",
                "php-parallel-lint/php-parallel-lint": "^1.1",
                "phpbench/phpbench": "^1.0",
                "phpstan/extension-installer": "^1.1",
                "phpstan/phpstan": "^1.8",
                "phpstan/phpstan-mockery": "^1.1",
                "phpstan/phpstan-phpunit": "^1.1",
                "phpunit/phpunit": "^8.5 || ^9",
                "ramsey/composer-repl": "^1.4",
                "slevomat/coding-standard": "^8.4",
                "squizlabs/php_codesniffer": "^3.5",
                "vimeo/psalm": "^4.9"
            },
            "suggest": {
                "ext-bcmath": "Enables faster math with arbitrary-precision integers using BCMath.",
                "ext-gmp": "Enables faster math with arbitrary-precision integers using GMP.",
                "ext-uuid": "Enables the use of PeclUuidTimeGenerator and PeclUuidRandomGenerator.",
                "paragonie/random-lib": "Provides RandomLib for use with the RandomLibAdapter",
                "ramsey/uuid-doctrine": "Allows the use of Ramsey\\Uuid\\Uuid as Doctrine field type."
            },
            "type": "library",
            "extra": {
                "captainhook": {
                    "force-install": true
                }
            },
            "autoload": {
                "files": [
                    "src/functions.php"
                ],
                "psr-4": {
                    "Ramsey\\Uuid\\": "src/"
                }
            },
            "notification-url": "https://packagist.org/downloads/",
            "license": [
                "MIT"
            ],
            "description": "A PHP library for generating and working with universally unique identifiers (UUIDs).",
            "keywords": [
                "guid",
                "identifier",
                "uuid"
            ],
            "support": {
                "issues": "https://github.com/ramsey/uuid/issues",
                "source": "https://github.com/ramsey/uuid/tree/4.7.3"
            },
            "funding": [
                {
                    "url": "https://github.com/ramsey",
                    "type": "github"
                },
                {
                    "url": "https://tidelift.com/funding/github/packagist/ramsey/uuid",
                    "type": "tidelift"
                }
            ],
            "time": "2023-01-12T18:13:24+00:00"
        },
        {
            "name": "symfony/filesystem",
            "version": "v5.4.21",
            "source": {
                "type": "git",
                "url": "https://github.com/symfony/filesystem.git",
                "reference": "e75960b1bbfd2b8c9e483e0d74811d555ca3de9f"
            },
            "dist": {
                "type": "zip",
                "url": "https://api.github.com/repos/symfony/filesystem/zipball/e75960b1bbfd2b8c9e483e0d74811d555ca3de9f",
                "reference": "e75960b1bbfd2b8c9e483e0d74811d555ca3de9f",
                "shasum": ""
            },
            "require": {
                "php": ">=7.2.5",
                "symfony/polyfill-ctype": "~1.8",
                "symfony/polyfill-mbstring": "~1.8",
                "symfony/polyfill-php80": "^1.16"
            },
            "type": "library",
            "autoload": {
                "psr-4": {
                    "Symfony\\Component\\Filesystem\\": ""
                },
                "exclude-from-classmap": [
                    "/Tests/"
                ]
            },
            "notification-url": "https://packagist.org/downloads/",
            "license": [
                "MIT"
            ],
            "authors": [
                {
                    "name": "Fabien Potencier",
                    "email": "fabien@symfony.com"
                },
                {
                    "name": "Symfony Community",
                    "homepage": "https://symfony.com/contributors"
                }
            ],
            "description": "Provides basic utilities for the filesystem",
            "homepage": "https://symfony.com",
            "support": {
                "source": "https://github.com/symfony/filesystem/tree/v5.4.21"
            },
            "funding": [
                {
                    "url": "https://symfony.com/sponsor",
                    "type": "custom"
                },
                {
                    "url": "https://github.com/fabpot",
                    "type": "github"
                },
                {
                    "url": "https://tidelift.com/funding/github/packagist/symfony/symfony",
                    "type": "tidelift"
                }
            ],
            "time": "2023-02-14T08:03:56+00:00"
        },
        {
            "name": "symfony/polyfill-ctype",
            "version": "v1.27.0",
            "source": {
                "type": "git",
                "url": "https://github.com/symfony/polyfill-ctype.git",
                "reference": "5bbc823adecdae860bb64756d639ecfec17b050a"
            },
            "dist": {
                "type": "zip",
                "url": "https://api.github.com/repos/symfony/polyfill-ctype/zipball/5bbc823adecdae860bb64756d639ecfec17b050a",
                "reference": "5bbc823adecdae860bb64756d639ecfec17b050a",
                "shasum": ""
            },
            "require": {
                "php": ">=7.1"
            },
            "provide": {
                "ext-ctype": "*"
            },
            "suggest": {
                "ext-ctype": "For best performance"
            },
            "type": "library",
            "extra": {
                "branch-alias": {
                    "dev-main": "1.27-dev"
                },
                "thanks": {
                    "name": "symfony/polyfill",
                    "url": "https://github.com/symfony/polyfill"
                }
            },
            "autoload": {
                "files": [
                    "bootstrap.php"
                ],
                "psr-4": {
                    "Symfony\\Polyfill\\Ctype\\": ""
                }
            },
            "notification-url": "https://packagist.org/downloads/",
            "license": [
                "MIT"
            ],
            "authors": [
                {
                    "name": "Gert de Pagter",
                    "email": "BackEndTea@gmail.com"
                },
                {
                    "name": "Symfony Community",
                    "homepage": "https://symfony.com/contributors"
                }
            ],
            "description": "Symfony polyfill for ctype functions",
            "homepage": "https://symfony.com",
            "keywords": [
                "compatibility",
                "ctype",
                "polyfill",
                "portable"
            ],
            "support": {
                "source": "https://github.com/symfony/polyfill-ctype/tree/v1.27.0"
            },
            "funding": [
                {
                    "url": "https://symfony.com/sponsor",
                    "type": "custom"
                },
                {
                    "url": "https://github.com/fabpot",
                    "type": "github"
                },
                {
                    "url": "https://tidelift.com/funding/github/packagist/symfony/symfony",
                    "type": "tidelift"
                }
            ],
            "time": "2022-11-03T14:55:06+00:00"
        },
        {
            "name": "symfony/polyfill-mbstring",
            "version": "v1.27.0",
            "source": {
                "type": "git",
                "url": "https://github.com/symfony/polyfill-mbstring.git",
                "reference": "8ad114f6b39e2c98a8b0e3bd907732c207c2b534"
            },
            "dist": {
                "type": "zip",
                "url": "https://api.github.com/repos/symfony/polyfill-mbstring/zipball/8ad114f6b39e2c98a8b0e3bd907732c207c2b534",
                "reference": "8ad114f6b39e2c98a8b0e3bd907732c207c2b534",
                "shasum": ""
            },
            "require": {
                "php": ">=7.1"
            },
            "provide": {
                "ext-mbstring": "*"
            },
            "suggest": {
                "ext-mbstring": "For best performance"
            },
            "type": "library",
            "extra": {
                "branch-alias": {
                    "dev-main": "1.27-dev"
                },
                "thanks": {
                    "name": "symfony/polyfill",
                    "url": "https://github.com/symfony/polyfill"
                }
            },
            "autoload": {
                "files": [
                    "bootstrap.php"
                ],
                "psr-4": {
                    "Symfony\\Polyfill\\Mbstring\\": ""
                }
            },
            "notification-url": "https://packagist.org/downloads/",
            "license": [
                "MIT"
            ],
            "authors": [
                {
                    "name": "Nicolas Grekas",
                    "email": "p@tchwork.com"
                },
                {
                    "name": "Symfony Community",
                    "homepage": "https://symfony.com/contributors"
                }
            ],
            "description": "Symfony polyfill for the Mbstring extension",
            "homepage": "https://symfony.com",
            "keywords": [
                "compatibility",
                "mbstring",
                "polyfill",
                "portable",
                "shim"
            ],
            "support": {
                "source": "https://github.com/symfony/polyfill-mbstring/tree/v1.27.0"
            },
            "funding": [
                {
                    "url": "https://symfony.com/sponsor",
                    "type": "custom"
                },
                {
                    "url": "https://github.com/fabpot",
                    "type": "github"
                },
                {
                    "url": "https://tidelift.com/funding/github/packagist/symfony/symfony",
                    "type": "tidelift"
                }
            ],
            "time": "2022-11-03T14:55:06+00:00"
        },
        {
            "name": "symfony/polyfill-php80",
            "version": "v1.27.0",
            "source": {
                "type": "git",
                "url": "https://github.com/symfony/polyfill-php80.git",
                "reference": "7a6ff3f1959bb01aefccb463a0f2cd3d3d2fd936"
            },
            "dist": {
                "type": "zip",
                "url": "https://api.github.com/repos/symfony/polyfill-php80/zipball/7a6ff3f1959bb01aefccb463a0f2cd3d3d2fd936",
                "reference": "7a6ff3f1959bb01aefccb463a0f2cd3d3d2fd936",
                "shasum": ""
            },
            "require": {
                "php": ">=7.1"
            },
            "type": "library",
            "extra": {
                "branch-alias": {
                    "dev-main": "1.27-dev"
                },
                "thanks": {
                    "name": "symfony/polyfill",
                    "url": "https://github.com/symfony/polyfill"
                }
            },
            "autoload": {
                "files": [
                    "bootstrap.php"
                ],
                "psr-4": {
                    "Symfony\\Polyfill\\Php80\\": ""
                },
                "classmap": [
                    "Resources/stubs"
                ]
            },
            "notification-url": "https://packagist.org/downloads/",
            "license": [
                "MIT"
            ],
            "authors": [
                {
                    "name": "Ion Bazan",
                    "email": "ion.bazan@gmail.com"
                },
                {
                    "name": "Nicolas Grekas",
                    "email": "p@tchwork.com"
                },
                {
                    "name": "Symfony Community",
                    "homepage": "https://symfony.com/contributors"
                }
            ],
            "description": "Symfony polyfill backporting some PHP 8.0+ features to lower PHP versions",
            "homepage": "https://symfony.com",
            "keywords": [
                "compatibility",
                "polyfill",
                "portable",
                "shim"
            ],
            "support": {
                "source": "https://github.com/symfony/polyfill-php80/tree/v1.27.0"
            },
            "funding": [
                {
                    "url": "https://symfony.com/sponsor",
                    "type": "custom"
                },
                {
                    "url": "https://github.com/fabpot",
                    "type": "github"
                },
                {
                    "url": "https://tidelift.com/funding/github/packagist/symfony/symfony",
                    "type": "tidelift"
                }
            ],
            "time": "2022-11-03T14:55:06+00:00"
        },
        {
            "name": "symfony/polyfill-php81",
            "version": "v1.27.0",
            "source": {
                "type": "git",
                "url": "https://github.com/symfony/polyfill-php81.git",
                "reference": "707403074c8ea6e2edaf8794b0157a0bfa52157a"
            },
            "dist": {
                "type": "zip",
                "url": "https://api.github.com/repos/symfony/polyfill-php81/zipball/707403074c8ea6e2edaf8794b0157a0bfa52157a",
                "reference": "707403074c8ea6e2edaf8794b0157a0bfa52157a",
                "shasum": ""
            },
            "require": {
                "php": ">=7.1"
            },
            "type": "library",
            "extra": {
                "branch-alias": {
                    "dev-main": "1.27-dev"
                },
                "thanks": {
                    "name": "symfony/polyfill",
                    "url": "https://github.com/symfony/polyfill"
                }
            },
            "autoload": {
                "files": [
                    "bootstrap.php"
                ],
                "psr-4": {
                    "Symfony\\Polyfill\\Php81\\": ""
                },
                "classmap": [
                    "Resources/stubs"
                ]
            },
            "notification-url": "https://packagist.org/downloads/",
            "license": [
                "MIT"
            ],
            "authors": [
                {
                    "name": "Nicolas Grekas",
                    "email": "p@tchwork.com"
                },
                {
                    "name": "Symfony Community",
                    "homepage": "https://symfony.com/contributors"
                }
            ],
            "description": "Symfony polyfill backporting some PHP 8.1+ features to lower PHP versions",
            "homepage": "https://symfony.com",
            "keywords": [
                "compatibility",
                "polyfill",
                "portable",
                "shim"
            ],
            "support": {
                "source": "https://github.com/symfony/polyfill-php81/tree/v1.27.0"
            },
            "funding": [
                {
                    "url": "https://symfony.com/sponsor",
                    "type": "custom"
                },
                {
                    "url": "https://github.com/fabpot",
                    "type": "github"
                },
                {
                    "url": "https://tidelift.com/funding/github/packagist/symfony/symfony",
                    "type": "tidelift"
                }
            ],
            "time": "2022-11-03T14:55:06+00:00"
        }
    ],
    "packages-dev": [
        {
            "name": "doctrine/instantiator",
            "version": "1.5.0",
            "source": {
                "type": "git",
                "url": "https://github.com/doctrine/instantiator.git",
                "reference": "0a0fa9780f5d4e507415a065172d26a98d02047b"
            },
            "dist": {
                "type": "zip",
                "url": "https://api.github.com/repos/doctrine/instantiator/zipball/0a0fa9780f5d4e507415a065172d26a98d02047b",
                "reference": "0a0fa9780f5d4e507415a065172d26a98d02047b",
                "shasum": ""
            },
            "require": {
                "php": "^7.1 || ^8.0"
            },
            "require-dev": {
                "doctrine/coding-standard": "^9 || ^11",
                "ext-pdo": "*",
                "ext-phar": "*",
                "phpbench/phpbench": "^0.16 || ^1",
                "phpstan/phpstan": "^1.4",
                "phpstan/phpstan-phpunit": "^1",
                "phpunit/phpunit": "^7.5 || ^8.5 || ^9.5",
                "vimeo/psalm": "^4.30 || ^5.4"
            },
            "type": "library",
            "autoload": {
                "psr-4": {
                    "Doctrine\\Instantiator\\": "src/Doctrine/Instantiator/"
                }
            },
            "notification-url": "https://packagist.org/downloads/",
            "license": [
                "MIT"
            ],
            "authors": [
                {
                    "name": "Marco Pivetta",
                    "email": "ocramius@gmail.com",
                    "homepage": "https://ocramius.github.io/"
                }
            ],
            "description": "A small, lightweight utility to instantiate objects in PHP without invoking their constructors",
            "homepage": "https://www.doctrine-project.org/projects/instantiator.html",
            "keywords": [
                "constructor",
                "instantiate"
            ],
            "support": {
                "issues": "https://github.com/doctrine/instantiator/issues",
                "source": "https://github.com/doctrine/instantiator/tree/1.5.0"
            },
            "funding": [
                {
                    "url": "https://www.doctrine-project.org/sponsorship.html",
                    "type": "custom"
                },
                {
                    "url": "https://www.patreon.com/phpdoctrine",
                    "type": "patreon"
                },
                {
                    "url": "https://tidelift.com/funding/github/packagist/doctrine%2Finstantiator",
                    "type": "tidelift"
                }
            ],
            "time": "2022-12-30T00:15:36+00:00"
        },
        {
            "name": "myclabs/deep-copy",
            "version": "1.11.0",
            "source": {
                "type": "git",
                "url": "https://github.com/myclabs/DeepCopy.git",
                "reference": "14daed4296fae74d9e3201d2c4925d1acb7aa614"
            },
            "dist": {
                "type": "zip",
                "url": "https://api.github.com/repos/myclabs/DeepCopy/zipball/14daed4296fae74d9e3201d2c4925d1acb7aa614",
                "reference": "14daed4296fae74d9e3201d2c4925d1acb7aa614",
                "shasum": ""
            },
            "require": {
                "php": "^7.1 || ^8.0"
            },
            "conflict": {
                "doctrine/collections": "<1.6.8",
                "doctrine/common": "<2.13.3 || >=3,<3.2.2"
            },
            "require-dev": {
                "doctrine/collections": "^1.6.8",
                "doctrine/common": "^2.13.3 || ^3.2.2",
                "phpunit/phpunit": "^7.5.20 || ^8.5.23 || ^9.5.13"
            },
            "type": "library",
            "autoload": {
                "files": [
                    "src/DeepCopy/deep_copy.php"
                ],
                "psr-4": {
                    "DeepCopy\\": "src/DeepCopy/"
                }
            },
            "notification-url": "https://packagist.org/downloads/",
            "license": [
                "MIT"
            ],
            "description": "Create deep copies (clones) of your objects",
            "keywords": [
                "clone",
                "copy",
                "duplicate",
                "object",
                "object graph"
            ],
            "support": {
                "issues": "https://github.com/myclabs/DeepCopy/issues",
                "source": "https://github.com/myclabs/DeepCopy/tree/1.11.0"
            },
            "funding": [
                {
                    "url": "https://tidelift.com/funding/github/packagist/myclabs/deep-copy",
                    "type": "tidelift"
                }
            ],
            "time": "2022-03-03T13:19:32+00:00"
        },
        {
            "name": "nikic/php-parser",
            "version": "v4.15.3",
            "source": {
                "type": "git",
                "url": "https://github.com/nikic/PHP-Parser.git",
                "reference": "570e980a201d8ed0236b0a62ddf2c9cbb2034039"
            },
            "dist": {
                "type": "zip",
                "url": "https://api.github.com/repos/nikic/PHP-Parser/zipball/570e980a201d8ed0236b0a62ddf2c9cbb2034039",
                "reference": "570e980a201d8ed0236b0a62ddf2c9cbb2034039",
                "shasum": ""
            },
            "require": {
                "ext-tokenizer": "*",
                "php": ">=7.0"
            },
            "require-dev": {
                "ircmaxell/php-yacc": "^0.0.7",
                "phpunit/phpunit": "^6.5 || ^7.0 || ^8.0 || ^9.0"
            },
            "bin": [
                "bin/php-parse"
            ],
            "type": "library",
            "extra": {
                "branch-alias": {
                    "dev-master": "4.9-dev"
                }
            },
            "autoload": {
                "psr-4": {
                    "PhpParser\\": "lib/PhpParser"
                }
            },
            "notification-url": "https://packagist.org/downloads/",
            "license": [
                "BSD-3-Clause"
            ],
            "authors": [
                {
                    "name": "Nikita Popov"
                }
            ],
            "description": "A PHP parser written in PHP",
            "keywords": [
                "parser",
                "php"
            ],
            "support": {
                "issues": "https://github.com/nikic/PHP-Parser/issues",
                "source": "https://github.com/nikic/PHP-Parser/tree/v4.15.3"
            },
            "time": "2023-01-16T22:05:37+00:00"
        },
        {
            "name": "phar-io/manifest",
            "version": "2.0.3",
            "source": {
                "type": "git",
                "url": "https://github.com/phar-io/manifest.git",
                "reference": "97803eca37d319dfa7826cc2437fc020857acb53"
            },
            "dist": {
                "type": "zip",
                "url": "https://api.github.com/repos/phar-io/manifest/zipball/97803eca37d319dfa7826cc2437fc020857acb53",
                "reference": "97803eca37d319dfa7826cc2437fc020857acb53",
                "shasum": ""
            },
            "require": {
                "ext-dom": "*",
                "ext-phar": "*",
                "ext-xmlwriter": "*",
                "phar-io/version": "^3.0.1",
                "php": "^7.2 || ^8.0"
            },
            "type": "library",
            "extra": {
                "branch-alias": {
                    "dev-master": "2.0.x-dev"
                }
            },
            "autoload": {
                "classmap": [
                    "src/"
                ]
            },
            "notification-url": "https://packagist.org/downloads/",
            "license": [
                "BSD-3-Clause"
            ],
            "authors": [
                {
                    "name": "Arne Blankerts",
                    "email": "arne@blankerts.de",
                    "role": "Developer"
                },
                {
                    "name": "Sebastian Heuer",
                    "email": "sebastian@phpeople.de",
                    "role": "Developer"
                },
                {
                    "name": "Sebastian Bergmann",
                    "email": "sebastian@phpunit.de",
                    "role": "Developer"
                }
            ],
            "description": "Component for reading phar.io manifest information from a PHP Archive (PHAR)",
            "support": {
                "issues": "https://github.com/phar-io/manifest/issues",
                "source": "https://github.com/phar-io/manifest/tree/2.0.3"
            },
            "time": "2021-07-20T11:28:43+00:00"
        },
        {
            "name": "phar-io/version",
            "version": "3.2.1",
            "source": {
                "type": "git",
                "url": "https://github.com/phar-io/version.git",
                "reference": "4f7fd7836c6f332bb2933569e566a0d6c4cbed74"
            },
            "dist": {
                "type": "zip",
                "url": "https://api.github.com/repos/phar-io/version/zipball/4f7fd7836c6f332bb2933569e566a0d6c4cbed74",
                "reference": "4f7fd7836c6f332bb2933569e566a0d6c4cbed74",
                "shasum": ""
            },
            "require": {
                "php": "^7.2 || ^8.0"
            },
            "type": "library",
            "autoload": {
                "classmap": [
                    "src/"
                ]
            },
            "notification-url": "https://packagist.org/downloads/",
            "license": [
                "BSD-3-Clause"
            ],
            "authors": [
                {
                    "name": "Arne Blankerts",
                    "email": "arne@blankerts.de",
                    "role": "Developer"
                },
                {
                    "name": "Sebastian Heuer",
                    "email": "sebastian@phpeople.de",
                    "role": "Developer"
                },
                {
                    "name": "Sebastian Bergmann",
                    "email": "sebastian@phpunit.de",
                    "role": "Developer"
                }
            ],
            "description": "Library for handling version information and constraints",
            "support": {
                "issues": "https://github.com/phar-io/version/issues",
                "source": "https://github.com/phar-io/version/tree/3.2.1"
            },
            "time": "2022-02-21T01:04:05+00:00"
        },
        {
            "name": "phpstan/phpstan",
            "version": "1.10.3",
            "source": {
                "type": "git",
                "url": "https://github.com/phpstan/phpstan.git",
                "reference": "5419375b5891add97dc74be71e6c1c34baaddf64"
            },
            "dist": {
                "type": "zip",
                "url": "https://api.github.com/repos/phpstan/phpstan/zipball/5419375b5891add97dc74be71e6c1c34baaddf64",
                "reference": "5419375b5891add97dc74be71e6c1c34baaddf64",
                "shasum": ""
            },
            "require": {
                "php": "^7.2|^8.0"
            },
            "conflict": {
                "phpstan/phpstan-shim": "*"
            },
            "bin": [
                "phpstan",
                "phpstan.phar"
            ],
            "type": "library",
            "autoload": {
                "files": [
                    "bootstrap.php"
                ]
            },
            "notification-url": "https://packagist.org/downloads/",
            "license": [
                "MIT"
            ],
            "description": "PHPStan - PHP Static Analysis Tool",
            "keywords": [
                "dev",
                "static analysis"
            ],
            "support": {
                "issues": "https://github.com/phpstan/phpstan/issues",
                "source": "https://github.com/phpstan/phpstan/tree/1.10.3"
            },
            "funding": [
                {
                    "url": "https://github.com/ondrejmirtes",
                    "type": "github"
                },
                {
                    "url": "https://github.com/phpstan",
                    "type": "github"
                },
                {
                    "url": "https://tidelift.com/funding/github/packagist/phpstan/phpstan",
                    "type": "tidelift"
                }
            ],
            "time": "2023-02-25T14:47:13+00:00"
        },
        {
            "name": "phpstan/phpstan-phpunit",
            "version": "1.3.9",
            "source": {
                "type": "git",
                "url": "https://github.com/phpstan/phpstan-phpunit.git",
                "reference": "34ee324a2b8fcab680fbb3f3f3d6c86389df35ba"
            },
            "dist": {
                "type": "zip",
                "url": "https://api.github.com/repos/phpstan/phpstan-phpunit/zipball/34ee324a2b8fcab680fbb3f3f3d6c86389df35ba",
                "reference": "34ee324a2b8fcab680fbb3f3f3d6c86389df35ba",
                "shasum": ""
            },
            "require": {
                "php": "^7.2 || ^8.0",
                "phpstan/phpstan": "^1.10"
            },
            "conflict": {
                "phpunit/phpunit": "<7.0"
            },
            "require-dev": {
                "nikic/php-parser": "^4.13.0",
                "php-parallel-lint/php-parallel-lint": "^1.2",
                "phpstan/phpstan-strict-rules": "^1.0",
                "phpunit/phpunit": "^9.5"
            },
            "type": "phpstan-extension",
            "extra": {
                "phpstan": {
                    "includes": [
                        "extension.neon",
                        "rules.neon"
                    ]
                }
            },
            "autoload": {
                "psr-4": {
                    "PHPStan\\": "src/"
                }
            },
            "notification-url": "https://packagist.org/downloads/",
            "license": [
                "MIT"
            ],
            "description": "PHPUnit extensions and rules for PHPStan",
            "support": {
                "issues": "https://github.com/phpstan/phpstan-phpunit/issues",
                "source": "https://github.com/phpstan/phpstan-phpunit/tree/1.3.9"
            },
            "time": "2023-02-28T13:04:23+00:00"
        },
        {
            "name": "phpstan/phpstan-strict-rules",
            "version": "1.5.0",
            "source": {
                "type": "git",
                "url": "https://github.com/phpstan/phpstan-strict-rules.git",
                "reference": "b7dd96a5503919a43b3cd06a2dced9d4252492f2"
            },
            "dist": {
                "type": "zip",
                "url": "https://api.github.com/repos/phpstan/phpstan-strict-rules/zipball/b7dd96a5503919a43b3cd06a2dced9d4252492f2",
                "reference": "b7dd96a5503919a43b3cd06a2dced9d4252492f2",
                "shasum": ""
            },
            "require": {
                "php": "^7.2 || ^8.0",
                "phpstan/phpstan": "^1.10"
            },
            "require-dev": {
                "nikic/php-parser": "^4.13.0",
                "php-parallel-lint/php-parallel-lint": "^1.2",
                "phpstan/phpstan-deprecation-rules": "^1.1",
                "phpstan/phpstan-phpunit": "^1.0",
                "phpunit/phpunit": "^9.5"
            },
            "type": "phpstan-extension",
            "extra": {
                "phpstan": {
                    "includes": [
                        "rules.neon"
                    ]
                }
            },
            "autoload": {
                "psr-4": {
                    "PHPStan\\": "src/"
                }
            },
            "notification-url": "https://packagist.org/downloads/",
            "license": [
                "MIT"
            ],
            "description": "Extra strict and opinionated rules for PHPStan",
            "support": {
                "issues": "https://github.com/phpstan/phpstan-strict-rules/issues",
                "source": "https://github.com/phpstan/phpstan-strict-rules/tree/1.5.0"
            },
            "time": "2023-02-21T10:17:10+00:00"
        },
        {
            "name": "phpunit/php-code-coverage",
            "version": "9.2.25",
            "source": {
                "type": "git",
                "url": "https://github.com/sebastianbergmann/php-code-coverage.git",
                "reference": "0e2b40518197a8c0d4b08bc34dfff1c99c508954"
            },
            "dist": {
                "type": "zip",
                "url": "https://api.github.com/repos/sebastianbergmann/php-code-coverage/zipball/0e2b40518197a8c0d4b08bc34dfff1c99c508954",
                "reference": "0e2b40518197a8c0d4b08bc34dfff1c99c508954",
                "shasum": ""
            },
            "require": {
                "ext-dom": "*",
                "ext-libxml": "*",
                "ext-xmlwriter": "*",
                "nikic/php-parser": "^4.15",
                "php": ">=7.3",
                "phpunit/php-file-iterator": "^3.0.3",
                "phpunit/php-text-template": "^2.0.2",
                "sebastian/code-unit-reverse-lookup": "^2.0.2",
                "sebastian/complexity": "^2.0",
                "sebastian/environment": "^5.1.2",
                "sebastian/lines-of-code": "^1.0.3",
                "sebastian/version": "^3.0.1",
                "theseer/tokenizer": "^1.2.0"
            },
            "require-dev": {
                "phpunit/phpunit": "^9.3"
            },
            "suggest": {
                "ext-pcov": "*",
                "ext-xdebug": "*"
            },
            "type": "library",
            "extra": {
                "branch-alias": {
                    "dev-master": "9.2-dev"
                }
            },
            "autoload": {
                "classmap": [
                    "src/"
                ]
            },
            "notification-url": "https://packagist.org/downloads/",
            "license": [
                "BSD-3-Clause"
            ],
            "authors": [
                {
                    "name": "Sebastian Bergmann",
                    "email": "sebastian@phpunit.de",
                    "role": "lead"
                }
            ],
            "description": "Library that provides collection, processing, and rendering functionality for PHP code coverage information.",
            "homepage": "https://github.com/sebastianbergmann/php-code-coverage",
            "keywords": [
                "coverage",
                "testing",
                "xunit"
            ],
            "support": {
                "issues": "https://github.com/sebastianbergmann/php-code-coverage/issues",
                "source": "https://github.com/sebastianbergmann/php-code-coverage/tree/9.2.25"
            },
            "funding": [
                {
                    "url": "https://github.com/sebastianbergmann",
                    "type": "github"
                }
            ],
            "time": "2023-02-25T05:32:00+00:00"
        },
        {
            "name": "phpunit/php-file-iterator",
            "version": "3.0.6",
            "source": {
                "type": "git",
                "url": "https://github.com/sebastianbergmann/php-file-iterator.git",
                "reference": "cf1c2e7c203ac650e352f4cc675a7021e7d1b3cf"
            },
            "dist": {
                "type": "zip",
                "url": "https://api.github.com/repos/sebastianbergmann/php-file-iterator/zipball/cf1c2e7c203ac650e352f4cc675a7021e7d1b3cf",
                "reference": "cf1c2e7c203ac650e352f4cc675a7021e7d1b3cf",
                "shasum": ""
            },
            "require": {
                "php": ">=7.3"
            },
            "require-dev": {
                "phpunit/phpunit": "^9.3"
            },
            "type": "library",
            "extra": {
                "branch-alias": {
                    "dev-master": "3.0-dev"
                }
            },
            "autoload": {
                "classmap": [
                    "src/"
                ]
            },
            "notification-url": "https://packagist.org/downloads/",
            "license": [
                "BSD-3-Clause"
            ],
            "authors": [
                {
                    "name": "Sebastian Bergmann",
                    "email": "sebastian@phpunit.de",
                    "role": "lead"
                }
            ],
            "description": "FilterIterator implementation that filters files based on a list of suffixes.",
            "homepage": "https://github.com/sebastianbergmann/php-file-iterator/",
            "keywords": [
                "filesystem",
                "iterator"
            ],
            "support": {
                "issues": "https://github.com/sebastianbergmann/php-file-iterator/issues",
                "source": "https://github.com/sebastianbergmann/php-file-iterator/tree/3.0.6"
            },
            "funding": [
                {
                    "url": "https://github.com/sebastianbergmann",
                    "type": "github"
                }
            ],
            "time": "2021-12-02T12:48:52+00:00"
        },
        {
            "name": "phpunit/php-invoker",
            "version": "3.1.1",
            "source": {
                "type": "git",
                "url": "https://github.com/sebastianbergmann/php-invoker.git",
                "reference": "5a10147d0aaf65b58940a0b72f71c9ac0423cc67"
            },
            "dist": {
                "type": "zip",
                "url": "https://api.github.com/repos/sebastianbergmann/php-invoker/zipball/5a10147d0aaf65b58940a0b72f71c9ac0423cc67",
                "reference": "5a10147d0aaf65b58940a0b72f71c9ac0423cc67",
                "shasum": ""
            },
            "require": {
                "php": ">=7.3"
            },
            "require-dev": {
                "ext-pcntl": "*",
                "phpunit/phpunit": "^9.3"
            },
            "suggest": {
                "ext-pcntl": "*"
            },
            "type": "library",
            "extra": {
                "branch-alias": {
                    "dev-master": "3.1-dev"
                }
            },
            "autoload": {
                "classmap": [
                    "src/"
                ]
            },
            "notification-url": "https://packagist.org/downloads/",
            "license": [
                "BSD-3-Clause"
            ],
            "authors": [
                {
                    "name": "Sebastian Bergmann",
                    "email": "sebastian@phpunit.de",
                    "role": "lead"
                }
            ],
            "description": "Invoke callables with a timeout",
            "homepage": "https://github.com/sebastianbergmann/php-invoker/",
            "keywords": [
                "process"
            ],
            "support": {
                "issues": "https://github.com/sebastianbergmann/php-invoker/issues",
                "source": "https://github.com/sebastianbergmann/php-invoker/tree/3.1.1"
            },
            "funding": [
                {
                    "url": "https://github.com/sebastianbergmann",
                    "type": "github"
                }
            ],
            "time": "2020-09-28T05:58:55+00:00"
        },
        {
            "name": "phpunit/php-text-template",
            "version": "2.0.4",
            "source": {
                "type": "git",
                "url": "https://github.com/sebastianbergmann/php-text-template.git",
                "reference": "5da5f67fc95621df9ff4c4e5a84d6a8a2acf7c28"
            },
            "dist": {
                "type": "zip",
                "url": "https://api.github.com/repos/sebastianbergmann/php-text-template/zipball/5da5f67fc95621df9ff4c4e5a84d6a8a2acf7c28",
                "reference": "5da5f67fc95621df9ff4c4e5a84d6a8a2acf7c28",
                "shasum": ""
            },
            "require": {
                "php": ">=7.3"
            },
            "require-dev": {
                "phpunit/phpunit": "^9.3"
            },
            "type": "library",
            "extra": {
                "branch-alias": {
                    "dev-master": "2.0-dev"
                }
            },
            "autoload": {
                "classmap": [
                    "src/"
                ]
            },
            "notification-url": "https://packagist.org/downloads/",
            "license": [
                "BSD-3-Clause"
            ],
            "authors": [
                {
                    "name": "Sebastian Bergmann",
                    "email": "sebastian@phpunit.de",
                    "role": "lead"
                }
            ],
            "description": "Simple template engine.",
            "homepage": "https://github.com/sebastianbergmann/php-text-template/",
            "keywords": [
                "template"
            ],
            "support": {
                "issues": "https://github.com/sebastianbergmann/php-text-template/issues",
                "source": "https://github.com/sebastianbergmann/php-text-template/tree/2.0.4"
            },
            "funding": [
                {
                    "url": "https://github.com/sebastianbergmann",
                    "type": "github"
                }
            ],
            "time": "2020-10-26T05:33:50+00:00"
        },
        {
            "name": "phpunit/php-timer",
            "version": "5.0.3",
            "source": {
                "type": "git",
                "url": "https://github.com/sebastianbergmann/php-timer.git",
                "reference": "5a63ce20ed1b5bf577850e2c4e87f4aa902afbd2"
            },
            "dist": {
                "type": "zip",
                "url": "https://api.github.com/repos/sebastianbergmann/php-timer/zipball/5a63ce20ed1b5bf577850e2c4e87f4aa902afbd2",
                "reference": "5a63ce20ed1b5bf577850e2c4e87f4aa902afbd2",
                "shasum": ""
            },
            "require": {
                "php": ">=7.3"
            },
            "require-dev": {
                "phpunit/phpunit": "^9.3"
            },
            "type": "library",
            "extra": {
                "branch-alias": {
                    "dev-master": "5.0-dev"
                }
            },
            "autoload": {
                "classmap": [
                    "src/"
                ]
            },
            "notification-url": "https://packagist.org/downloads/",
            "license": [
                "BSD-3-Clause"
            ],
            "authors": [
                {
                    "name": "Sebastian Bergmann",
                    "email": "sebastian@phpunit.de",
                    "role": "lead"
                }
            ],
            "description": "Utility class for timing",
            "homepage": "https://github.com/sebastianbergmann/php-timer/",
            "keywords": [
                "timer"
            ],
            "support": {
                "issues": "https://github.com/sebastianbergmann/php-timer/issues",
                "source": "https://github.com/sebastianbergmann/php-timer/tree/5.0.3"
            },
            "funding": [
                {
                    "url": "https://github.com/sebastianbergmann",
                    "type": "github"
                }
            ],
            "time": "2020-10-26T13:16:10+00:00"
        },
        {
            "name": "phpunit/phpunit",
            "version": "9.6.4",
            "source": {
                "type": "git",
                "url": "https://github.com/sebastianbergmann/phpunit.git",
                "reference": "9125ee085b6d95e78277dc07aa1f46f9e0607b8d"
            },
            "dist": {
                "type": "zip",
                "url": "https://api.github.com/repos/sebastianbergmann/phpunit/zipball/9125ee085b6d95e78277dc07aa1f46f9e0607b8d",
                "reference": "9125ee085b6d95e78277dc07aa1f46f9e0607b8d",
                "shasum": ""
            },
            "require": {
                "doctrine/instantiator": "^1.3.1 || ^2",
                "ext-dom": "*",
                "ext-json": "*",
                "ext-libxml": "*",
                "ext-mbstring": "*",
                "ext-xml": "*",
                "ext-xmlwriter": "*",
                "myclabs/deep-copy": "^1.10.1",
                "phar-io/manifest": "^2.0.3",
                "phar-io/version": "^3.0.2",
                "php": ">=7.3",
                "phpunit/php-code-coverage": "^9.2.13",
                "phpunit/php-file-iterator": "^3.0.5",
                "phpunit/php-invoker": "^3.1.1",
                "phpunit/php-text-template": "^2.0.3",
                "phpunit/php-timer": "^5.0.2",
                "sebastian/cli-parser": "^1.0.1",
                "sebastian/code-unit": "^1.0.6",
                "sebastian/comparator": "^4.0.8",
                "sebastian/diff": "^4.0.3",
                "sebastian/environment": "^5.1.3",
                "sebastian/exporter": "^4.0.5",
                "sebastian/global-state": "^5.0.1",
                "sebastian/object-enumerator": "^4.0.3",
                "sebastian/resource-operations": "^3.0.3",
                "sebastian/type": "^3.2",
                "sebastian/version": "^3.0.2"
            },
            "suggest": {
                "ext-soap": "*",
                "ext-xdebug": "*"
            },
            "bin": [
                "phpunit"
            ],
            "type": "library",
            "extra": {
                "branch-alias": {
                    "dev-master": "9.6-dev"
                }
            },
            "autoload": {
                "files": [
                    "src/Framework/Assert/Functions.php"
                ],
                "classmap": [
                    "src/"
                ]
            },
            "notification-url": "https://packagist.org/downloads/",
            "license": [
                "BSD-3-Clause"
            ],
            "authors": [
                {
                    "name": "Sebastian Bergmann",
                    "email": "sebastian@phpunit.de",
                    "role": "lead"
                }
            ],
            "description": "The PHP Unit Testing framework.",
            "homepage": "https://phpunit.de/",
            "keywords": [
                "phpunit",
                "testing",
                "xunit"
            ],
            "support": {
                "issues": "https://github.com/sebastianbergmann/phpunit/issues",
                "source": "https://github.com/sebastianbergmann/phpunit/tree/9.6.4"
            },
            "funding": [
                {
                    "url": "https://phpunit.de/sponsors.html",
                    "type": "custom"
                },
                {
                    "url": "https://github.com/sebastianbergmann",
                    "type": "github"
                },
                {
                    "url": "https://tidelift.com/funding/github/packagist/phpunit/phpunit",
                    "type": "tidelift"
                }
            ],
            "time": "2023-02-27T13:06:37+00:00"
        },
        {
            "name": "sebastian/cli-parser",
            "version": "1.0.1",
            "source": {
                "type": "git",
                "url": "https://github.com/sebastianbergmann/cli-parser.git",
                "reference": "442e7c7e687e42adc03470c7b668bc4b2402c0b2"
            },
            "dist": {
                "type": "zip",
                "url": "https://api.github.com/repos/sebastianbergmann/cli-parser/zipball/442e7c7e687e42adc03470c7b668bc4b2402c0b2",
                "reference": "442e7c7e687e42adc03470c7b668bc4b2402c0b2",
                "shasum": ""
            },
            "require": {
                "php": ">=7.3"
            },
            "require-dev": {
                "phpunit/phpunit": "^9.3"
            },
            "type": "library",
            "extra": {
                "branch-alias": {
                    "dev-master": "1.0-dev"
                }
            },
            "autoload": {
                "classmap": [
                    "src/"
                ]
            },
            "notification-url": "https://packagist.org/downloads/",
            "license": [
                "BSD-3-Clause"
            ],
            "authors": [
                {
                    "name": "Sebastian Bergmann",
                    "email": "sebastian@phpunit.de",
                    "role": "lead"
                }
            ],
            "description": "Library for parsing CLI options",
            "homepage": "https://github.com/sebastianbergmann/cli-parser",
            "support": {
                "issues": "https://github.com/sebastianbergmann/cli-parser/issues",
                "source": "https://github.com/sebastianbergmann/cli-parser/tree/1.0.1"
            },
            "funding": [
                {
                    "url": "https://github.com/sebastianbergmann",
                    "type": "github"
                }
            ],
            "time": "2020-09-28T06:08:49+00:00"
        },
        {
            "name": "sebastian/code-unit",
            "version": "1.0.8",
            "source": {
                "type": "git",
                "url": "https://github.com/sebastianbergmann/code-unit.git",
                "reference": "1fc9f64c0927627ef78ba436c9b17d967e68e120"
            },
            "dist": {
                "type": "zip",
                "url": "https://api.github.com/repos/sebastianbergmann/code-unit/zipball/1fc9f64c0927627ef78ba436c9b17d967e68e120",
                "reference": "1fc9f64c0927627ef78ba436c9b17d967e68e120",
                "shasum": ""
            },
            "require": {
                "php": ">=7.3"
            },
            "require-dev": {
                "phpunit/phpunit": "^9.3"
            },
            "type": "library",
            "extra": {
                "branch-alias": {
                    "dev-master": "1.0-dev"
                }
            },
            "autoload": {
                "classmap": [
                    "src/"
                ]
            },
            "notification-url": "https://packagist.org/downloads/",
            "license": [
                "BSD-3-Clause"
            ],
            "authors": [
                {
                    "name": "Sebastian Bergmann",
                    "email": "sebastian@phpunit.de",
                    "role": "lead"
                }
            ],
            "description": "Collection of value objects that represent the PHP code units",
            "homepage": "https://github.com/sebastianbergmann/code-unit",
            "support": {
                "issues": "https://github.com/sebastianbergmann/code-unit/issues",
                "source": "https://github.com/sebastianbergmann/code-unit/tree/1.0.8"
            },
            "funding": [
                {
                    "url": "https://github.com/sebastianbergmann",
                    "type": "github"
                }
            ],
            "time": "2020-10-26T13:08:54+00:00"
        },
        {
            "name": "sebastian/code-unit-reverse-lookup",
            "version": "2.0.3",
            "source": {
                "type": "git",
                "url": "https://github.com/sebastianbergmann/code-unit-reverse-lookup.git",
                "reference": "ac91f01ccec49fb77bdc6fd1e548bc70f7faa3e5"
            },
            "dist": {
                "type": "zip",
                "url": "https://api.github.com/repos/sebastianbergmann/code-unit-reverse-lookup/zipball/ac91f01ccec49fb77bdc6fd1e548bc70f7faa3e5",
                "reference": "ac91f01ccec49fb77bdc6fd1e548bc70f7faa3e5",
                "shasum": ""
            },
            "require": {
                "php": ">=7.3"
            },
            "require-dev": {
                "phpunit/phpunit": "^9.3"
            },
            "type": "library",
            "extra": {
                "branch-alias": {
                    "dev-master": "2.0-dev"
                }
            },
            "autoload": {
                "classmap": [
                    "src/"
                ]
            },
            "notification-url": "https://packagist.org/downloads/",
            "license": [
                "BSD-3-Clause"
            ],
            "authors": [
                {
                    "name": "Sebastian Bergmann",
                    "email": "sebastian@phpunit.de"
                }
            ],
            "description": "Looks up which function or method a line of code belongs to",
            "homepage": "https://github.com/sebastianbergmann/code-unit-reverse-lookup/",
            "support": {
                "issues": "https://github.com/sebastianbergmann/code-unit-reverse-lookup/issues",
                "source": "https://github.com/sebastianbergmann/code-unit-reverse-lookup/tree/2.0.3"
            },
            "funding": [
                {
                    "url": "https://github.com/sebastianbergmann",
                    "type": "github"
                }
            ],
            "time": "2020-09-28T05:30:19+00:00"
        },
        {
            "name": "sebastian/comparator",
            "version": "4.0.8",
            "source": {
                "type": "git",
                "url": "https://github.com/sebastianbergmann/comparator.git",
                "reference": "fa0f136dd2334583309d32b62544682ee972b51a"
            },
            "dist": {
                "type": "zip",
                "url": "https://api.github.com/repos/sebastianbergmann/comparator/zipball/fa0f136dd2334583309d32b62544682ee972b51a",
                "reference": "fa0f136dd2334583309d32b62544682ee972b51a",
                "shasum": ""
            },
            "require": {
                "php": ">=7.3",
                "sebastian/diff": "^4.0",
                "sebastian/exporter": "^4.0"
            },
            "require-dev": {
                "phpunit/phpunit": "^9.3"
            },
            "type": "library",
            "extra": {
                "branch-alias": {
                    "dev-master": "4.0-dev"
                }
            },
            "autoload": {
                "classmap": [
                    "src/"
                ]
            },
            "notification-url": "https://packagist.org/downloads/",
            "license": [
                "BSD-3-Clause"
            ],
            "authors": [
                {
                    "name": "Sebastian Bergmann",
                    "email": "sebastian@phpunit.de"
                },
                {
                    "name": "Jeff Welch",
                    "email": "whatthejeff@gmail.com"
                },
                {
                    "name": "Volker Dusch",
                    "email": "github@wallbash.com"
                },
                {
                    "name": "Bernhard Schussek",
                    "email": "bschussek@2bepublished.at"
                }
            ],
            "description": "Provides the functionality to compare PHP values for equality",
            "homepage": "https://github.com/sebastianbergmann/comparator",
            "keywords": [
                "comparator",
                "compare",
                "equality"
            ],
            "support": {
                "issues": "https://github.com/sebastianbergmann/comparator/issues",
                "source": "https://github.com/sebastianbergmann/comparator/tree/4.0.8"
            },
            "funding": [
                {
                    "url": "https://github.com/sebastianbergmann",
                    "type": "github"
                }
            ],
            "time": "2022-09-14T12:41:17+00:00"
        },
        {
            "name": "sebastian/complexity",
            "version": "2.0.2",
            "source": {
                "type": "git",
                "url": "https://github.com/sebastianbergmann/complexity.git",
                "reference": "739b35e53379900cc9ac327b2147867b8b6efd88"
            },
            "dist": {
                "type": "zip",
                "url": "https://api.github.com/repos/sebastianbergmann/complexity/zipball/739b35e53379900cc9ac327b2147867b8b6efd88",
                "reference": "739b35e53379900cc9ac327b2147867b8b6efd88",
                "shasum": ""
            },
            "require": {
                "nikic/php-parser": "^4.7",
                "php": ">=7.3"
            },
            "require-dev": {
                "phpunit/phpunit": "^9.3"
            },
            "type": "library",
            "extra": {
                "branch-alias": {
                    "dev-master": "2.0-dev"
                }
            },
            "autoload": {
                "classmap": [
                    "src/"
                ]
            },
            "notification-url": "https://packagist.org/downloads/",
            "license": [
                "BSD-3-Clause"
            ],
            "authors": [
                {
                    "name": "Sebastian Bergmann",
                    "email": "sebastian@phpunit.de",
                    "role": "lead"
                }
            ],
            "description": "Library for calculating the complexity of PHP code units",
            "homepage": "https://github.com/sebastianbergmann/complexity",
            "support": {
                "issues": "https://github.com/sebastianbergmann/complexity/issues",
                "source": "https://github.com/sebastianbergmann/complexity/tree/2.0.2"
            },
            "funding": [
                {
                    "url": "https://github.com/sebastianbergmann",
                    "type": "github"
                }
            ],
            "time": "2020-10-26T15:52:27+00:00"
        },
        {
            "name": "sebastian/diff",
            "version": "4.0.4",
            "source": {
                "type": "git",
                "url": "https://github.com/sebastianbergmann/diff.git",
                "reference": "3461e3fccc7cfdfc2720be910d3bd73c69be590d"
            },
            "dist": {
                "type": "zip",
                "url": "https://api.github.com/repos/sebastianbergmann/diff/zipball/3461e3fccc7cfdfc2720be910d3bd73c69be590d",
                "reference": "3461e3fccc7cfdfc2720be910d3bd73c69be590d",
                "shasum": ""
            },
            "require": {
                "php": ">=7.3"
            },
            "require-dev": {
                "phpunit/phpunit": "^9.3",
                "symfony/process": "^4.2 || ^5"
            },
            "type": "library",
            "extra": {
                "branch-alias": {
                    "dev-master": "4.0-dev"
                }
            },
            "autoload": {
                "classmap": [
                    "src/"
                ]
            },
            "notification-url": "https://packagist.org/downloads/",
            "license": [
                "BSD-3-Clause"
            ],
            "authors": [
                {
                    "name": "Sebastian Bergmann",
                    "email": "sebastian@phpunit.de"
                },
                {
                    "name": "Kore Nordmann",
                    "email": "mail@kore-nordmann.de"
                }
            ],
            "description": "Diff implementation",
            "homepage": "https://github.com/sebastianbergmann/diff",
            "keywords": [
                "diff",
                "udiff",
                "unidiff",
                "unified diff"
            ],
            "support": {
                "issues": "https://github.com/sebastianbergmann/diff/issues",
                "source": "https://github.com/sebastianbergmann/diff/tree/4.0.4"
            },
            "funding": [
                {
                    "url": "https://github.com/sebastianbergmann",
                    "type": "github"
                }
            ],
            "time": "2020-10-26T13:10:38+00:00"
        },
        {
            "name": "sebastian/environment",
            "version": "5.1.5",
            "source": {
                "type": "git",
                "url": "https://github.com/sebastianbergmann/environment.git",
                "reference": "830c43a844f1f8d5b7a1f6d6076b784454d8b7ed"
            },
            "dist": {
                "type": "zip",
                "url": "https://api.github.com/repos/sebastianbergmann/environment/zipball/830c43a844f1f8d5b7a1f6d6076b784454d8b7ed",
                "reference": "830c43a844f1f8d5b7a1f6d6076b784454d8b7ed",
                "shasum": ""
            },
            "require": {
                "php": ">=7.3"
            },
            "require-dev": {
                "phpunit/phpunit": "^9.3"
            },
            "suggest": {
                "ext-posix": "*"
            },
            "type": "library",
            "extra": {
                "branch-alias": {
                    "dev-master": "5.1-dev"
                }
            },
            "autoload": {
                "classmap": [
                    "src/"
                ]
            },
            "notification-url": "https://packagist.org/downloads/",
            "license": [
                "BSD-3-Clause"
            ],
            "authors": [
                {
                    "name": "Sebastian Bergmann",
                    "email": "sebastian@phpunit.de"
                }
            ],
            "description": "Provides functionality to handle HHVM/PHP environments",
            "homepage": "http://www.github.com/sebastianbergmann/environment",
            "keywords": [
                "Xdebug",
                "environment",
                "hhvm"
            ],
            "support": {
                "issues": "https://github.com/sebastianbergmann/environment/issues",
                "source": "https://github.com/sebastianbergmann/environment/tree/5.1.5"
            },
            "funding": [
                {
                    "url": "https://github.com/sebastianbergmann",
                    "type": "github"
                }
            ],
            "time": "2023-02-03T06:03:51+00:00"
        },
        {
            "name": "sebastian/exporter",
            "version": "4.0.5",
            "source": {
                "type": "git",
                "url": "https://github.com/sebastianbergmann/exporter.git",
                "reference": "ac230ed27f0f98f597c8a2b6eb7ac563af5e5b9d"
            },
            "dist": {
                "type": "zip",
                "url": "https://api.github.com/repos/sebastianbergmann/exporter/zipball/ac230ed27f0f98f597c8a2b6eb7ac563af5e5b9d",
                "reference": "ac230ed27f0f98f597c8a2b6eb7ac563af5e5b9d",
                "shasum": ""
            },
            "require": {
                "php": ">=7.3",
                "sebastian/recursion-context": "^4.0"
            },
            "require-dev": {
                "ext-mbstring": "*",
                "phpunit/phpunit": "^9.3"
            },
            "type": "library",
            "extra": {
                "branch-alias": {
                    "dev-master": "4.0-dev"
                }
            },
            "autoload": {
                "classmap": [
                    "src/"
                ]
            },
            "notification-url": "https://packagist.org/downloads/",
            "license": [
                "BSD-3-Clause"
            ],
            "authors": [
                {
                    "name": "Sebastian Bergmann",
                    "email": "sebastian@phpunit.de"
                },
                {
                    "name": "Jeff Welch",
                    "email": "whatthejeff@gmail.com"
                },
                {
                    "name": "Volker Dusch",
                    "email": "github@wallbash.com"
                },
                {
                    "name": "Adam Harvey",
                    "email": "aharvey@php.net"
                },
                {
                    "name": "Bernhard Schussek",
                    "email": "bschussek@gmail.com"
                }
            ],
            "description": "Provides the functionality to export PHP variables for visualization",
            "homepage": "https://www.github.com/sebastianbergmann/exporter",
            "keywords": [
                "export",
                "exporter"
            ],
            "support": {
                "issues": "https://github.com/sebastianbergmann/exporter/issues",
                "source": "https://github.com/sebastianbergmann/exporter/tree/4.0.5"
            },
            "funding": [
                {
                    "url": "https://github.com/sebastianbergmann",
                    "type": "github"
                }
            ],
            "time": "2022-09-14T06:03:37+00:00"
        },
        {
            "name": "sebastian/global-state",
            "version": "5.0.5",
            "source": {
                "type": "git",
                "url": "https://github.com/sebastianbergmann/global-state.git",
                "reference": "0ca8db5a5fc9c8646244e629625ac486fa286bf2"
            },
            "dist": {
                "type": "zip",
                "url": "https://api.github.com/repos/sebastianbergmann/global-state/zipball/0ca8db5a5fc9c8646244e629625ac486fa286bf2",
                "reference": "0ca8db5a5fc9c8646244e629625ac486fa286bf2",
                "shasum": ""
            },
            "require": {
                "php": ">=7.3",
                "sebastian/object-reflector": "^2.0",
                "sebastian/recursion-context": "^4.0"
            },
            "require-dev": {
                "ext-dom": "*",
                "phpunit/phpunit": "^9.3"
            },
            "suggest": {
                "ext-uopz": "*"
            },
            "type": "library",
            "extra": {
                "branch-alias": {
                    "dev-master": "5.0-dev"
                }
            },
            "autoload": {
                "classmap": [
                    "src/"
                ]
            },
            "notification-url": "https://packagist.org/downloads/",
            "license": [
                "BSD-3-Clause"
            ],
            "authors": [
                {
                    "name": "Sebastian Bergmann",
                    "email": "sebastian@phpunit.de"
                }
            ],
            "description": "Snapshotting of global state",
            "homepage": "http://www.github.com/sebastianbergmann/global-state",
            "keywords": [
                "global state"
            ],
            "support": {
                "issues": "https://github.com/sebastianbergmann/global-state/issues",
                "source": "https://github.com/sebastianbergmann/global-state/tree/5.0.5"
            },
            "funding": [
                {
                    "url": "https://github.com/sebastianbergmann",
                    "type": "github"
                }
            ],
            "time": "2022-02-14T08:28:10+00:00"
        },
        {
            "name": "sebastian/lines-of-code",
            "version": "1.0.3",
            "source": {
                "type": "git",
                "url": "https://github.com/sebastianbergmann/lines-of-code.git",
                "reference": "c1c2e997aa3146983ed888ad08b15470a2e22ecc"
            },
            "dist": {
                "type": "zip",
                "url": "https://api.github.com/repos/sebastianbergmann/lines-of-code/zipball/c1c2e997aa3146983ed888ad08b15470a2e22ecc",
                "reference": "c1c2e997aa3146983ed888ad08b15470a2e22ecc",
                "shasum": ""
            },
            "require": {
                "nikic/php-parser": "^4.6",
                "php": ">=7.3"
            },
            "require-dev": {
                "phpunit/phpunit": "^9.3"
            },
            "type": "library",
            "extra": {
                "branch-alias": {
                    "dev-master": "1.0-dev"
                }
            },
            "autoload": {
                "classmap": [
                    "src/"
                ]
            },
            "notification-url": "https://packagist.org/downloads/",
            "license": [
                "BSD-3-Clause"
            ],
            "authors": [
                {
                    "name": "Sebastian Bergmann",
                    "email": "sebastian@phpunit.de",
                    "role": "lead"
                }
            ],
            "description": "Library for counting the lines of code in PHP source code",
            "homepage": "https://github.com/sebastianbergmann/lines-of-code",
            "support": {
                "issues": "https://github.com/sebastianbergmann/lines-of-code/issues",
                "source": "https://github.com/sebastianbergmann/lines-of-code/tree/1.0.3"
            },
            "funding": [
                {
                    "url": "https://github.com/sebastianbergmann",
                    "type": "github"
                }
            ],
            "time": "2020-11-28T06:42:11+00:00"
        },
        {
            "name": "sebastian/object-enumerator",
            "version": "4.0.4",
            "source": {
                "type": "git",
                "url": "https://github.com/sebastianbergmann/object-enumerator.git",
                "reference": "5c9eeac41b290a3712d88851518825ad78f45c71"
            },
            "dist": {
                "type": "zip",
                "url": "https://api.github.com/repos/sebastianbergmann/object-enumerator/zipball/5c9eeac41b290a3712d88851518825ad78f45c71",
                "reference": "5c9eeac41b290a3712d88851518825ad78f45c71",
                "shasum": ""
            },
            "require": {
                "php": ">=7.3",
                "sebastian/object-reflector": "^2.0",
                "sebastian/recursion-context": "^4.0"
            },
            "require-dev": {
                "phpunit/phpunit": "^9.3"
            },
            "type": "library",
            "extra": {
                "branch-alias": {
                    "dev-master": "4.0-dev"
                }
            },
            "autoload": {
                "classmap": [
                    "src/"
                ]
            },
            "notification-url": "https://packagist.org/downloads/",
            "license": [
                "BSD-3-Clause"
            ],
            "authors": [
                {
                    "name": "Sebastian Bergmann",
                    "email": "sebastian@phpunit.de"
                }
            ],
            "description": "Traverses array structures and object graphs to enumerate all referenced objects",
            "homepage": "https://github.com/sebastianbergmann/object-enumerator/",
            "support": {
                "issues": "https://github.com/sebastianbergmann/object-enumerator/issues",
                "source": "https://github.com/sebastianbergmann/object-enumerator/tree/4.0.4"
            },
            "funding": [
                {
                    "url": "https://github.com/sebastianbergmann",
                    "type": "github"
                }
            ],
            "time": "2020-10-26T13:12:34+00:00"
        },
        {
            "name": "sebastian/object-reflector",
            "version": "2.0.4",
            "source": {
                "type": "git",
                "url": "https://github.com/sebastianbergmann/object-reflector.git",
                "reference": "b4f479ebdbf63ac605d183ece17d8d7fe49c15c7"
            },
            "dist": {
                "type": "zip",
                "url": "https://api.github.com/repos/sebastianbergmann/object-reflector/zipball/b4f479ebdbf63ac605d183ece17d8d7fe49c15c7",
                "reference": "b4f479ebdbf63ac605d183ece17d8d7fe49c15c7",
                "shasum": ""
            },
            "require": {
                "php": ">=7.3"
            },
            "require-dev": {
                "phpunit/phpunit": "^9.3"
            },
            "type": "library",
            "extra": {
                "branch-alias": {
                    "dev-master": "2.0-dev"
                }
            },
            "autoload": {
                "classmap": [
                    "src/"
                ]
            },
            "notification-url": "https://packagist.org/downloads/",
            "license": [
                "BSD-3-Clause"
            ],
            "authors": [
                {
                    "name": "Sebastian Bergmann",
                    "email": "sebastian@phpunit.de"
                }
            ],
            "description": "Allows reflection of object attributes, including inherited and non-public ones",
            "homepage": "https://github.com/sebastianbergmann/object-reflector/",
            "support": {
                "issues": "https://github.com/sebastianbergmann/object-reflector/issues",
                "source": "https://github.com/sebastianbergmann/object-reflector/tree/2.0.4"
            },
            "funding": [
                {
                    "url": "https://github.com/sebastianbergmann",
                    "type": "github"
                }
            ],
            "time": "2020-10-26T13:14:26+00:00"
        },
        {
            "name": "sebastian/recursion-context",
            "version": "4.0.5",
            "source": {
                "type": "git",
                "url": "https://github.com/sebastianbergmann/recursion-context.git",
                "reference": "e75bd0f07204fec2a0af9b0f3cfe97d05f92efc1"
            },
            "dist": {
                "type": "zip",
                "url": "https://api.github.com/repos/sebastianbergmann/recursion-context/zipball/e75bd0f07204fec2a0af9b0f3cfe97d05f92efc1",
                "reference": "e75bd0f07204fec2a0af9b0f3cfe97d05f92efc1",
                "shasum": ""
            },
            "require": {
                "php": ">=7.3"
            },
            "require-dev": {
                "phpunit/phpunit": "^9.3"
            },
            "type": "library",
            "extra": {
                "branch-alias": {
                    "dev-master": "4.0-dev"
                }
            },
            "autoload": {
                "classmap": [
                    "src/"
                ]
            },
            "notification-url": "https://packagist.org/downloads/",
            "license": [
                "BSD-3-Clause"
            ],
            "authors": [
                {
                    "name": "Sebastian Bergmann",
                    "email": "sebastian@phpunit.de"
                },
                {
                    "name": "Jeff Welch",
                    "email": "whatthejeff@gmail.com"
                },
                {
                    "name": "Adam Harvey",
                    "email": "aharvey@php.net"
                }
            ],
            "description": "Provides functionality to recursively process PHP variables",
            "homepage": "https://github.com/sebastianbergmann/recursion-context",
            "support": {
                "issues": "https://github.com/sebastianbergmann/recursion-context/issues",
                "source": "https://github.com/sebastianbergmann/recursion-context/tree/4.0.5"
            },
            "funding": [
                {
                    "url": "https://github.com/sebastianbergmann",
                    "type": "github"
                }
            ],
            "time": "2023-02-03T06:07:39+00:00"
        },
        {
            "name": "sebastian/resource-operations",
            "version": "3.0.3",
            "source": {
                "type": "git",
                "url": "https://github.com/sebastianbergmann/resource-operations.git",
                "reference": "0f4443cb3a1d92ce809899753bc0d5d5a8dd19a8"
            },
            "dist": {
                "type": "zip",
                "url": "https://api.github.com/repos/sebastianbergmann/resource-operations/zipball/0f4443cb3a1d92ce809899753bc0d5d5a8dd19a8",
                "reference": "0f4443cb3a1d92ce809899753bc0d5d5a8dd19a8",
                "shasum": ""
            },
            "require": {
                "php": ">=7.3"
            },
            "require-dev": {
                "phpunit/phpunit": "^9.0"
            },
            "type": "library",
            "extra": {
                "branch-alias": {
                    "dev-master": "3.0-dev"
                }
            },
            "autoload": {
                "classmap": [
                    "src/"
                ]
            },
            "notification-url": "https://packagist.org/downloads/",
            "license": [
                "BSD-3-Clause"
            ],
            "authors": [
                {
                    "name": "Sebastian Bergmann",
                    "email": "sebastian@phpunit.de"
                }
            ],
            "description": "Provides a list of PHP built-in functions that operate on resources",
            "homepage": "https://www.github.com/sebastianbergmann/resource-operations",
            "support": {
                "issues": "https://github.com/sebastianbergmann/resource-operations/issues",
                "source": "https://github.com/sebastianbergmann/resource-operations/tree/3.0.3"
            },
            "funding": [
                {
                    "url": "https://github.com/sebastianbergmann",
                    "type": "github"
                }
            ],
            "time": "2020-09-28T06:45:17+00:00"
        },
        {
            "name": "sebastian/type",
            "version": "3.2.1",
            "source": {
                "type": "git",
                "url": "https://github.com/sebastianbergmann/type.git",
                "reference": "75e2c2a32f5e0b3aef905b9ed0b179b953b3d7c7"
            },
            "dist": {
                "type": "zip",
                "url": "https://api.github.com/repos/sebastianbergmann/type/zipball/75e2c2a32f5e0b3aef905b9ed0b179b953b3d7c7",
                "reference": "75e2c2a32f5e0b3aef905b9ed0b179b953b3d7c7",
                "shasum": ""
            },
            "require": {
                "php": ">=7.3"
            },
            "require-dev": {
                "phpunit/phpunit": "^9.5"
            },
            "type": "library",
            "extra": {
                "branch-alias": {
                    "dev-master": "3.2-dev"
                }
            },
            "autoload": {
                "classmap": [
                    "src/"
                ]
            },
            "notification-url": "https://packagist.org/downloads/",
            "license": [
                "BSD-3-Clause"
            ],
            "authors": [
                {
                    "name": "Sebastian Bergmann",
                    "email": "sebastian@phpunit.de",
                    "role": "lead"
                }
            ],
            "description": "Collection of value objects that represent the types of the PHP type system",
            "homepage": "https://github.com/sebastianbergmann/type",
            "support": {
                "issues": "https://github.com/sebastianbergmann/type/issues",
                "source": "https://github.com/sebastianbergmann/type/tree/3.2.1"
            },
            "funding": [
                {
                    "url": "https://github.com/sebastianbergmann",
                    "type": "github"
                }
            ],
            "time": "2023-02-03T06:13:03+00:00"
        },
        {
            "name": "sebastian/version",
            "version": "3.0.2",
            "source": {
                "type": "git",
                "url": "https://github.com/sebastianbergmann/version.git",
                "reference": "c6c1022351a901512170118436c764e473f6de8c"
            },
            "dist": {
                "type": "zip",
                "url": "https://api.github.com/repos/sebastianbergmann/version/zipball/c6c1022351a901512170118436c764e473f6de8c",
                "reference": "c6c1022351a901512170118436c764e473f6de8c",
                "shasum": ""
            },
            "require": {
                "php": ">=7.3"
            },
            "type": "library",
            "extra": {
                "branch-alias": {
                    "dev-master": "3.0-dev"
                }
            },
            "autoload": {
                "classmap": [
                    "src/"
                ]
            },
            "notification-url": "https://packagist.org/downloads/",
            "license": [
                "BSD-3-Clause"
            ],
            "authors": [
                {
                    "name": "Sebastian Bergmann",
                    "email": "sebastian@phpunit.de",
                    "role": "lead"
                }
            ],
            "description": "Library that helps with managing the version number of Git-hosted PHP projects",
            "homepage": "https://github.com/sebastianbergmann/version",
            "support": {
                "issues": "https://github.com/sebastianbergmann/version/issues",
                "source": "https://github.com/sebastianbergmann/version/tree/3.0.2"
            },
            "funding": [
                {
                    "url": "https://github.com/sebastianbergmann",
                    "type": "github"
                }
            ],
            "time": "2020-09-28T06:39:44+00:00"
        },
        {
            "name": "theseer/tokenizer",
            "version": "1.2.1",
            "source": {
                "type": "git",
                "url": "https://github.com/theseer/tokenizer.git",
                "reference": "34a41e998c2183e22995f158c581e7b5e755ab9e"
            },
            "dist": {
                "type": "zip",
                "url": "https://api.github.com/repos/theseer/tokenizer/zipball/34a41e998c2183e22995f158c581e7b5e755ab9e",
                "reference": "34a41e998c2183e22995f158c581e7b5e755ab9e",
                "shasum": ""
            },
            "require": {
                "ext-dom": "*",
                "ext-tokenizer": "*",
                "ext-xmlwriter": "*",
                "php": "^7.2 || ^8.0"
            },
            "type": "library",
            "autoload": {
                "classmap": [
                    "src/"
                ]
            },
            "notification-url": "https://packagist.org/downloads/",
            "license": [
                "BSD-3-Clause"
            ],
            "authors": [
                {
                    "name": "Arne Blankerts",
                    "email": "arne@blankerts.de",
                    "role": "Developer"
                }
            ],
            "description": "A small library for converting tokenized PHP source code into XML and potentially other formats",
            "support": {
                "issues": "https://github.com/theseer/tokenizer/issues",
                "source": "https://github.com/theseer/tokenizer/tree/1.2.1"
            },
            "funding": [
                {
                    "url": "https://github.com/theseer",
                    "type": "github"
                }
            ],
            "time": "2021-07-28T10:34:58+00:00"
        }
    ],
    "aliases": [],
    "minimum-stability": "stable",
    "stability-flags": [],
    "prefer-stable": false,
    "prefer-lowest": false,
    "platform": {
        "php": "^8.0",
        "php-64bit": "*",
        "ext-chunkutils2": "^0.3.1",
        "ext-crypto": "^0.3.1",
        "ext-ctype": "*",
        "ext-curl": "*",
        "ext-date": "*",
        "ext-gmp": "*",
        "ext-hash": "*",
        "ext-igbinary": "^3.0.1",
        "ext-json": "*",
        "ext-leveldb": "^0.2.1 || ^0.3.0",
        "ext-mbstring": "*",
        "ext-morton": "^0.1.0",
        "ext-openssl": "*",
        "ext-pcre": "*",
        "ext-phar": "*",
        "ext-pthreads": "^5.1",
        "ext-reflection": "*",
        "ext-simplexml": "*",
        "ext-sockets": "*",
        "ext-spl": "*",
        "ext-yaml": ">=2.0.0",
        "ext-zip": "*",
        "ext-zlib": ">=1.2.11",
        "composer-runtime-api": "^2.0"
    },
    "platform-dev": [],
    "platform-overrides": {
        "php": "8.0.0"
    },
    "plugin-api-version": "2.3.0"
}<|MERGE_RESOLUTION|>--- conflicted
+++ resolved
@@ -4,11 +4,7 @@
         "Read more about it at https://getcomposer.org/doc/01-basic-usage.md#installing-dependencies",
         "This file is @generated automatically"
     ],
-<<<<<<< HEAD
-    "content-hash": "8d4f1e461bcbce908a6a51d3e73f0440",
-=======
-    "content-hash": "e771a9cf116389fef15848801d410c36",
->>>>>>> 0fcd2e78
+    "content-hash": "c17a304e431f339ea8fda7d7976bdfdf",
     "packages": [
         {
             "name": "adhocore/json-comment",
