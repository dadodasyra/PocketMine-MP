--- conflicted
+++ resolved
@@ -4,11 +4,7 @@
         "Read more about it at https://getcomposer.org/doc/01-basic-usage.md#installing-dependencies",
         "This file is @generated automatically"
     ],
-<<<<<<< HEAD
-    "content-hash": "a10e8efc6292c71f521cfa5002d1eb3c",
-=======
-    "content-hash": "4a4625f83ffdea9395cfa97c4750c90d",
->>>>>>> 1bbeb624
+    "content-hash": "fb110ec33e506f610d1cb2ca9447597a",
     "packages": [
         {
             "name": "adhocore/json-comment",
@@ -1582,6 +1578,12 @@
                 "testing",
                 "xunit"
             ],
+            "funding": [
+                {
+                    "url": "https://github.com/sebastianbergmann",
+                    "type": "github"
+                }
+            ],
             "time": "2020-05-23T08:02:54+00:00"
         },
         {
@@ -1632,6 +1634,12 @@
                 "filesystem",
                 "iterator"
             ],
+            "funding": [
+                {
+                    "url": "https://github.com/sebastianbergmann",
+                    "type": "github"
+                }
+            ],
             "time": "2020-04-18T05:02:12+00:00"
         },
         {
@@ -1780,6 +1788,12 @@
             "keywords": [
                 "timer"
             ],
+            "funding": [
+                {
+                    "url": "https://github.com/sebastianbergmann",
+                    "type": "github"
+                }
+            ],
             "time": "2020-06-07T12:05:53+00:00"
         },
         {
@@ -1828,6 +1842,12 @@
             "homepage": "https://github.com/sebastianbergmann/php-token-stream/",
             "keywords": [
                 "tokenizer"
+            ],
+            "funding": [
+                {
+                    "url": "https://github.com/sebastianbergmann",
+                    "type": "github"
+                }
             ],
             "time": "2020-05-06T09:56:31+00:00"
         },
@@ -1917,6 +1937,16 @@
                 "testing",
                 "xunit"
             ],
+            "funding": [
+                {
+                    "url": "https://phpunit.de/donate.html",
+                    "type": "custom"
+                },
+                {
+                    "url": "https://github.com/sebastianbergmann",
+                    "type": "github"
+                }
+            ],
             "time": "2020-06-07T14:14:21+00:00"
         },
         {
@@ -1963,6 +1993,12 @@
             ],
             "description": "Collection of value objects that represent the PHP code units",
             "homepage": "https://github.com/sebastianbergmann/code-unit",
+            "funding": [
+                {
+                    "url": "https://github.com/sebastianbergmann",
+                    "type": "github"
+                }
+            ],
             "time": "2020-04-30T05:58:10+00:00"
         },
         {
@@ -2128,6 +2164,12 @@
                 "unidiff",
                 "unified diff"
             ],
+            "funding": [
+                {
+                    "url": "https://github.com/sebastianbergmann",
+                    "type": "github"
+                }
+            ],
             "time": "2020-05-08T05:01:12+00:00"
         },
         {
@@ -2181,6 +2223,12 @@
                 "environment",
                 "hhvm"
             ],
+            "funding": [
+                {
+                    "url": "https://github.com/sebastianbergmann",
+                    "type": "github"
+                }
+            ],
             "time": "2020-04-14T13:36:52+00:00"
         },
         {
@@ -2538,6 +2586,12 @@
             ],
             "description": "Collection of value objects that represent the types of the PHP type system",
             "homepage": "https://github.com/sebastianbergmann/type",
+            "funding": [
+                {
+                    "url": "https://github.com/sebastianbergmann",
+                    "type": "github"
+                }
+            ],
             "time": "2020-06-01T12:21:09+00:00"
         },
         {
@@ -2771,5 +2825,6 @@
         "ext-zip": "*",
         "ext-zlib": ">=1.2.11"
     },
-    "platform-dev": []
+    "platform-dev": [],
+    "plugin-api-version": "1.1.0"
 }