--- conflicted
+++ resolved
@@ -4,11 +4,7 @@
         "Read more about it at https://getcomposer.org/doc/01-basic-usage.md#installing-dependencies",
         "This file is @generated automatically"
     ],
-<<<<<<< HEAD
-    "content-hash": "1053875fbf22e06a28c612aae6aa5c6b",
-=======
-    "content-hash": "3e2cf54647dd0587771b2539e42392d6",
->>>>>>> b6f6671a
+    "content-hash": "7f8f55d50d24b3274d23b26d8a44181f",
     "packages": [
         {
             "name": "adhocore/json-comment",
@@ -280,29 +276,16 @@
         },
         {
             "name": "pocketmine/bedrock-data",
-<<<<<<< HEAD
             "version": "dev-modern-world-support",
             "source": {
                 "type": "git",
                 "url": "https://github.com/pmmp/BedrockData.git",
-                "reference": "e6a51075e600b0494f8fb57574c4b0e77c344475"
-            },
-            "dist": {
-                "type": "zip",
-                "url": "https://api.github.com/repos/pmmp/BedrockData/zipball/e6a51075e600b0494f8fb57574c4b0e77c344475",
-                "reference": "e6a51075e600b0494f8fb57574c4b0e77c344475",
-=======
-            "version": "1.12.0+bedrock-1.19.40",
-            "source": {
-                "type": "git",
-                "url": "https://github.com/pmmp/BedrockData.git",
-                "reference": "32690f1dac05608b558fe7c40b6d634772c8e416"
-            },
-            "dist": {
-                "type": "zip",
-                "url": "https://api.github.com/repos/pmmp/BedrockData/zipball/32690f1dac05608b558fe7c40b6d634772c8e416",
-                "reference": "32690f1dac05608b558fe7c40b6d634772c8e416",
->>>>>>> b6f6671a
+                "reference": "74fbcebae366b31f4a97bbf39ebb99be632f17a0"
+            },
+            "dist": {
+                "type": "zip",
+                "url": "https://api.github.com/repos/pmmp/BedrockData/zipball/74fbcebae366b31f4a97bbf39ebb99be632f17a0",
+                "reference": "74fbcebae366b31f4a97bbf39ebb99be632f17a0",
                 "shasum": ""
             },
             "type": "library",
@@ -313,10 +296,9 @@
             "description": "Blobs of data generated from Minecraft: Bedrock Edition, used by PocketMine-MP",
             "support": {
                 "issues": "https://github.com/pmmp/BedrockData/issues",
-<<<<<<< HEAD
                 "source": "https://github.com/pmmp/BedrockData/tree/modern-world-support"
             },
-            "time": "2022-09-28T20:32:25+00:00"
+            "time": "2022-10-31T19:07:33+00:00"
         },
         {
             "name": "pocketmine/bedrock-item-upgrade-schema",
@@ -344,11 +326,6 @@
                 "source": "https://github.com/pmmp/BedrockItemUpgradeSchema/tree/master"
             },
             "time": "2022-06-08T13:47:48+00:00"
-=======
-                "source": "https://github.com/pmmp/BedrockData/tree/bedrock-1.19.40"
-            },
-            "time": "2022-10-25T21:45:24+00:00"
->>>>>>> b6f6671a
         },
         {
             "name": "pocketmine/bedrock-protocol",
