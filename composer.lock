--- conflicted
+++ resolved
@@ -4,11 +4,7 @@
         "Read more about it at https://getcomposer.org/doc/01-basic-usage.md#installing-dependencies",
         "This file is @generated automatically"
     ],
-<<<<<<< HEAD
-    "content-hash": "8b6fac2b9bbfe685d654ed417713d894",
-=======
-    "content-hash": "055bec16a9bbc839f4410d09b09f2703",
->>>>>>> 43c5d080
+    "content-hash": "934b70469f9dcb4c9697f69e6c4a9ec5",
     "packages": [
         {
             "name": "adhocore/json-comment",
