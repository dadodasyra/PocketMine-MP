{
    "_readme": [
        "This file locks the dependencies of your project to a known state",
        "Read more about it at https://getcomposer.org/doc/01-basic-usage.md#installing-dependencies",
        "This file is @generated automatically"
    ],
<<<<<<< HEAD
    "content-hash": "4d3d74b811713475413c03f95455c355",
=======
    "content-hash": "c9c0412cf5610ee7fa623b679b5471fb",
>>>>>>> 5a8983dd
    "packages": [
        {
            "name": "adhocore/json-comment",
            "version": "1.1.2",
            "source": {
                "type": "git",
                "url": "https://github.com/adhocore/php-json-comment.git",
                "reference": "fc2f76979f0a44a5f5bc2a2b600d0762fe0e78e7"
            },
            "dist": {
                "type": "zip",
                "url": "https://api.github.com/repos/adhocore/php-json-comment/zipball/fc2f76979f0a44a5f5bc2a2b600d0762fe0e78e7",
                "reference": "fc2f76979f0a44a5f5bc2a2b600d0762fe0e78e7",
                "shasum": ""
            },
            "require": {
                "ext-ctype": "*",
                "php": ">=7.0"
            },
            "require-dev": {
                "phpunit/phpunit": "^6.5 || ^7.5 || ^8.5"
            },
            "type": "library",
            "autoload": {
                "psr-4": {
                    "Ahc\\Json\\": "src/"
                }
            },
            "notification-url": "https://packagist.org/downloads/",
            "license": [
                "MIT"
            ],
            "authors": [
                {
                    "name": "Jitendra Adhikari",
                    "email": "jiten.adhikary@gmail.com"
                }
            ],
            "description": "Lightweight JSON comment stripper library for PHP",
            "keywords": [
                "comment",
                "json",
                "strip-comment"
            ],
            "support": {
                "issues": "https://github.com/adhocore/php-json-comment/issues",
                "source": "https://github.com/adhocore/php-json-comment/tree/1.1.2"
            },
            "funding": [
                {
                    "url": "https://paypal.me/ji10",
                    "type": "custom"
                }
            ],
            "time": "2021-04-09T03:06:06+00:00"
        },
        {
            "name": "brick/math",
            "version": "0.9.3",
            "source": {
                "type": "git",
                "url": "https://github.com/brick/math.git",
                "reference": "ca57d18f028f84f777b2168cd1911b0dee2343ae"
            },
            "dist": {
                "type": "zip",
                "url": "https://api.github.com/repos/brick/math/zipball/ca57d18f028f84f777b2168cd1911b0dee2343ae",
                "reference": "ca57d18f028f84f777b2168cd1911b0dee2343ae",
                "shasum": ""
            },
            "require": {
                "ext-json": "*",
                "php": "^7.1 || ^8.0"
            },
            "require-dev": {
                "php-coveralls/php-coveralls": "^2.2",
                "phpunit/phpunit": "^7.5.15 || ^8.5 || ^9.0",
                "vimeo/psalm": "4.9.2"
            },
            "type": "library",
            "autoload": {
                "psr-4": {
                    "Brick\\Math\\": "src/"
                }
            },
            "notification-url": "https://packagist.org/downloads/",
            "license": [
                "MIT"
            ],
            "description": "Arbitrary-precision arithmetic library",
            "keywords": [
                "Arbitrary-precision",
                "BigInteger",
                "BigRational",
                "arithmetic",
                "bigdecimal",
                "bignum",
                "brick",
                "math"
            ],
            "support": {
                "issues": "https://github.com/brick/math/issues",
                "source": "https://github.com/brick/math/tree/0.9.3"
            },
            "funding": [
                {
                    "url": "https://github.com/BenMorel",
                    "type": "github"
                },
                {
                    "url": "https://tidelift.com/funding/github/packagist/brick/math",
                    "type": "tidelift"
                }
            ],
            "time": "2021-08-15T20:50:18+00:00"
        },
        {
            "name": "fgrosse/phpasn1",
            "version": "v2.4.0",
            "source": {
                "type": "git",
                "url": "https://github.com/fgrosse/PHPASN1.git",
                "reference": "eef488991d53e58e60c9554b09b1201ca5ba9296"
            },
            "dist": {
                "type": "zip",
                "url": "https://api.github.com/repos/fgrosse/PHPASN1/zipball/eef488991d53e58e60c9554b09b1201ca5ba9296",
                "reference": "eef488991d53e58e60c9554b09b1201ca5ba9296",
                "shasum": ""
            },
            "require": {
                "php": "~7.1.0 || ~7.2.0 || ~7.3.0 || ~7.4.0 || ~8.0.0 || ~8.1.0"
            },
            "require-dev": {
                "php-coveralls/php-coveralls": "~2.0",
                "phpunit/phpunit": "^6.3 || ^7.0 || ^8.0"
            },
            "suggest": {
                "ext-bcmath": "BCmath is the fallback extension for big integer calculations",
                "ext-curl": "For loading OID information from the web if they have not bee defined statically",
                "ext-gmp": "GMP is the preferred extension for big integer calculations",
                "phpseclib/bcmath_compat": "BCmath polyfill for servers where neither GMP nor BCmath is available"
            },
            "type": "library",
            "extra": {
                "branch-alias": {
                    "dev-master": "2.0.x-dev"
                }
            },
            "autoload": {
                "psr-4": {
                    "FG\\": "lib/"
                }
            },
            "notification-url": "https://packagist.org/downloads/",
            "license": [
                "MIT"
            ],
            "authors": [
                {
                    "name": "Friedrich Große",
                    "email": "friedrich.grosse@gmail.com",
                    "homepage": "https://github.com/FGrosse",
                    "role": "Author"
                },
                {
                    "name": "All contributors",
                    "homepage": "https://github.com/FGrosse/PHPASN1/contributors"
                }
            ],
            "description": "A PHP Framework that allows you to encode and decode arbitrary ASN.1 structures using the ITU-T X.690 Encoding Rules.",
            "homepage": "https://github.com/FGrosse/PHPASN1",
            "keywords": [
                "DER",
                "asn.1",
                "asn1",
                "ber",
                "binary",
                "decoding",
                "encoding",
                "x.509",
                "x.690",
                "x509",
                "x690"
            ],
            "support": {
                "issues": "https://github.com/fgrosse/PHPASN1/issues",
                "source": "https://github.com/fgrosse/PHPASN1/tree/v2.4.0"
            },
            "time": "2021-12-11T12:41:06+00:00"
        },
        {
            "name": "netresearch/jsonmapper",
            "version": "v4.0.0",
            "source": {
                "type": "git",
                "url": "https://github.com/cweiske/jsonmapper.git",
                "reference": "8bbc021a8edb2e4a7ea2f8ad4fa9ec9dce2fcb8d"
            },
            "dist": {
                "type": "zip",
                "url": "https://api.github.com/repos/cweiske/jsonmapper/zipball/8bbc021a8edb2e4a7ea2f8ad4fa9ec9dce2fcb8d",
                "reference": "8bbc021a8edb2e4a7ea2f8ad4fa9ec9dce2fcb8d",
                "shasum": ""
            },
            "require": {
                "ext-json": "*",
                "ext-pcre": "*",
                "ext-reflection": "*",
                "ext-spl": "*",
                "php": ">=7.1"
            },
            "require-dev": {
                "phpunit/phpunit": "~7.5 || ~8.0 || ~9.0",
                "squizlabs/php_codesniffer": "~3.5"
            },
            "type": "library",
            "autoload": {
                "psr-0": {
                    "JsonMapper": "src/"
                }
            },
            "notification-url": "https://packagist.org/downloads/",
            "license": [
                "OSL-3.0"
            ],
            "authors": [
                {
                    "name": "Christian Weiske",
                    "email": "cweiske@cweiske.de",
                    "homepage": "http://github.com/cweiske/jsonmapper/",
                    "role": "Developer"
                }
            ],
            "description": "Map nested JSON structures onto PHP classes",
            "support": {
                "email": "cweiske@cweiske.de",
                "issues": "https://github.com/cweiske/jsonmapper/issues",
                "source": "https://github.com/cweiske/jsonmapper/tree/v4.0.0"
            },
            "time": "2020-12-01T19:48:11+00:00"
        },
        {
            "name": "pocketmine/bedrock-block-upgrade-schema",
            "version": "dev-master",
            "source": {
                "type": "git",
                "url": "https://github.com/pmmp/BedrockBlockUpgradeSchema.git",
                "reference": "680ed5e351b92959c365b36bebc2698228b59834"
            },
            "dist": {
                "type": "zip",
                "url": "https://api.github.com/repos/pmmp/BedrockBlockUpgradeSchema/zipball/680ed5e351b92959c365b36bebc2698228b59834",
                "reference": "680ed5e351b92959c365b36bebc2698228b59834",
                "shasum": ""
            },
            "default-branch": true,
            "type": "library",
            "notification-url": "https://packagist.org/downloads/",
            "license": [
                "CC0-1.0"
            ],
            "description": "Schemas describing how to upgrade saved block data in older Minecraft: Bedrock Edition world saves",
            "support": {
                "issues": "https://github.com/pmmp/BedrockBlockUpgradeSchema/issues",
                "source": "https://github.com/pmmp/BedrockBlockUpgradeSchema/tree/master"
            },
            "time": "2022-07-03T19:17:51+00:00"
        },
        {
            "name": "pocketmine/bedrock-data",
            "version": "dev-modern-world-support",
            "source": {
                "type": "git",
                "url": "https://github.com/pmmp/BedrockData.git",
                "reference": "01948a627448395d9946c2e6a5e8332a8456eaa0"
            },
            "dist": {
                "type": "zip",
                "url": "https://api.github.com/repos/pmmp/BedrockData/zipball/01948a627448395d9946c2e6a5e8332a8456eaa0",
                "reference": "01948a627448395d9946c2e6a5e8332a8456eaa0",
                "shasum": ""
            },
            "type": "library",
            "notification-url": "https://packagist.org/downloads/",
            "license": [
                "CC0-1.0"
            ],
            "description": "Blobs of data generated from Minecraft: Bedrock Edition, used by PocketMine-MP",
            "support": {
                "issues": "https://github.com/pmmp/BedrockData/issues",
                "source": "https://github.com/pmmp/BedrockData/tree/modern-world-support"
            },
            "time": "2022-07-04T16:59:39+00:00"
        },
        {
            "name": "pocketmine/bedrock-item-upgrade-schema",
            "version": "dev-master",
            "source": {
                "type": "git",
                "url": "https://github.com/pmmp/BedrockItemUpgradeSchema.git",
                "reference": "d984d2ee7283bc52e8733e7c7da1d0f6b6dc501f"
            },
            "dist": {
                "type": "zip",
                "url": "https://api.github.com/repos/pmmp/BedrockItemUpgradeSchema/zipball/d984d2ee7283bc52e8733e7c7da1d0f6b6dc501f",
                "reference": "d984d2ee7283bc52e8733e7c7da1d0f6b6dc501f",
                "shasum": ""
            },
            "default-branch": true,
            "type": "library",
            "notification-url": "https://packagist.org/downloads/",
            "license": [
                "CC0-1.0"
            ],
            "description": "JSON schemas for upgrading items found in older Minecraft: Bedrock world saves",
            "support": {
                "issues": "https://github.com/pmmp/BedrockItemUpgradeSchema/issues",
                "source": "https://github.com/pmmp/BedrockItemUpgradeSchema/tree/master"
            },
            "time": "2022-06-08T13:47:48+00:00"
        },
        {
            "name": "pocketmine/bedrock-protocol",
            "version": "10.0.1+bedrock-1.19.0",
            "source": {
                "type": "git",
                "url": "https://github.com/pmmp/BedrockProtocol.git",
                "reference": "331fb0eb45c26daadf8cf01a3b6f20e909d7684b"
            },
            "dist": {
                "type": "zip",
                "url": "https://api.github.com/repos/pmmp/BedrockProtocol/zipball/331fb0eb45c26daadf8cf01a3b6f20e909d7684b",
                "reference": "331fb0eb45c26daadf8cf01a3b6f20e909d7684b",
                "shasum": ""
            },
            "require": {
                "ext-json": "*",
                "netresearch/jsonmapper": "^4.0",
                "php": "^8.0",
                "pocketmine/binaryutils": "^0.2.0",
                "pocketmine/color": "^0.2.0",
                "pocketmine/math": "^0.3.0 || ^0.4.0",
                "pocketmine/nbt": "^0.3.0",
                "ramsey/uuid": "^4.1"
            },
            "require-dev": {
                "phpstan/phpstan": "1.7.11",
                "phpstan/phpstan-phpunit": "^1.0.0",
                "phpstan/phpstan-strict-rules": "^1.0.0",
                "phpunit/phpunit": "^9.5"
            },
            "type": "library",
            "autoload": {
                "psr-4": {
                    "pocketmine\\network\\mcpe\\protocol\\": "src/"
                }
            },
            "notification-url": "https://packagist.org/downloads/",
            "license": [
                "LGPL-3.0"
            ],
            "description": "An implementation of the Minecraft: Bedrock Edition protocol in PHP",
            "support": {
                "issues": "https://github.com/pmmp/BedrockProtocol/issues",
                "source": "https://github.com/pmmp/BedrockProtocol/tree/10.0.1+bedrock-1.19.0"
            },
            "time": "2022-06-08T01:11:15+00:00"
        },
        {
            "name": "pocketmine/binaryutils",
            "version": "0.2.4",
            "source": {
                "type": "git",
                "url": "https://github.com/pmmp/BinaryUtils.git",
                "reference": "5ac7eea91afbad8dc498f5ce34ce6297d5e6ea9a"
            },
            "dist": {
                "type": "zip",
                "url": "https://api.github.com/repos/pmmp/BinaryUtils/zipball/5ac7eea91afbad8dc498f5ce34ce6297d5e6ea9a",
                "reference": "5ac7eea91afbad8dc498f5ce34ce6297d5e6ea9a",
                "shasum": ""
            },
            "require": {
                "php": "^7.4 || ^8.0",
                "php-64bit": "*"
            },
            "require-dev": {
                "phpstan/extension-installer": "^1.0",
                "phpstan/phpstan": "1.3.0",
                "phpstan/phpstan-phpunit": "^1.0",
                "phpstan/phpstan-strict-rules": "^1.0.0",
                "phpunit/phpunit": "^9.5"
            },
            "type": "library",
            "autoload": {
                "psr-4": {
                    "pocketmine\\utils\\": "src/"
                }
            },
            "notification-url": "https://packagist.org/downloads/",
            "license": [
                "LGPL-3.0"
            ],
            "description": "Classes and methods for conveniently handling binary data",
            "support": {
                "issues": "https://github.com/pmmp/BinaryUtils/issues",
                "source": "https://github.com/pmmp/BinaryUtils/tree/0.2.4"
            },
            "time": "2022-01-12T18:06:33+00:00"
        },
        {
            "name": "pocketmine/callback-validator",
            "version": "1.0.3",
            "source": {
                "type": "git",
                "url": "https://github.com/pmmp/CallbackValidator.git",
                "reference": "64787469766bcaa7e5885242e85c23c25e8c55a2"
            },
            "dist": {
                "type": "zip",
                "url": "https://api.github.com/repos/pmmp/CallbackValidator/zipball/64787469766bcaa7e5885242e85c23c25e8c55a2",
                "reference": "64787469766bcaa7e5885242e85c23c25e8c55a2",
                "shasum": ""
            },
            "require": {
                "ext-reflection": "*",
                "php": "^7.1 || ^8.0"
            },
            "replace": {
                "daverandom/callback-validator": "*"
            },
            "require-dev": {
                "phpstan/extension-installer": "^1.0",
                "phpstan/phpstan": "0.12.59",
                "phpstan/phpstan-strict-rules": "^0.12.4",
                "phpunit/phpunit": "^7.5 || ^8.5 || ^9.0"
            },
            "type": "library",
            "autoload": {
                "psr-4": {
                    "DaveRandom\\CallbackValidator\\": "src/"
                }
            },
            "notification-url": "https://packagist.org/downloads/",
            "license": [
                "MIT"
            ],
            "authors": [
                {
                    "name": "Chris Wright",
                    "email": "cw@daverandom.com"
                }
            ],
            "description": "Fork of daverandom/callback-validator - Tools for validating callback signatures",
            "support": {
                "issues": "https://github.com/pmmp/CallbackValidator/issues",
                "source": "https://github.com/pmmp/CallbackValidator/tree/1.0.3"
            },
            "time": "2020-12-11T01:45:37+00:00"
        },
        {
            "name": "pocketmine/classloader",
            "version": "0.2.0",
            "source": {
                "type": "git",
                "url": "https://github.com/pmmp/ClassLoader.git",
                "reference": "49ea303993efdfb39cd302e2156d50aa78209e78"
            },
            "dist": {
                "type": "zip",
                "url": "https://api.github.com/repos/pmmp/ClassLoader/zipball/49ea303993efdfb39cd302e2156d50aa78209e78",
                "reference": "49ea303993efdfb39cd302e2156d50aa78209e78",
                "shasum": ""
            },
            "require": {
                "ext-pthreads": "~3.2.0 || ^4.0",
                "ext-reflection": "*",
                "php": "^8.0"
            },
            "conflict": {
                "pocketmine/spl": "<0.4"
            },
            "require-dev": {
                "phpstan/extension-installer": "^1.0",
                "phpstan/phpstan": "0.12.99",
                "phpstan/phpstan-strict-rules": "^0.12.4",
                "phpunit/phpunit": "^9.5"
            },
            "type": "library",
            "autoload": {
                "classmap": [
                    "./src"
                ]
            },
            "notification-url": "https://packagist.org/downloads/",
            "license": [
                "LGPL-3.0"
            ],
            "description": "Ad-hoc autoloading components used by PocketMine-MP",
            "support": {
                "issues": "https://github.com/pmmp/ClassLoader/issues",
                "source": "https://github.com/pmmp/ClassLoader/tree/0.2.0"
            },
            "time": "2021-11-01T20:17:27+00:00"
        },
        {
            "name": "pocketmine/color",
            "version": "0.2.0",
            "source": {
                "type": "git",
                "url": "https://github.com/pmmp/Color.git",
                "reference": "09be6ea6d76f2e33d6813c39d29c22c46c17e1d2"
            },
            "dist": {
                "type": "zip",
                "url": "https://api.github.com/repos/pmmp/Color/zipball/09be6ea6d76f2e33d6813c39d29c22c46c17e1d2",
                "reference": "09be6ea6d76f2e33d6813c39d29c22c46c17e1d2",
                "shasum": ""
            },
            "require": {
                "php": "^7.2 || ^8.0"
            },
            "require-dev": {
                "phpstan/phpstan": "0.12.59",
                "phpstan/phpstan-strict-rules": "^0.12.2"
            },
            "type": "library",
            "autoload": {
                "psr-4": {
                    "pocketmine\\color\\": "src/"
                }
            },
            "notification-url": "https://packagist.org/downloads/",
            "license": [
                "LGPL-3.0"
            ],
            "description": "Color handling library used by PocketMine-MP and related projects",
            "support": {
                "issues": "https://github.com/pmmp/Color/issues",
                "source": "https://github.com/pmmp/Color/tree/0.2.0"
            },
            "time": "2020-12-11T01:24:32+00:00"
        },
        {
            "name": "pocketmine/errorhandler",
            "version": "0.6.0",
            "source": {
                "type": "git",
                "url": "https://github.com/pmmp/ErrorHandler.git",
                "reference": "dae214a04348b911e8219ebf125ff1c5589cc878"
            },
            "dist": {
                "type": "zip",
                "url": "https://api.github.com/repos/pmmp/ErrorHandler/zipball/dae214a04348b911e8219ebf125ff1c5589cc878",
                "reference": "dae214a04348b911e8219ebf125ff1c5589cc878",
                "shasum": ""
            },
            "require": {
                "php": "^8.0"
            },
            "require-dev": {
                "phpstan/phpstan": "0.12.99",
                "phpstan/phpstan-strict-rules": "^0.12.2",
                "phpunit/phpunit": "^9.5"
            },
            "type": "library",
            "autoload": {
                "psr-4": {
                    "pocketmine\\errorhandler\\": "src/"
                }
            },
            "notification-url": "https://packagist.org/downloads/",
            "license": [
                "LGPL-3.0"
            ],
            "description": "Utilities to handle nasty PHP E_* errors in a usable way",
            "support": {
                "issues": "https://github.com/pmmp/ErrorHandler/issues",
                "source": "https://github.com/pmmp/ErrorHandler/tree/0.6.0"
            },
            "time": "2022-01-08T21:05:46+00:00"
        },
        {
            "name": "pocketmine/locale-data",
            "version": "2.8.3",
            "source": {
                "type": "git",
                "url": "https://github.com/pmmp/Language.git",
                "reference": "113c115a3b8976917eb22b74dccab464831b6483"
            },
            "dist": {
                "type": "zip",
                "url": "https://api.github.com/repos/pmmp/Language/zipball/113c115a3b8976917eb22b74dccab464831b6483",
                "reference": "113c115a3b8976917eb22b74dccab464831b6483",
                "shasum": ""
            },
            "type": "library",
            "notification-url": "https://packagist.org/downloads/",
            "description": "Language resources used by PocketMine-MP",
            "support": {
                "issues": "https://github.com/pmmp/Language/issues",
                "source": "https://github.com/pmmp/Language/tree/2.8.3"
            },
            "time": "2022-05-11T13:51:37+00:00"
        },
        {
            "name": "pocketmine/log",
            "version": "0.4.0",
            "source": {
                "type": "git",
                "url": "https://github.com/pmmp/Log.git",
                "reference": "e6c912c0f9055c81d23108ec2d179b96f404c043"
            },
            "dist": {
                "type": "zip",
                "url": "https://api.github.com/repos/pmmp/Log/zipball/e6c912c0f9055c81d23108ec2d179b96f404c043",
                "reference": "e6c912c0f9055c81d23108ec2d179b96f404c043",
                "shasum": ""
            },
            "require": {
                "php": "^7.4 || ^8.0"
            },
            "conflict": {
                "pocketmine/spl": "<0.4"
            },
            "require-dev": {
                "phpstan/phpstan": "0.12.88",
                "phpstan/phpstan-strict-rules": "^0.12.2"
            },
            "type": "library",
            "autoload": {
                "classmap": [
                    "./src"
                ]
            },
            "notification-url": "https://packagist.org/downloads/",
            "license": [
                "LGPL-3.0"
            ],
            "description": "Logging components used by PocketMine-MP and related projects",
            "support": {
                "issues": "https://github.com/pmmp/Log/issues",
                "source": "https://github.com/pmmp/Log/tree/0.4.0"
            },
            "time": "2021-06-18T19:08:09+00:00"
        },
        {
            "name": "pocketmine/log-pthreads",
            "version": "0.4.0",
            "source": {
                "type": "git",
                "url": "https://github.com/pmmp/LogPthreads.git",
                "reference": "61f709e8cf36bcc24e4efe02acded680a1ce23cd"
            },
            "dist": {
                "type": "zip",
                "url": "https://api.github.com/repos/pmmp/LogPthreads/zipball/61f709e8cf36bcc24e4efe02acded680a1ce23cd",
                "reference": "61f709e8cf36bcc24e4efe02acded680a1ce23cd",
                "shasum": ""
            },
            "require": {
                "ext-pthreads": "~3.2.0 || ^4.0",
                "php": "^7.4 || ^8.0",
                "pocketmine/log": "^0.4.0"
            },
            "conflict": {
                "pocketmine/spl": "<0.4"
            },
            "require-dev": {
                "phpstan/extension-installer": "^1.0",
                "phpstan/phpstan": "0.12.88",
                "phpstan/phpstan-strict-rules": "^0.12.4"
            },
            "type": "library",
            "autoload": {
                "classmap": [
                    "./src"
                ]
            },
            "notification-url": "https://packagist.org/downloads/",
            "license": [
                "LGPL-3.0"
            ],
            "description": "Logging components specialized for pthreads used by PocketMine-MP and related projects",
            "support": {
                "issues": "https://github.com/pmmp/LogPthreads/issues",
                "source": "https://github.com/pmmp/LogPthreads/tree/0.4.0"
            },
            "time": "2021-11-01T21:42:09+00:00"
        },
        {
            "name": "pocketmine/math",
            "version": "0.4.2",
            "source": {
                "type": "git",
                "url": "https://github.com/pmmp/Math.git",
                "reference": "aacc3759a508a69dfa5bc4dfa770ab733c5c94bf"
            },
            "dist": {
                "type": "zip",
                "url": "https://api.github.com/repos/pmmp/Math/zipball/aacc3759a508a69dfa5bc4dfa770ab733c5c94bf",
                "reference": "aacc3759a508a69dfa5bc4dfa770ab733c5c94bf",
                "shasum": ""
            },
            "require": {
                "php": "^8.0",
                "php-64bit": "*"
            },
            "require-dev": {
                "phpstan/extension-installer": "^1.0",
                "phpstan/phpstan": "1.2.0",
                "phpstan/phpstan-strict-rules": "^1.0",
                "phpunit/phpunit": "^8.5 || ^9.5"
            },
            "type": "library",
            "autoload": {
                "psr-4": {
                    "pocketmine\\math\\": "src/"
                }
            },
            "notification-url": "https://packagist.org/downloads/",
            "license": [
                "LGPL-3.0"
            ],
            "description": "PHP library containing math related code used in PocketMine-MP",
            "support": {
                "issues": "https://github.com/pmmp/Math/issues",
                "source": "https://github.com/pmmp/Math/tree/0.4.2"
            },
            "time": "2021-12-05T01:15:17+00:00"
        },
        {
            "name": "pocketmine/nbt",
            "version": "0.3.3",
            "source": {
                "type": "git",
                "url": "https://github.com/pmmp/NBT.git",
                "reference": "f4321be50df1a18b9f4e94d428a2e68a6e2ac2b4"
            },
            "dist": {
                "type": "zip",
                "url": "https://api.github.com/repos/pmmp/NBT/zipball/f4321be50df1a18b9f4e94d428a2e68a6e2ac2b4",
                "reference": "f4321be50df1a18b9f4e94d428a2e68a6e2ac2b4",
                "shasum": ""
            },
            "require": {
                "php": "^7.4 || ^8.0",
                "php-64bit": "*",
                "pocketmine/binaryutils": "^0.2.0"
            },
            "require-dev": {
                "phpstan/extension-installer": "^1.0",
                "phpstan/phpstan": "1.7.7",
                "phpstan/phpstan-strict-rules": "^1.0",
                "phpunit/phpunit": "^9.5"
            },
            "type": "library",
            "autoload": {
                "psr-4": {
                    "pocketmine\\nbt\\": "src/"
                }
            },
            "notification-url": "https://packagist.org/downloads/",
            "license": [
                "LGPL-3.0"
            ],
            "description": "PHP library for working with Named Binary Tags",
            "support": {
                "issues": "https://github.com/pmmp/NBT/issues",
                "source": "https://github.com/pmmp/NBT/tree/0.3.3"
            },
            "time": "2022-07-06T14:13:26+00:00"
        },
        {
            "name": "pocketmine/raklib",
            "version": "0.14.4",
            "source": {
                "type": "git",
                "url": "https://github.com/pmmp/RakLib.git",
                "reference": "1ea8e3b95a1b6bf785dc27d76578657be4185f42"
            },
            "dist": {
                "type": "zip",
                "url": "https://api.github.com/repos/pmmp/RakLib/zipball/1ea8e3b95a1b6bf785dc27d76578657be4185f42",
                "reference": "1ea8e3b95a1b6bf785dc27d76578657be4185f42",
                "shasum": ""
            },
            "require": {
                "ext-sockets": "*",
                "php": "^8.0",
                "php-64bit": "*",
                "php-ipv6": "*",
                "pocketmine/binaryutils": "^0.2.0",
                "pocketmine/log": "^0.3.0 || ^0.4.0"
            },
            "require-dev": {
                "phpstan/phpstan": "1.5.4",
                "phpstan/phpstan-strict-rules": "^1.0"
            },
            "type": "library",
            "autoload": {
                "psr-4": {
                    "raklib\\": "src/"
                }
            },
            "notification-url": "https://packagist.org/downloads/",
            "license": [
                "GPL-3.0"
            ],
            "description": "A RakNet server implementation written in PHP",
            "support": {
                "issues": "https://github.com/pmmp/RakLib/issues",
                "source": "https://github.com/pmmp/RakLib/tree/0.14.4"
            },
            "time": "2022-04-17T18:42:17+00:00"
        },
        {
            "name": "pocketmine/raklib-ipc",
            "version": "0.1.1",
            "source": {
                "type": "git",
                "url": "https://github.com/pmmp/RakLibIpc.git",
                "reference": "922a6444b0c6c7daaa5aa5a832107e1ec4738aed"
            },
            "dist": {
                "type": "zip",
                "url": "https://api.github.com/repos/pmmp/RakLibIpc/zipball/922a6444b0c6c7daaa5aa5a832107e1ec4738aed",
                "reference": "922a6444b0c6c7daaa5aa5a832107e1ec4738aed",
                "shasum": ""
            },
            "require": {
                "php": "^7.4 || ^8.0",
                "php-64bit": "*",
                "pocketmine/binaryutils": "^0.2.0",
                "pocketmine/raklib": "^0.13.1 || ^0.14.0"
            },
            "require-dev": {
                "phpstan/phpstan": "0.12.81",
                "phpstan/phpstan-strict-rules": "^0.12.2"
            },
            "type": "library",
            "autoload": {
                "psr-4": {
                    "raklib\\server\\ipc\\": "src/"
                }
            },
            "notification-url": "https://packagist.org/downloads/",
            "license": [
                "GPL-3.0"
            ],
            "description": "Channel-based protocols for inter-thread/inter-process communication with RakLib",
            "support": {
                "issues": "https://github.com/pmmp/RakLibIpc/issues",
                "source": "https://github.com/pmmp/RakLibIpc/tree/0.1.1"
            },
            "time": "2021-09-22T17:01:12+00:00"
        },
        {
            "name": "pocketmine/snooze",
            "version": "0.3.1",
            "source": {
                "type": "git",
                "url": "https://github.com/pmmp/Snooze.git",
                "reference": "0ac8fc2a781c419a1f64ebca4d5835028f59e29b"
            },
            "dist": {
                "type": "zip",
                "url": "https://api.github.com/repos/pmmp/Snooze/zipball/0ac8fc2a781c419a1f64ebca4d5835028f59e29b",
                "reference": "0ac8fc2a781c419a1f64ebca4d5835028f59e29b",
                "shasum": ""
            },
            "require": {
                "ext-pthreads": "~3.2.0 || ^4.0",
                "php-64bit": "^7.3 || ^8.0"
            },
            "require-dev": {
                "phpstan/extension-installer": "^1.0",
                "phpstan/phpstan": "0.12.99",
                "phpstan/phpstan-strict-rules": "^0.12.4"
            },
            "type": "library",
            "autoload": {
                "psr-4": {
                    "pocketmine\\snooze\\": "src/"
                }
            },
            "notification-url": "https://packagist.org/downloads/",
            "license": [
                "LGPL-3.0"
            ],
            "description": "Thread notification management library for code using the pthreads extension",
            "support": {
                "issues": "https://github.com/pmmp/Snooze/issues",
                "source": "https://github.com/pmmp/Snooze/tree/0.3.1"
            },
            "time": "2021-11-01T20:50:08+00:00"
        },
        {
            "name": "ramsey/collection",
            "version": "1.2.2",
            "source": {
                "type": "git",
                "url": "https://github.com/ramsey/collection.git",
                "reference": "cccc74ee5e328031b15640b51056ee8d3bb66c0a"
            },
            "dist": {
                "type": "zip",
                "url": "https://api.github.com/repos/ramsey/collection/zipball/cccc74ee5e328031b15640b51056ee8d3bb66c0a",
                "reference": "cccc74ee5e328031b15640b51056ee8d3bb66c0a",
                "shasum": ""
            },
            "require": {
                "php": "^7.3 || ^8",
                "symfony/polyfill-php81": "^1.23"
            },
            "require-dev": {
                "captainhook/captainhook": "^5.3",
                "dealerdirect/phpcodesniffer-composer-installer": "^0.7.0",
                "ergebnis/composer-normalize": "^2.6",
                "fakerphp/faker": "^1.5",
                "hamcrest/hamcrest-php": "^2",
                "jangregor/phpstan-prophecy": "^0.8",
                "mockery/mockery": "^1.3",
                "phpspec/prophecy-phpunit": "^2.0",
                "phpstan/extension-installer": "^1",
                "phpstan/phpstan": "^0.12.32",
                "phpstan/phpstan-mockery": "^0.12.5",
                "phpstan/phpstan-phpunit": "^0.12.11",
                "phpunit/phpunit": "^8.5 || ^9",
                "psy/psysh": "^0.10.4",
                "slevomat/coding-standard": "^6.3",
                "squizlabs/php_codesniffer": "^3.5",
                "vimeo/psalm": "^4.4"
            },
            "type": "library",
            "autoload": {
                "psr-4": {
                    "Ramsey\\Collection\\": "src/"
                }
            },
            "notification-url": "https://packagist.org/downloads/",
            "license": [
                "MIT"
            ],
            "authors": [
                {
                    "name": "Ben Ramsey",
                    "email": "ben@benramsey.com",
                    "homepage": "https://benramsey.com"
                }
            ],
            "description": "A PHP library for representing and manipulating collections.",
            "keywords": [
                "array",
                "collection",
                "hash",
                "map",
                "queue",
                "set"
            ],
            "support": {
                "issues": "https://github.com/ramsey/collection/issues",
                "source": "https://github.com/ramsey/collection/tree/1.2.2"
            },
            "funding": [
                {
                    "url": "https://github.com/ramsey",
                    "type": "github"
                },
                {
                    "url": "https://tidelift.com/funding/github/packagist/ramsey/collection",
                    "type": "tidelift"
                }
            ],
            "time": "2021-10-10T03:01:02+00:00"
        },
        {
            "name": "ramsey/uuid",
            "version": "4.3.1",
            "source": {
                "type": "git",
                "url": "https://github.com/ramsey/uuid.git",
                "reference": "8505afd4fea63b81a85d3b7b53ac3cb8dc347c28"
            },
            "dist": {
                "type": "zip",
                "url": "https://api.github.com/repos/ramsey/uuid/zipball/8505afd4fea63b81a85d3b7b53ac3cb8dc347c28",
                "reference": "8505afd4fea63b81a85d3b7b53ac3cb8dc347c28",
                "shasum": ""
            },
            "require": {
                "brick/math": "^0.8 || ^0.9",
                "ext-ctype": "*",
                "ext-json": "*",
                "php": "^8.0",
                "ramsey/collection": "^1.0"
            },
            "replace": {
                "rhumsaa/uuid": "self.version"
            },
            "require-dev": {
                "captainhook/captainhook": "^5.10",
                "captainhook/plugin-composer": "^5.3",
                "dealerdirect/phpcodesniffer-composer-installer": "^0.7.0",
                "doctrine/annotations": "^1.8",
                "ergebnis/composer-normalize": "^2.15",
                "mockery/mockery": "^1.3",
                "moontoast/math": "^1.1",
                "paragonie/random-lib": "^2",
                "php-mock/php-mock": "^2.2",
                "php-mock/php-mock-mockery": "^1.3",
                "php-parallel-lint/php-parallel-lint": "^1.1",
                "phpbench/phpbench": "^1.0",
                "phpstan/extension-installer": "^1.0",
                "phpstan/phpstan": "^0.12",
                "phpstan/phpstan-mockery": "^0.12",
                "phpstan/phpstan-phpunit": "^0.12",
                "phpunit/phpunit": "^8.5 || ^9",
                "slevomat/coding-standard": "^7.0",
                "squizlabs/php_codesniffer": "^3.5",
                "vimeo/psalm": "^4.9"
            },
            "suggest": {
                "ext-bcmath": "Enables faster math with arbitrary-precision integers using BCMath.",
                "ext-ctype": "Enables faster processing of character classification using ctype functions.",
                "ext-gmp": "Enables faster math with arbitrary-precision integers using GMP.",
                "ext-uuid": "Enables the use of PeclUuidTimeGenerator and PeclUuidRandomGenerator.",
                "paragonie/random-lib": "Provides RandomLib for use with the RandomLibAdapter",
                "ramsey/uuid-doctrine": "Allows the use of Ramsey\\Uuid\\Uuid as Doctrine field type."
            },
            "type": "library",
            "extra": {
                "captainhook": {
                    "force-install": true
                }
            },
            "autoload": {
                "files": [
                    "src/functions.php"
                ],
                "psr-4": {
                    "Ramsey\\Uuid\\": "src/"
                }
            },
            "notification-url": "https://packagist.org/downloads/",
            "license": [
                "MIT"
            ],
            "description": "A PHP library for generating and working with universally unique identifiers (UUIDs).",
            "keywords": [
                "guid",
                "identifier",
                "uuid"
            ],
            "support": {
                "issues": "https://github.com/ramsey/uuid/issues",
                "source": "https://github.com/ramsey/uuid/tree/4.3.1"
            },
            "funding": [
                {
                    "url": "https://github.com/ramsey",
                    "type": "github"
                },
                {
                    "url": "https://tidelift.com/funding/github/packagist/ramsey/uuid",
                    "type": "tidelift"
                }
            ],
            "time": "2022-03-27T21:42:02+00:00"
        },
        {
            "name": "symfony/polyfill-php81",
            "version": "v1.26.0",
            "source": {
                "type": "git",
                "url": "https://github.com/symfony/polyfill-php81.git",
                "reference": "13f6d1271c663dc5ae9fb843a8f16521db7687a1"
            },
            "dist": {
                "type": "zip",
                "url": "https://api.github.com/repos/symfony/polyfill-php81/zipball/13f6d1271c663dc5ae9fb843a8f16521db7687a1",
                "reference": "13f6d1271c663dc5ae9fb843a8f16521db7687a1",
                "shasum": ""
            },
            "require": {
                "php": ">=7.1"
            },
            "type": "library",
            "extra": {
                "branch-alias": {
                    "dev-main": "1.26-dev"
                },
                "thanks": {
                    "name": "symfony/polyfill",
                    "url": "https://github.com/symfony/polyfill"
                }
            },
            "autoload": {
                "files": [
                    "bootstrap.php"
                ],
                "psr-4": {
                    "Symfony\\Polyfill\\Php81\\": ""
                },
                "classmap": [
                    "Resources/stubs"
                ]
            },
            "notification-url": "https://packagist.org/downloads/",
            "license": [
                "MIT"
            ],
            "authors": [
                {
                    "name": "Nicolas Grekas",
                    "email": "p@tchwork.com"
                },
                {
                    "name": "Symfony Community",
                    "homepage": "https://symfony.com/contributors"
                }
            ],
            "description": "Symfony polyfill backporting some PHP 8.1+ features to lower PHP versions",
            "homepage": "https://symfony.com",
            "keywords": [
                "compatibility",
                "polyfill",
                "portable",
                "shim"
            ],
            "support": {
                "source": "https://github.com/symfony/polyfill-php81/tree/v1.26.0"
            },
            "funding": [
                {
                    "url": "https://symfony.com/sponsor",
                    "type": "custom"
                },
                {
                    "url": "https://github.com/fabpot",
                    "type": "github"
                },
                {
                    "url": "https://tidelift.com/funding/github/packagist/symfony/symfony",
                    "type": "tidelift"
                }
            ],
            "time": "2022-05-24T11:49:31+00:00"
        },
        {
            "name": "webmozart/assert",
            "version": "1.11.0",
            "source": {
                "type": "git",
                "url": "https://github.com/webmozarts/assert.git",
                "reference": "11cb2199493b2f8a3b53e7f19068fc6aac760991"
            },
            "dist": {
                "type": "zip",
                "url": "https://api.github.com/repos/webmozarts/assert/zipball/11cb2199493b2f8a3b53e7f19068fc6aac760991",
                "reference": "11cb2199493b2f8a3b53e7f19068fc6aac760991",
                "shasum": ""
            },
            "require": {
                "ext-ctype": "*",
                "php": "^7.2 || ^8.0"
            },
            "conflict": {
                "phpstan/phpstan": "<0.12.20",
                "vimeo/psalm": "<4.6.1 || 4.6.2"
            },
            "require-dev": {
                "phpunit/phpunit": "^8.5.13"
            },
            "type": "library",
            "extra": {
                "branch-alias": {
                    "dev-master": "1.10-dev"
                }
            },
            "autoload": {
                "psr-4": {
                    "Webmozart\\Assert\\": "src/"
                }
            },
            "notification-url": "https://packagist.org/downloads/",
            "license": [
                "MIT"
            ],
            "authors": [
                {
                    "name": "Bernhard Schussek",
                    "email": "bschussek@gmail.com"
                }
            ],
            "description": "Assertions to validate method input/output with nice error messages.",
            "keywords": [
                "assert",
                "check",
                "validate"
            ],
            "support": {
                "issues": "https://github.com/webmozarts/assert/issues",
                "source": "https://github.com/webmozarts/assert/tree/1.11.0"
            },
            "time": "2022-06-03T18:03:27+00:00"
        },
        {
            "name": "webmozart/path-util",
            "version": "2.3.0",
            "source": {
                "type": "git",
                "url": "https://github.com/webmozart/path-util.git",
                "reference": "d939f7edc24c9a1bb9c0dee5cb05d8e859490725"
            },
            "dist": {
                "type": "zip",
                "url": "https://api.github.com/repos/webmozart/path-util/zipball/d939f7edc24c9a1bb9c0dee5cb05d8e859490725",
                "reference": "d939f7edc24c9a1bb9c0dee5cb05d8e859490725",
                "shasum": ""
            },
            "require": {
                "php": ">=5.3.3",
                "webmozart/assert": "~1.0"
            },
            "require-dev": {
                "phpunit/phpunit": "^4.6",
                "sebastian/version": "^1.0.1"
            },
            "type": "library",
            "extra": {
                "branch-alias": {
                    "dev-master": "2.3-dev"
                }
            },
            "autoload": {
                "psr-4": {
                    "Webmozart\\PathUtil\\": "src/"
                }
            },
            "notification-url": "https://packagist.org/downloads/",
            "license": [
                "MIT"
            ],
            "authors": [
                {
                    "name": "Bernhard Schussek",
                    "email": "bschussek@gmail.com"
                }
            ],
            "description": "A robust cross-platform utility for normalizing, comparing and modifying file paths.",
            "support": {
                "issues": "https://github.com/webmozart/path-util/issues",
                "source": "https://github.com/webmozart/path-util/tree/2.3.0"
            },
            "abandoned": "symfony/filesystem",
            "time": "2015-12-17T08:42:14+00:00"
        }
    ],
    "packages-dev": [
        {
            "name": "doctrine/instantiator",
            "version": "1.4.1",
            "source": {
                "type": "git",
                "url": "https://github.com/doctrine/instantiator.git",
                "reference": "10dcfce151b967d20fde1b34ae6640712c3891bc"
            },
            "dist": {
                "type": "zip",
                "url": "https://api.github.com/repos/doctrine/instantiator/zipball/10dcfce151b967d20fde1b34ae6640712c3891bc",
                "reference": "10dcfce151b967d20fde1b34ae6640712c3891bc",
                "shasum": ""
            },
            "require": {
                "php": "^7.1 || ^8.0"
            },
            "require-dev": {
                "doctrine/coding-standard": "^9",
                "ext-pdo": "*",
                "ext-phar": "*",
                "phpbench/phpbench": "^0.16 || ^1",
                "phpstan/phpstan": "^1.4",
                "phpstan/phpstan-phpunit": "^1",
                "phpunit/phpunit": "^7.5 || ^8.5 || ^9.5",
                "vimeo/psalm": "^4.22"
            },
            "type": "library",
            "autoload": {
                "psr-4": {
                    "Doctrine\\Instantiator\\": "src/Doctrine/Instantiator/"
                }
            },
            "notification-url": "https://packagist.org/downloads/",
            "license": [
                "MIT"
            ],
            "authors": [
                {
                    "name": "Marco Pivetta",
                    "email": "ocramius@gmail.com",
                    "homepage": "https://ocramius.github.io/"
                }
            ],
            "description": "A small, lightweight utility to instantiate objects in PHP without invoking their constructors",
            "homepage": "https://www.doctrine-project.org/projects/instantiator.html",
            "keywords": [
                "constructor",
                "instantiate"
            ],
            "support": {
                "issues": "https://github.com/doctrine/instantiator/issues",
                "source": "https://github.com/doctrine/instantiator/tree/1.4.1"
            },
            "funding": [
                {
                    "url": "https://www.doctrine-project.org/sponsorship.html",
                    "type": "custom"
                },
                {
                    "url": "https://www.patreon.com/phpdoctrine",
                    "type": "patreon"
                },
                {
                    "url": "https://tidelift.com/funding/github/packagist/doctrine%2Finstantiator",
                    "type": "tidelift"
                }
            ],
            "time": "2022-03-03T08:28:38+00:00"
        },
        {
            "name": "myclabs/deep-copy",
            "version": "1.11.0",
            "source": {
                "type": "git",
                "url": "https://github.com/myclabs/DeepCopy.git",
                "reference": "14daed4296fae74d9e3201d2c4925d1acb7aa614"
            },
            "dist": {
                "type": "zip",
                "url": "https://api.github.com/repos/myclabs/DeepCopy/zipball/14daed4296fae74d9e3201d2c4925d1acb7aa614",
                "reference": "14daed4296fae74d9e3201d2c4925d1acb7aa614",
                "shasum": ""
            },
            "require": {
                "php": "^7.1 || ^8.0"
            },
            "conflict": {
                "doctrine/collections": "<1.6.8",
                "doctrine/common": "<2.13.3 || >=3,<3.2.2"
            },
            "require-dev": {
                "doctrine/collections": "^1.6.8",
                "doctrine/common": "^2.13.3 || ^3.2.2",
                "phpunit/phpunit": "^7.5.20 || ^8.5.23 || ^9.5.13"
            },
            "type": "library",
            "autoload": {
                "files": [
                    "src/DeepCopy/deep_copy.php"
                ],
                "psr-4": {
                    "DeepCopy\\": "src/DeepCopy/"
                }
            },
            "notification-url": "https://packagist.org/downloads/",
            "license": [
                "MIT"
            ],
            "description": "Create deep copies (clones) of your objects",
            "keywords": [
                "clone",
                "copy",
                "duplicate",
                "object",
                "object graph"
            ],
            "support": {
                "issues": "https://github.com/myclabs/DeepCopy/issues",
                "source": "https://github.com/myclabs/DeepCopy/tree/1.11.0"
            },
            "funding": [
                {
                    "url": "https://tidelift.com/funding/github/packagist/myclabs/deep-copy",
                    "type": "tidelift"
                }
            ],
            "time": "2022-03-03T13:19:32+00:00"
        },
        {
            "name": "nikic/php-parser",
            "version": "v4.14.0",
            "source": {
                "type": "git",
                "url": "https://github.com/nikic/PHP-Parser.git",
                "reference": "34bea19b6e03d8153165d8f30bba4c3be86184c1"
            },
            "dist": {
                "type": "zip",
                "url": "https://api.github.com/repos/nikic/PHP-Parser/zipball/34bea19b6e03d8153165d8f30bba4c3be86184c1",
                "reference": "34bea19b6e03d8153165d8f30bba4c3be86184c1",
                "shasum": ""
            },
            "require": {
                "ext-tokenizer": "*",
                "php": ">=7.0"
            },
            "require-dev": {
                "ircmaxell/php-yacc": "^0.0.7",
                "phpunit/phpunit": "^6.5 || ^7.0 || ^8.0 || ^9.0"
            },
            "bin": [
                "bin/php-parse"
            ],
            "type": "library",
            "extra": {
                "branch-alias": {
                    "dev-master": "4.9-dev"
                }
            },
            "autoload": {
                "psr-4": {
                    "PhpParser\\": "lib/PhpParser"
                }
            },
            "notification-url": "https://packagist.org/downloads/",
            "license": [
                "BSD-3-Clause"
            ],
            "authors": [
                {
                    "name": "Nikita Popov"
                }
            ],
            "description": "A PHP parser written in PHP",
            "keywords": [
                "parser",
                "php"
            ],
            "support": {
                "issues": "https://github.com/nikic/PHP-Parser/issues",
                "source": "https://github.com/nikic/PHP-Parser/tree/v4.14.0"
            },
            "time": "2022-05-31T20:59:12+00:00"
        },
        {
            "name": "phar-io/manifest",
            "version": "2.0.3",
            "source": {
                "type": "git",
                "url": "https://github.com/phar-io/manifest.git",
                "reference": "97803eca37d319dfa7826cc2437fc020857acb53"
            },
            "dist": {
                "type": "zip",
                "url": "https://api.github.com/repos/phar-io/manifest/zipball/97803eca37d319dfa7826cc2437fc020857acb53",
                "reference": "97803eca37d319dfa7826cc2437fc020857acb53",
                "shasum": ""
            },
            "require": {
                "ext-dom": "*",
                "ext-phar": "*",
                "ext-xmlwriter": "*",
                "phar-io/version": "^3.0.1",
                "php": "^7.2 || ^8.0"
            },
            "type": "library",
            "extra": {
                "branch-alias": {
                    "dev-master": "2.0.x-dev"
                }
            },
            "autoload": {
                "classmap": [
                    "src/"
                ]
            },
            "notification-url": "https://packagist.org/downloads/",
            "license": [
                "BSD-3-Clause"
            ],
            "authors": [
                {
                    "name": "Arne Blankerts",
                    "email": "arne@blankerts.de",
                    "role": "Developer"
                },
                {
                    "name": "Sebastian Heuer",
                    "email": "sebastian@phpeople.de",
                    "role": "Developer"
                },
                {
                    "name": "Sebastian Bergmann",
                    "email": "sebastian@phpunit.de",
                    "role": "Developer"
                }
            ],
            "description": "Component for reading phar.io manifest information from a PHP Archive (PHAR)",
            "support": {
                "issues": "https://github.com/phar-io/manifest/issues",
                "source": "https://github.com/phar-io/manifest/tree/2.0.3"
            },
            "time": "2021-07-20T11:28:43+00:00"
        },
        {
            "name": "phar-io/version",
            "version": "3.2.1",
            "source": {
                "type": "git",
                "url": "https://github.com/phar-io/version.git",
                "reference": "4f7fd7836c6f332bb2933569e566a0d6c4cbed74"
            },
            "dist": {
                "type": "zip",
                "url": "https://api.github.com/repos/phar-io/version/zipball/4f7fd7836c6f332bb2933569e566a0d6c4cbed74",
                "reference": "4f7fd7836c6f332bb2933569e566a0d6c4cbed74",
                "shasum": ""
            },
            "require": {
                "php": "^7.2 || ^8.0"
            },
            "type": "library",
            "autoload": {
                "classmap": [
                    "src/"
                ]
            },
            "notification-url": "https://packagist.org/downloads/",
            "license": [
                "BSD-3-Clause"
            ],
            "authors": [
                {
                    "name": "Arne Blankerts",
                    "email": "arne@blankerts.de",
                    "role": "Developer"
                },
                {
                    "name": "Sebastian Heuer",
                    "email": "sebastian@phpeople.de",
                    "role": "Developer"
                },
                {
                    "name": "Sebastian Bergmann",
                    "email": "sebastian@phpunit.de",
                    "role": "Developer"
                }
            ],
            "description": "Library for handling version information and constraints",
            "support": {
                "issues": "https://github.com/phar-io/version/issues",
                "source": "https://github.com/phar-io/version/tree/3.2.1"
            },
            "time": "2022-02-21T01:04:05+00:00"
        },
        {
            "name": "phpdocumentor/reflection-common",
            "version": "2.2.0",
            "source": {
                "type": "git",
                "url": "https://github.com/phpDocumentor/ReflectionCommon.git",
                "reference": "1d01c49d4ed62f25aa84a747ad35d5a16924662b"
            },
            "dist": {
                "type": "zip",
                "url": "https://api.github.com/repos/phpDocumentor/ReflectionCommon/zipball/1d01c49d4ed62f25aa84a747ad35d5a16924662b",
                "reference": "1d01c49d4ed62f25aa84a747ad35d5a16924662b",
                "shasum": ""
            },
            "require": {
                "php": "^7.2 || ^8.0"
            },
            "type": "library",
            "extra": {
                "branch-alias": {
                    "dev-2.x": "2.x-dev"
                }
            },
            "autoload": {
                "psr-4": {
                    "phpDocumentor\\Reflection\\": "src/"
                }
            },
            "notification-url": "https://packagist.org/downloads/",
            "license": [
                "MIT"
            ],
            "authors": [
                {
                    "name": "Jaap van Otterdijk",
                    "email": "opensource@ijaap.nl"
                }
            ],
            "description": "Common reflection classes used by phpdocumentor to reflect the code structure",
            "homepage": "http://www.phpdoc.org",
            "keywords": [
                "FQSEN",
                "phpDocumentor",
                "phpdoc",
                "reflection",
                "static analysis"
            ],
            "support": {
                "issues": "https://github.com/phpDocumentor/ReflectionCommon/issues",
                "source": "https://github.com/phpDocumentor/ReflectionCommon/tree/2.x"
            },
            "time": "2020-06-27T09:03:43+00:00"
        },
        {
            "name": "phpdocumentor/reflection-docblock",
            "version": "5.3.0",
            "source": {
                "type": "git",
                "url": "https://github.com/phpDocumentor/ReflectionDocBlock.git",
                "reference": "622548b623e81ca6d78b721c5e029f4ce664f170"
            },
            "dist": {
                "type": "zip",
                "url": "https://api.github.com/repos/phpDocumentor/ReflectionDocBlock/zipball/622548b623e81ca6d78b721c5e029f4ce664f170",
                "reference": "622548b623e81ca6d78b721c5e029f4ce664f170",
                "shasum": ""
            },
            "require": {
                "ext-filter": "*",
                "php": "^7.2 || ^8.0",
                "phpdocumentor/reflection-common": "^2.2",
                "phpdocumentor/type-resolver": "^1.3",
                "webmozart/assert": "^1.9.1"
            },
            "require-dev": {
                "mockery/mockery": "~1.3.2",
                "psalm/phar": "^4.8"
            },
            "type": "library",
            "extra": {
                "branch-alias": {
                    "dev-master": "5.x-dev"
                }
            },
            "autoload": {
                "psr-4": {
                    "phpDocumentor\\Reflection\\": "src"
                }
            },
            "notification-url": "https://packagist.org/downloads/",
            "license": [
                "MIT"
            ],
            "authors": [
                {
                    "name": "Mike van Riel",
                    "email": "me@mikevanriel.com"
                },
                {
                    "name": "Jaap van Otterdijk",
                    "email": "account@ijaap.nl"
                }
            ],
            "description": "With this component, a library can provide support for annotations via DocBlocks or otherwise retrieve information that is embedded in a DocBlock.",
            "support": {
                "issues": "https://github.com/phpDocumentor/ReflectionDocBlock/issues",
                "source": "https://github.com/phpDocumentor/ReflectionDocBlock/tree/5.3.0"
            },
            "time": "2021-10-19T17:43:47+00:00"
        },
        {
            "name": "phpdocumentor/type-resolver",
            "version": "1.6.1",
            "source": {
                "type": "git",
                "url": "https://github.com/phpDocumentor/TypeResolver.git",
                "reference": "77a32518733312af16a44300404e945338981de3"
            },
            "dist": {
                "type": "zip",
                "url": "https://api.github.com/repos/phpDocumentor/TypeResolver/zipball/77a32518733312af16a44300404e945338981de3",
                "reference": "77a32518733312af16a44300404e945338981de3",
                "shasum": ""
            },
            "require": {
                "php": "^7.2 || ^8.0",
                "phpdocumentor/reflection-common": "^2.0"
            },
            "require-dev": {
                "ext-tokenizer": "*",
                "psalm/phar": "^4.8"
            },
            "type": "library",
            "extra": {
                "branch-alias": {
                    "dev-1.x": "1.x-dev"
                }
            },
            "autoload": {
                "psr-4": {
                    "phpDocumentor\\Reflection\\": "src"
                }
            },
            "notification-url": "https://packagist.org/downloads/",
            "license": [
                "MIT"
            ],
            "authors": [
                {
                    "name": "Mike van Riel",
                    "email": "me@mikevanriel.com"
                }
            ],
            "description": "A PSR-5 based resolver of Class names, Types and Structural Element Names",
            "support": {
                "issues": "https://github.com/phpDocumentor/TypeResolver/issues",
                "source": "https://github.com/phpDocumentor/TypeResolver/tree/1.6.1"
            },
            "time": "2022-03-15T21:29:03+00:00"
        },
        {
            "name": "phpspec/prophecy",
            "version": "v1.15.0",
            "source": {
                "type": "git",
                "url": "https://github.com/phpspec/prophecy.git",
                "reference": "bbcd7380b0ebf3961ee21409db7b38bc31d69a13"
            },
            "dist": {
                "type": "zip",
                "url": "https://api.github.com/repos/phpspec/prophecy/zipball/bbcd7380b0ebf3961ee21409db7b38bc31d69a13",
                "reference": "bbcd7380b0ebf3961ee21409db7b38bc31d69a13",
                "shasum": ""
            },
            "require": {
                "doctrine/instantiator": "^1.2",
                "php": "^7.2 || ~8.0, <8.2",
                "phpdocumentor/reflection-docblock": "^5.2",
                "sebastian/comparator": "^3.0 || ^4.0",
                "sebastian/recursion-context": "^3.0 || ^4.0"
            },
            "require-dev": {
                "phpspec/phpspec": "^6.0 || ^7.0",
                "phpunit/phpunit": "^8.0 || ^9.0"
            },
            "type": "library",
            "extra": {
                "branch-alias": {
                    "dev-master": "1.x-dev"
                }
            },
            "autoload": {
                "psr-4": {
                    "Prophecy\\": "src/Prophecy"
                }
            },
            "notification-url": "https://packagist.org/downloads/",
            "license": [
                "MIT"
            ],
            "authors": [
                {
                    "name": "Konstantin Kudryashov",
                    "email": "ever.zet@gmail.com",
                    "homepage": "http://everzet.com"
                },
                {
                    "name": "Marcello Duarte",
                    "email": "marcello.duarte@gmail.com"
                }
            ],
            "description": "Highly opinionated mocking framework for PHP 5.3+",
            "homepage": "https://github.com/phpspec/prophecy",
            "keywords": [
                "Double",
                "Dummy",
                "fake",
                "mock",
                "spy",
                "stub"
            ],
            "support": {
                "issues": "https://github.com/phpspec/prophecy/issues",
                "source": "https://github.com/phpspec/prophecy/tree/v1.15.0"
            },
            "time": "2021-12-08T12:19:24+00:00"
        },
        {
            "name": "phpstan/phpstan",
            "version": "1.8.0",
            "source": {
                "type": "git",
                "url": "https://github.com/phpstan/phpstan.git",
                "reference": "b7648d4ee9321665acaf112e49da9fd93df8fbd5"
            },
            "dist": {
                "type": "zip",
                "url": "https://api.github.com/repos/phpstan/phpstan/zipball/b7648d4ee9321665acaf112e49da9fd93df8fbd5",
                "reference": "b7648d4ee9321665acaf112e49da9fd93df8fbd5",
                "shasum": ""
            },
            "require": {
                "php": "^7.2|^8.0"
            },
            "conflict": {
                "phpstan/phpstan-shim": "*"
            },
            "bin": [
                "phpstan",
                "phpstan.phar"
            ],
            "type": "library",
            "autoload": {
                "files": [
                    "bootstrap.php"
                ]
            },
            "notification-url": "https://packagist.org/downloads/",
            "license": [
                "MIT"
            ],
            "description": "PHPStan - PHP Static Analysis Tool",
            "support": {
                "issues": "https://github.com/phpstan/phpstan/issues",
                "source": "https://github.com/phpstan/phpstan/tree/1.8.0"
            },
            "funding": [
                {
                    "url": "https://github.com/ondrejmirtes",
                    "type": "github"
                },
                {
                    "url": "https://github.com/phpstan",
                    "type": "github"
                },
                {
                    "url": "https://www.patreon.com/phpstan",
                    "type": "patreon"
                },
                {
                    "url": "https://tidelift.com/funding/github/packagist/phpstan/phpstan",
                    "type": "tidelift"
                }
            ],
            "time": "2022-06-29T08:53:31+00:00"
        },
        {
            "name": "phpstan/phpstan-phpunit",
            "version": "1.1.1",
            "source": {
                "type": "git",
                "url": "https://github.com/phpstan/phpstan-phpunit.git",
                "reference": "4a3c437c09075736285d1cabb5c75bf27ed0bc84"
            },
            "dist": {
                "type": "zip",
                "url": "https://api.github.com/repos/phpstan/phpstan-phpunit/zipball/4a3c437c09075736285d1cabb5c75bf27ed0bc84",
                "reference": "4a3c437c09075736285d1cabb5c75bf27ed0bc84",
                "shasum": ""
            },
            "require": {
                "php": "^7.2 || ^8.0",
                "phpstan/phpstan": "^1.5.0"
            },
            "conflict": {
                "phpunit/phpunit": "<7.0"
            },
            "require-dev": {
                "nikic/php-parser": "^4.13.0",
                "php-parallel-lint/php-parallel-lint": "^1.2",
                "phpstan/phpstan-strict-rules": "^1.0",
                "phpunit/phpunit": "^9.5"
            },
            "type": "phpstan-extension",
            "extra": {
                "phpstan": {
                    "includes": [
                        "extension.neon",
                        "rules.neon"
                    ]
                }
            },
            "autoload": {
                "psr-4": {
                    "PHPStan\\": "src/"
                }
            },
            "notification-url": "https://packagist.org/downloads/",
            "license": [
                "MIT"
            ],
            "description": "PHPUnit extensions and rules for PHPStan",
            "support": {
                "issues": "https://github.com/phpstan/phpstan-phpunit/issues",
                "source": "https://github.com/phpstan/phpstan-phpunit/tree/1.1.1"
            },
            "time": "2022-04-20T15:24:25+00:00"
        },
        {
            "name": "phpstan/phpstan-strict-rules",
            "version": "1.3.0",
            "source": {
                "type": "git",
                "url": "https://github.com/phpstan/phpstan-strict-rules.git",
                "reference": "543675a9be82d4befb9ca0bd8cdc9d211665037f"
            },
            "dist": {
                "type": "zip",
                "url": "https://api.github.com/repos/phpstan/phpstan-strict-rules/zipball/543675a9be82d4befb9ca0bd8cdc9d211665037f",
                "reference": "543675a9be82d4befb9ca0bd8cdc9d211665037f",
                "shasum": ""
            },
            "require": {
                "php": "^7.2 || ^8.0",
                "phpstan/phpstan": "^1.7.15"
            },
            "require-dev": {
                "nikic/php-parser": "^4.13.0",
                "php-parallel-lint/php-parallel-lint": "^1.2",
                "phpstan/phpstan-phpunit": "^1.0",
                "phpunit/phpunit": "^9.5"
            },
            "type": "phpstan-extension",
            "extra": {
                "phpstan": {
                    "includes": [
                        "rules.neon"
                    ]
                }
            },
            "autoload": {
                "psr-4": {
                    "PHPStan\\": "src/"
                }
            },
            "notification-url": "https://packagist.org/downloads/",
            "license": [
                "MIT"
            ],
            "description": "Extra strict and opinionated rules for PHPStan",
            "support": {
                "issues": "https://github.com/phpstan/phpstan-strict-rules/issues",
                "source": "https://github.com/phpstan/phpstan-strict-rules/tree/1.3.0"
            },
            "time": "2022-06-24T06:47:20+00:00"
        },
        {
            "name": "phpunit/php-code-coverage",
            "version": "9.2.15",
            "source": {
                "type": "git",
                "url": "https://github.com/sebastianbergmann/php-code-coverage.git",
                "reference": "2e9da11878c4202f97915c1cb4bb1ca318a63f5f"
            },
            "dist": {
                "type": "zip",
                "url": "https://api.github.com/repos/sebastianbergmann/php-code-coverage/zipball/2e9da11878c4202f97915c1cb4bb1ca318a63f5f",
                "reference": "2e9da11878c4202f97915c1cb4bb1ca318a63f5f",
                "shasum": ""
            },
            "require": {
                "ext-dom": "*",
                "ext-libxml": "*",
                "ext-xmlwriter": "*",
                "nikic/php-parser": "^4.13.0",
                "php": ">=7.3",
                "phpunit/php-file-iterator": "^3.0.3",
                "phpunit/php-text-template": "^2.0.2",
                "sebastian/code-unit-reverse-lookup": "^2.0.2",
                "sebastian/complexity": "^2.0",
                "sebastian/environment": "^5.1.2",
                "sebastian/lines-of-code": "^1.0.3",
                "sebastian/version": "^3.0.1",
                "theseer/tokenizer": "^1.2.0"
            },
            "require-dev": {
                "phpunit/phpunit": "^9.3"
            },
            "suggest": {
                "ext-pcov": "*",
                "ext-xdebug": "*"
            },
            "type": "library",
            "extra": {
                "branch-alias": {
                    "dev-master": "9.2-dev"
                }
            },
            "autoload": {
                "classmap": [
                    "src/"
                ]
            },
            "notification-url": "https://packagist.org/downloads/",
            "license": [
                "BSD-3-Clause"
            ],
            "authors": [
                {
                    "name": "Sebastian Bergmann",
                    "email": "sebastian@phpunit.de",
                    "role": "lead"
                }
            ],
            "description": "Library that provides collection, processing, and rendering functionality for PHP code coverage information.",
            "homepage": "https://github.com/sebastianbergmann/php-code-coverage",
            "keywords": [
                "coverage",
                "testing",
                "xunit"
            ],
            "support": {
                "issues": "https://github.com/sebastianbergmann/php-code-coverage/issues",
                "source": "https://github.com/sebastianbergmann/php-code-coverage/tree/9.2.15"
            },
            "funding": [
                {
                    "url": "https://github.com/sebastianbergmann",
                    "type": "github"
                }
            ],
            "time": "2022-03-07T09:28:20+00:00"
        },
        {
            "name": "phpunit/php-file-iterator",
            "version": "3.0.6",
            "source": {
                "type": "git",
                "url": "https://github.com/sebastianbergmann/php-file-iterator.git",
                "reference": "cf1c2e7c203ac650e352f4cc675a7021e7d1b3cf"
            },
            "dist": {
                "type": "zip",
                "url": "https://api.github.com/repos/sebastianbergmann/php-file-iterator/zipball/cf1c2e7c203ac650e352f4cc675a7021e7d1b3cf",
                "reference": "cf1c2e7c203ac650e352f4cc675a7021e7d1b3cf",
                "shasum": ""
            },
            "require": {
                "php": ">=7.3"
            },
            "require-dev": {
                "phpunit/phpunit": "^9.3"
            },
            "type": "library",
            "extra": {
                "branch-alias": {
                    "dev-master": "3.0-dev"
                }
            },
            "autoload": {
                "classmap": [
                    "src/"
                ]
            },
            "notification-url": "https://packagist.org/downloads/",
            "license": [
                "BSD-3-Clause"
            ],
            "authors": [
                {
                    "name": "Sebastian Bergmann",
                    "email": "sebastian@phpunit.de",
                    "role": "lead"
                }
            ],
            "description": "FilterIterator implementation that filters files based on a list of suffixes.",
            "homepage": "https://github.com/sebastianbergmann/php-file-iterator/",
            "keywords": [
                "filesystem",
                "iterator"
            ],
            "support": {
                "issues": "https://github.com/sebastianbergmann/php-file-iterator/issues",
                "source": "https://github.com/sebastianbergmann/php-file-iterator/tree/3.0.6"
            },
            "funding": [
                {
                    "url": "https://github.com/sebastianbergmann",
                    "type": "github"
                }
            ],
            "time": "2021-12-02T12:48:52+00:00"
        },
        {
            "name": "phpunit/php-invoker",
            "version": "3.1.1",
            "source": {
                "type": "git",
                "url": "https://github.com/sebastianbergmann/php-invoker.git",
                "reference": "5a10147d0aaf65b58940a0b72f71c9ac0423cc67"
            },
            "dist": {
                "type": "zip",
                "url": "https://api.github.com/repos/sebastianbergmann/php-invoker/zipball/5a10147d0aaf65b58940a0b72f71c9ac0423cc67",
                "reference": "5a10147d0aaf65b58940a0b72f71c9ac0423cc67",
                "shasum": ""
            },
            "require": {
                "php": ">=7.3"
            },
            "require-dev": {
                "ext-pcntl": "*",
                "phpunit/phpunit": "^9.3"
            },
            "suggest": {
                "ext-pcntl": "*"
            },
            "type": "library",
            "extra": {
                "branch-alias": {
                    "dev-master": "3.1-dev"
                }
            },
            "autoload": {
                "classmap": [
                    "src/"
                ]
            },
            "notification-url": "https://packagist.org/downloads/",
            "license": [
                "BSD-3-Clause"
            ],
            "authors": [
                {
                    "name": "Sebastian Bergmann",
                    "email": "sebastian@phpunit.de",
                    "role": "lead"
                }
            ],
            "description": "Invoke callables with a timeout",
            "homepage": "https://github.com/sebastianbergmann/php-invoker/",
            "keywords": [
                "process"
            ],
            "support": {
                "issues": "https://github.com/sebastianbergmann/php-invoker/issues",
                "source": "https://github.com/sebastianbergmann/php-invoker/tree/3.1.1"
            },
            "funding": [
                {
                    "url": "https://github.com/sebastianbergmann",
                    "type": "github"
                }
            ],
            "time": "2020-09-28T05:58:55+00:00"
        },
        {
            "name": "phpunit/php-text-template",
            "version": "2.0.4",
            "source": {
                "type": "git",
                "url": "https://github.com/sebastianbergmann/php-text-template.git",
                "reference": "5da5f67fc95621df9ff4c4e5a84d6a8a2acf7c28"
            },
            "dist": {
                "type": "zip",
                "url": "https://api.github.com/repos/sebastianbergmann/php-text-template/zipball/5da5f67fc95621df9ff4c4e5a84d6a8a2acf7c28",
                "reference": "5da5f67fc95621df9ff4c4e5a84d6a8a2acf7c28",
                "shasum": ""
            },
            "require": {
                "php": ">=7.3"
            },
            "require-dev": {
                "phpunit/phpunit": "^9.3"
            },
            "type": "library",
            "extra": {
                "branch-alias": {
                    "dev-master": "2.0-dev"
                }
            },
            "autoload": {
                "classmap": [
                    "src/"
                ]
            },
            "notification-url": "https://packagist.org/downloads/",
            "license": [
                "BSD-3-Clause"
            ],
            "authors": [
                {
                    "name": "Sebastian Bergmann",
                    "email": "sebastian@phpunit.de",
                    "role": "lead"
                }
            ],
            "description": "Simple template engine.",
            "homepage": "https://github.com/sebastianbergmann/php-text-template/",
            "keywords": [
                "template"
            ],
            "support": {
                "issues": "https://github.com/sebastianbergmann/php-text-template/issues",
                "source": "https://github.com/sebastianbergmann/php-text-template/tree/2.0.4"
            },
            "funding": [
                {
                    "url": "https://github.com/sebastianbergmann",
                    "type": "github"
                }
            ],
            "time": "2020-10-26T05:33:50+00:00"
        },
        {
            "name": "phpunit/php-timer",
            "version": "5.0.3",
            "source": {
                "type": "git",
                "url": "https://github.com/sebastianbergmann/php-timer.git",
                "reference": "5a63ce20ed1b5bf577850e2c4e87f4aa902afbd2"
            },
            "dist": {
                "type": "zip",
                "url": "https://api.github.com/repos/sebastianbergmann/php-timer/zipball/5a63ce20ed1b5bf577850e2c4e87f4aa902afbd2",
                "reference": "5a63ce20ed1b5bf577850e2c4e87f4aa902afbd2",
                "shasum": ""
            },
            "require": {
                "php": ">=7.3"
            },
            "require-dev": {
                "phpunit/phpunit": "^9.3"
            },
            "type": "library",
            "extra": {
                "branch-alias": {
                    "dev-master": "5.0-dev"
                }
            },
            "autoload": {
                "classmap": [
                    "src/"
                ]
            },
            "notification-url": "https://packagist.org/downloads/",
            "license": [
                "BSD-3-Clause"
            ],
            "authors": [
                {
                    "name": "Sebastian Bergmann",
                    "email": "sebastian@phpunit.de",
                    "role": "lead"
                }
            ],
            "description": "Utility class for timing",
            "homepage": "https://github.com/sebastianbergmann/php-timer/",
            "keywords": [
                "timer"
            ],
            "support": {
                "issues": "https://github.com/sebastianbergmann/php-timer/issues",
                "source": "https://github.com/sebastianbergmann/php-timer/tree/5.0.3"
            },
            "funding": [
                {
                    "url": "https://github.com/sebastianbergmann",
                    "type": "github"
                }
            ],
            "time": "2020-10-26T13:16:10+00:00"
        },
        {
            "name": "phpunit/phpunit",
            "version": "9.5.21",
            "source": {
                "type": "git",
                "url": "https://github.com/sebastianbergmann/phpunit.git",
                "reference": "0e32b76be457de00e83213528f6bb37e2a38fcb1"
            },
            "dist": {
                "type": "zip",
                "url": "https://api.github.com/repos/sebastianbergmann/phpunit/zipball/0e32b76be457de00e83213528f6bb37e2a38fcb1",
                "reference": "0e32b76be457de00e83213528f6bb37e2a38fcb1",
                "shasum": ""
            },
            "require": {
                "doctrine/instantiator": "^1.3.1",
                "ext-dom": "*",
                "ext-json": "*",
                "ext-libxml": "*",
                "ext-mbstring": "*",
                "ext-xml": "*",
                "ext-xmlwriter": "*",
                "myclabs/deep-copy": "^1.10.1",
                "phar-io/manifest": "^2.0.3",
                "phar-io/version": "^3.0.2",
                "php": ">=7.3",
                "phpspec/prophecy": "^1.12.1",
                "phpunit/php-code-coverage": "^9.2.13",
                "phpunit/php-file-iterator": "^3.0.5",
                "phpunit/php-invoker": "^3.1.1",
                "phpunit/php-text-template": "^2.0.3",
                "phpunit/php-timer": "^5.0.2",
                "sebastian/cli-parser": "^1.0.1",
                "sebastian/code-unit": "^1.0.6",
                "sebastian/comparator": "^4.0.5",
                "sebastian/diff": "^4.0.3",
                "sebastian/environment": "^5.1.3",
                "sebastian/exporter": "^4.0.3",
                "sebastian/global-state": "^5.0.1",
                "sebastian/object-enumerator": "^4.0.3",
                "sebastian/resource-operations": "^3.0.3",
                "sebastian/type": "^3.0",
                "sebastian/version": "^3.0.2"
            },
            "require-dev": {
                "phpspec/prophecy-phpunit": "^2.0.1"
            },
            "suggest": {
                "ext-soap": "*",
                "ext-xdebug": "*"
            },
            "bin": [
                "phpunit"
            ],
            "type": "library",
            "extra": {
                "branch-alias": {
                    "dev-master": "9.5-dev"
                }
            },
            "autoload": {
                "files": [
                    "src/Framework/Assert/Functions.php"
                ],
                "classmap": [
                    "src/"
                ]
            },
            "notification-url": "https://packagist.org/downloads/",
            "license": [
                "BSD-3-Clause"
            ],
            "authors": [
                {
                    "name": "Sebastian Bergmann",
                    "email": "sebastian@phpunit.de",
                    "role": "lead"
                }
            ],
            "description": "The PHP Unit Testing framework.",
            "homepage": "https://phpunit.de/",
            "keywords": [
                "phpunit",
                "testing",
                "xunit"
            ],
            "support": {
                "issues": "https://github.com/sebastianbergmann/phpunit/issues",
                "source": "https://github.com/sebastianbergmann/phpunit/tree/9.5.21"
            },
            "funding": [
                {
                    "url": "https://phpunit.de/sponsors.html",
                    "type": "custom"
                },
                {
                    "url": "https://github.com/sebastianbergmann",
                    "type": "github"
                }
            ],
            "time": "2022-06-19T12:14:25+00:00"
        },
        {
            "name": "sebastian/cli-parser",
            "version": "1.0.1",
            "source": {
                "type": "git",
                "url": "https://github.com/sebastianbergmann/cli-parser.git",
                "reference": "442e7c7e687e42adc03470c7b668bc4b2402c0b2"
            },
            "dist": {
                "type": "zip",
                "url": "https://api.github.com/repos/sebastianbergmann/cli-parser/zipball/442e7c7e687e42adc03470c7b668bc4b2402c0b2",
                "reference": "442e7c7e687e42adc03470c7b668bc4b2402c0b2",
                "shasum": ""
            },
            "require": {
                "php": ">=7.3"
            },
            "require-dev": {
                "phpunit/phpunit": "^9.3"
            },
            "type": "library",
            "extra": {
                "branch-alias": {
                    "dev-master": "1.0-dev"
                }
            },
            "autoload": {
                "classmap": [
                    "src/"
                ]
            },
            "notification-url": "https://packagist.org/downloads/",
            "license": [
                "BSD-3-Clause"
            ],
            "authors": [
                {
                    "name": "Sebastian Bergmann",
                    "email": "sebastian@phpunit.de",
                    "role": "lead"
                }
            ],
            "description": "Library for parsing CLI options",
            "homepage": "https://github.com/sebastianbergmann/cli-parser",
            "support": {
                "issues": "https://github.com/sebastianbergmann/cli-parser/issues",
                "source": "https://github.com/sebastianbergmann/cli-parser/tree/1.0.1"
            },
            "funding": [
                {
                    "url": "https://github.com/sebastianbergmann",
                    "type": "github"
                }
            ],
            "time": "2020-09-28T06:08:49+00:00"
        },
        {
            "name": "sebastian/code-unit",
            "version": "1.0.8",
            "source": {
                "type": "git",
                "url": "https://github.com/sebastianbergmann/code-unit.git",
                "reference": "1fc9f64c0927627ef78ba436c9b17d967e68e120"
            },
            "dist": {
                "type": "zip",
                "url": "https://api.github.com/repos/sebastianbergmann/code-unit/zipball/1fc9f64c0927627ef78ba436c9b17d967e68e120",
                "reference": "1fc9f64c0927627ef78ba436c9b17d967e68e120",
                "shasum": ""
            },
            "require": {
                "php": ">=7.3"
            },
            "require-dev": {
                "phpunit/phpunit": "^9.3"
            },
            "type": "library",
            "extra": {
                "branch-alias": {
                    "dev-master": "1.0-dev"
                }
            },
            "autoload": {
                "classmap": [
                    "src/"
                ]
            },
            "notification-url": "https://packagist.org/downloads/",
            "license": [
                "BSD-3-Clause"
            ],
            "authors": [
                {
                    "name": "Sebastian Bergmann",
                    "email": "sebastian@phpunit.de",
                    "role": "lead"
                }
            ],
            "description": "Collection of value objects that represent the PHP code units",
            "homepage": "https://github.com/sebastianbergmann/code-unit",
            "support": {
                "issues": "https://github.com/sebastianbergmann/code-unit/issues",
                "source": "https://github.com/sebastianbergmann/code-unit/tree/1.0.8"
            },
            "funding": [
                {
                    "url": "https://github.com/sebastianbergmann",
                    "type": "github"
                }
            ],
            "time": "2020-10-26T13:08:54+00:00"
        },
        {
            "name": "sebastian/code-unit-reverse-lookup",
            "version": "2.0.3",
            "source": {
                "type": "git",
                "url": "https://github.com/sebastianbergmann/code-unit-reverse-lookup.git",
                "reference": "ac91f01ccec49fb77bdc6fd1e548bc70f7faa3e5"
            },
            "dist": {
                "type": "zip",
                "url": "https://api.github.com/repos/sebastianbergmann/code-unit-reverse-lookup/zipball/ac91f01ccec49fb77bdc6fd1e548bc70f7faa3e5",
                "reference": "ac91f01ccec49fb77bdc6fd1e548bc70f7faa3e5",
                "shasum": ""
            },
            "require": {
                "php": ">=7.3"
            },
            "require-dev": {
                "phpunit/phpunit": "^9.3"
            },
            "type": "library",
            "extra": {
                "branch-alias": {
                    "dev-master": "2.0-dev"
                }
            },
            "autoload": {
                "classmap": [
                    "src/"
                ]
            },
            "notification-url": "https://packagist.org/downloads/",
            "license": [
                "BSD-3-Clause"
            ],
            "authors": [
                {
                    "name": "Sebastian Bergmann",
                    "email": "sebastian@phpunit.de"
                }
            ],
            "description": "Looks up which function or method a line of code belongs to",
            "homepage": "https://github.com/sebastianbergmann/code-unit-reverse-lookup/",
            "support": {
                "issues": "https://github.com/sebastianbergmann/code-unit-reverse-lookup/issues",
                "source": "https://github.com/sebastianbergmann/code-unit-reverse-lookup/tree/2.0.3"
            },
            "funding": [
                {
                    "url": "https://github.com/sebastianbergmann",
                    "type": "github"
                }
            ],
            "time": "2020-09-28T05:30:19+00:00"
        },
        {
            "name": "sebastian/comparator",
            "version": "4.0.6",
            "source": {
                "type": "git",
                "url": "https://github.com/sebastianbergmann/comparator.git",
                "reference": "55f4261989e546dc112258c7a75935a81a7ce382"
            },
            "dist": {
                "type": "zip",
                "url": "https://api.github.com/repos/sebastianbergmann/comparator/zipball/55f4261989e546dc112258c7a75935a81a7ce382",
                "reference": "55f4261989e546dc112258c7a75935a81a7ce382",
                "shasum": ""
            },
            "require": {
                "php": ">=7.3",
                "sebastian/diff": "^4.0",
                "sebastian/exporter": "^4.0"
            },
            "require-dev": {
                "phpunit/phpunit": "^9.3"
            },
            "type": "library",
            "extra": {
                "branch-alias": {
                    "dev-master": "4.0-dev"
                }
            },
            "autoload": {
                "classmap": [
                    "src/"
                ]
            },
            "notification-url": "https://packagist.org/downloads/",
            "license": [
                "BSD-3-Clause"
            ],
            "authors": [
                {
                    "name": "Sebastian Bergmann",
                    "email": "sebastian@phpunit.de"
                },
                {
                    "name": "Jeff Welch",
                    "email": "whatthejeff@gmail.com"
                },
                {
                    "name": "Volker Dusch",
                    "email": "github@wallbash.com"
                },
                {
                    "name": "Bernhard Schussek",
                    "email": "bschussek@2bepublished.at"
                }
            ],
            "description": "Provides the functionality to compare PHP values for equality",
            "homepage": "https://github.com/sebastianbergmann/comparator",
            "keywords": [
                "comparator",
                "compare",
                "equality"
            ],
            "support": {
                "issues": "https://github.com/sebastianbergmann/comparator/issues",
                "source": "https://github.com/sebastianbergmann/comparator/tree/4.0.6"
            },
            "funding": [
                {
                    "url": "https://github.com/sebastianbergmann",
                    "type": "github"
                }
            ],
            "time": "2020-10-26T15:49:45+00:00"
        },
        {
            "name": "sebastian/complexity",
            "version": "2.0.2",
            "source": {
                "type": "git",
                "url": "https://github.com/sebastianbergmann/complexity.git",
                "reference": "739b35e53379900cc9ac327b2147867b8b6efd88"
            },
            "dist": {
                "type": "zip",
                "url": "https://api.github.com/repos/sebastianbergmann/complexity/zipball/739b35e53379900cc9ac327b2147867b8b6efd88",
                "reference": "739b35e53379900cc9ac327b2147867b8b6efd88",
                "shasum": ""
            },
            "require": {
                "nikic/php-parser": "^4.7",
                "php": ">=7.3"
            },
            "require-dev": {
                "phpunit/phpunit": "^9.3"
            },
            "type": "library",
            "extra": {
                "branch-alias": {
                    "dev-master": "2.0-dev"
                }
            },
            "autoload": {
                "classmap": [
                    "src/"
                ]
            },
            "notification-url": "https://packagist.org/downloads/",
            "license": [
                "BSD-3-Clause"
            ],
            "authors": [
                {
                    "name": "Sebastian Bergmann",
                    "email": "sebastian@phpunit.de",
                    "role": "lead"
                }
            ],
            "description": "Library for calculating the complexity of PHP code units",
            "homepage": "https://github.com/sebastianbergmann/complexity",
            "support": {
                "issues": "https://github.com/sebastianbergmann/complexity/issues",
                "source": "https://github.com/sebastianbergmann/complexity/tree/2.0.2"
            },
            "funding": [
                {
                    "url": "https://github.com/sebastianbergmann",
                    "type": "github"
                }
            ],
            "time": "2020-10-26T15:52:27+00:00"
        },
        {
            "name": "sebastian/diff",
            "version": "4.0.4",
            "source": {
                "type": "git",
                "url": "https://github.com/sebastianbergmann/diff.git",
                "reference": "3461e3fccc7cfdfc2720be910d3bd73c69be590d"
            },
            "dist": {
                "type": "zip",
                "url": "https://api.github.com/repos/sebastianbergmann/diff/zipball/3461e3fccc7cfdfc2720be910d3bd73c69be590d",
                "reference": "3461e3fccc7cfdfc2720be910d3bd73c69be590d",
                "shasum": ""
            },
            "require": {
                "php": ">=7.3"
            },
            "require-dev": {
                "phpunit/phpunit": "^9.3",
                "symfony/process": "^4.2 || ^5"
            },
            "type": "library",
            "extra": {
                "branch-alias": {
                    "dev-master": "4.0-dev"
                }
            },
            "autoload": {
                "classmap": [
                    "src/"
                ]
            },
            "notification-url": "https://packagist.org/downloads/",
            "license": [
                "BSD-3-Clause"
            ],
            "authors": [
                {
                    "name": "Sebastian Bergmann",
                    "email": "sebastian@phpunit.de"
                },
                {
                    "name": "Kore Nordmann",
                    "email": "mail@kore-nordmann.de"
                }
            ],
            "description": "Diff implementation",
            "homepage": "https://github.com/sebastianbergmann/diff",
            "keywords": [
                "diff",
                "udiff",
                "unidiff",
                "unified diff"
            ],
            "support": {
                "issues": "https://github.com/sebastianbergmann/diff/issues",
                "source": "https://github.com/sebastianbergmann/diff/tree/4.0.4"
            },
            "funding": [
                {
                    "url": "https://github.com/sebastianbergmann",
                    "type": "github"
                }
            ],
            "time": "2020-10-26T13:10:38+00:00"
        },
        {
            "name": "sebastian/environment",
            "version": "5.1.4",
            "source": {
                "type": "git",
                "url": "https://github.com/sebastianbergmann/environment.git",
                "reference": "1b5dff7bb151a4db11d49d90e5408e4e938270f7"
            },
            "dist": {
                "type": "zip",
                "url": "https://api.github.com/repos/sebastianbergmann/environment/zipball/1b5dff7bb151a4db11d49d90e5408e4e938270f7",
                "reference": "1b5dff7bb151a4db11d49d90e5408e4e938270f7",
                "shasum": ""
            },
            "require": {
                "php": ">=7.3"
            },
            "require-dev": {
                "phpunit/phpunit": "^9.3"
            },
            "suggest": {
                "ext-posix": "*"
            },
            "type": "library",
            "extra": {
                "branch-alias": {
                    "dev-master": "5.1-dev"
                }
            },
            "autoload": {
                "classmap": [
                    "src/"
                ]
            },
            "notification-url": "https://packagist.org/downloads/",
            "license": [
                "BSD-3-Clause"
            ],
            "authors": [
                {
                    "name": "Sebastian Bergmann",
                    "email": "sebastian@phpunit.de"
                }
            ],
            "description": "Provides functionality to handle HHVM/PHP environments",
            "homepage": "http://www.github.com/sebastianbergmann/environment",
            "keywords": [
                "Xdebug",
                "environment",
                "hhvm"
            ],
            "support": {
                "issues": "https://github.com/sebastianbergmann/environment/issues",
                "source": "https://github.com/sebastianbergmann/environment/tree/5.1.4"
            },
            "funding": [
                {
                    "url": "https://github.com/sebastianbergmann",
                    "type": "github"
                }
            ],
            "time": "2022-04-03T09:37:03+00:00"
        },
        {
            "name": "sebastian/exporter",
            "version": "4.0.4",
            "source": {
                "type": "git",
                "url": "https://github.com/sebastianbergmann/exporter.git",
                "reference": "65e8b7db476c5dd267e65eea9cab77584d3cfff9"
            },
            "dist": {
                "type": "zip",
                "url": "https://api.github.com/repos/sebastianbergmann/exporter/zipball/65e8b7db476c5dd267e65eea9cab77584d3cfff9",
                "reference": "65e8b7db476c5dd267e65eea9cab77584d3cfff9",
                "shasum": ""
            },
            "require": {
                "php": ">=7.3",
                "sebastian/recursion-context": "^4.0"
            },
            "require-dev": {
                "ext-mbstring": "*",
                "phpunit/phpunit": "^9.3"
            },
            "type": "library",
            "extra": {
                "branch-alias": {
                    "dev-master": "4.0-dev"
                }
            },
            "autoload": {
                "classmap": [
                    "src/"
                ]
            },
            "notification-url": "https://packagist.org/downloads/",
            "license": [
                "BSD-3-Clause"
            ],
            "authors": [
                {
                    "name": "Sebastian Bergmann",
                    "email": "sebastian@phpunit.de"
                },
                {
                    "name": "Jeff Welch",
                    "email": "whatthejeff@gmail.com"
                },
                {
                    "name": "Volker Dusch",
                    "email": "github@wallbash.com"
                },
                {
                    "name": "Adam Harvey",
                    "email": "aharvey@php.net"
                },
                {
                    "name": "Bernhard Schussek",
                    "email": "bschussek@gmail.com"
                }
            ],
            "description": "Provides the functionality to export PHP variables for visualization",
            "homepage": "https://www.github.com/sebastianbergmann/exporter",
            "keywords": [
                "export",
                "exporter"
            ],
            "support": {
                "issues": "https://github.com/sebastianbergmann/exporter/issues",
                "source": "https://github.com/sebastianbergmann/exporter/tree/4.0.4"
            },
            "funding": [
                {
                    "url": "https://github.com/sebastianbergmann",
                    "type": "github"
                }
            ],
            "time": "2021-11-11T14:18:36+00:00"
        },
        {
            "name": "sebastian/global-state",
            "version": "5.0.5",
            "source": {
                "type": "git",
                "url": "https://github.com/sebastianbergmann/global-state.git",
                "reference": "0ca8db5a5fc9c8646244e629625ac486fa286bf2"
            },
            "dist": {
                "type": "zip",
                "url": "https://api.github.com/repos/sebastianbergmann/global-state/zipball/0ca8db5a5fc9c8646244e629625ac486fa286bf2",
                "reference": "0ca8db5a5fc9c8646244e629625ac486fa286bf2",
                "shasum": ""
            },
            "require": {
                "php": ">=7.3",
                "sebastian/object-reflector": "^2.0",
                "sebastian/recursion-context": "^4.0"
            },
            "require-dev": {
                "ext-dom": "*",
                "phpunit/phpunit": "^9.3"
            },
            "suggest": {
                "ext-uopz": "*"
            },
            "type": "library",
            "extra": {
                "branch-alias": {
                    "dev-master": "5.0-dev"
                }
            },
            "autoload": {
                "classmap": [
                    "src/"
                ]
            },
            "notification-url": "https://packagist.org/downloads/",
            "license": [
                "BSD-3-Clause"
            ],
            "authors": [
                {
                    "name": "Sebastian Bergmann",
                    "email": "sebastian@phpunit.de"
                }
            ],
            "description": "Snapshotting of global state",
            "homepage": "http://www.github.com/sebastianbergmann/global-state",
            "keywords": [
                "global state"
            ],
            "support": {
                "issues": "https://github.com/sebastianbergmann/global-state/issues",
                "source": "https://github.com/sebastianbergmann/global-state/tree/5.0.5"
            },
            "funding": [
                {
                    "url": "https://github.com/sebastianbergmann",
                    "type": "github"
                }
            ],
            "time": "2022-02-14T08:28:10+00:00"
        },
        {
            "name": "sebastian/lines-of-code",
            "version": "1.0.3",
            "source": {
                "type": "git",
                "url": "https://github.com/sebastianbergmann/lines-of-code.git",
                "reference": "c1c2e997aa3146983ed888ad08b15470a2e22ecc"
            },
            "dist": {
                "type": "zip",
                "url": "https://api.github.com/repos/sebastianbergmann/lines-of-code/zipball/c1c2e997aa3146983ed888ad08b15470a2e22ecc",
                "reference": "c1c2e997aa3146983ed888ad08b15470a2e22ecc",
                "shasum": ""
            },
            "require": {
                "nikic/php-parser": "^4.6",
                "php": ">=7.3"
            },
            "require-dev": {
                "phpunit/phpunit": "^9.3"
            },
            "type": "library",
            "extra": {
                "branch-alias": {
                    "dev-master": "1.0-dev"
                }
            },
            "autoload": {
                "classmap": [
                    "src/"
                ]
            },
            "notification-url": "https://packagist.org/downloads/",
            "license": [
                "BSD-3-Clause"
            ],
            "authors": [
                {
                    "name": "Sebastian Bergmann",
                    "email": "sebastian@phpunit.de",
                    "role": "lead"
                }
            ],
            "description": "Library for counting the lines of code in PHP source code",
            "homepage": "https://github.com/sebastianbergmann/lines-of-code",
            "support": {
                "issues": "https://github.com/sebastianbergmann/lines-of-code/issues",
                "source": "https://github.com/sebastianbergmann/lines-of-code/tree/1.0.3"
            },
            "funding": [
                {
                    "url": "https://github.com/sebastianbergmann",
                    "type": "github"
                }
            ],
            "time": "2020-11-28T06:42:11+00:00"
        },
        {
            "name": "sebastian/object-enumerator",
            "version": "4.0.4",
            "source": {
                "type": "git",
                "url": "https://github.com/sebastianbergmann/object-enumerator.git",
                "reference": "5c9eeac41b290a3712d88851518825ad78f45c71"
            },
            "dist": {
                "type": "zip",
                "url": "https://api.github.com/repos/sebastianbergmann/object-enumerator/zipball/5c9eeac41b290a3712d88851518825ad78f45c71",
                "reference": "5c9eeac41b290a3712d88851518825ad78f45c71",
                "shasum": ""
            },
            "require": {
                "php": ">=7.3",
                "sebastian/object-reflector": "^2.0",
                "sebastian/recursion-context": "^4.0"
            },
            "require-dev": {
                "phpunit/phpunit": "^9.3"
            },
            "type": "library",
            "extra": {
                "branch-alias": {
                    "dev-master": "4.0-dev"
                }
            },
            "autoload": {
                "classmap": [
                    "src/"
                ]
            },
            "notification-url": "https://packagist.org/downloads/",
            "license": [
                "BSD-3-Clause"
            ],
            "authors": [
                {
                    "name": "Sebastian Bergmann",
                    "email": "sebastian@phpunit.de"
                }
            ],
            "description": "Traverses array structures and object graphs to enumerate all referenced objects",
            "homepage": "https://github.com/sebastianbergmann/object-enumerator/",
            "support": {
                "issues": "https://github.com/sebastianbergmann/object-enumerator/issues",
                "source": "https://github.com/sebastianbergmann/object-enumerator/tree/4.0.4"
            },
            "funding": [
                {
                    "url": "https://github.com/sebastianbergmann",
                    "type": "github"
                }
            ],
            "time": "2020-10-26T13:12:34+00:00"
        },
        {
            "name": "sebastian/object-reflector",
            "version": "2.0.4",
            "source": {
                "type": "git",
                "url": "https://github.com/sebastianbergmann/object-reflector.git",
                "reference": "b4f479ebdbf63ac605d183ece17d8d7fe49c15c7"
            },
            "dist": {
                "type": "zip",
                "url": "https://api.github.com/repos/sebastianbergmann/object-reflector/zipball/b4f479ebdbf63ac605d183ece17d8d7fe49c15c7",
                "reference": "b4f479ebdbf63ac605d183ece17d8d7fe49c15c7",
                "shasum": ""
            },
            "require": {
                "php": ">=7.3"
            },
            "require-dev": {
                "phpunit/phpunit": "^9.3"
            },
            "type": "library",
            "extra": {
                "branch-alias": {
                    "dev-master": "2.0-dev"
                }
            },
            "autoload": {
                "classmap": [
                    "src/"
                ]
            },
            "notification-url": "https://packagist.org/downloads/",
            "license": [
                "BSD-3-Clause"
            ],
            "authors": [
                {
                    "name": "Sebastian Bergmann",
                    "email": "sebastian@phpunit.de"
                }
            ],
            "description": "Allows reflection of object attributes, including inherited and non-public ones",
            "homepage": "https://github.com/sebastianbergmann/object-reflector/",
            "support": {
                "issues": "https://github.com/sebastianbergmann/object-reflector/issues",
                "source": "https://github.com/sebastianbergmann/object-reflector/tree/2.0.4"
            },
            "funding": [
                {
                    "url": "https://github.com/sebastianbergmann",
                    "type": "github"
                }
            ],
            "time": "2020-10-26T13:14:26+00:00"
        },
        {
            "name": "sebastian/recursion-context",
            "version": "4.0.4",
            "source": {
                "type": "git",
                "url": "https://github.com/sebastianbergmann/recursion-context.git",
                "reference": "cd9d8cf3c5804de4341c283ed787f099f5506172"
            },
            "dist": {
                "type": "zip",
                "url": "https://api.github.com/repos/sebastianbergmann/recursion-context/zipball/cd9d8cf3c5804de4341c283ed787f099f5506172",
                "reference": "cd9d8cf3c5804de4341c283ed787f099f5506172",
                "shasum": ""
            },
            "require": {
                "php": ">=7.3"
            },
            "require-dev": {
                "phpunit/phpunit": "^9.3"
            },
            "type": "library",
            "extra": {
                "branch-alias": {
                    "dev-master": "4.0-dev"
                }
            },
            "autoload": {
                "classmap": [
                    "src/"
                ]
            },
            "notification-url": "https://packagist.org/downloads/",
            "license": [
                "BSD-3-Clause"
            ],
            "authors": [
                {
                    "name": "Sebastian Bergmann",
                    "email": "sebastian@phpunit.de"
                },
                {
                    "name": "Jeff Welch",
                    "email": "whatthejeff@gmail.com"
                },
                {
                    "name": "Adam Harvey",
                    "email": "aharvey@php.net"
                }
            ],
            "description": "Provides functionality to recursively process PHP variables",
            "homepage": "http://www.github.com/sebastianbergmann/recursion-context",
            "support": {
                "issues": "https://github.com/sebastianbergmann/recursion-context/issues",
                "source": "https://github.com/sebastianbergmann/recursion-context/tree/4.0.4"
            },
            "funding": [
                {
                    "url": "https://github.com/sebastianbergmann",
                    "type": "github"
                }
            ],
            "time": "2020-10-26T13:17:30+00:00"
        },
        {
            "name": "sebastian/resource-operations",
            "version": "3.0.3",
            "source": {
                "type": "git",
                "url": "https://github.com/sebastianbergmann/resource-operations.git",
                "reference": "0f4443cb3a1d92ce809899753bc0d5d5a8dd19a8"
            },
            "dist": {
                "type": "zip",
                "url": "https://api.github.com/repos/sebastianbergmann/resource-operations/zipball/0f4443cb3a1d92ce809899753bc0d5d5a8dd19a8",
                "reference": "0f4443cb3a1d92ce809899753bc0d5d5a8dd19a8",
                "shasum": ""
            },
            "require": {
                "php": ">=7.3"
            },
            "require-dev": {
                "phpunit/phpunit": "^9.0"
            },
            "type": "library",
            "extra": {
                "branch-alias": {
                    "dev-master": "3.0-dev"
                }
            },
            "autoload": {
                "classmap": [
                    "src/"
                ]
            },
            "notification-url": "https://packagist.org/downloads/",
            "license": [
                "BSD-3-Clause"
            ],
            "authors": [
                {
                    "name": "Sebastian Bergmann",
                    "email": "sebastian@phpunit.de"
                }
            ],
            "description": "Provides a list of PHP built-in functions that operate on resources",
            "homepage": "https://www.github.com/sebastianbergmann/resource-operations",
            "support": {
                "issues": "https://github.com/sebastianbergmann/resource-operations/issues",
                "source": "https://github.com/sebastianbergmann/resource-operations/tree/3.0.3"
            },
            "funding": [
                {
                    "url": "https://github.com/sebastianbergmann",
                    "type": "github"
                }
            ],
            "time": "2020-09-28T06:45:17+00:00"
        },
        {
            "name": "sebastian/type",
            "version": "3.0.0",
            "source": {
                "type": "git",
                "url": "https://github.com/sebastianbergmann/type.git",
                "reference": "b233b84bc4465aff7b57cf1c4bc75c86d00d6dad"
            },
            "dist": {
                "type": "zip",
                "url": "https://api.github.com/repos/sebastianbergmann/type/zipball/b233b84bc4465aff7b57cf1c4bc75c86d00d6dad",
                "reference": "b233b84bc4465aff7b57cf1c4bc75c86d00d6dad",
                "shasum": ""
            },
            "require": {
                "php": ">=7.3"
            },
            "require-dev": {
                "phpunit/phpunit": "^9.5"
            },
            "type": "library",
            "extra": {
                "branch-alias": {
                    "dev-master": "3.0-dev"
                }
            },
            "autoload": {
                "classmap": [
                    "src/"
                ]
            },
            "notification-url": "https://packagist.org/downloads/",
            "license": [
                "BSD-3-Clause"
            ],
            "authors": [
                {
                    "name": "Sebastian Bergmann",
                    "email": "sebastian@phpunit.de",
                    "role": "lead"
                }
            ],
            "description": "Collection of value objects that represent the types of the PHP type system",
            "homepage": "https://github.com/sebastianbergmann/type",
            "support": {
                "issues": "https://github.com/sebastianbergmann/type/issues",
                "source": "https://github.com/sebastianbergmann/type/tree/3.0.0"
            },
            "funding": [
                {
                    "url": "https://github.com/sebastianbergmann",
                    "type": "github"
                }
            ],
            "time": "2022-03-15T09:54:48+00:00"
        },
        {
            "name": "sebastian/version",
            "version": "3.0.2",
            "source": {
                "type": "git",
                "url": "https://github.com/sebastianbergmann/version.git",
                "reference": "c6c1022351a901512170118436c764e473f6de8c"
            },
            "dist": {
                "type": "zip",
                "url": "https://api.github.com/repos/sebastianbergmann/version/zipball/c6c1022351a901512170118436c764e473f6de8c",
                "reference": "c6c1022351a901512170118436c764e473f6de8c",
                "shasum": ""
            },
            "require": {
                "php": ">=7.3"
            },
            "type": "library",
            "extra": {
                "branch-alias": {
                    "dev-master": "3.0-dev"
                }
            },
            "autoload": {
                "classmap": [
                    "src/"
                ]
            },
            "notification-url": "https://packagist.org/downloads/",
            "license": [
                "BSD-3-Clause"
            ],
            "authors": [
                {
                    "name": "Sebastian Bergmann",
                    "email": "sebastian@phpunit.de",
                    "role": "lead"
                }
            ],
            "description": "Library that helps with managing the version number of Git-hosted PHP projects",
            "homepage": "https://github.com/sebastianbergmann/version",
            "support": {
                "issues": "https://github.com/sebastianbergmann/version/issues",
                "source": "https://github.com/sebastianbergmann/version/tree/3.0.2"
            },
            "funding": [
                {
                    "url": "https://github.com/sebastianbergmann",
                    "type": "github"
                }
            ],
            "time": "2020-09-28T06:39:44+00:00"
        },
        {
            "name": "theseer/tokenizer",
            "version": "1.2.1",
            "source": {
                "type": "git",
                "url": "https://github.com/theseer/tokenizer.git",
                "reference": "34a41e998c2183e22995f158c581e7b5e755ab9e"
            },
            "dist": {
                "type": "zip",
                "url": "https://api.github.com/repos/theseer/tokenizer/zipball/34a41e998c2183e22995f158c581e7b5e755ab9e",
                "reference": "34a41e998c2183e22995f158c581e7b5e755ab9e",
                "shasum": ""
            },
            "require": {
                "ext-dom": "*",
                "ext-tokenizer": "*",
                "ext-xmlwriter": "*",
                "php": "^7.2 || ^8.0"
            },
            "type": "library",
            "autoload": {
                "classmap": [
                    "src/"
                ]
            },
            "notification-url": "https://packagist.org/downloads/",
            "license": [
                "BSD-3-Clause"
            ],
            "authors": [
                {
                    "name": "Arne Blankerts",
                    "email": "arne@blankerts.de",
                    "role": "Developer"
                }
            ],
            "description": "A small library for converting tokenized PHP source code into XML and potentially other formats",
            "support": {
                "issues": "https://github.com/theseer/tokenizer/issues",
                "source": "https://github.com/theseer/tokenizer/tree/1.2.1"
            },
            "funding": [
                {
                    "url": "https://github.com/theseer",
                    "type": "github"
                }
            ],
            "time": "2021-07-28T10:34:58+00:00"
        }
    ],
    "aliases": [],
    "minimum-stability": "stable",
    "stability-flags": {
        "pocketmine/bedrock-block-upgrade-schema": 20,
        "pocketmine/bedrock-data": 20,
        "pocketmine/bedrock-item-upgrade-schema": 20
    },
    "prefer-stable": false,
    "prefer-lowest": false,
    "platform": {
        "php": "^8.0",
        "php-64bit": "*",
        "ext-chunkutils2": "^0.3.1",
        "ext-crypto": "^0.3.1",
        "ext-ctype": "*",
        "ext-curl": "*",
        "ext-date": "*",
        "ext-gmp": "*",
        "ext-hash": "*",
        "ext-igbinary": "^3.0.1",
        "ext-json": "*",
        "ext-leveldb": "^0.2.1 || ^0.3.0",
        "ext-mbstring": "*",
        "ext-morton": "^0.1.0",
        "ext-openssl": "*",
        "ext-pcre": "*",
        "ext-phar": "*",
        "ext-pthreads": "^4.0",
        "ext-reflection": "*",
        "ext-simplexml": "*",
        "ext-sockets": "*",
        "ext-spl": "*",
        "ext-yaml": ">=2.0.0",
        "ext-zip": "*",
        "ext-zlib": ">=1.2.11",
        "composer-runtime-api": "^2.0"
    },
    "platform-dev": [],
    "platform-overrides": {
        "php": "8.0.0"
    },
    "plugin-api-version": "2.3.0"
}<|MERGE_RESOLUTION|>--- conflicted
+++ resolved
@@ -4,11 +4,7 @@
         "Read more about it at https://getcomposer.org/doc/01-basic-usage.md#installing-dependencies",
         "This file is @generated automatically"
     ],
-<<<<<<< HEAD
-    "content-hash": "4d3d74b811713475413c03f95455c355",
-=======
-    "content-hash": "c9c0412cf5610ee7fa623b679b5471fb",
->>>>>>> 5a8983dd
+    "content-hash": "f4dff5c2abe600c5aa22b7b357874cb0",
     "packages": [
         {
             "name": "adhocore/json-comment",
