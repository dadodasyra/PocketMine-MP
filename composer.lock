--- conflicted
+++ resolved
@@ -4,11 +4,7 @@
         "Read more about it at https://getcomposer.org/doc/01-basic-usage.md#installing-dependencies",
         "This file is @generated automatically"
     ],
-<<<<<<< HEAD
-    "content-hash": "3e2cf54647dd0587771b2539e42392d6",
-=======
-    "content-hash": "e2b0a5b76ace05c6d6bd760d1f96ebe5",
->>>>>>> 2fdc46c1
+    "content-hash": "b535dc262141936698680b92902f8e28",
     "packages": [
         {
             "name": "adhocore/json-comment",
