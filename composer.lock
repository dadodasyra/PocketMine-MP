{
    "_readme": [
        "This file locks the dependencies of your project to a known state",
        "Read more about it at https://getcomposer.org/doc/01-basic-usage.md#installing-dependencies",
        "This file is @generated automatically"
    ],
<<<<<<< HEAD
    "content-hash": "265c9d2e9b1ec4d52c934b4bec7a9188",
=======
    "content-hash": "2c44138f2052c259a201871d4d423947",
>>>>>>> 4d1be4d4
    "packages": [
        {
            "name": "adhocore/json-comment",
            "version": "0.1.0",
            "source": {
                "type": "git",
                "url": "https://github.com/adhocore/php-json-comment.git",
                "reference": "8448076039389f558f39ad0553aab87db3f81614"
            },
            "dist": {
                "type": "zip",
                "url": "https://api.github.com/repos/adhocore/php-json-comment/zipball/8448076039389f558f39ad0553aab87db3f81614",
                "reference": "8448076039389f558f39ad0553aab87db3f81614",
                "shasum": ""
            },
            "require": {
                "php": ">=5.4"
            },
            "require-dev": {
                "phpunit/phpunit": "^6.5 || ^7.5"
            },
            "type": "library",
            "autoload": {
                "psr-4": {
                    "Ahc\\Json\\": "src/"
                }
            },
            "notification-url": "https://packagist.org/downloads/",
            "license": [
                "MIT"
            ],
            "authors": [
                {
                    "name": "Jitendra Adhikari",
                    "email": "jiten.adhikary@gmail.com"
                }
            ],
            "description": "Lightweight JSON comment stripper library for PHP",
            "keywords": [
                "comment",
                "json",
                "strip-comment"
            ],
            "support": {
                "issues": "https://github.com/adhocore/php-json-comment/issues",
                "source": "https://github.com/adhocore/php-json-comment/tree/0.1.0"
            },
            "time": "2020-01-03T13:51:23+00:00"
        },
        {
            "name": "fgrosse/phpasn1",
            "version": "v2.2.0",
            "source": {
                "type": "git",
                "url": "https://github.com/fgrosse/PHPASN1.git",
                "reference": "d1978f7abd580f3fc33561e7f71d4c12c7531fad"
            },
            "dist": {
                "type": "zip",
                "url": "https://api.github.com/repos/fgrosse/PHPASN1/zipball/d1978f7abd580f3fc33561e7f71d4c12c7531fad",
                "reference": "d1978f7abd580f3fc33561e7f71d4c12c7531fad",
                "shasum": ""
            },
            "require": {
                "php": ">=7.0.0"
            },
            "require-dev": {
                "phpunit/phpunit": "~6.3",
                "satooshi/php-coveralls": "~2.0"
            },
            "suggest": {
                "ext-bcmath": "BCmath is the fallback extension for big integer calculations",
                "ext-curl": "For loading OID information from the web if they have not bee defined statically",
                "ext-gmp": "GMP is the preferred extension for big integer calculations",
                "phpseclib/bcmath_compat": "BCmath polyfill for servers where neither GMP nor BCmath is available"
            },
            "type": "library",
            "extra": {
                "branch-alias": {
                    "dev-master": "2.0.x-dev"
                }
            },
            "autoload": {
                "psr-4": {
                    "FG\\": "lib/"
                }
            },
            "notification-url": "https://packagist.org/downloads/",
            "license": [
                "MIT"
            ],
            "authors": [
                {
                    "name": "Friedrich Große",
                    "email": "friedrich.grosse@gmail.com",
                    "homepage": "https://github.com/FGrosse",
                    "role": "Author"
                },
                {
                    "name": "All contributors",
                    "homepage": "https://github.com/FGrosse/PHPASN1/contributors"
                }
            ],
            "description": "A PHP Framework that allows you to encode and decode arbitrary ASN.1 structures using the ITU-T X.690 Encoding Rules.",
            "homepage": "https://github.com/FGrosse/PHPASN1",
            "keywords": [
                "DER",
                "asn.1",
                "asn1",
                "ber",
                "binary",
                "decoding",
                "encoding",
                "x.509",
                "x.690",
                "x509",
                "x690"
            ],
            "support": {
                "issues": "https://github.com/fgrosse/PHPASN1/issues",
                "source": "https://github.com/fgrosse/PHPASN1/tree/v2.2.0"
            },
            "time": "2020-10-11T16:28:18+00:00"
        },
        {
            "name": "mdanter/ecc",
            "version": "v0.5.2",
            "source": {
                "type": "git",
                "url": "https://github.com/phpecc/phpecc.git",
                "reference": "b95f25cc1bacc83a9f0ccd375900b7cfd343029e"
            },
            "dist": {
                "type": "zip",
                "url": "https://api.github.com/repos/phpecc/phpecc/zipball/b95f25cc1bacc83a9f0ccd375900b7cfd343029e",
                "reference": "b95f25cc1bacc83a9f0ccd375900b7cfd343029e",
                "shasum": ""
            },
            "require": {
                "ext-gmp": "*",
                "fgrosse/phpasn1": "^2.0",
                "php": "^7.0"
            },
            "require-dev": {
                "phpunit/phpunit": "^6.0",
                "squizlabs/php_codesniffer": "^2.0",
                "symfony/yaml": "^2.6|^3.0"
            },
            "type": "library",
            "autoload": {
                "psr-4": {
                    "Mdanter\\Ecc\\": "src/"
                }
            },
            "notification-url": "https://packagist.org/downloads/",
            "license": [
                "MIT"
            ],
            "authors": [
                {
                    "name": "Matyas Danter",
                    "homepage": "http://matejdanter.com/",
                    "role": "Author"
                },
                {
                    "name": "Thibaud Fabre",
                    "email": "thibaud@aztech.io",
                    "homepage": "http://aztech.io",
                    "role": "Maintainer"
                },
                {
                    "name": "Thomas Kerin",
                    "email": "afk11@users.noreply.github.com",
                    "role": "Maintainer"
                }
            ],
            "description": "PHP Elliptic Curve Cryptography library",
            "homepage": "https://github.com/phpecc/phpecc",
            "keywords": [
                "Diffie",
                "ECDSA",
                "Hellman",
                "curve",
                "ecdh",
                "elliptic",
                "nistp192",
                "nistp224",
                "nistp256",
                "nistp384",
                "nistp521",
                "phpecc",
                "secp256k1",
                "secp256r1"
            ],
            "support": {
                "issues": "https://github.com/phpecc/phpecc/issues",
                "source": "https://github.com/phpecc/phpecc/tree/master"
            },
            "time": "2018-12-03T18:17:01+00:00"
        },
        {
            "name": "netresearch/jsonmapper",
            "version": "v3.1.1",
            "source": {
                "type": "git",
                "url": "https://github.com/cweiske/jsonmapper.git",
                "reference": "ba09f0e456d4f00cef84e012da5715625594407c"
            },
            "dist": {
                "type": "zip",
                "url": "https://api.github.com/repos/cweiske/jsonmapper/zipball/ba09f0e456d4f00cef84e012da5715625594407c",
                "reference": "ba09f0e456d4f00cef84e012da5715625594407c",
                "shasum": ""
            },
            "require": {
                "ext-json": "*",
                "ext-pcre": "*",
                "ext-reflection": "*",
                "ext-spl": "*",
                "php": ">=5.6"
            },
            "require-dev": {
                "phpunit/phpunit": "~4.8.35 || ~5.7 || ~6.4 || ~7.0",
                "squizlabs/php_codesniffer": "~3.5"
            },
            "type": "library",
            "autoload": {
                "psr-0": {
                    "JsonMapper": "src/"
                }
            },
            "notification-url": "https://packagist.org/downloads/",
            "license": [
                "OSL-3.0"
            ],
            "authors": [
                {
                    "name": "Christian Weiske",
                    "email": "cweiske@cweiske.de",
                    "homepage": "http://github.com/cweiske/jsonmapper/",
                    "role": "Developer"
                }
            ],
            "description": "Map nested JSON structures onto PHP classes",
            "support": {
                "email": "cweiske@cweiske.de",
                "issues": "https://github.com/cweiske/jsonmapper/issues",
                "source": "https://github.com/cweiske/jsonmapper/tree/v3.1.1"
            },
            "time": "2020-11-02T19:19:54+00:00"
        },
        {
            "name": "pocketmine/binaryutils",
            "version": "dev-master",
            "source": {
                "type": "git",
                "url": "https://github.com/pmmp/BinaryUtils.git",
                "reference": "0e25f4baab948cfb88de94375d04df20330957d7"
            },
            "dist": {
                "type": "zip",
                "url": "https://api.github.com/repos/pmmp/BinaryUtils/zipball/0e25f4baab948cfb88de94375d04df20330957d7",
                "reference": "0e25f4baab948cfb88de94375d04df20330957d7",
                "shasum": ""
            },
            "require": {
                "php": ">=7.2",
                "php-64bit": "*"
            },
            "require-dev": {
                "phpstan/extension-installer": "^1.0",
                "phpstan/phpstan": "0.12.40",
                "phpstan/phpstan-strict-rules": "^0.12.4"
            },
            "type": "library",
            "autoload": {
                "psr-4": {
                    "pocketmine\\utils\\": "src/"
                }
            },
            "notification-url": "https://packagist.org/downloads/",
            "license": [
                "LGPL-3.0"
            ],
            "description": "Classes and methods for conveniently handling binary data",
            "support": {
                "issues": "https://github.com/pmmp/BinaryUtils/issues",
                "source": "https://github.com/pmmp/BinaryUtils/tree/master"
            },
            "time": "2020-08-28T20:45:19+00:00"
        },
        {
            "name": "pocketmine/callback-validator",
            "version": "1.0.2",
            "source": {
                "type": "git",
                "url": "git@github.com:pmmp/CallbackValidator.git",
                "reference": "8321aa3ccfe63639b0d08f0cbf270755cfc99fe2"
            },
            "dist": {
                "type": "zip",
                "url": "https://api.github.com/repos/pmmp/CallbackValidator/zipball/8321aa3ccfe63639b0d08f0cbf270755cfc99fe2",
                "reference": "8321aa3ccfe63639b0d08f0cbf270755cfc99fe2",
                "shasum": ""
            },
            "require": {
                "ext-reflection": "*",
                "php": ">=7.1"
            },
            "replace": {
                "daverandom/callback-validator": "*"
            },
            "require-dev": {
                "phpstan/extension-installer": "^1.0",
                "phpstan/phpstan": "0.12.38",
                "phpstan/phpstan-strict-rules": "^0.12.4",
                "phpunit/phpunit": "^7.5 || ^8.5 || ^9.0"
            },
            "type": "library",
            "autoload": {
                "psr-4": {
                    "DaveRandom\\CallbackValidator\\": "src/"
                }
            },
            "notification-url": "https://packagist.org/downloads/",
            "license": [
                "MIT"
            ],
            "authors": [
                {
                    "name": "Chris Wright",
                    "email": "cw@daverandom.com"
                }
            ],
            "description": "Fork of daverandom/callback-validator - Tools for validating callback signatures",
            "time": "2020-08-21T19:51:42+00:00"
        },
        {
            "name": "pocketmine/classloader",
            "version": "dev-master",
            "source": {
                "type": "git",
                "url": "https://github.com/pmmp/ClassLoader.git",
                "reference": "14871a77ac5a7c4c0571391ad404b89bc15a3513"
            },
            "dist": {
                "type": "zip",
                "url": "https://api.github.com/repos/pmmp/ClassLoader/zipball/14871a77ac5a7c4c0571391ad404b89bc15a3513",
                "reference": "14871a77ac5a7c4c0571391ad404b89bc15a3513",
                "shasum": ""
            },
            "require": {
                "ext-pthreads": "~3.2.0",
                "ext-reflection": "*",
                "php": ">=7.2.0"
            },
            "conflict": {
                "pocketmine/spl": "<0.4"
            },
            "require-dev": {
                "phpstan/extension-installer": "^1.0",
                "phpstan/phpstan": "0.12.40",
                "phpstan/phpstan-strict-rules": "^0.12.4"
            },
            "default-branch": true,
            "type": "library",
            "autoload": {
                "classmap": [
                    "./src"
                ]
            },
            "notification-url": "https://packagist.org/downloads/",
            "license": [
                "LGPL-3.0"
            ],
            "description": "Ad-hoc autoloading components used by PocketMine-MP",
            "support": {
                "issues": "https://github.com/pmmp/ClassLoader/issues",
                "source": "https://github.com/pmmp/ClassLoader/tree/master"
            },
            "time": "2020-08-27T11:43:41+00:00"
        },
        {
            "name": "pocketmine/color",
            "version": "0.1.0",
            "source": {
                "type": "git",
                "url": "https://github.com/pmmp/Color.git",
                "reference": "10f3453d0eb3eccbccad5cf58a00e42cdaef1772"
            },
            "dist": {
                "type": "zip",
                "url": "https://api.github.com/repos/pmmp/Color/zipball/10f3453d0eb3eccbccad5cf58a00e42cdaef1772",
                "reference": "10f3453d0eb3eccbccad5cf58a00e42cdaef1772",
                "shasum": ""
            },
            "require": {
                "php": "^7.2"
            },
            "require-dev": {
                "phpstan/phpstan": "^0.12.25",
                "phpstan/phpstan-strict-rules": "^0.12.2"
            },
            "type": "library",
            "autoload": {
                "psr-4": {
                    "pocketmine\\color\\": "src/"
                }
            },
            "notification-url": "https://packagist.org/downloads/",
            "license": [
                "LGPL-3.0"
            ],
            "description": "Color handling library used by PocketMine-MP and related projects",
            "support": {
                "issues": "https://github.com/pmmp/Color/issues",
                "source": "https://github.com/pmmp/Color/tree/0.1.0"
            },
            "time": "2020-05-14T19:15:33+00:00"
        },
        {
            "name": "pocketmine/errorhandler",
            "version": "0.1.0",
            "source": {
                "type": "git",
                "url": "https://github.com/pmmp/ErrorHandler.git",
                "reference": "0503a1929a3934e754114814509ff9152f4908eb"
            },
            "dist": {
                "type": "zip",
                "url": "https://api.github.com/repos/pmmp/ErrorHandler/zipball/0503a1929a3934e754114814509ff9152f4908eb",
                "reference": "0503a1929a3934e754114814509ff9152f4908eb",
                "shasum": ""
            },
            "require": {
                "php": "^7.2"
            },
            "require-dev": {
                "phpstan/phpstan": "^0.12.23",
                "phpstan/phpstan-strict-rules": "^0.12.2"
            },
            "type": "library",
            "autoload": {
                "psr-4": {
                    "pocketmine\\errorhandler\\": "src/"
                }
            },
            "notification-url": "https://packagist.org/downloads/",
            "license": [
                "LGPL-3.0"
            ],
            "description": "Utilities to handle nasty PHP E_* errors in a usable way",
            "support": {
                "issues": "https://github.com/pmmp/ErrorHandler/issues",
                "source": "https://github.com/pmmp/ErrorHandler/tree/0.1.0"
            },
            "time": "2020-05-10T11:45:02+00:00"
        },
        {
            "name": "pocketmine/log",
            "version": "dev-master",
            "source": {
                "type": "git",
                "url": "https://github.com/pmmp/Log.git",
                "reference": "cfac4a3ba23efa2f94802868787cf6f449255082"
            },
            "dist": {
                "type": "zip",
                "url": "https://api.github.com/repos/pmmp/Log/zipball/cfac4a3ba23efa2f94802868787cf6f449255082",
                "reference": "cfac4a3ba23efa2f94802868787cf6f449255082",
                "shasum": ""
            },
            "require": {
                "php": ">=7.2"
            },
            "conflict": {
                "pocketmine/spl": "<0.4"
            },
            "require-dev": {
                "phpstan/phpstan": "0.12.40",
                "phpstan/phpstan-strict-rules": "^0.12.2"
            },
            "type": "library",
            "autoload": {
                "classmap": [
                    "./src"
                ]
            },
            "notification-url": "https://packagist.org/downloads/",
            "license": [
                "LGPL-3.0"
            ],
            "description": "Logging components used by PocketMine-MP and related projects",
            "support": {
                "issues": "https://github.com/pmmp/Log/issues",
                "source": "https://github.com/pmmp/Log/tree/master"
            },
            "time": "2020-08-28T20:50:44+00:00"
        },
        {
            "name": "pocketmine/log-pthreads",
            "version": "dev-master",
            "source": {
                "type": "git",
                "url": "https://github.com/pmmp/LogPthreads.git",
                "reference": "343333f45a1041641de36d9f9285fbc5349a2571"
            },
            "dist": {
                "type": "zip",
                "url": "https://api.github.com/repos/pmmp/LogPthreads/zipball/343333f45a1041641de36d9f9285fbc5349a2571",
                "reference": "343333f45a1041641de36d9f9285fbc5349a2571",
                "shasum": ""
            },
            "require": {
                "ext-pthreads": "~3.2.0",
                "php": ">=7.2",
                "pocketmine/log": "^0.2.0 || dev-master"
            },
            "conflict": {
                "pocketmine/spl": "<0.4"
            },
            "require-dev": {
                "phpstan/extension-installer": "^1.0",
                "phpstan/phpstan": "0.12.38",
                "phpstan/phpstan-strict-rules": "^0.12.4"
            },
            "type": "library",
            "autoload": {
                "classmap": [
                    "./src"
                ]
            },
            "notification-url": "https://packagist.org/downloads/",
            "license": [
                "LGPL-3.0"
            ],
            "description": "Logging components specialized for pthreads used by PocketMine-MP and related projects",
            "support": {
                "issues": "https://github.com/pmmp/LogPthreads/issues",
                "source": "https://github.com/pmmp/LogPthreads/tree/master"
            },
            "time": "2020-08-22T12:07:54+00:00"
        },
        {
            "name": "pocketmine/math",
            "version": "dev-master",
            "source": {
                "type": "git",
                "url": "https://github.com/pmmp/Math.git",
                "reference": "fd3a016cfee1939869e6f0bc320a7c99bd2f440d"
            },
            "dist": {
                "type": "zip",
                "url": "https://api.github.com/repos/pmmp/Math/zipball/fd3a016cfee1939869e6f0bc320a7c99bd2f440d",
                "reference": "fd3a016cfee1939869e6f0bc320a7c99bd2f440d",
                "shasum": ""
            },
            "require": {
                "php": ">=7.2.0",
                "php-64bit": "*"
            },
            "require-dev": {
                "irstea/phpunit-shim": "^7.5",
                "phpstan/extension-installer": "^1.0",
                "phpstan/phpstan": "0.12.44",
                "phpstan/phpstan-strict-rules": "^0.12.4"
            },
            "type": "library",
            "autoload": {
                "psr-4": {
                    "pocketmine\\math\\": "src/"
                }
            },
            "notification-url": "https://packagist.org/downloads/",
            "license": [
                "LGPL-3.0"
            ],
            "description": "PHP library containing math related code used in PocketMine-MP",
            "support": {
                "issues": "https://github.com/pmmp/Math/issues",
                "source": "https://github.com/pmmp/Math/tree/master"
            },
            "time": "2020-09-25T17:32:58+00:00"
        },
        {
            "name": "pocketmine/nbt",
            "version": "dev-master",
            "source": {
                "type": "git",
                "url": "https://github.com/pmmp/NBT.git",
                "reference": "7f715bd87e42a9b44cf5a8022e66a4a05280602d"
            },
            "dist": {
                "type": "zip",
                "url": "https://api.github.com/repos/pmmp/NBT/zipball/7f715bd87e42a9b44cf5a8022e66a4a05280602d",
                "reference": "7f715bd87e42a9b44cf5a8022e66a4a05280602d",
                "shasum": ""
            },
            "require": {
                "php": ">=7.2.0",
                "php-64bit": "*",
                "pocketmine/binaryutils": "dev-master"
            },
            "require-dev": {
                "irstea/phpunit-shim": "^7.5 || ^8.0",
                "phpstan/extension-installer": "^1.0",
                "phpstan/phpstan": "0.12.40",
                "phpstan/phpstan-strict-rules": "^0.12.4"
            },
            "type": "library",
            "autoload": {
                "psr-4": {
                    "pocketmine\\nbt\\": "src/"
                }
            },
            "notification-url": "https://packagist.org/downloads/",
            "license": [
                "LGPL-3.0"
            ],
            "description": "PHP library for working with Named Binary Tags",
            "support": {
                "issues": "https://github.com/pmmp/NBT/issues",
                "source": "https://github.com/pmmp/NBT/tree/master"
            },
            "time": "2020-08-28T21:02:57+00:00"
        },
        {
            "name": "pocketmine/raklib",
            "version": "dev-master",
            "source": {
                "type": "git",
                "url": "https://github.com/pmmp/RakLib.git",
                "reference": "a40cf8a90c3081166b555826bc1def8a7a5c5cb9"
            },
            "dist": {
                "type": "zip",
                "url": "https://api.github.com/repos/pmmp/RakLib/zipball/a40cf8a90c3081166b555826bc1def8a7a5c5cb9",
                "reference": "a40cf8a90c3081166b555826bc1def8a7a5c5cb9",
                "shasum": ""
            },
            "require": {
                "ext-sockets": "*",
                "php": ">=7.2.0",
                "php-64bit": "*",
                "php-ipv6": "*",
                "pocketmine/binaryutils": "dev-master",
                "pocketmine/log": "dev-master"
            },
            "require-dev": {
                "phpstan/phpstan": "0.12.40",
                "phpstan/phpstan-strict-rules": "^0.12.2"
            },
            "type": "library",
            "autoload": {
                "psr-4": {
                    "raklib\\": "src/"
                }
            },
            "notification-url": "https://packagist.org/downloads/",
            "license": [
                "GPL-3.0"
            ],
            "description": "A RakNet server implementation written in PHP",
            "support": {
                "issues": "https://github.com/pmmp/RakLib/issues",
                "source": "https://github.com/pmmp/RakLib/tree/master"
            },
            "time": "2020-08-28T22:11:37+00:00"
        },
        {
            "name": "pocketmine/snooze",
            "version": "0.1.3",
            "source": {
                "type": "git",
                "url": "https://github.com/pmmp/Snooze.git",
                "reference": "849510fa62e57512b8467e3694e9b3add97038fd"
            },
            "dist": {
                "type": "zip",
                "url": "https://api.github.com/repos/pmmp/Snooze/zipball/849510fa62e57512b8467e3694e9b3add97038fd",
                "reference": "849510fa62e57512b8467e3694e9b3add97038fd",
                "shasum": ""
            },
            "require": {
                "ext-pthreads": ">=3.1.7dev",
                "php-64bit": ">=7.2.0"
            },
            "require-dev": {
                "phpstan/extension-installer": "^1.0",
                "phpstan/phpstan": "0.12.40",
                "phpstan/phpstan-strict-rules": "^0.12.4"
            },
            "type": "library",
            "autoload": {
                "psr-4": {
                    "pocketmine\\snooze\\": "src/"
                }
            },
            "notification-url": "https://packagist.org/downloads/",
            "license": [
                "LGPL-3.0"
            ],
            "description": "Thread notification management library for code using the pthreads extension",
            "support": {
                "issues": "https://github.com/pmmp/Snooze/issues",
                "source": "https://github.com/pmmp/Snooze/tree/0.1.3"
            },
            "time": "2020-08-28T22:19:21+00:00"
        },
        {
            "name": "pocketmine/spl",
            "version": "dev-master",
            "source": {
                "type": "git",
                "url": "https://github.com/pmmp/SPL.git",
                "reference": "98589af98ff5662f4f69a76bdbf3129c9e2e3614"
            },
            "dist": {
                "type": "zip",
                "url": "https://api.github.com/repos/pmmp/SPL/zipball/98589af98ff5662f4f69a76bdbf3129c9e2e3614",
                "reference": "98589af98ff5662f4f69a76bdbf3129c9e2e3614",
                "shasum": ""
            },
            "require": {
                "php": ">=7.2"
            },
            "require-dev": {
                "phpstan/phpstan": "^0.12.8"
            },
            "default-branch": true,
            "type": "library",
            "autoload": {
                "classmap": [
                    "./src"
                ]
            },
            "notification-url": "https://packagist.org/downloads/",
            "license": [
                "LGPL-3.0"
            ],
            "description": "Standard library files required by PocketMine-MP and related projects",
            "support": {
                "issues": "https://github.com/pmmp/SPL/issues",
                "source": "https://github.com/pmmp/SPL/tree/master"
            },
            "time": "2020-05-10T12:05:24+00:00"
        },
        {
            "name": "pocketmine/uuid",
            "version": "0.1.0",
            "source": {
                "type": "git",
                "url": "https://github.com/pmmp/UUID.git",
                "reference": "c45c995cb87eafee01a14a06a4b7b517cada03a5"
            },
            "dist": {
                "type": "zip",
                "url": "https://api.github.com/repos/pmmp/UUID/zipball/c45c995cb87eafee01a14a06a4b7b517cada03a5",
                "reference": "c45c995cb87eafee01a14a06a4b7b517cada03a5",
                "shasum": ""
            },
            "require": {
                "php": "^7.3",
                "pocketmine/binaryutils": "^0.1 || dev-master"
            },
            "require-dev": {
                "phpstan/phpstan": "^0.12.23",
                "phpstan/phpstan-strict-rules": "^0.12.2"
            },
            "type": "library",
            "autoload": {
                "psr-4": {
                    "pocketmine\\uuid\\": "src/"
                }
            },
            "notification-url": "https://packagist.org/downloads/",
            "license": [
                "LGPL-3.0"
            ],
            "description": "Basic UUID implementation used by PocketMine-MP and related projects",
            "support": {
                "issues": "https://github.com/pmmp/UUID/issues",
                "source": "https://github.com/pmmp/UUID/tree/master"
            },
            "time": "2020-05-10T12:38:41+00:00"
        },
        {
            "name": "respect/stringifier",
            "version": "0.2.0",
            "source": {
                "type": "git",
                "url": "https://github.com/Respect/Stringifier.git",
                "reference": "e55af3c8aeaeaa2abb5fa47a58a8e9688cc23b59"
            },
            "dist": {
                "type": "zip",
                "url": "https://api.github.com/repos/Respect/Stringifier/zipball/e55af3c8aeaeaa2abb5fa47a58a8e9688cc23b59",
                "reference": "e55af3c8aeaeaa2abb5fa47a58a8e9688cc23b59",
                "shasum": ""
            },
            "require": {
                "php": ">=7.1"
            },
            "require-dev": {
                "friendsofphp/php-cs-fixer": "^2.8",
                "malukenho/docheader": "^0.1.7",
                "phpunit/phpunit": "^6.4"
            },
            "type": "library",
            "autoload": {
                "psr-4": {
                    "Respect\\Stringifier\\": "src/"
                },
                "files": [
                    "src/stringify.php"
                ]
            },
            "notification-url": "https://packagist.org/downloads/",
            "license": [
                "MIT"
            ],
            "authors": [
                {
                    "name": "Respect/Stringifier Contributors",
                    "homepage": "https://github.com/Respect/Stringifier/graphs/contributors"
                }
            ],
            "description": "Converts any value to a string",
            "homepage": "http://respect.github.io/Stringifier/",
            "keywords": [
                "respect",
                "stringifier",
                "stringify"
            ],
            "support": {
                "issues": "https://github.com/Respect/Stringifier/issues",
                "source": "https://github.com/Respect/Stringifier/tree/0.2.0"
            },
            "time": "2017-12-29T19:39:25+00:00"
        },
        {
            "name": "respect/validation",
            "version": "2.1.0",
            "source": {
                "type": "git",
                "url": "https://github.com/Respect/Validation.git",
                "reference": "6c3aed92137836788c8ce654b9c35763c5e98b54"
            },
            "dist": {
                "type": "zip",
                "url": "https://api.github.com/repos/Respect/Validation/zipball/6c3aed92137836788c8ce654b9c35763c5e98b54",
                "reference": "6c3aed92137836788c8ce654b9c35763c5e98b54",
                "shasum": ""
            },
            "require": {
                "php": "^7.3 || ^8.0",
                "respect/stringifier": "^0.2.0",
                "symfony/polyfill-mbstring": "^1.2"
            },
            "require-dev": {
                "egulias/email-validator": "^2.1",
                "malukenho/docheader": "^0.1",
                "mikey179/vfsstream": "^1.6",
                "phpstan/phpstan": "^0.12",
                "phpstan/phpstan-deprecation-rules": "^0.12",
                "phpstan/phpstan-phpunit": "^0.12",
                "phpunit/phpunit": "^9.3",
                "psr/http-message": "^1.0",
                "respect/coding-standard": "^3.0",
                "squizlabs/php_codesniffer": "^3.5",
                "symfony/validator": "^3.0||^4.0",
                "zendframework/zend-validator": "^2.1"
            },
            "suggest": {
                "egulias/email-validator": "Strict (RFC compliant) email validation",
                "ext-bcmath": "Arbitrary Precision Mathematics",
                "ext-fileinfo": "File Information",
                "ext-mbstring": "Multibyte String Functions",
                "symfony/validator": "Use Symfony validator through Respect\\Validation",
                "zendframework/zend-validator": "Use Zend Framework validator through Respect\\Validation"
            },
            "type": "library",
            "autoload": {
                "psr-4": {
                    "Respect\\Validation\\": "library/"
                }
            },
            "notification-url": "https://packagist.org/downloads/",
            "license": [
                "MIT"
            ],
            "authors": [
                {
                    "name": "Respect/Validation Contributors",
                    "homepage": "https://github.com/Respect/Validation/graphs/contributors"
                }
            ],
            "description": "The most awesome validation engine ever created for PHP",
            "homepage": "http://respect.github.io/Validation/",
            "keywords": [
                "respect",
                "validation",
                "validator"
            ],
            "support": {
                "issues": "https://github.com/Respect/Validation/issues",
                "source": "https://github.com/Respect/Validation/tree/2.1.0"
            },
            "time": "2020-10-04T12:09:34+00:00"
        },
        {
            "name": "symfony/polyfill-mbstring",
            "version": "v1.20.0",
            "source": {
                "type": "git",
                "url": "https://github.com/symfony/polyfill-mbstring.git",
                "reference": "39d483bdf39be819deabf04ec872eb0b2410b531"
            },
            "dist": {
                "type": "zip",
                "url": "https://api.github.com/repos/symfony/polyfill-mbstring/zipball/39d483bdf39be819deabf04ec872eb0b2410b531",
                "reference": "39d483bdf39be819deabf04ec872eb0b2410b531",
                "shasum": ""
            },
            "require": {
                "php": ">=7.1"
            },
            "suggest": {
                "ext-mbstring": "For best performance"
            },
            "type": "library",
            "extra": {
                "branch-alias": {
                    "dev-main": "1.20-dev"
                },
                "thanks": {
                    "name": "symfony/polyfill",
                    "url": "https://github.com/symfony/polyfill"
                }
            },
            "autoload": {
                "psr-4": {
                    "Symfony\\Polyfill\\Mbstring\\": ""
                },
                "files": [
                    "bootstrap.php"
                ]
            },
            "notification-url": "https://packagist.org/downloads/",
            "license": [
                "MIT"
            ],
            "authors": [
                {
                    "name": "Nicolas Grekas",
                    "email": "p@tchwork.com"
                },
                {
                    "name": "Symfony Community",
                    "homepage": "https://symfony.com/contributors"
                }
            ],
            "description": "Symfony polyfill for the Mbstring extension",
            "homepage": "https://symfony.com",
            "keywords": [
                "compatibility",
                "mbstring",
                "polyfill",
                "portable",
                "shim"
            ],
            "support": {
                "source": "https://github.com/symfony/polyfill-mbstring/tree/v1.20.0"
            },
            "funding": [
                {
                    "url": "https://symfony.com/sponsor",
                    "type": "custom"
                },
                {
                    "url": "https://github.com/fabpot",
                    "type": "github"
                },
                {
                    "url": "https://tidelift.com/funding/github/packagist/symfony/symfony",
                    "type": "tidelift"
                }
            ],
            "time": "2020-10-23T14:02:19+00:00"
        }
    ],
    "packages-dev": [
        {
            "name": "doctrine/instantiator",
            "version": "1.4.0",
            "source": {
                "type": "git",
                "url": "https://github.com/doctrine/instantiator.git",
                "reference": "d56bf6102915de5702778fe20f2de3b2fe570b5b"
            },
            "dist": {
                "type": "zip",
                "url": "https://api.github.com/repos/doctrine/instantiator/zipball/d56bf6102915de5702778fe20f2de3b2fe570b5b",
                "reference": "d56bf6102915de5702778fe20f2de3b2fe570b5b",
                "shasum": ""
            },
            "require": {
                "php": "^7.1 || ^8.0"
            },
            "require-dev": {
                "doctrine/coding-standard": "^8.0",
                "ext-pdo": "*",
                "ext-phar": "*",
                "phpbench/phpbench": "^0.13 || 1.0.0-alpha2",
                "phpstan/phpstan": "^0.12",
                "phpstan/phpstan-phpunit": "^0.12",
                "phpunit/phpunit": "^7.0 || ^8.0 || ^9.0"
            },
            "type": "library",
            "autoload": {
                "psr-4": {
                    "Doctrine\\Instantiator\\": "src/Doctrine/Instantiator/"
                }
            },
            "notification-url": "https://packagist.org/downloads/",
            "license": [
                "MIT"
            ],
            "authors": [
                {
                    "name": "Marco Pivetta",
                    "email": "ocramius@gmail.com",
                    "homepage": "https://ocramius.github.io/"
                }
            ],
            "description": "A small, lightweight utility to instantiate objects in PHP without invoking their constructors",
            "homepage": "https://www.doctrine-project.org/projects/instantiator.html",
            "keywords": [
                "constructor",
                "instantiate"
            ],
            "support": {
                "issues": "https://github.com/doctrine/instantiator/issues",
                "source": "https://github.com/doctrine/instantiator/tree/1.4.0"
            },
            "funding": [
                {
                    "url": "https://www.doctrine-project.org/sponsorship.html",
                    "type": "custom"
                },
                {
                    "url": "https://www.patreon.com/phpdoctrine",
                    "type": "patreon"
                },
                {
                    "url": "https://tidelift.com/funding/github/packagist/doctrine%2Finstantiator",
                    "type": "tidelift"
                }
            ],
            "time": "2020-11-10T18:47:58+00:00"
        },
        {
            "name": "myclabs/deep-copy",
            "version": "1.10.2",
            "source": {
                "type": "git",
                "url": "https://github.com/myclabs/DeepCopy.git",
                "reference": "776f831124e9c62e1a2c601ecc52e776d8bb7220"
            },
            "dist": {
                "type": "zip",
                "url": "https://api.github.com/repos/myclabs/DeepCopy/zipball/776f831124e9c62e1a2c601ecc52e776d8bb7220",
                "reference": "776f831124e9c62e1a2c601ecc52e776d8bb7220",
                "shasum": ""
            },
            "require": {
                "php": "^7.1 || ^8.0"
            },
            "replace": {
                "myclabs/deep-copy": "self.version"
            },
            "require-dev": {
                "doctrine/collections": "^1.0",
                "doctrine/common": "^2.6",
                "phpunit/phpunit": "^7.1"
            },
            "type": "library",
            "autoload": {
                "psr-4": {
                    "DeepCopy\\": "src/DeepCopy/"
                },
                "files": [
                    "src/DeepCopy/deep_copy.php"
                ]
            },
            "notification-url": "https://packagist.org/downloads/",
            "license": [
                "MIT"
            ],
            "description": "Create deep copies (clones) of your objects",
            "keywords": [
                "clone",
                "copy",
                "duplicate",
                "object",
                "object graph"
            ],
            "support": {
                "issues": "https://github.com/myclabs/DeepCopy/issues",
                "source": "https://github.com/myclabs/DeepCopy/tree/1.10.2"
            },
            "funding": [
                {
                    "url": "https://tidelift.com/funding/github/packagist/myclabs/deep-copy",
                    "type": "tidelift"
                }
            ],
            "time": "2020-11-13T09:40:50+00:00"
        },
        {
            "name": "nikic/php-parser",
            "version": "v4.10.3",
            "source": {
                "type": "git",
                "url": "https://github.com/nikic/PHP-Parser.git",
                "reference": "dbe56d23de8fcb157bbc0cfb3ad7c7de0cfb0984"
            },
            "dist": {
                "type": "zip",
                "url": "https://api.github.com/repos/nikic/PHP-Parser/zipball/dbe56d23de8fcb157bbc0cfb3ad7c7de0cfb0984",
                "reference": "dbe56d23de8fcb157bbc0cfb3ad7c7de0cfb0984",
                "shasum": ""
            },
            "require": {
                "ext-tokenizer": "*",
                "php": ">=7.0"
            },
            "require-dev": {
                "ircmaxell/php-yacc": "^0.0.7",
                "phpunit/phpunit": "^6.5 || ^7.0 || ^8.0 || ^9.0"
            },
            "bin": [
                "bin/php-parse"
            ],
            "type": "library",
            "extra": {
                "branch-alias": {
                    "dev-master": "4.9-dev"
                }
            },
            "autoload": {
                "psr-4": {
                    "PhpParser\\": "lib/PhpParser"
                }
            },
            "notification-url": "https://packagist.org/downloads/",
            "license": [
                "BSD-3-Clause"
            ],
            "authors": [
                {
                    "name": "Nikita Popov"
                }
            ],
            "description": "A PHP parser written in PHP",
            "keywords": [
                "parser",
                "php"
            ],
            "support": {
                "issues": "https://github.com/nikic/PHP-Parser/issues",
                "source": "https://github.com/nikic/PHP-Parser/tree/v4.10.3"
            },
            "time": "2020-12-03T17:45:45+00:00"
        },
        {
            "name": "phar-io/manifest",
            "version": "2.0.1",
            "source": {
                "type": "git",
                "url": "https://github.com/phar-io/manifest.git",
                "reference": "85265efd3af7ba3ca4b2a2c34dbfc5788dd29133"
            },
            "dist": {
                "type": "zip",
                "url": "https://api.github.com/repos/phar-io/manifest/zipball/85265efd3af7ba3ca4b2a2c34dbfc5788dd29133",
                "reference": "85265efd3af7ba3ca4b2a2c34dbfc5788dd29133",
                "shasum": ""
            },
            "require": {
                "ext-dom": "*",
                "ext-phar": "*",
                "ext-xmlwriter": "*",
                "phar-io/version": "^3.0.1",
                "php": "^7.2 || ^8.0"
            },
            "type": "library",
            "extra": {
                "branch-alias": {
                    "dev-master": "2.0.x-dev"
                }
            },
            "autoload": {
                "classmap": [
                    "src/"
                ]
            },
            "notification-url": "https://packagist.org/downloads/",
            "license": [
                "BSD-3-Clause"
            ],
            "authors": [
                {
                    "name": "Arne Blankerts",
                    "email": "arne@blankerts.de",
                    "role": "Developer"
                },
                {
                    "name": "Sebastian Heuer",
                    "email": "sebastian@phpeople.de",
                    "role": "Developer"
                },
                {
                    "name": "Sebastian Bergmann",
                    "email": "sebastian@phpunit.de",
                    "role": "Developer"
                }
            ],
            "description": "Component for reading phar.io manifest information from a PHP Archive (PHAR)",
            "support": {
                "issues": "https://github.com/phar-io/manifest/issues",
                "source": "https://github.com/phar-io/manifest/tree/master"
            },
            "time": "2020-06-27T14:33:11+00:00"
        },
        {
            "name": "phar-io/version",
            "version": "3.0.3",
            "source": {
                "type": "git",
                "url": "https://github.com/phar-io/version.git",
                "reference": "726c026815142e4f8677b7cb7f2249c9ffb7ecae"
            },
            "dist": {
                "type": "zip",
                "url": "https://api.github.com/repos/phar-io/version/zipball/726c026815142e4f8677b7cb7f2249c9ffb7ecae",
                "reference": "726c026815142e4f8677b7cb7f2249c9ffb7ecae",
                "shasum": ""
            },
            "require": {
                "php": "^7.2 || ^8.0"
            },
            "type": "library",
            "autoload": {
                "classmap": [
                    "src/"
                ]
            },
            "notification-url": "https://packagist.org/downloads/",
            "license": [
                "BSD-3-Clause"
            ],
            "authors": [
                {
                    "name": "Arne Blankerts",
                    "email": "arne@blankerts.de",
                    "role": "Developer"
                },
                {
                    "name": "Sebastian Heuer",
                    "email": "sebastian@phpeople.de",
                    "role": "Developer"
                },
                {
                    "name": "Sebastian Bergmann",
                    "email": "sebastian@phpunit.de",
                    "role": "Developer"
                }
            ],
            "description": "Library for handling version information and constraints",
            "support": {
                "issues": "https://github.com/phar-io/version/issues",
                "source": "https://github.com/phar-io/version/tree/3.0.3"
            },
            "time": "2020-11-30T09:21:21+00:00"
        },
        {
            "name": "phpdocumentor/reflection-common",
            "version": "2.2.0",
            "source": {
                "type": "git",
                "url": "https://github.com/phpDocumentor/ReflectionCommon.git",
                "reference": "1d01c49d4ed62f25aa84a747ad35d5a16924662b"
            },
            "dist": {
                "type": "zip",
                "url": "https://api.github.com/repos/phpDocumentor/ReflectionCommon/zipball/1d01c49d4ed62f25aa84a747ad35d5a16924662b",
                "reference": "1d01c49d4ed62f25aa84a747ad35d5a16924662b",
                "shasum": ""
            },
            "require": {
                "php": "^7.2 || ^8.0"
            },
            "type": "library",
            "extra": {
                "branch-alias": {
                    "dev-2.x": "2.x-dev"
                }
            },
            "autoload": {
                "psr-4": {
                    "phpDocumentor\\Reflection\\": "src/"
                }
            },
            "notification-url": "https://packagist.org/downloads/",
            "license": [
                "MIT"
            ],
            "authors": [
                {
                    "name": "Jaap van Otterdijk",
                    "email": "opensource@ijaap.nl"
                }
            ],
            "description": "Common reflection classes used by phpdocumentor to reflect the code structure",
            "homepage": "http://www.phpdoc.org",
            "keywords": [
                "FQSEN",
                "phpDocumentor",
                "phpdoc",
                "reflection",
                "static analysis"
            ],
            "support": {
                "issues": "https://github.com/phpDocumentor/ReflectionCommon/issues",
                "source": "https://github.com/phpDocumentor/ReflectionCommon/tree/2.x"
            },
            "time": "2020-06-27T09:03:43+00:00"
        },
        {
            "name": "phpdocumentor/reflection-docblock",
            "version": "5.2.2",
            "source": {
                "type": "git",
                "url": "https://github.com/phpDocumentor/ReflectionDocBlock.git",
                "reference": "069a785b2141f5bcf49f3e353548dc1cce6df556"
            },
            "dist": {
                "type": "zip",
                "url": "https://api.github.com/repos/phpDocumentor/ReflectionDocBlock/zipball/069a785b2141f5bcf49f3e353548dc1cce6df556",
                "reference": "069a785b2141f5bcf49f3e353548dc1cce6df556",
                "shasum": ""
            },
            "require": {
                "ext-filter": "*",
                "php": "^7.2 || ^8.0",
                "phpdocumentor/reflection-common": "^2.2",
                "phpdocumentor/type-resolver": "^1.3",
                "webmozart/assert": "^1.9.1"
            },
            "require-dev": {
                "mockery/mockery": "~1.3.2"
            },
            "type": "library",
            "extra": {
                "branch-alias": {
                    "dev-master": "5.x-dev"
                }
            },
            "autoload": {
                "psr-4": {
                    "phpDocumentor\\Reflection\\": "src"
                }
            },
            "notification-url": "https://packagist.org/downloads/",
            "license": [
                "MIT"
            ],
            "authors": [
                {
                    "name": "Mike van Riel",
                    "email": "me@mikevanriel.com"
                },
                {
                    "name": "Jaap van Otterdijk",
                    "email": "account@ijaap.nl"
                }
            ],
            "description": "With this component, a library can provide support for annotations via DocBlocks or otherwise retrieve information that is embedded in a DocBlock.",
            "support": {
                "issues": "https://github.com/phpDocumentor/ReflectionDocBlock/issues",
                "source": "https://github.com/phpDocumentor/ReflectionDocBlock/tree/master"
            },
            "time": "2020-09-03T19:13:55+00:00"
        },
        {
            "name": "phpdocumentor/type-resolver",
            "version": "1.4.0",
            "source": {
                "type": "git",
                "url": "https://github.com/phpDocumentor/TypeResolver.git",
                "reference": "6a467b8989322d92aa1c8bf2bebcc6e5c2ba55c0"
            },
            "dist": {
                "type": "zip",
                "url": "https://api.github.com/repos/phpDocumentor/TypeResolver/zipball/6a467b8989322d92aa1c8bf2bebcc6e5c2ba55c0",
                "reference": "6a467b8989322d92aa1c8bf2bebcc6e5c2ba55c0",
                "shasum": ""
            },
            "require": {
                "php": "^7.2 || ^8.0",
                "phpdocumentor/reflection-common": "^2.0"
            },
            "require-dev": {
                "ext-tokenizer": "*"
            },
            "type": "library",
            "extra": {
                "branch-alias": {
                    "dev-1.x": "1.x-dev"
                }
            },
            "autoload": {
                "psr-4": {
                    "phpDocumentor\\Reflection\\": "src"
                }
            },
            "notification-url": "https://packagist.org/downloads/",
            "license": [
                "MIT"
            ],
            "authors": [
                {
                    "name": "Mike van Riel",
                    "email": "me@mikevanriel.com"
                }
            ],
            "description": "A PSR-5 based resolver of Class names, Types and Structural Element Names",
            "support": {
                "issues": "https://github.com/phpDocumentor/TypeResolver/issues",
                "source": "https://github.com/phpDocumentor/TypeResolver/tree/1.4.0"
            },
            "time": "2020-09-17T18:55:26+00:00"
        },
        {
            "name": "phpspec/prophecy",
            "version": "1.12.1",
            "source": {
                "type": "git",
                "url": "https://github.com/phpspec/prophecy.git",
                "reference": "8ce87516be71aae9b956f81906aaf0338e0d8a2d"
            },
            "dist": {
                "type": "zip",
                "url": "https://api.github.com/repos/phpspec/prophecy/zipball/8ce87516be71aae9b956f81906aaf0338e0d8a2d",
                "reference": "8ce87516be71aae9b956f81906aaf0338e0d8a2d",
                "shasum": ""
            },
            "require": {
                "doctrine/instantiator": "^1.2",
                "php": "^7.2 || ~8.0, <8.1",
                "phpdocumentor/reflection-docblock": "^5.2",
                "sebastian/comparator": "^3.0 || ^4.0",
                "sebastian/recursion-context": "^3.0 || ^4.0"
            },
            "require-dev": {
                "phpspec/phpspec": "^6.0",
                "phpunit/phpunit": "^8.0 || ^9.0 <9.3"
            },
            "type": "library",
            "extra": {
                "branch-alias": {
                    "dev-master": "1.11.x-dev"
                }
            },
            "autoload": {
                "psr-4": {
                    "Prophecy\\": "src/Prophecy"
                }
            },
            "notification-url": "https://packagist.org/downloads/",
            "license": [
                "MIT"
            ],
            "authors": [
                {
                    "name": "Konstantin Kudryashov",
                    "email": "ever.zet@gmail.com",
                    "homepage": "http://everzet.com"
                },
                {
                    "name": "Marcello Duarte",
                    "email": "marcello.duarte@gmail.com"
                }
            ],
            "description": "Highly opinionated mocking framework for PHP 5.3+",
            "homepage": "https://github.com/phpspec/prophecy",
            "keywords": [
                "Double",
                "Dummy",
                "fake",
                "mock",
                "spy",
                "stub"
            ],
            "support": {
                "issues": "https://github.com/phpspec/prophecy/issues",
                "source": "https://github.com/phpspec/prophecy/tree/1.12.1"
            },
            "time": "2020-09-29T09:10:42+00:00"
        },
        {
            "name": "phpstan/phpstan",
            "version": "0.12.59",
            "source": {
                "type": "git",
                "url": "https://github.com/phpstan/phpstan.git",
                "reference": "cf4107257c8ca2ad967efdd6a00f12b21acbb779"
            },
            "dist": {
                "type": "zip",
                "url": "https://api.github.com/repos/phpstan/phpstan/zipball/cf4107257c8ca2ad967efdd6a00f12b21acbb779",
                "reference": "cf4107257c8ca2ad967efdd6a00f12b21acbb779",
                "shasum": ""
            },
            "require": {
                "php": "^7.1|^8.0"
            },
            "conflict": {
                "phpstan/phpstan-shim": "*"
            },
            "bin": [
                "phpstan",
                "phpstan.phar"
            ],
            "type": "library",
            "extra": {
                "branch-alias": {
                    "dev-master": "0.12-dev"
                }
            },
            "autoload": {
                "files": [
                    "bootstrap.php"
                ]
            },
            "notification-url": "https://packagist.org/downloads/",
            "license": [
                "MIT"
            ],
            "description": "PHPStan - PHP Static Analysis Tool",
            "support": {
                "issues": "https://github.com/phpstan/phpstan/issues",
                "source": "https://github.com/phpstan/phpstan/tree/0.12.59"
            },
            "funding": [
                {
                    "url": "https://github.com/ondrejmirtes",
                    "type": "github"
                },
                {
                    "url": "https://www.patreon.com/phpstan",
                    "type": "patreon"
                },
                {
                    "url": "https://tidelift.com/funding/github/packagist/phpstan/phpstan",
                    "type": "tidelift"
                }
            ],
            "time": "2020-12-07T14:46:03+00:00"
        },
        {
            "name": "phpstan/phpstan-phpunit",
            "version": "0.12.16",
            "source": {
                "type": "git",
                "url": "https://github.com/phpstan/phpstan-phpunit.git",
                "reference": "1dd916d181b0539dea5cd37e91546afb8b107e17"
            },
            "dist": {
                "type": "zip",
                "url": "https://api.github.com/repos/phpstan/phpstan-phpunit/zipball/1dd916d181b0539dea5cd37e91546afb8b107e17",
                "reference": "1dd916d181b0539dea5cd37e91546afb8b107e17",
                "shasum": ""
            },
            "require": {
                "php": "^7.1 || ^8.0",
                "phpstan/phpstan": "^0.12.33"
            },
            "conflict": {
                "phpunit/phpunit": "<7.0"
            },
            "require-dev": {
                "consistence/coding-standard": "^3.5",
                "dealerdirect/phpcodesniffer-composer-installer": "^0.7.0",
                "ergebnis/composer-normalize": "^2.0.2",
                "jakub-onderka/php-parallel-lint": "^1.0",
                "phing/phing": "^2.16.0",
                "phpstan/phpstan-strict-rules": "^0.12",
                "phpunit/phpunit": "^7.0 || ^8.0 || ^9.0",
                "satooshi/php-coveralls": "^1.0",
                "slevomat/coding-standard": "^4.7.2"
            },
            "type": "phpstan-extension",
            "extra": {
                "branch-alias": {
                    "dev-master": "0.12-dev"
                },
                "phpstan": {
                    "includes": [
                        "extension.neon",
                        "rules.neon"
                    ]
                }
            },
            "autoload": {
                "psr-4": {
                    "PHPStan\\": "src/"
                }
            },
            "notification-url": "https://packagist.org/downloads/",
            "license": [
                "MIT"
            ],
            "description": "PHPUnit extensions and rules for PHPStan",
            "support": {
                "issues": "https://github.com/phpstan/phpstan-phpunit/issues",
                "source": "https://github.com/phpstan/phpstan-phpunit/tree/0.12.16"
            },
            "time": "2020-08-05T13:28:50+00:00"
        },
        {
            "name": "phpstan/phpstan-strict-rules",
            "version": "0.12.5",
            "source": {
                "type": "git",
                "url": "https://github.com/phpstan/phpstan-strict-rules.git",
                "reference": "334898a32217e4605e0f9cfa3d3fc3101bda26be"
            },
            "dist": {
                "type": "zip",
                "url": "https://api.github.com/repos/phpstan/phpstan-strict-rules/zipball/334898a32217e4605e0f9cfa3d3fc3101bda26be",
                "reference": "334898a32217e4605e0f9cfa3d3fc3101bda26be",
                "shasum": ""
            },
            "require": {
                "php": "^7.1 || ^8.0",
                "phpstan/phpstan": "^0.12.33"
            },
            "require-dev": {
                "consistence/coding-standard": "^3.0.1",
                "dealerdirect/phpcodesniffer-composer-installer": "^0.7.0",
                "ergebnis/composer-normalize": "^2.0.2",
                "jakub-onderka/php-parallel-lint": "^1.0",
                "phing/phing": "^2.16.0",
                "phpstan/phpstan-phpunit": "^0.12",
                "phpunit/phpunit": "^7.0",
                "slevomat/coding-standard": "^4.5.2"
            },
            "type": "phpstan-extension",
            "extra": {
                "branch-alias": {
                    "dev-master": "0.12-dev"
                },
                "phpstan": {
                    "includes": [
                        "rules.neon"
                    ]
                }
            },
            "autoload": {
                "psr-4": {
                    "PHPStan\\": "src/"
                }
            },
            "notification-url": "https://packagist.org/downloads/",
            "license": [
                "MIT"
            ],
            "description": "Extra strict and opinionated rules for PHPStan",
            "support": {
                "issues": "https://github.com/phpstan/phpstan-strict-rules/issues",
                "source": "https://github.com/phpstan/phpstan-strict-rules/tree/master"
            },
            "time": "2020-08-30T15:42:06+00:00"
        },
        {
            "name": "phpunit/php-code-coverage",
            "version": "9.2.5",
            "source": {
                "type": "git",
                "url": "https://github.com/sebastianbergmann/php-code-coverage.git",
                "reference": "f3e026641cc91909d421802dd3ac7827ebfd97e1"
            },
            "dist": {
                "type": "zip",
                "url": "https://api.github.com/repos/sebastianbergmann/php-code-coverage/zipball/f3e026641cc91909d421802dd3ac7827ebfd97e1",
                "reference": "f3e026641cc91909d421802dd3ac7827ebfd97e1",
                "shasum": ""
            },
            "require": {
                "ext-dom": "*",
                "ext-libxml": "*",
                "ext-xmlwriter": "*",
                "nikic/php-parser": "^4.10.2",
                "php": ">=7.3",
                "phpunit/php-file-iterator": "^3.0.3",
                "phpunit/php-text-template": "^2.0.2",
                "sebastian/code-unit-reverse-lookup": "^2.0.2",
                "sebastian/complexity": "^2.0",
                "sebastian/environment": "^5.1.2",
                "sebastian/lines-of-code": "^1.0.3",
                "sebastian/version": "^3.0.1",
                "theseer/tokenizer": "^1.2.0"
            },
            "require-dev": {
                "phpunit/phpunit": "^9.3"
            },
            "suggest": {
                "ext-pcov": "*",
                "ext-xdebug": "*"
            },
            "type": "library",
            "extra": {
                "branch-alias": {
                    "dev-master": "9.2-dev"
                }
            },
            "autoload": {
                "classmap": [
                    "src/"
                ]
            },
            "notification-url": "https://packagist.org/downloads/",
            "license": [
                "BSD-3-Clause"
            ],
            "authors": [
                {
                    "name": "Sebastian Bergmann",
                    "email": "sebastian@phpunit.de",
                    "role": "lead"
                }
            ],
            "description": "Library that provides collection, processing, and rendering functionality for PHP code coverage information.",
            "homepage": "https://github.com/sebastianbergmann/php-code-coverage",
            "keywords": [
                "coverage",
                "testing",
                "xunit"
            ],
            "support": {
                "issues": "https://github.com/sebastianbergmann/php-code-coverage/issues",
                "source": "https://github.com/sebastianbergmann/php-code-coverage/tree/9.2.5"
            },
            "funding": [
                {
                    "url": "https://github.com/sebastianbergmann",
                    "type": "github"
                }
            ],
            "time": "2020-11-28T06:44:49+00:00"
        },
        {
            "name": "phpunit/php-file-iterator",
            "version": "3.0.5",
            "source": {
                "type": "git",
                "url": "https://github.com/sebastianbergmann/php-file-iterator.git",
                "reference": "aa4be8575f26070b100fccb67faabb28f21f66f8"
            },
            "dist": {
                "type": "zip",
                "url": "https://api.github.com/repos/sebastianbergmann/php-file-iterator/zipball/aa4be8575f26070b100fccb67faabb28f21f66f8",
                "reference": "aa4be8575f26070b100fccb67faabb28f21f66f8",
                "shasum": ""
            },
            "require": {
                "php": ">=7.3"
            },
            "require-dev": {
                "phpunit/phpunit": "^9.3"
            },
            "type": "library",
            "extra": {
                "branch-alias": {
                    "dev-master": "3.0-dev"
                }
            },
            "autoload": {
                "classmap": [
                    "src/"
                ]
            },
            "notification-url": "https://packagist.org/downloads/",
            "license": [
                "BSD-3-Clause"
            ],
            "authors": [
                {
                    "name": "Sebastian Bergmann",
                    "email": "sebastian@phpunit.de",
                    "role": "lead"
                }
            ],
            "description": "FilterIterator implementation that filters files based on a list of suffixes.",
            "homepage": "https://github.com/sebastianbergmann/php-file-iterator/",
            "keywords": [
                "filesystem",
                "iterator"
            ],
            "support": {
                "issues": "https://github.com/sebastianbergmann/php-file-iterator/issues",
                "source": "https://github.com/sebastianbergmann/php-file-iterator/tree/3.0.5"
            },
            "funding": [
                {
                    "url": "https://github.com/sebastianbergmann",
                    "type": "github"
                }
            ],
            "time": "2020-09-28T05:57:25+00:00"
        },
        {
            "name": "phpunit/php-invoker",
            "version": "3.1.1",
            "source": {
                "type": "git",
                "url": "https://github.com/sebastianbergmann/php-invoker.git",
                "reference": "5a10147d0aaf65b58940a0b72f71c9ac0423cc67"
            },
            "dist": {
                "type": "zip",
                "url": "https://api.github.com/repos/sebastianbergmann/php-invoker/zipball/5a10147d0aaf65b58940a0b72f71c9ac0423cc67",
                "reference": "5a10147d0aaf65b58940a0b72f71c9ac0423cc67",
                "shasum": ""
            },
            "require": {
                "php": ">=7.3"
            },
            "require-dev": {
                "ext-pcntl": "*",
                "phpunit/phpunit": "^9.3"
            },
            "suggest": {
                "ext-pcntl": "*"
            },
            "type": "library",
            "extra": {
                "branch-alias": {
                    "dev-master": "3.1-dev"
                }
            },
            "autoload": {
                "classmap": [
                    "src/"
                ]
            },
            "notification-url": "https://packagist.org/downloads/",
            "license": [
                "BSD-3-Clause"
            ],
            "authors": [
                {
                    "name": "Sebastian Bergmann",
                    "email": "sebastian@phpunit.de",
                    "role": "lead"
                }
            ],
            "description": "Invoke callables with a timeout",
            "homepage": "https://github.com/sebastianbergmann/php-invoker/",
            "keywords": [
                "process"
            ],
            "support": {
                "issues": "https://github.com/sebastianbergmann/php-invoker/issues",
                "source": "https://github.com/sebastianbergmann/php-invoker/tree/3.1.1"
            },
            "funding": [
                {
                    "url": "https://github.com/sebastianbergmann",
                    "type": "github"
                }
            ],
            "time": "2020-09-28T05:58:55+00:00"
        },
        {
            "name": "phpunit/php-text-template",
            "version": "2.0.4",
            "source": {
                "type": "git",
                "url": "https://github.com/sebastianbergmann/php-text-template.git",
                "reference": "5da5f67fc95621df9ff4c4e5a84d6a8a2acf7c28"
            },
            "dist": {
                "type": "zip",
                "url": "https://api.github.com/repos/sebastianbergmann/php-text-template/zipball/5da5f67fc95621df9ff4c4e5a84d6a8a2acf7c28",
                "reference": "5da5f67fc95621df9ff4c4e5a84d6a8a2acf7c28",
                "shasum": ""
            },
            "require": {
                "php": ">=7.3"
            },
            "require-dev": {
                "phpunit/phpunit": "^9.3"
            },
            "type": "library",
            "extra": {
                "branch-alias": {
                    "dev-master": "2.0-dev"
                }
            },
            "autoload": {
                "classmap": [
                    "src/"
                ]
            },
            "notification-url": "https://packagist.org/downloads/",
            "license": [
                "BSD-3-Clause"
            ],
            "authors": [
                {
                    "name": "Sebastian Bergmann",
                    "email": "sebastian@phpunit.de",
                    "role": "lead"
                }
            ],
            "description": "Simple template engine.",
            "homepage": "https://github.com/sebastianbergmann/php-text-template/",
            "keywords": [
                "template"
            ],
            "support": {
                "issues": "https://github.com/sebastianbergmann/php-text-template/issues",
                "source": "https://github.com/sebastianbergmann/php-text-template/tree/2.0.4"
            },
            "funding": [
                {
                    "url": "https://github.com/sebastianbergmann",
                    "type": "github"
                }
            ],
            "time": "2020-10-26T05:33:50+00:00"
        },
        {
            "name": "phpunit/php-timer",
            "version": "5.0.3",
            "source": {
                "type": "git",
                "url": "https://github.com/sebastianbergmann/php-timer.git",
                "reference": "5a63ce20ed1b5bf577850e2c4e87f4aa902afbd2"
            },
            "dist": {
                "type": "zip",
                "url": "https://api.github.com/repos/sebastianbergmann/php-timer/zipball/5a63ce20ed1b5bf577850e2c4e87f4aa902afbd2",
                "reference": "5a63ce20ed1b5bf577850e2c4e87f4aa902afbd2",
                "shasum": ""
            },
            "require": {
                "php": ">=7.3"
            },
            "require-dev": {
                "phpunit/phpunit": "^9.3"
            },
            "type": "library",
            "extra": {
                "branch-alias": {
                    "dev-master": "5.0-dev"
                }
            },
            "autoload": {
                "classmap": [
                    "src/"
                ]
            },
            "notification-url": "https://packagist.org/downloads/",
            "license": [
                "BSD-3-Clause"
            ],
            "authors": [
                {
                    "name": "Sebastian Bergmann",
                    "email": "sebastian@phpunit.de",
                    "role": "lead"
                }
            ],
            "description": "Utility class for timing",
            "homepage": "https://github.com/sebastianbergmann/php-timer/",
            "keywords": [
                "timer"
            ],
            "support": {
                "issues": "https://github.com/sebastianbergmann/php-timer/issues",
                "source": "https://github.com/sebastianbergmann/php-timer/tree/5.0.3"
            },
            "funding": [
                {
                    "url": "https://github.com/sebastianbergmann",
                    "type": "github"
                }
            ],
            "time": "2020-10-26T13:16:10+00:00"
        },
        {
            "name": "phpunit/phpunit",
            "version": "9.5.0",
            "source": {
                "type": "git",
                "url": "https://github.com/sebastianbergmann/phpunit.git",
                "reference": "8e16c225d57c3d6808014df6b1dd7598d0a5bbbe"
            },
            "dist": {
                "type": "zip",
                "url": "https://api.github.com/repos/sebastianbergmann/phpunit/zipball/8e16c225d57c3d6808014df6b1dd7598d0a5bbbe",
                "reference": "8e16c225d57c3d6808014df6b1dd7598d0a5bbbe",
                "shasum": ""
            },
            "require": {
                "doctrine/instantiator": "^1.3.1",
                "ext-dom": "*",
                "ext-json": "*",
                "ext-libxml": "*",
                "ext-mbstring": "*",
                "ext-xml": "*",
                "ext-xmlwriter": "*",
                "myclabs/deep-copy": "^1.10.1",
                "phar-io/manifest": "^2.0.1",
                "phar-io/version": "^3.0.2",
                "php": ">=7.3",
                "phpspec/prophecy": "^1.12.1",
                "phpunit/php-code-coverage": "^9.2.3",
                "phpunit/php-file-iterator": "^3.0.5",
                "phpunit/php-invoker": "^3.1.1",
                "phpunit/php-text-template": "^2.0.3",
                "phpunit/php-timer": "^5.0.2",
                "sebastian/cli-parser": "^1.0.1",
                "sebastian/code-unit": "^1.0.6",
                "sebastian/comparator": "^4.0.5",
                "sebastian/diff": "^4.0.3",
                "sebastian/environment": "^5.1.3",
                "sebastian/exporter": "^4.0.3",
                "sebastian/global-state": "^5.0.1",
                "sebastian/object-enumerator": "^4.0.3",
                "sebastian/resource-operations": "^3.0.3",
                "sebastian/type": "^2.3",
                "sebastian/version": "^3.0.2"
            },
            "require-dev": {
                "ext-pdo": "*",
                "phpspec/prophecy-phpunit": "^2.0.1"
            },
            "suggest": {
                "ext-soap": "*",
                "ext-xdebug": "*"
            },
            "bin": [
                "phpunit"
            ],
            "type": "library",
            "extra": {
                "branch-alias": {
                    "dev-master": "9.5-dev"
                }
            },
            "autoload": {
                "classmap": [
                    "src/"
                ],
                "files": [
                    "src/Framework/Assert/Functions.php"
                ]
            },
            "notification-url": "https://packagist.org/downloads/",
            "license": [
                "BSD-3-Clause"
            ],
            "authors": [
                {
                    "name": "Sebastian Bergmann",
                    "email": "sebastian@phpunit.de",
                    "role": "lead"
                }
            ],
            "description": "The PHP Unit Testing framework.",
            "homepage": "https://phpunit.de/",
            "keywords": [
                "phpunit",
                "testing",
                "xunit"
            ],
            "support": {
                "issues": "https://github.com/sebastianbergmann/phpunit/issues",
                "source": "https://github.com/sebastianbergmann/phpunit/tree/9.5.0"
            },
            "funding": [
                {
                    "url": "https://phpunit.de/donate.html",
                    "type": "custom"
                },
                {
                    "url": "https://github.com/sebastianbergmann",
                    "type": "github"
                }
            ],
            "time": "2020-12-04T05:05:53+00:00"
        },
        {
            "name": "sebastian/cli-parser",
            "version": "1.0.1",
            "source": {
                "type": "git",
                "url": "https://github.com/sebastianbergmann/cli-parser.git",
                "reference": "442e7c7e687e42adc03470c7b668bc4b2402c0b2"
            },
            "dist": {
                "type": "zip",
                "url": "https://api.github.com/repos/sebastianbergmann/cli-parser/zipball/442e7c7e687e42adc03470c7b668bc4b2402c0b2",
                "reference": "442e7c7e687e42adc03470c7b668bc4b2402c0b2",
                "shasum": ""
            },
            "require": {
                "php": ">=7.3"
            },
            "require-dev": {
                "phpunit/phpunit": "^9.3"
            },
            "type": "library",
            "extra": {
                "branch-alias": {
                    "dev-master": "1.0-dev"
                }
            },
            "autoload": {
                "classmap": [
                    "src/"
                ]
            },
            "notification-url": "https://packagist.org/downloads/",
            "license": [
                "BSD-3-Clause"
            ],
            "authors": [
                {
                    "name": "Sebastian Bergmann",
                    "email": "sebastian@phpunit.de",
                    "role": "lead"
                }
            ],
            "description": "Library for parsing CLI options",
            "homepage": "https://github.com/sebastianbergmann/cli-parser",
            "support": {
                "issues": "https://github.com/sebastianbergmann/cli-parser/issues",
                "source": "https://github.com/sebastianbergmann/cli-parser/tree/1.0.1"
            },
            "funding": [
                {
                    "url": "https://github.com/sebastianbergmann",
                    "type": "github"
                }
            ],
            "time": "2020-09-28T06:08:49+00:00"
        },
        {
            "name": "sebastian/code-unit",
            "version": "1.0.8",
            "source": {
                "type": "git",
                "url": "https://github.com/sebastianbergmann/code-unit.git",
                "reference": "1fc9f64c0927627ef78ba436c9b17d967e68e120"
            },
            "dist": {
                "type": "zip",
                "url": "https://api.github.com/repos/sebastianbergmann/code-unit/zipball/1fc9f64c0927627ef78ba436c9b17d967e68e120",
                "reference": "1fc9f64c0927627ef78ba436c9b17d967e68e120",
                "shasum": ""
            },
            "require": {
                "php": ">=7.3"
            },
            "require-dev": {
                "phpunit/phpunit": "^9.3"
            },
            "type": "library",
            "extra": {
                "branch-alias": {
                    "dev-master": "1.0-dev"
                }
            },
            "autoload": {
                "classmap": [
                    "src/"
                ]
            },
            "notification-url": "https://packagist.org/downloads/",
            "license": [
                "BSD-3-Clause"
            ],
            "authors": [
                {
                    "name": "Sebastian Bergmann",
                    "email": "sebastian@phpunit.de",
                    "role": "lead"
                }
            ],
            "description": "Collection of value objects that represent the PHP code units",
            "homepage": "https://github.com/sebastianbergmann/code-unit",
            "support": {
                "issues": "https://github.com/sebastianbergmann/code-unit/issues",
                "source": "https://github.com/sebastianbergmann/code-unit/tree/1.0.8"
            },
            "funding": [
                {
                    "url": "https://github.com/sebastianbergmann",
                    "type": "github"
                }
            ],
            "time": "2020-10-26T13:08:54+00:00"
        },
        {
            "name": "sebastian/code-unit-reverse-lookup",
            "version": "2.0.3",
            "source": {
                "type": "git",
                "url": "https://github.com/sebastianbergmann/code-unit-reverse-lookup.git",
                "reference": "ac91f01ccec49fb77bdc6fd1e548bc70f7faa3e5"
            },
            "dist": {
                "type": "zip",
                "url": "https://api.github.com/repos/sebastianbergmann/code-unit-reverse-lookup/zipball/ac91f01ccec49fb77bdc6fd1e548bc70f7faa3e5",
                "reference": "ac91f01ccec49fb77bdc6fd1e548bc70f7faa3e5",
                "shasum": ""
            },
            "require": {
                "php": ">=7.3"
            },
            "require-dev": {
                "phpunit/phpunit": "^9.3"
            },
            "type": "library",
            "extra": {
                "branch-alias": {
                    "dev-master": "2.0-dev"
                }
            },
            "autoload": {
                "classmap": [
                    "src/"
                ]
            },
            "notification-url": "https://packagist.org/downloads/",
            "license": [
                "BSD-3-Clause"
            ],
            "authors": [
                {
                    "name": "Sebastian Bergmann",
                    "email": "sebastian@phpunit.de"
                }
            ],
            "description": "Looks up which function or method a line of code belongs to",
            "homepage": "https://github.com/sebastianbergmann/code-unit-reverse-lookup/",
            "support": {
                "issues": "https://github.com/sebastianbergmann/code-unit-reverse-lookup/issues",
                "source": "https://github.com/sebastianbergmann/code-unit-reverse-lookup/tree/2.0.3"
            },
            "funding": [
                {
                    "url": "https://github.com/sebastianbergmann",
                    "type": "github"
                }
            ],
            "time": "2020-09-28T05:30:19+00:00"
        },
        {
            "name": "sebastian/comparator",
            "version": "4.0.6",
            "source": {
                "type": "git",
                "url": "https://github.com/sebastianbergmann/comparator.git",
                "reference": "55f4261989e546dc112258c7a75935a81a7ce382"
            },
            "dist": {
                "type": "zip",
                "url": "https://api.github.com/repos/sebastianbergmann/comparator/zipball/55f4261989e546dc112258c7a75935a81a7ce382",
                "reference": "55f4261989e546dc112258c7a75935a81a7ce382",
                "shasum": ""
            },
            "require": {
                "php": ">=7.3",
                "sebastian/diff": "^4.0",
                "sebastian/exporter": "^4.0"
            },
            "require-dev": {
                "phpunit/phpunit": "^9.3"
            },
            "type": "library",
            "extra": {
                "branch-alias": {
                    "dev-master": "4.0-dev"
                }
            },
            "autoload": {
                "classmap": [
                    "src/"
                ]
            },
            "notification-url": "https://packagist.org/downloads/",
            "license": [
                "BSD-3-Clause"
            ],
            "authors": [
                {
                    "name": "Sebastian Bergmann",
                    "email": "sebastian@phpunit.de"
                },
                {
                    "name": "Jeff Welch",
                    "email": "whatthejeff@gmail.com"
                },
                {
                    "name": "Volker Dusch",
                    "email": "github@wallbash.com"
                },
                {
                    "name": "Bernhard Schussek",
                    "email": "bschussek@2bepublished.at"
                }
            ],
            "description": "Provides the functionality to compare PHP values for equality",
            "homepage": "https://github.com/sebastianbergmann/comparator",
            "keywords": [
                "comparator",
                "compare",
                "equality"
            ],
            "support": {
                "issues": "https://github.com/sebastianbergmann/comparator/issues",
                "source": "https://github.com/sebastianbergmann/comparator/tree/4.0.6"
            },
            "funding": [
                {
                    "url": "https://github.com/sebastianbergmann",
                    "type": "github"
                }
            ],
            "time": "2020-10-26T15:49:45+00:00"
        },
        {
            "name": "sebastian/complexity",
            "version": "2.0.2",
            "source": {
                "type": "git",
                "url": "https://github.com/sebastianbergmann/complexity.git",
                "reference": "739b35e53379900cc9ac327b2147867b8b6efd88"
            },
            "dist": {
                "type": "zip",
                "url": "https://api.github.com/repos/sebastianbergmann/complexity/zipball/739b35e53379900cc9ac327b2147867b8b6efd88",
                "reference": "739b35e53379900cc9ac327b2147867b8b6efd88",
                "shasum": ""
            },
            "require": {
                "nikic/php-parser": "^4.7",
                "php": ">=7.3"
            },
            "require-dev": {
                "phpunit/phpunit": "^9.3"
            },
            "type": "library",
            "extra": {
                "branch-alias": {
                    "dev-master": "2.0-dev"
                }
            },
            "autoload": {
                "classmap": [
                    "src/"
                ]
            },
            "notification-url": "https://packagist.org/downloads/",
            "license": [
                "BSD-3-Clause"
            ],
            "authors": [
                {
                    "name": "Sebastian Bergmann",
                    "email": "sebastian@phpunit.de",
                    "role": "lead"
                }
            ],
            "description": "Library for calculating the complexity of PHP code units",
            "homepage": "https://github.com/sebastianbergmann/complexity",
            "support": {
                "issues": "https://github.com/sebastianbergmann/complexity/issues",
                "source": "https://github.com/sebastianbergmann/complexity/tree/2.0.2"
            },
            "funding": [
                {
                    "url": "https://github.com/sebastianbergmann",
                    "type": "github"
                }
            ],
            "time": "2020-10-26T15:52:27+00:00"
        },
        {
            "name": "sebastian/diff",
            "version": "4.0.4",
            "source": {
                "type": "git",
                "url": "https://github.com/sebastianbergmann/diff.git",
                "reference": "3461e3fccc7cfdfc2720be910d3bd73c69be590d"
            },
            "dist": {
                "type": "zip",
                "url": "https://api.github.com/repos/sebastianbergmann/diff/zipball/3461e3fccc7cfdfc2720be910d3bd73c69be590d",
                "reference": "3461e3fccc7cfdfc2720be910d3bd73c69be590d",
                "shasum": ""
            },
            "require": {
                "php": ">=7.3"
            },
            "require-dev": {
                "phpunit/phpunit": "^9.3",
                "symfony/process": "^4.2 || ^5"
            },
            "type": "library",
            "extra": {
                "branch-alias": {
                    "dev-master": "4.0-dev"
                }
            },
            "autoload": {
                "classmap": [
                    "src/"
                ]
            },
            "notification-url": "https://packagist.org/downloads/",
            "license": [
                "BSD-3-Clause"
            ],
            "authors": [
                {
                    "name": "Sebastian Bergmann",
                    "email": "sebastian@phpunit.de"
                },
                {
                    "name": "Kore Nordmann",
                    "email": "mail@kore-nordmann.de"
                }
            ],
            "description": "Diff implementation",
            "homepage": "https://github.com/sebastianbergmann/diff",
            "keywords": [
                "diff",
                "udiff",
                "unidiff",
                "unified diff"
            ],
            "support": {
                "issues": "https://github.com/sebastianbergmann/diff/issues",
                "source": "https://github.com/sebastianbergmann/diff/tree/4.0.4"
            },
            "funding": [
                {
                    "url": "https://github.com/sebastianbergmann",
                    "type": "github"
                }
            ],
            "time": "2020-10-26T13:10:38+00:00"
        },
        {
            "name": "sebastian/environment",
            "version": "5.1.3",
            "source": {
                "type": "git",
                "url": "https://github.com/sebastianbergmann/environment.git",
                "reference": "388b6ced16caa751030f6a69e588299fa09200ac"
            },
            "dist": {
                "type": "zip",
                "url": "https://api.github.com/repos/sebastianbergmann/environment/zipball/388b6ced16caa751030f6a69e588299fa09200ac",
                "reference": "388b6ced16caa751030f6a69e588299fa09200ac",
                "shasum": ""
            },
            "require": {
                "php": ">=7.3"
            },
            "require-dev": {
                "phpunit/phpunit": "^9.3"
            },
            "suggest": {
                "ext-posix": "*"
            },
            "type": "library",
            "extra": {
                "branch-alias": {
                    "dev-master": "5.1-dev"
                }
            },
            "autoload": {
                "classmap": [
                    "src/"
                ]
            },
            "notification-url": "https://packagist.org/downloads/",
            "license": [
                "BSD-3-Clause"
            ],
            "authors": [
                {
                    "name": "Sebastian Bergmann",
                    "email": "sebastian@phpunit.de"
                }
            ],
            "description": "Provides functionality to handle HHVM/PHP environments",
            "homepage": "http://www.github.com/sebastianbergmann/environment",
            "keywords": [
                "Xdebug",
                "environment",
                "hhvm"
            ],
            "support": {
                "issues": "https://github.com/sebastianbergmann/environment/issues",
                "source": "https://github.com/sebastianbergmann/environment/tree/5.1.3"
            },
            "funding": [
                {
                    "url": "https://github.com/sebastianbergmann",
                    "type": "github"
                }
            ],
            "time": "2020-09-28T05:52:38+00:00"
        },
        {
            "name": "sebastian/exporter",
            "version": "4.0.3",
            "source": {
                "type": "git",
                "url": "https://github.com/sebastianbergmann/exporter.git",
                "reference": "d89cc98761b8cb5a1a235a6b703ae50d34080e65"
            },
            "dist": {
                "type": "zip",
                "url": "https://api.github.com/repos/sebastianbergmann/exporter/zipball/d89cc98761b8cb5a1a235a6b703ae50d34080e65",
                "reference": "d89cc98761b8cb5a1a235a6b703ae50d34080e65",
                "shasum": ""
            },
            "require": {
                "php": ">=7.3",
                "sebastian/recursion-context": "^4.0"
            },
            "require-dev": {
                "ext-mbstring": "*",
                "phpunit/phpunit": "^9.3"
            },
            "type": "library",
            "extra": {
                "branch-alias": {
                    "dev-master": "4.0-dev"
                }
            },
            "autoload": {
                "classmap": [
                    "src/"
                ]
            },
            "notification-url": "https://packagist.org/downloads/",
            "license": [
                "BSD-3-Clause"
            ],
            "authors": [
                {
                    "name": "Sebastian Bergmann",
                    "email": "sebastian@phpunit.de"
                },
                {
                    "name": "Jeff Welch",
                    "email": "whatthejeff@gmail.com"
                },
                {
                    "name": "Volker Dusch",
                    "email": "github@wallbash.com"
                },
                {
                    "name": "Adam Harvey",
                    "email": "aharvey@php.net"
                },
                {
                    "name": "Bernhard Schussek",
                    "email": "bschussek@gmail.com"
                }
            ],
            "description": "Provides the functionality to export PHP variables for visualization",
            "homepage": "http://www.github.com/sebastianbergmann/exporter",
            "keywords": [
                "export",
                "exporter"
            ],
            "support": {
                "issues": "https://github.com/sebastianbergmann/exporter/issues",
                "source": "https://github.com/sebastianbergmann/exporter/tree/4.0.3"
            },
            "funding": [
                {
                    "url": "https://github.com/sebastianbergmann",
                    "type": "github"
                }
            ],
            "time": "2020-09-28T05:24:23+00:00"
        },
        {
            "name": "sebastian/global-state",
            "version": "5.0.2",
            "source": {
                "type": "git",
                "url": "https://github.com/sebastianbergmann/global-state.git",
                "reference": "a90ccbddffa067b51f574dea6eb25d5680839455"
            },
            "dist": {
                "type": "zip",
                "url": "https://api.github.com/repos/sebastianbergmann/global-state/zipball/a90ccbddffa067b51f574dea6eb25d5680839455",
                "reference": "a90ccbddffa067b51f574dea6eb25d5680839455",
                "shasum": ""
            },
            "require": {
                "php": ">=7.3",
                "sebastian/object-reflector": "^2.0",
                "sebastian/recursion-context": "^4.0"
            },
            "require-dev": {
                "ext-dom": "*",
                "phpunit/phpunit": "^9.3"
            },
            "suggest": {
                "ext-uopz": "*"
            },
            "type": "library",
            "extra": {
                "branch-alias": {
                    "dev-master": "5.0-dev"
                }
            },
            "autoload": {
                "classmap": [
                    "src/"
                ]
            },
            "notification-url": "https://packagist.org/downloads/",
            "license": [
                "BSD-3-Clause"
            ],
            "authors": [
                {
                    "name": "Sebastian Bergmann",
                    "email": "sebastian@phpunit.de"
                }
            ],
            "description": "Snapshotting of global state",
            "homepage": "http://www.github.com/sebastianbergmann/global-state",
            "keywords": [
                "global state"
            ],
            "support": {
                "issues": "https://github.com/sebastianbergmann/global-state/issues",
                "source": "https://github.com/sebastianbergmann/global-state/tree/5.0.2"
            },
            "funding": [
                {
                    "url": "https://github.com/sebastianbergmann",
                    "type": "github"
                }
            ],
            "time": "2020-10-26T15:55:19+00:00"
        },
        {
            "name": "sebastian/lines-of-code",
            "version": "1.0.3",
            "source": {
                "type": "git",
                "url": "https://github.com/sebastianbergmann/lines-of-code.git",
                "reference": "c1c2e997aa3146983ed888ad08b15470a2e22ecc"
            },
            "dist": {
                "type": "zip",
                "url": "https://api.github.com/repos/sebastianbergmann/lines-of-code/zipball/c1c2e997aa3146983ed888ad08b15470a2e22ecc",
                "reference": "c1c2e997aa3146983ed888ad08b15470a2e22ecc",
                "shasum": ""
            },
            "require": {
                "nikic/php-parser": "^4.6",
                "php": ">=7.3"
            },
            "require-dev": {
                "phpunit/phpunit": "^9.3"
            },
            "type": "library",
            "extra": {
                "branch-alias": {
                    "dev-master": "1.0-dev"
                }
            },
            "autoload": {
                "classmap": [
                    "src/"
                ]
            },
            "notification-url": "https://packagist.org/downloads/",
            "license": [
                "BSD-3-Clause"
            ],
            "authors": [
                {
                    "name": "Sebastian Bergmann",
                    "email": "sebastian@phpunit.de",
                    "role": "lead"
                }
            ],
            "description": "Library for counting the lines of code in PHP source code",
            "homepage": "https://github.com/sebastianbergmann/lines-of-code",
            "support": {
                "issues": "https://github.com/sebastianbergmann/lines-of-code/issues",
                "source": "https://github.com/sebastianbergmann/lines-of-code/tree/1.0.3"
            },
            "funding": [
                {
                    "url": "https://github.com/sebastianbergmann",
                    "type": "github"
                }
            ],
            "time": "2020-11-28T06:42:11+00:00"
        },
        {
            "name": "sebastian/object-enumerator",
            "version": "4.0.4",
            "source": {
                "type": "git",
                "url": "https://github.com/sebastianbergmann/object-enumerator.git",
                "reference": "5c9eeac41b290a3712d88851518825ad78f45c71"
            },
            "dist": {
                "type": "zip",
                "url": "https://api.github.com/repos/sebastianbergmann/object-enumerator/zipball/5c9eeac41b290a3712d88851518825ad78f45c71",
                "reference": "5c9eeac41b290a3712d88851518825ad78f45c71",
                "shasum": ""
            },
            "require": {
                "php": ">=7.3",
                "sebastian/object-reflector": "^2.0",
                "sebastian/recursion-context": "^4.0"
            },
            "require-dev": {
                "phpunit/phpunit": "^9.3"
            },
            "type": "library",
            "extra": {
                "branch-alias": {
                    "dev-master": "4.0-dev"
                }
            },
            "autoload": {
                "classmap": [
                    "src/"
                ]
            },
            "notification-url": "https://packagist.org/downloads/",
            "license": [
                "BSD-3-Clause"
            ],
            "authors": [
                {
                    "name": "Sebastian Bergmann",
                    "email": "sebastian@phpunit.de"
                }
            ],
            "description": "Traverses array structures and object graphs to enumerate all referenced objects",
            "homepage": "https://github.com/sebastianbergmann/object-enumerator/",
            "support": {
                "issues": "https://github.com/sebastianbergmann/object-enumerator/issues",
                "source": "https://github.com/sebastianbergmann/object-enumerator/tree/4.0.4"
            },
            "funding": [
                {
                    "url": "https://github.com/sebastianbergmann",
                    "type": "github"
                }
            ],
            "time": "2020-10-26T13:12:34+00:00"
        },
        {
            "name": "sebastian/object-reflector",
            "version": "2.0.4",
            "source": {
                "type": "git",
                "url": "https://github.com/sebastianbergmann/object-reflector.git",
                "reference": "b4f479ebdbf63ac605d183ece17d8d7fe49c15c7"
            },
            "dist": {
                "type": "zip",
                "url": "https://api.github.com/repos/sebastianbergmann/object-reflector/zipball/b4f479ebdbf63ac605d183ece17d8d7fe49c15c7",
                "reference": "b4f479ebdbf63ac605d183ece17d8d7fe49c15c7",
                "shasum": ""
            },
            "require": {
                "php": ">=7.3"
            },
            "require-dev": {
                "phpunit/phpunit": "^9.3"
            },
            "type": "library",
            "extra": {
                "branch-alias": {
                    "dev-master": "2.0-dev"
                }
            },
            "autoload": {
                "classmap": [
                    "src/"
                ]
            },
            "notification-url": "https://packagist.org/downloads/",
            "license": [
                "BSD-3-Clause"
            ],
            "authors": [
                {
                    "name": "Sebastian Bergmann",
                    "email": "sebastian@phpunit.de"
                }
            ],
            "description": "Allows reflection of object attributes, including inherited and non-public ones",
            "homepage": "https://github.com/sebastianbergmann/object-reflector/",
            "support": {
                "issues": "https://github.com/sebastianbergmann/object-reflector/issues",
                "source": "https://github.com/sebastianbergmann/object-reflector/tree/2.0.4"
            },
            "funding": [
                {
                    "url": "https://github.com/sebastianbergmann",
                    "type": "github"
                }
            ],
            "time": "2020-10-26T13:14:26+00:00"
        },
        {
            "name": "sebastian/recursion-context",
            "version": "4.0.4",
            "source": {
                "type": "git",
                "url": "https://github.com/sebastianbergmann/recursion-context.git",
                "reference": "cd9d8cf3c5804de4341c283ed787f099f5506172"
            },
            "dist": {
                "type": "zip",
                "url": "https://api.github.com/repos/sebastianbergmann/recursion-context/zipball/cd9d8cf3c5804de4341c283ed787f099f5506172",
                "reference": "cd9d8cf3c5804de4341c283ed787f099f5506172",
                "shasum": ""
            },
            "require": {
                "php": ">=7.3"
            },
            "require-dev": {
                "phpunit/phpunit": "^9.3"
            },
            "type": "library",
            "extra": {
                "branch-alias": {
                    "dev-master": "4.0-dev"
                }
            },
            "autoload": {
                "classmap": [
                    "src/"
                ]
            },
            "notification-url": "https://packagist.org/downloads/",
            "license": [
                "BSD-3-Clause"
            ],
            "authors": [
                {
                    "name": "Sebastian Bergmann",
                    "email": "sebastian@phpunit.de"
                },
                {
                    "name": "Jeff Welch",
                    "email": "whatthejeff@gmail.com"
                },
                {
                    "name": "Adam Harvey",
                    "email": "aharvey@php.net"
                }
            ],
            "description": "Provides functionality to recursively process PHP variables",
            "homepage": "http://www.github.com/sebastianbergmann/recursion-context",
            "support": {
                "issues": "https://github.com/sebastianbergmann/recursion-context/issues",
                "source": "https://github.com/sebastianbergmann/recursion-context/tree/4.0.4"
            },
            "funding": [
                {
                    "url": "https://github.com/sebastianbergmann",
                    "type": "github"
                }
            ],
            "time": "2020-10-26T13:17:30+00:00"
        },
        {
            "name": "sebastian/resource-operations",
            "version": "3.0.3",
            "source": {
                "type": "git",
                "url": "https://github.com/sebastianbergmann/resource-operations.git",
                "reference": "0f4443cb3a1d92ce809899753bc0d5d5a8dd19a8"
            },
            "dist": {
                "type": "zip",
                "url": "https://api.github.com/repos/sebastianbergmann/resource-operations/zipball/0f4443cb3a1d92ce809899753bc0d5d5a8dd19a8",
                "reference": "0f4443cb3a1d92ce809899753bc0d5d5a8dd19a8",
                "shasum": ""
            },
            "require": {
                "php": ">=7.3"
            },
            "require-dev": {
                "phpunit/phpunit": "^9.0"
            },
            "type": "library",
            "extra": {
                "branch-alias": {
                    "dev-master": "3.0-dev"
                }
            },
            "autoload": {
                "classmap": [
                    "src/"
                ]
            },
            "notification-url": "https://packagist.org/downloads/",
            "license": [
                "BSD-3-Clause"
            ],
            "authors": [
                {
                    "name": "Sebastian Bergmann",
                    "email": "sebastian@phpunit.de"
                }
            ],
            "description": "Provides a list of PHP built-in functions that operate on resources",
            "homepage": "https://www.github.com/sebastianbergmann/resource-operations",
            "support": {
                "issues": "https://github.com/sebastianbergmann/resource-operations/issues",
                "source": "https://github.com/sebastianbergmann/resource-operations/tree/3.0.3"
            },
            "funding": [
                {
                    "url": "https://github.com/sebastianbergmann",
                    "type": "github"
                }
            ],
            "time": "2020-09-28T06:45:17+00:00"
        },
        {
            "name": "sebastian/type",
            "version": "2.3.1",
            "source": {
                "type": "git",
                "url": "https://github.com/sebastianbergmann/type.git",
                "reference": "81cd61ab7bbf2de744aba0ea61fae32f721df3d2"
            },
            "dist": {
                "type": "zip",
                "url": "https://api.github.com/repos/sebastianbergmann/type/zipball/81cd61ab7bbf2de744aba0ea61fae32f721df3d2",
                "reference": "81cd61ab7bbf2de744aba0ea61fae32f721df3d2",
                "shasum": ""
            },
            "require": {
                "php": ">=7.3"
            },
            "require-dev": {
                "phpunit/phpunit": "^9.3"
            },
            "type": "library",
            "extra": {
                "branch-alias": {
                    "dev-master": "2.3-dev"
                }
            },
            "autoload": {
                "classmap": [
                    "src/"
                ]
            },
            "notification-url": "https://packagist.org/downloads/",
            "license": [
                "BSD-3-Clause"
            ],
            "authors": [
                {
                    "name": "Sebastian Bergmann",
                    "email": "sebastian@phpunit.de",
                    "role": "lead"
                }
            ],
            "description": "Collection of value objects that represent the types of the PHP type system",
            "homepage": "https://github.com/sebastianbergmann/type",
            "support": {
                "issues": "https://github.com/sebastianbergmann/type/issues",
                "source": "https://github.com/sebastianbergmann/type/tree/2.3.1"
            },
            "funding": [
                {
                    "url": "https://github.com/sebastianbergmann",
                    "type": "github"
                }
            ],
            "time": "2020-10-26T13:18:59+00:00"
        },
        {
            "name": "sebastian/version",
            "version": "3.0.2",
            "source": {
                "type": "git",
                "url": "https://github.com/sebastianbergmann/version.git",
                "reference": "c6c1022351a901512170118436c764e473f6de8c"
            },
            "dist": {
                "type": "zip",
                "url": "https://api.github.com/repos/sebastianbergmann/version/zipball/c6c1022351a901512170118436c764e473f6de8c",
                "reference": "c6c1022351a901512170118436c764e473f6de8c",
                "shasum": ""
            },
            "require": {
                "php": ">=7.3"
            },
            "type": "library",
            "extra": {
                "branch-alias": {
                    "dev-master": "3.0-dev"
                }
            },
            "autoload": {
                "classmap": [
                    "src/"
                ]
            },
            "notification-url": "https://packagist.org/downloads/",
            "license": [
                "BSD-3-Clause"
            ],
            "authors": [
                {
                    "name": "Sebastian Bergmann",
                    "email": "sebastian@phpunit.de",
                    "role": "lead"
                }
            ],
            "description": "Library that helps with managing the version number of Git-hosted PHP projects",
            "homepage": "https://github.com/sebastianbergmann/version",
            "support": {
                "issues": "https://github.com/sebastianbergmann/version/issues",
                "source": "https://github.com/sebastianbergmann/version/tree/3.0.2"
            },
            "funding": [
                {
                    "url": "https://github.com/sebastianbergmann",
                    "type": "github"
                }
            ],
            "time": "2020-09-28T06:39:44+00:00"
        },
        {
            "name": "symfony/polyfill-ctype",
            "version": "v1.20.0",
            "source": {
                "type": "git",
                "url": "https://github.com/symfony/polyfill-ctype.git",
                "reference": "f4ba089a5b6366e453971d3aad5fe8e897b37f41"
            },
            "dist": {
                "type": "zip",
                "url": "https://api.github.com/repos/symfony/polyfill-ctype/zipball/f4ba089a5b6366e453971d3aad5fe8e897b37f41",
                "reference": "f4ba089a5b6366e453971d3aad5fe8e897b37f41",
                "shasum": ""
            },
            "require": {
                "php": ">=7.1"
            },
            "suggest": {
                "ext-ctype": "For best performance"
            },
            "type": "library",
            "extra": {
                "branch-alias": {
                    "dev-main": "1.20-dev"
                },
                "thanks": {
                    "name": "symfony/polyfill",
                    "url": "https://github.com/symfony/polyfill"
                }
            },
            "autoload": {
                "psr-4": {
                    "Symfony\\Polyfill\\Ctype\\": ""
                },
                "files": [
                    "bootstrap.php"
                ]
            },
            "notification-url": "https://packagist.org/downloads/",
            "license": [
                "MIT"
            ],
            "authors": [
                {
                    "name": "Gert de Pagter",
                    "email": "BackEndTea@gmail.com"
                },
                {
                    "name": "Symfony Community",
                    "homepage": "https://symfony.com/contributors"
                }
            ],
            "description": "Symfony polyfill for ctype functions",
            "homepage": "https://symfony.com",
            "keywords": [
                "compatibility",
                "ctype",
                "polyfill",
                "portable"
            ],
            "support": {
                "source": "https://github.com/symfony/polyfill-ctype/tree/v1.20.0"
            },
            "funding": [
                {
                    "url": "https://symfony.com/sponsor",
                    "type": "custom"
                },
                {
                    "url": "https://github.com/fabpot",
                    "type": "github"
                },
                {
                    "url": "https://tidelift.com/funding/github/packagist/symfony/symfony",
                    "type": "tidelift"
                }
            ],
            "time": "2020-10-23T14:02:19+00:00"
        },
        {
            "name": "theseer/tokenizer",
            "version": "1.2.0",
            "source": {
                "type": "git",
                "url": "https://github.com/theseer/tokenizer.git",
                "reference": "75a63c33a8577608444246075ea0af0d052e452a"
            },
            "dist": {
                "type": "zip",
                "url": "https://api.github.com/repos/theseer/tokenizer/zipball/75a63c33a8577608444246075ea0af0d052e452a",
                "reference": "75a63c33a8577608444246075ea0af0d052e452a",
                "shasum": ""
            },
            "require": {
                "ext-dom": "*",
                "ext-tokenizer": "*",
                "ext-xmlwriter": "*",
                "php": "^7.2 || ^8.0"
            },
            "type": "library",
            "autoload": {
                "classmap": [
                    "src/"
                ]
            },
            "notification-url": "https://packagist.org/downloads/",
            "license": [
                "BSD-3-Clause"
            ],
            "authors": [
                {
                    "name": "Arne Blankerts",
                    "email": "arne@blankerts.de",
                    "role": "Developer"
                }
            ],
            "description": "A small library for converting tokenized PHP source code into XML and potentially other formats",
            "support": {
                "issues": "https://github.com/theseer/tokenizer/issues",
                "source": "https://github.com/theseer/tokenizer/tree/master"
            },
            "funding": [
                {
                    "url": "https://github.com/theseer",
                    "type": "github"
                }
            ],
            "time": "2020-07-12T23:59:07+00:00"
        },
        {
            "name": "webmozart/assert",
            "version": "1.9.1",
            "source": {
                "type": "git",
                "url": "https://github.com/webmozart/assert.git",
                "reference": "bafc69caeb4d49c39fd0779086c03a3738cbb389"
            },
            "dist": {
                "type": "zip",
                "url": "https://api.github.com/repos/webmozart/assert/zipball/bafc69caeb4d49c39fd0779086c03a3738cbb389",
                "reference": "bafc69caeb4d49c39fd0779086c03a3738cbb389",
                "shasum": ""
            },
            "require": {
                "php": "^5.3.3 || ^7.0 || ^8.0",
                "symfony/polyfill-ctype": "^1.8"
            },
            "conflict": {
                "phpstan/phpstan": "<0.12.20",
                "vimeo/psalm": "<3.9.1"
            },
            "require-dev": {
                "phpunit/phpunit": "^4.8.36 || ^7.5.13"
            },
            "type": "library",
            "autoload": {
                "psr-4": {
                    "Webmozart\\Assert\\": "src/"
                }
            },
            "notification-url": "https://packagist.org/downloads/",
            "license": [
                "MIT"
            ],
            "authors": [
                {
                    "name": "Bernhard Schussek",
                    "email": "bschussek@gmail.com"
                }
            ],
            "description": "Assertions to validate method input/output with nice error messages.",
            "keywords": [
                "assert",
                "check",
                "validate"
            ],
            "support": {
                "issues": "https://github.com/webmozart/assert/issues",
                "source": "https://github.com/webmozart/assert/tree/master"
            },
            "time": "2020-07-08T17:02:28+00:00"
        }
    ],
    "aliases": [],
    "minimum-stability": "stable",
    "stability-flags": {
        "pocketmine/raklib": 20,
        "pocketmine/spl": 20,
        "pocketmine/binaryutils": 20,
        "pocketmine/log": 20,
        "pocketmine/nbt": 20,
        "pocketmine/math": 20,
        "pocketmine/classloader": 20,
        "pocketmine/log-pthreads": 20
    },
    "prefer-stable": false,
    "prefer-lowest": false,
    "platform": {
        "php": ">=7.3.0",
        "php-64bit": "*",
        "ext-bcmath": "*",
        "ext-chunkutils2": "^0.1.0",
        "ext-curl": "*",
        "ext-crypto": "^0.3.1",
        "ext-ctype": "*",
        "ext-date": "*",
        "ext-ds": "^1.2.7",
        "ext-gmp": "*",
        "ext-hash": "*",
        "ext-igbinary": "^3.0.1",
        "ext-json": "*",
        "ext-leveldb": "^0.2.1",
        "ext-mbstring": "*",
        "ext-morton": "^0.1.0",
        "ext-openssl": "*",
        "ext-pcre": "*",
        "ext-phar": "*",
        "ext-pthreads": "~3.2.0",
        "ext-reflection": "*",
        "ext-sockets": "*",
        "ext-spl": "*",
        "ext-yaml": ">=2.0.0",
        "ext-zip": "*",
        "ext-zlib": ">=1.2.11",
        "composer-runtime-api": "^2.0"
    },
    "platform-dev": [],
    "platform-overrides": {
        "php": "7.3.0"
    },
    "plugin-api-version": "2.0.0"
}<|MERGE_RESOLUTION|>--- conflicted
+++ resolved
@@ -4,11 +4,7 @@
         "Read more about it at https://getcomposer.org/doc/01-basic-usage.md#installing-dependencies",
         "This file is @generated automatically"
     ],
-<<<<<<< HEAD
-    "content-hash": "265c9d2e9b1ec4d52c934b4bec7a9188",
-=======
-    "content-hash": "2c44138f2052c259a201871d4d423947",
->>>>>>> 4d1be4d4
+    "content-hash": "59cfedb6b07a8e13ae3a77a6ea8e18d8",
     "packages": [
         {
             "name": "adhocore/json-comment",
