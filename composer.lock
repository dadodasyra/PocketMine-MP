{
    "_readme": [
        "This file locks the dependencies of your project to a known state",
        "Read more about it at https://getcomposer.org/doc/01-basic-usage.md#installing-dependencies",
        "This file is @generated automatically"
    ],
<<<<<<< HEAD
    "content-hash": "6cdee46b6600bda56158d10581fa928e",
=======
    "content-hash": "312b0119034654b3c161ef945b29488e",
>>>>>>> ded7e24f
    "packages": [
        {
            "name": "adhocore/json-comment",
            "version": "1.1.2",
            "source": {
                "type": "git",
                "url": "https://github.com/adhocore/php-json-comment.git",
                "reference": "fc2f76979f0a44a5f5bc2a2b600d0762fe0e78e7"
            },
            "dist": {
                "type": "zip",
                "url": "https://api.github.com/repos/adhocore/php-json-comment/zipball/fc2f76979f0a44a5f5bc2a2b600d0762fe0e78e7",
                "reference": "fc2f76979f0a44a5f5bc2a2b600d0762fe0e78e7",
                "shasum": ""
            },
            "require": {
                "ext-ctype": "*",
                "php": ">=7.0"
            },
            "require-dev": {
                "phpunit/phpunit": "^6.5 || ^7.5 || ^8.5"
            },
            "type": "library",
            "autoload": {
                "psr-4": {
                    "Ahc\\Json\\": "src/"
                }
            },
            "notification-url": "https://packagist.org/downloads/",
            "license": [
                "MIT"
            ],
            "authors": [
                {
                    "name": "Jitendra Adhikari",
                    "email": "jiten.adhikary@gmail.com"
                }
            ],
            "description": "Lightweight JSON comment stripper library for PHP",
            "keywords": [
                "comment",
                "json",
                "strip-comment"
            ],
            "support": {
                "issues": "https://github.com/adhocore/php-json-comment/issues",
                "source": "https://github.com/adhocore/php-json-comment/tree/1.1.2"
            },
            "funding": [
                {
                    "url": "https://paypal.me/ji10",
                    "type": "custom"
                }
            ],
            "time": "2021-04-09T03:06:06+00:00"
        },
        {
            "name": "brick/math",
            "version": "0.9.3",
            "source": {
                "type": "git",
                "url": "https://github.com/brick/math.git",
                "reference": "ca57d18f028f84f777b2168cd1911b0dee2343ae"
            },
            "dist": {
                "type": "zip",
                "url": "https://api.github.com/repos/brick/math/zipball/ca57d18f028f84f777b2168cd1911b0dee2343ae",
                "reference": "ca57d18f028f84f777b2168cd1911b0dee2343ae",
                "shasum": ""
            },
            "require": {
                "ext-json": "*",
                "php": "^7.1 || ^8.0"
            },
            "require-dev": {
                "php-coveralls/php-coveralls": "^2.2",
                "phpunit/phpunit": "^7.5.15 || ^8.5 || ^9.0",
                "vimeo/psalm": "4.9.2"
            },
            "type": "library",
            "autoload": {
                "psr-4": {
                    "Brick\\Math\\": "src/"
                }
            },
            "notification-url": "https://packagist.org/downloads/",
            "license": [
                "MIT"
            ],
            "description": "Arbitrary-precision arithmetic library",
            "keywords": [
                "Arbitrary-precision",
                "BigInteger",
                "BigRational",
                "arithmetic",
                "bigdecimal",
                "bignum",
                "brick",
                "math"
            ],
            "support": {
                "issues": "https://github.com/brick/math/issues",
                "source": "https://github.com/brick/math/tree/0.9.3"
            },
            "funding": [
                {
                    "url": "https://github.com/BenMorel",
                    "type": "github"
                },
                {
                    "url": "https://tidelift.com/funding/github/packagist/brick/math",
                    "type": "tidelift"
                }
            ],
            "time": "2021-08-15T20:50:18+00:00"
        },
        {
            "name": "fgrosse/phpasn1",
            "version": "v2.4.0",
            "source": {
                "type": "git",
                "url": "https://github.com/fgrosse/PHPASN1.git",
                "reference": "eef488991d53e58e60c9554b09b1201ca5ba9296"
            },
            "dist": {
                "type": "zip",
                "url": "https://api.github.com/repos/fgrosse/PHPASN1/zipball/eef488991d53e58e60c9554b09b1201ca5ba9296",
                "reference": "eef488991d53e58e60c9554b09b1201ca5ba9296",
                "shasum": ""
            },
            "require": {
                "php": "~7.1.0 || ~7.2.0 || ~7.3.0 || ~7.4.0 || ~8.0.0 || ~8.1.0"
            },
            "require-dev": {
                "php-coveralls/php-coveralls": "~2.0",
                "phpunit/phpunit": "^6.3 || ^7.0 || ^8.0"
            },
            "suggest": {
                "ext-bcmath": "BCmath is the fallback extension for big integer calculations",
                "ext-curl": "For loading OID information from the web if they have not bee defined statically",
                "ext-gmp": "GMP is the preferred extension for big integer calculations",
                "phpseclib/bcmath_compat": "BCmath polyfill for servers where neither GMP nor BCmath is available"
            },
            "type": "library",
            "extra": {
                "branch-alias": {
                    "dev-master": "2.0.x-dev"
                }
            },
            "autoload": {
                "psr-4": {
                    "FG\\": "lib/"
                }
            },
            "notification-url": "https://packagist.org/downloads/",
            "license": [
                "MIT"
            ],
            "authors": [
                {
                    "name": "Friedrich Große",
                    "email": "friedrich.grosse@gmail.com",
                    "homepage": "https://github.com/FGrosse",
                    "role": "Author"
                },
                {
                    "name": "All contributors",
                    "homepage": "https://github.com/FGrosse/PHPASN1/contributors"
                }
            ],
            "description": "A PHP Framework that allows you to encode and decode arbitrary ASN.1 structures using the ITU-T X.690 Encoding Rules.",
            "homepage": "https://github.com/FGrosse/PHPASN1",
            "keywords": [
                "DER",
                "asn.1",
                "asn1",
                "ber",
                "binary",
                "decoding",
                "encoding",
                "x.509",
                "x.690",
                "x509",
                "x690"
            ],
            "support": {
                "issues": "https://github.com/fgrosse/PHPASN1/issues",
                "source": "https://github.com/fgrosse/PHPASN1/tree/v2.4.0"
            },
            "time": "2021-12-11T12:41:06+00:00"
        },
        {
            "name": "netresearch/jsonmapper",
            "version": "v4.0.0",
            "source": {
                "type": "git",
                "url": "https://github.com/cweiske/jsonmapper.git",
                "reference": "8bbc021a8edb2e4a7ea2f8ad4fa9ec9dce2fcb8d"
            },
            "dist": {
                "type": "zip",
                "url": "https://api.github.com/repos/cweiske/jsonmapper/zipball/8bbc021a8edb2e4a7ea2f8ad4fa9ec9dce2fcb8d",
                "reference": "8bbc021a8edb2e4a7ea2f8ad4fa9ec9dce2fcb8d",
                "shasum": ""
            },
            "require": {
                "ext-json": "*",
                "ext-pcre": "*",
                "ext-reflection": "*",
                "ext-spl": "*",
                "php": ">=7.1"
            },
            "require-dev": {
                "phpunit/phpunit": "~7.5 || ~8.0 || ~9.0",
                "squizlabs/php_codesniffer": "~3.5"
            },
            "type": "library",
            "autoload": {
                "psr-0": {
                    "JsonMapper": "src/"
                }
            },
            "notification-url": "https://packagist.org/downloads/",
            "license": [
                "OSL-3.0"
            ],
            "authors": [
                {
                    "name": "Christian Weiske",
                    "email": "cweiske@cweiske.de",
                    "homepage": "http://github.com/cweiske/jsonmapper/",
                    "role": "Developer"
                }
            ],
            "description": "Map nested JSON structures onto PHP classes",
            "support": {
                "email": "cweiske@cweiske.de",
                "issues": "https://github.com/cweiske/jsonmapper/issues",
                "source": "https://github.com/cweiske/jsonmapper/tree/v4.0.0"
            },
            "time": "2020-12-01T19:48:11+00:00"
        },
        {
            "name": "pocketmine/bedrock-block-upgrade-schema",
            "version": "dev-master",
            "source": {
                "type": "git",
                "url": "https://github.com/pmmp/BedrockBlockUpgradeSchema.git",
                "reference": "90aa2b01ba9c863ecb5818210235ad304b1b13b3"
            },
            "dist": {
                "type": "zip",
                "url": "https://api.github.com/repos/pmmp/BedrockBlockUpgradeSchema/zipball/90aa2b01ba9c863ecb5818210235ad304b1b13b3",
                "reference": "90aa2b01ba9c863ecb5818210235ad304b1b13b3",
                "shasum": ""
            },
            "default-branch": true,
            "type": "library",
            "notification-url": "https://packagist.org/downloads/",
            "license": [
                "CC0-1.0"
            ],
            "description": "Schemas describing how to upgrade saved block data in older Minecraft: Bedrock Edition world saves",
            "support": {
                "issues": "https://github.com/pmmp/BedrockBlockUpgradeSchema/issues",
                "source": "https://github.com/pmmp/BedrockBlockUpgradeSchema/tree/master"
            },
            "time": "2022-04-15T17:44:42+00:00"
        },
        {
            "name": "pocketmine/bedrock-data",
            "version": "1.6.0+bedrock-1.18.10",
            "source": {
                "type": "git",
                "url": "https://github.com/pmmp/BedrockData.git",
                "reference": "e98c511584a7bd58a95986374d2df4b04c6a2ba0"
            },
            "dist": {
                "type": "zip",
                "url": "https://api.github.com/repos/pmmp/BedrockData/zipball/e98c511584a7bd58a95986374d2df4b04c6a2ba0",
                "reference": "e98c511584a7bd58a95986374d2df4b04c6a2ba0",
                "shasum": ""
            },
            "type": "library",
            "notification-url": "https://packagist.org/downloads/",
            "license": [
                "LGPL-3.0"
            ],
            "description": "Blobs of data generated from Minecraft: Bedrock Edition, used by PocketMine-MP",
            "support": {
                "issues": "https://github.com/pmmp/BedrockData/issues",
                "source": "https://github.com/pmmp/BedrockData/tree/bedrock-1.18.10"
            },
            "time": "2022-02-08T19:13:47+00:00"
        },
        {
            "name": "pocketmine/bedrock-protocol",
            "version": "8.0.2+bedrock-1.18.10",
            "source": {
                "type": "git",
                "url": "https://github.com/pmmp/BedrockProtocol.git",
                "reference": "d1f1afdbb4ea61ea52eb511a79ee1ca561da349c"
            },
            "dist": {
                "type": "zip",
                "url": "https://api.github.com/repos/pmmp/BedrockProtocol/zipball/d1f1afdbb4ea61ea52eb511a79ee1ca561da349c",
                "reference": "d1f1afdbb4ea61ea52eb511a79ee1ca561da349c",
                "shasum": ""
            },
            "require": {
                "ext-json": "*",
                "netresearch/jsonmapper": "^4.0",
                "php": "^8.0",
                "pocketmine/binaryutils": "^0.2.0",
                "pocketmine/color": "^0.2.0",
                "pocketmine/math": "^0.3.0 || ^0.4.0",
                "pocketmine/nbt": "^0.3.0",
                "ramsey/uuid": "^4.1"
            },
            "require-dev": {
                "phpstan/phpstan": "1.5.3",
                "phpstan/phpstan-phpunit": "^1.0.0",
                "phpstan/phpstan-strict-rules": "^1.0.0",
                "phpunit/phpunit": "^9.5"
            },
            "type": "library",
            "autoload": {
                "psr-4": {
                    "pocketmine\\network\\mcpe\\protocol\\": "src/"
                }
            },
            "notification-url": "https://packagist.org/downloads/",
            "license": [
                "LGPL-3.0"
            ],
            "description": "An implementation of the Minecraft: Bedrock Edition protocol in PHP",
            "support": {
                "issues": "https://github.com/pmmp/BedrockProtocol/issues",
                "source": "https://github.com/pmmp/BedrockProtocol/tree/8.0.2+bedrock-1.18.10"
            },
            "time": "2022-04-01T21:55:10+00:00"
        },
        {
            "name": "pocketmine/binaryutils",
            "version": "0.2.4",
            "source": {
                "type": "git",
                "url": "https://github.com/pmmp/BinaryUtils.git",
                "reference": "5ac7eea91afbad8dc498f5ce34ce6297d5e6ea9a"
            },
            "dist": {
                "type": "zip",
                "url": "https://api.github.com/repos/pmmp/BinaryUtils/zipball/5ac7eea91afbad8dc498f5ce34ce6297d5e6ea9a",
                "reference": "5ac7eea91afbad8dc498f5ce34ce6297d5e6ea9a",
                "shasum": ""
            },
            "require": {
                "php": "^7.4 || ^8.0",
                "php-64bit": "*"
            },
            "require-dev": {
                "phpstan/extension-installer": "^1.0",
                "phpstan/phpstan": "1.3.0",
                "phpstan/phpstan-phpunit": "^1.0",
                "phpstan/phpstan-strict-rules": "^1.0.0",
                "phpunit/phpunit": "^9.5"
            },
            "type": "library",
            "autoload": {
                "psr-4": {
                    "pocketmine\\utils\\": "src/"
                }
            },
            "notification-url": "https://packagist.org/downloads/",
            "license": [
                "LGPL-3.0"
            ],
            "description": "Classes and methods for conveniently handling binary data",
            "support": {
                "issues": "https://github.com/pmmp/BinaryUtils/issues",
                "source": "https://github.com/pmmp/BinaryUtils/tree/0.2.4"
            },
            "time": "2022-01-12T18:06:33+00:00"
        },
        {
            "name": "pocketmine/callback-validator",
            "version": "1.0.3",
            "source": {
                "type": "git",
                "url": "https://github.com/pmmp/CallbackValidator.git",
                "reference": "64787469766bcaa7e5885242e85c23c25e8c55a2"
            },
            "dist": {
                "type": "zip",
                "url": "https://api.github.com/repos/pmmp/CallbackValidator/zipball/64787469766bcaa7e5885242e85c23c25e8c55a2",
                "reference": "64787469766bcaa7e5885242e85c23c25e8c55a2",
                "shasum": ""
            },
            "require": {
                "ext-reflection": "*",
                "php": "^7.1 || ^8.0"
            },
            "replace": {
                "daverandom/callback-validator": "*"
            },
            "require-dev": {
                "phpstan/extension-installer": "^1.0",
                "phpstan/phpstan": "0.12.59",
                "phpstan/phpstan-strict-rules": "^0.12.4",
                "phpunit/phpunit": "^7.5 || ^8.5 || ^9.0"
            },
            "type": "library",
            "autoload": {
                "psr-4": {
                    "DaveRandom\\CallbackValidator\\": "src/"
                }
            },
            "notification-url": "https://packagist.org/downloads/",
            "license": [
                "MIT"
            ],
            "authors": [
                {
                    "name": "Chris Wright",
                    "email": "cw@daverandom.com"
                }
            ],
            "description": "Fork of daverandom/callback-validator - Tools for validating callback signatures",
            "support": {
                "issues": "https://github.com/pmmp/CallbackValidator/issues",
                "source": "https://github.com/pmmp/CallbackValidator/tree/1.0.3"
            },
            "time": "2020-12-11T01:45:37+00:00"
        },
        {
            "name": "pocketmine/classloader",
            "version": "0.2.0",
            "source": {
                "type": "git",
                "url": "https://github.com/pmmp/ClassLoader.git",
                "reference": "49ea303993efdfb39cd302e2156d50aa78209e78"
            },
            "dist": {
                "type": "zip",
                "url": "https://api.github.com/repos/pmmp/ClassLoader/zipball/49ea303993efdfb39cd302e2156d50aa78209e78",
                "reference": "49ea303993efdfb39cd302e2156d50aa78209e78",
                "shasum": ""
            },
            "require": {
                "ext-pthreads": "~3.2.0 || ^4.0",
                "ext-reflection": "*",
                "php": "^8.0"
            },
            "conflict": {
                "pocketmine/spl": "<0.4"
            },
            "require-dev": {
                "phpstan/extension-installer": "^1.0",
                "phpstan/phpstan": "0.12.99",
                "phpstan/phpstan-strict-rules": "^0.12.4",
                "phpunit/phpunit": "^9.5"
            },
            "type": "library",
            "autoload": {
                "classmap": [
                    "./src"
                ]
            },
            "notification-url": "https://packagist.org/downloads/",
            "license": [
                "LGPL-3.0"
            ],
            "description": "Ad-hoc autoloading components used by PocketMine-MP",
            "support": {
                "issues": "https://github.com/pmmp/ClassLoader/issues",
                "source": "https://github.com/pmmp/ClassLoader/tree/0.2.0"
            },
            "time": "2021-11-01T20:17:27+00:00"
        },
        {
            "name": "pocketmine/color",
            "version": "0.2.0",
            "source": {
                "type": "git",
                "url": "https://github.com/pmmp/Color.git",
                "reference": "09be6ea6d76f2e33d6813c39d29c22c46c17e1d2"
            },
            "dist": {
                "type": "zip",
                "url": "https://api.github.com/repos/pmmp/Color/zipball/09be6ea6d76f2e33d6813c39d29c22c46c17e1d2",
                "reference": "09be6ea6d76f2e33d6813c39d29c22c46c17e1d2",
                "shasum": ""
            },
            "require": {
                "php": "^7.2 || ^8.0"
            },
            "require-dev": {
                "phpstan/phpstan": "0.12.59",
                "phpstan/phpstan-strict-rules": "^0.12.2"
            },
            "type": "library",
            "autoload": {
                "psr-4": {
                    "pocketmine\\color\\": "src/"
                }
            },
            "notification-url": "https://packagist.org/downloads/",
            "license": [
                "LGPL-3.0"
            ],
            "description": "Color handling library used by PocketMine-MP and related projects",
            "support": {
                "issues": "https://github.com/pmmp/Color/issues",
                "source": "https://github.com/pmmp/Color/tree/0.2.0"
            },
            "time": "2020-12-11T01:24:32+00:00"
        },
        {
            "name": "pocketmine/errorhandler",
            "version": "0.6.0",
            "source": {
                "type": "git",
                "url": "https://github.com/pmmp/ErrorHandler.git",
                "reference": "dae214a04348b911e8219ebf125ff1c5589cc878"
            },
            "dist": {
                "type": "zip",
                "url": "https://api.github.com/repos/pmmp/ErrorHandler/zipball/dae214a04348b911e8219ebf125ff1c5589cc878",
                "reference": "dae214a04348b911e8219ebf125ff1c5589cc878",
                "shasum": ""
            },
            "require": {
                "php": "^8.0"
            },
            "require-dev": {
                "phpstan/phpstan": "0.12.99",
                "phpstan/phpstan-strict-rules": "^0.12.2",
                "phpunit/phpunit": "^9.5"
            },
            "type": "library",
            "autoload": {
                "psr-4": {
                    "pocketmine\\errorhandler\\": "src/"
                }
            },
            "notification-url": "https://packagist.org/downloads/",
            "license": [
                "LGPL-3.0"
            ],
            "description": "Utilities to handle nasty PHP E_* errors in a usable way",
            "support": {
                "issues": "https://github.com/pmmp/ErrorHandler/issues",
                "source": "https://github.com/pmmp/ErrorHandler/tree/0.6.0"
            },
            "time": "2022-01-08T21:05:46+00:00"
        },
        {
            "name": "pocketmine/locale-data",
            "version": "2.6.2",
            "source": {
                "type": "git",
                "url": "https://github.com/pmmp/Language.git",
                "reference": "eae9303493884edcc5321b50002a5dc956a36a23"
            },
            "dist": {
                "type": "zip",
                "url": "https://api.github.com/repos/pmmp/Language/zipball/eae9303493884edcc5321b50002a5dc956a36a23",
                "reference": "eae9303493884edcc5321b50002a5dc956a36a23",
                "shasum": ""
            },
            "type": "library",
            "notification-url": "https://packagist.org/downloads/",
            "description": "Language resources used by PocketMine-MP",
            "support": {
                "issues": "https://github.com/pmmp/Language/issues",
                "source": "https://github.com/pmmp/Language/tree/2.6.2"
            },
            "time": "2022-04-10T20:44:40+00:00"
        },
        {
            "name": "pocketmine/log",
            "version": "0.4.0",
            "source": {
                "type": "git",
                "url": "https://github.com/pmmp/Log.git",
                "reference": "e6c912c0f9055c81d23108ec2d179b96f404c043"
            },
            "dist": {
                "type": "zip",
                "url": "https://api.github.com/repos/pmmp/Log/zipball/e6c912c0f9055c81d23108ec2d179b96f404c043",
                "reference": "e6c912c0f9055c81d23108ec2d179b96f404c043",
                "shasum": ""
            },
            "require": {
                "php": "^7.4 || ^8.0"
            },
            "conflict": {
                "pocketmine/spl": "<0.4"
            },
            "require-dev": {
                "phpstan/phpstan": "0.12.88",
                "phpstan/phpstan-strict-rules": "^0.12.2"
            },
            "type": "library",
            "autoload": {
                "classmap": [
                    "./src"
                ]
            },
            "notification-url": "https://packagist.org/downloads/",
            "license": [
                "LGPL-3.0"
            ],
            "description": "Logging components used by PocketMine-MP and related projects",
            "support": {
                "issues": "https://github.com/pmmp/Log/issues",
                "source": "https://github.com/pmmp/Log/tree/0.4.0"
            },
            "time": "2021-06-18T19:08:09+00:00"
        },
        {
            "name": "pocketmine/log-pthreads",
            "version": "0.4.0",
            "source": {
                "type": "git",
                "url": "https://github.com/pmmp/LogPthreads.git",
                "reference": "61f709e8cf36bcc24e4efe02acded680a1ce23cd"
            },
            "dist": {
                "type": "zip",
                "url": "https://api.github.com/repos/pmmp/LogPthreads/zipball/61f709e8cf36bcc24e4efe02acded680a1ce23cd",
                "reference": "61f709e8cf36bcc24e4efe02acded680a1ce23cd",
                "shasum": ""
            },
            "require": {
                "ext-pthreads": "~3.2.0 || ^4.0",
                "php": "^7.4 || ^8.0",
                "pocketmine/log": "^0.4.0"
            },
            "conflict": {
                "pocketmine/spl": "<0.4"
            },
            "require-dev": {
                "phpstan/extension-installer": "^1.0",
                "phpstan/phpstan": "0.12.88",
                "phpstan/phpstan-strict-rules": "^0.12.4"
            },
            "type": "library",
            "autoload": {
                "classmap": [
                    "./src"
                ]
            },
            "notification-url": "https://packagist.org/downloads/",
            "license": [
                "LGPL-3.0"
            ],
            "description": "Logging components specialized for pthreads used by PocketMine-MP and related projects",
            "support": {
                "issues": "https://github.com/pmmp/LogPthreads/issues",
                "source": "https://github.com/pmmp/LogPthreads/tree/0.4.0"
            },
            "time": "2021-11-01T21:42:09+00:00"
        },
        {
            "name": "pocketmine/math",
            "version": "0.4.2",
            "source": {
                "type": "git",
                "url": "https://github.com/pmmp/Math.git",
                "reference": "aacc3759a508a69dfa5bc4dfa770ab733c5c94bf"
            },
            "dist": {
                "type": "zip",
                "url": "https://api.github.com/repos/pmmp/Math/zipball/aacc3759a508a69dfa5bc4dfa770ab733c5c94bf",
                "reference": "aacc3759a508a69dfa5bc4dfa770ab733c5c94bf",
                "shasum": ""
            },
            "require": {
                "php": "^8.0",
                "php-64bit": "*"
            },
            "require-dev": {
                "phpstan/extension-installer": "^1.0",
                "phpstan/phpstan": "1.2.0",
                "phpstan/phpstan-strict-rules": "^1.0",
                "phpunit/phpunit": "^8.5 || ^9.5"
            },
            "type": "library",
            "autoload": {
                "psr-4": {
                    "pocketmine\\math\\": "src/"
                }
            },
            "notification-url": "https://packagist.org/downloads/",
            "license": [
                "LGPL-3.0"
            ],
            "description": "PHP library containing math related code used in PocketMine-MP",
            "support": {
                "issues": "https://github.com/pmmp/Math/issues",
                "source": "https://github.com/pmmp/Math/tree/0.4.2"
            },
            "time": "2021-12-05T01:15:17+00:00"
        },
        {
            "name": "pocketmine/nbt",
            "version": "0.3.2",
            "source": {
                "type": "git",
                "url": "https://github.com/pmmp/NBT.git",
                "reference": "3e0d9ef6b6c5fb45e3745a121296e75631b3eefe"
            },
            "dist": {
                "type": "zip",
                "url": "https://api.github.com/repos/pmmp/NBT/zipball/3e0d9ef6b6c5fb45e3745a121296e75631b3eefe",
                "reference": "3e0d9ef6b6c5fb45e3745a121296e75631b3eefe",
                "shasum": ""
            },
            "require": {
                "php": "^7.4 || ^8.0",
                "php-64bit": "*",
                "pocketmine/binaryutils": "^0.2.0"
            },
            "require-dev": {
                "phpstan/extension-installer": "^1.0",
                "phpstan/phpstan": "1.2.0",
                "phpstan/phpstan-strict-rules": "^1.0",
                "phpunit/phpunit": "^9.5"
            },
            "type": "library",
            "autoload": {
                "psr-4": {
                    "pocketmine\\nbt\\": "src/"
                }
            },
            "notification-url": "https://packagist.org/downloads/",
            "license": [
                "LGPL-3.0"
            ],
            "description": "PHP library for working with Named Binary Tags",
            "support": {
                "issues": "https://github.com/pmmp/NBT/issues",
                "source": "https://github.com/pmmp/NBT/tree/0.3.2"
            },
            "time": "2021-12-16T01:02:37+00:00"
        },
        {
            "name": "pocketmine/raklib",
            "version": "0.14.4",
            "source": {
                "type": "git",
                "url": "https://github.com/pmmp/RakLib.git",
                "reference": "1ea8e3b95a1b6bf785dc27d76578657be4185f42"
            },
            "dist": {
                "type": "zip",
                "url": "https://api.github.com/repos/pmmp/RakLib/zipball/1ea8e3b95a1b6bf785dc27d76578657be4185f42",
                "reference": "1ea8e3b95a1b6bf785dc27d76578657be4185f42",
                "shasum": ""
            },
            "require": {
                "ext-sockets": "*",
                "php": "^8.0",
                "php-64bit": "*",
                "php-ipv6": "*",
                "pocketmine/binaryutils": "^0.2.0",
                "pocketmine/log": "^0.3.0 || ^0.4.0"
            },
            "require-dev": {
                "phpstan/phpstan": "1.5.4",
                "phpstan/phpstan-strict-rules": "^1.0"
            },
            "type": "library",
            "autoload": {
                "psr-4": {
                    "raklib\\": "src/"
                }
            },
            "notification-url": "https://packagist.org/downloads/",
            "license": [
                "GPL-3.0"
            ],
            "description": "A RakNet server implementation written in PHP",
            "support": {
                "issues": "https://github.com/pmmp/RakLib/issues",
                "source": "https://github.com/pmmp/RakLib/tree/0.14.4"
            },
            "time": "2022-04-17T18:42:17+00:00"
        },
        {
            "name": "pocketmine/raklib-ipc",
            "version": "0.1.1",
            "source": {
                "type": "git",
                "url": "https://github.com/pmmp/RakLibIpc.git",
                "reference": "922a6444b0c6c7daaa5aa5a832107e1ec4738aed"
            },
            "dist": {
                "type": "zip",
                "url": "https://api.github.com/repos/pmmp/RakLibIpc/zipball/922a6444b0c6c7daaa5aa5a832107e1ec4738aed",
                "reference": "922a6444b0c6c7daaa5aa5a832107e1ec4738aed",
                "shasum": ""
            },
            "require": {
                "php": "^7.4 || ^8.0",
                "php-64bit": "*",
                "pocketmine/binaryutils": "^0.2.0",
                "pocketmine/raklib": "^0.13.1 || ^0.14.0"
            },
            "require-dev": {
                "phpstan/phpstan": "0.12.81",
                "phpstan/phpstan-strict-rules": "^0.12.2"
            },
            "type": "library",
            "autoload": {
                "psr-4": {
                    "raklib\\server\\ipc\\": "src/"
                }
            },
            "notification-url": "https://packagist.org/downloads/",
            "license": [
                "GPL-3.0"
            ],
            "description": "Channel-based protocols for inter-thread/inter-process communication with RakLib",
            "support": {
                "issues": "https://github.com/pmmp/RakLibIpc/issues",
                "source": "https://github.com/pmmp/RakLibIpc/tree/0.1.1"
            },
            "time": "2021-09-22T17:01:12+00:00"
        },
        {
            "name": "pocketmine/snooze",
            "version": "0.3.1",
            "source": {
                "type": "git",
                "url": "https://github.com/pmmp/Snooze.git",
                "reference": "0ac8fc2a781c419a1f64ebca4d5835028f59e29b"
            },
            "dist": {
                "type": "zip",
                "url": "https://api.github.com/repos/pmmp/Snooze/zipball/0ac8fc2a781c419a1f64ebca4d5835028f59e29b",
                "reference": "0ac8fc2a781c419a1f64ebca4d5835028f59e29b",
                "shasum": ""
            },
            "require": {
                "ext-pthreads": "~3.2.0 || ^4.0",
                "php-64bit": "^7.3 || ^8.0"
            },
            "require-dev": {
                "phpstan/extension-installer": "^1.0",
                "phpstan/phpstan": "0.12.99",
                "phpstan/phpstan-strict-rules": "^0.12.4"
            },
            "type": "library",
            "autoload": {
                "psr-4": {
                    "pocketmine\\snooze\\": "src/"
                }
            },
            "notification-url": "https://packagist.org/downloads/",
            "license": [
                "LGPL-3.0"
            ],
            "description": "Thread notification management library for code using the pthreads extension",
            "support": {
                "issues": "https://github.com/pmmp/Snooze/issues",
                "source": "https://github.com/pmmp/Snooze/tree/0.3.1"
            },
            "time": "2021-11-01T20:50:08+00:00"
        },
        {
            "name": "ramsey/collection",
            "version": "1.2.2",
            "source": {
                "type": "git",
                "url": "https://github.com/ramsey/collection.git",
                "reference": "cccc74ee5e328031b15640b51056ee8d3bb66c0a"
            },
            "dist": {
                "type": "zip",
                "url": "https://api.github.com/repos/ramsey/collection/zipball/cccc74ee5e328031b15640b51056ee8d3bb66c0a",
                "reference": "cccc74ee5e328031b15640b51056ee8d3bb66c0a",
                "shasum": ""
            },
            "require": {
                "php": "^7.3 || ^8",
                "symfony/polyfill-php81": "^1.23"
            },
            "require-dev": {
                "captainhook/captainhook": "^5.3",
                "dealerdirect/phpcodesniffer-composer-installer": "^0.7.0",
                "ergebnis/composer-normalize": "^2.6",
                "fakerphp/faker": "^1.5",
                "hamcrest/hamcrest-php": "^2",
                "jangregor/phpstan-prophecy": "^0.8",
                "mockery/mockery": "^1.3",
                "phpspec/prophecy-phpunit": "^2.0",
                "phpstan/extension-installer": "^1",
                "phpstan/phpstan": "^0.12.32",
                "phpstan/phpstan-mockery": "^0.12.5",
                "phpstan/phpstan-phpunit": "^0.12.11",
                "phpunit/phpunit": "^8.5 || ^9",
                "psy/psysh": "^0.10.4",
                "slevomat/coding-standard": "^6.3",
                "squizlabs/php_codesniffer": "^3.5",
                "vimeo/psalm": "^4.4"
            },
            "type": "library",
            "autoload": {
                "psr-4": {
                    "Ramsey\\Collection\\": "src/"
                }
            },
            "notification-url": "https://packagist.org/downloads/",
            "license": [
                "MIT"
            ],
            "authors": [
                {
                    "name": "Ben Ramsey",
                    "email": "ben@benramsey.com",
                    "homepage": "https://benramsey.com"
                }
            ],
            "description": "A PHP library for representing and manipulating collections.",
            "keywords": [
                "array",
                "collection",
                "hash",
                "map",
                "queue",
                "set"
            ],
            "support": {
                "issues": "https://github.com/ramsey/collection/issues",
                "source": "https://github.com/ramsey/collection/tree/1.2.2"
            },
            "funding": [
                {
                    "url": "https://github.com/ramsey",
                    "type": "github"
                },
                {
                    "url": "https://tidelift.com/funding/github/packagist/ramsey/collection",
                    "type": "tidelift"
                }
            ],
            "time": "2021-10-10T03:01:02+00:00"
        },
        {
            "name": "ramsey/uuid",
            "version": "4.3.1",
            "source": {
                "type": "git",
                "url": "https://github.com/ramsey/uuid.git",
                "reference": "8505afd4fea63b81a85d3b7b53ac3cb8dc347c28"
            },
            "dist": {
                "type": "zip",
                "url": "https://api.github.com/repos/ramsey/uuid/zipball/8505afd4fea63b81a85d3b7b53ac3cb8dc347c28",
                "reference": "8505afd4fea63b81a85d3b7b53ac3cb8dc347c28",
                "shasum": ""
            },
            "require": {
                "brick/math": "^0.8 || ^0.9",
                "ext-ctype": "*",
                "ext-json": "*",
                "php": "^8.0",
                "ramsey/collection": "^1.0"
            },
            "replace": {
                "rhumsaa/uuid": "self.version"
            },
            "require-dev": {
                "captainhook/captainhook": "^5.10",
                "captainhook/plugin-composer": "^5.3",
                "dealerdirect/phpcodesniffer-composer-installer": "^0.7.0",
                "doctrine/annotations": "^1.8",
                "ergebnis/composer-normalize": "^2.15",
                "mockery/mockery": "^1.3",
                "moontoast/math": "^1.1",
                "paragonie/random-lib": "^2",
                "php-mock/php-mock": "^2.2",
                "php-mock/php-mock-mockery": "^1.3",
                "php-parallel-lint/php-parallel-lint": "^1.1",
                "phpbench/phpbench": "^1.0",
                "phpstan/extension-installer": "^1.0",
                "phpstan/phpstan": "^0.12",
                "phpstan/phpstan-mockery": "^0.12",
                "phpstan/phpstan-phpunit": "^0.12",
                "phpunit/phpunit": "^8.5 || ^9",
                "slevomat/coding-standard": "^7.0",
                "squizlabs/php_codesniffer": "^3.5",
                "vimeo/psalm": "^4.9"
            },
            "suggest": {
                "ext-bcmath": "Enables faster math with arbitrary-precision integers using BCMath.",
                "ext-ctype": "Enables faster processing of character classification using ctype functions.",
                "ext-gmp": "Enables faster math with arbitrary-precision integers using GMP.",
                "ext-uuid": "Enables the use of PeclUuidTimeGenerator and PeclUuidRandomGenerator.",
                "paragonie/random-lib": "Provides RandomLib for use with the RandomLibAdapter",
                "ramsey/uuid-doctrine": "Allows the use of Ramsey\\Uuid\\Uuid as Doctrine field type."
            },
            "type": "library",
            "extra": {
                "captainhook": {
                    "force-install": true
                }
            },
            "autoload": {
                "files": [
                    "src/functions.php"
                ],
                "psr-4": {
                    "Ramsey\\Uuid\\": "src/"
                }
            },
            "notification-url": "https://packagist.org/downloads/",
            "license": [
                "MIT"
            ],
            "description": "A PHP library for generating and working with universally unique identifiers (UUIDs).",
            "keywords": [
                "guid",
                "identifier",
                "uuid"
            ],
            "support": {
                "issues": "https://github.com/ramsey/uuid/issues",
                "source": "https://github.com/ramsey/uuid/tree/4.3.1"
            },
            "funding": [
                {
                    "url": "https://github.com/ramsey",
                    "type": "github"
                },
                {
                    "url": "https://tidelift.com/funding/github/packagist/ramsey/uuid",
                    "type": "tidelift"
                }
            ],
            "time": "2022-03-27T21:42:02+00:00"
        },
        {
            "name": "symfony/polyfill-ctype",
            "version": "v1.25.0",
            "source": {
                "type": "git",
                "url": "https://github.com/symfony/polyfill-ctype.git",
                "reference": "30885182c981ab175d4d034db0f6f469898070ab"
            },
            "dist": {
                "type": "zip",
                "url": "https://api.github.com/repos/symfony/polyfill-ctype/zipball/30885182c981ab175d4d034db0f6f469898070ab",
                "reference": "30885182c981ab175d4d034db0f6f469898070ab",
                "shasum": ""
            },
            "require": {
                "php": ">=7.1"
            },
            "provide": {
                "ext-ctype": "*"
            },
            "suggest": {
                "ext-ctype": "For best performance"
            },
            "type": "library",
            "extra": {
                "branch-alias": {
                    "dev-main": "1.23-dev"
                },
                "thanks": {
                    "name": "symfony/polyfill",
                    "url": "https://github.com/symfony/polyfill"
                }
            },
            "autoload": {
                "files": [
                    "bootstrap.php"
                ],
                "psr-4": {
                    "Symfony\\Polyfill\\Ctype\\": ""
                }
            },
            "notification-url": "https://packagist.org/downloads/",
            "license": [
                "MIT"
            ],
            "authors": [
                {
                    "name": "Gert de Pagter",
                    "email": "BackEndTea@gmail.com"
                },
                {
                    "name": "Symfony Community",
                    "homepage": "https://symfony.com/contributors"
                }
            ],
            "description": "Symfony polyfill for ctype functions",
            "homepage": "https://symfony.com",
            "keywords": [
                "compatibility",
                "ctype",
                "polyfill",
                "portable"
            ],
            "support": {
                "source": "https://github.com/symfony/polyfill-ctype/tree/v1.25.0"
            },
            "funding": [
                {
                    "url": "https://symfony.com/sponsor",
                    "type": "custom"
                },
                {
                    "url": "https://github.com/fabpot",
                    "type": "github"
                },
                {
                    "url": "https://tidelift.com/funding/github/packagist/symfony/symfony",
                    "type": "tidelift"
                }
            ],
            "time": "2021-10-20T20:35:02+00:00"
        },
        {
            "name": "symfony/polyfill-php81",
            "version": "v1.25.0",
            "source": {
                "type": "git",
                "url": "https://github.com/symfony/polyfill-php81.git",
                "reference": "5de4ba2d41b15f9bd0e19b2ab9674135813ec98f"
            },
            "dist": {
                "type": "zip",
                "url": "https://api.github.com/repos/symfony/polyfill-php81/zipball/5de4ba2d41b15f9bd0e19b2ab9674135813ec98f",
                "reference": "5de4ba2d41b15f9bd0e19b2ab9674135813ec98f",
                "shasum": ""
            },
            "require": {
                "php": ">=7.1"
            },
            "type": "library",
            "extra": {
                "branch-alias": {
                    "dev-main": "1.23-dev"
                },
                "thanks": {
                    "name": "symfony/polyfill",
                    "url": "https://github.com/symfony/polyfill"
                }
            },
            "autoload": {
                "files": [
                    "bootstrap.php"
                ],
                "psr-4": {
                    "Symfony\\Polyfill\\Php81\\": ""
                },
                "classmap": [
                    "Resources/stubs"
                ]
            },
            "notification-url": "https://packagist.org/downloads/",
            "license": [
                "MIT"
            ],
            "authors": [
                {
                    "name": "Nicolas Grekas",
                    "email": "p@tchwork.com"
                },
                {
                    "name": "Symfony Community",
                    "homepage": "https://symfony.com/contributors"
                }
            ],
            "description": "Symfony polyfill backporting some PHP 8.1+ features to lower PHP versions",
            "homepage": "https://symfony.com",
            "keywords": [
                "compatibility",
                "polyfill",
                "portable",
                "shim"
            ],
            "support": {
                "source": "https://github.com/symfony/polyfill-php81/tree/v1.25.0"
            },
            "funding": [
                {
                    "url": "https://symfony.com/sponsor",
                    "type": "custom"
                },
                {
                    "url": "https://github.com/fabpot",
                    "type": "github"
                },
                {
                    "url": "https://tidelift.com/funding/github/packagist/symfony/symfony",
                    "type": "tidelift"
                }
            ],
            "time": "2021-09-13T13:58:11+00:00"
        },
        {
            "name": "webmozart/assert",
            "version": "1.10.0",
            "source": {
                "type": "git",
                "url": "https://github.com/webmozarts/assert.git",
                "reference": "6964c76c7804814a842473e0c8fd15bab0f18e25"
            },
            "dist": {
                "type": "zip",
                "url": "https://api.github.com/repos/webmozarts/assert/zipball/6964c76c7804814a842473e0c8fd15bab0f18e25",
                "reference": "6964c76c7804814a842473e0c8fd15bab0f18e25",
                "shasum": ""
            },
            "require": {
                "php": "^7.2 || ^8.0",
                "symfony/polyfill-ctype": "^1.8"
            },
            "conflict": {
                "phpstan/phpstan": "<0.12.20",
                "vimeo/psalm": "<4.6.1 || 4.6.2"
            },
            "require-dev": {
                "phpunit/phpunit": "^8.5.13"
            },
            "type": "library",
            "extra": {
                "branch-alias": {
                    "dev-master": "1.10-dev"
                }
            },
            "autoload": {
                "psr-4": {
                    "Webmozart\\Assert\\": "src/"
                }
            },
            "notification-url": "https://packagist.org/downloads/",
            "license": [
                "MIT"
            ],
            "authors": [
                {
                    "name": "Bernhard Schussek",
                    "email": "bschussek@gmail.com"
                }
            ],
            "description": "Assertions to validate method input/output with nice error messages.",
            "keywords": [
                "assert",
                "check",
                "validate"
            ],
            "support": {
                "issues": "https://github.com/webmozarts/assert/issues",
                "source": "https://github.com/webmozarts/assert/tree/1.10.0"
            },
            "time": "2021-03-09T10:59:23+00:00"
        },
        {
            "name": "webmozart/path-util",
            "version": "2.3.0",
            "source": {
                "type": "git",
                "url": "https://github.com/webmozart/path-util.git",
                "reference": "d939f7edc24c9a1bb9c0dee5cb05d8e859490725"
            },
            "dist": {
                "type": "zip",
                "url": "https://api.github.com/repos/webmozart/path-util/zipball/d939f7edc24c9a1bb9c0dee5cb05d8e859490725",
                "reference": "d939f7edc24c9a1bb9c0dee5cb05d8e859490725",
                "shasum": ""
            },
            "require": {
                "php": ">=5.3.3",
                "webmozart/assert": "~1.0"
            },
            "require-dev": {
                "phpunit/phpunit": "^4.6",
                "sebastian/version": "^1.0.1"
            },
            "type": "library",
            "extra": {
                "branch-alias": {
                    "dev-master": "2.3-dev"
                }
            },
            "autoload": {
                "psr-4": {
                    "Webmozart\\PathUtil\\": "src/"
                }
            },
            "notification-url": "https://packagist.org/downloads/",
            "license": [
                "MIT"
            ],
            "authors": [
                {
                    "name": "Bernhard Schussek",
                    "email": "bschussek@gmail.com"
                }
            ],
            "description": "A robust cross-platform utility for normalizing, comparing and modifying file paths.",
            "support": {
                "issues": "https://github.com/webmozart/path-util/issues",
                "source": "https://github.com/webmozart/path-util/tree/2.3.0"
            },
            "abandoned": "symfony/filesystem",
            "time": "2015-12-17T08:42:14+00:00"
        }
    ],
    "packages-dev": [
        {
            "name": "doctrine/instantiator",
            "version": "1.4.1",
            "source": {
                "type": "git",
                "url": "https://github.com/doctrine/instantiator.git",
                "reference": "10dcfce151b967d20fde1b34ae6640712c3891bc"
            },
            "dist": {
                "type": "zip",
                "url": "https://api.github.com/repos/doctrine/instantiator/zipball/10dcfce151b967d20fde1b34ae6640712c3891bc",
                "reference": "10dcfce151b967d20fde1b34ae6640712c3891bc",
                "shasum": ""
            },
            "require": {
                "php": "^7.1 || ^8.0"
            },
            "require-dev": {
                "doctrine/coding-standard": "^9",
                "ext-pdo": "*",
                "ext-phar": "*",
                "phpbench/phpbench": "^0.16 || ^1",
                "phpstan/phpstan": "^1.4",
                "phpstan/phpstan-phpunit": "^1",
                "phpunit/phpunit": "^7.5 || ^8.5 || ^9.5",
                "vimeo/psalm": "^4.22"
            },
            "type": "library",
            "autoload": {
                "psr-4": {
                    "Doctrine\\Instantiator\\": "src/Doctrine/Instantiator/"
                }
            },
            "notification-url": "https://packagist.org/downloads/",
            "license": [
                "MIT"
            ],
            "authors": [
                {
                    "name": "Marco Pivetta",
                    "email": "ocramius@gmail.com",
                    "homepage": "https://ocramius.github.io/"
                }
            ],
            "description": "A small, lightweight utility to instantiate objects in PHP without invoking their constructors",
            "homepage": "https://www.doctrine-project.org/projects/instantiator.html",
            "keywords": [
                "constructor",
                "instantiate"
            ],
            "support": {
                "issues": "https://github.com/doctrine/instantiator/issues",
                "source": "https://github.com/doctrine/instantiator/tree/1.4.1"
            },
            "funding": [
                {
                    "url": "https://www.doctrine-project.org/sponsorship.html",
                    "type": "custom"
                },
                {
                    "url": "https://www.patreon.com/phpdoctrine",
                    "type": "patreon"
                },
                {
                    "url": "https://tidelift.com/funding/github/packagist/doctrine%2Finstantiator",
                    "type": "tidelift"
                }
            ],
            "time": "2022-03-03T08:28:38+00:00"
        },
        {
            "name": "myclabs/deep-copy",
            "version": "1.11.0",
            "source": {
                "type": "git",
                "url": "https://github.com/myclabs/DeepCopy.git",
                "reference": "14daed4296fae74d9e3201d2c4925d1acb7aa614"
            },
            "dist": {
                "type": "zip",
                "url": "https://api.github.com/repos/myclabs/DeepCopy/zipball/14daed4296fae74d9e3201d2c4925d1acb7aa614",
                "reference": "14daed4296fae74d9e3201d2c4925d1acb7aa614",
                "shasum": ""
            },
            "require": {
                "php": "^7.1 || ^8.0"
            },
            "conflict": {
                "doctrine/collections": "<1.6.8",
                "doctrine/common": "<2.13.3 || >=3,<3.2.2"
            },
            "require-dev": {
                "doctrine/collections": "^1.6.8",
                "doctrine/common": "^2.13.3 || ^3.2.2",
                "phpunit/phpunit": "^7.5.20 || ^8.5.23 || ^9.5.13"
            },
            "type": "library",
            "autoload": {
                "files": [
                    "src/DeepCopy/deep_copy.php"
                ],
                "psr-4": {
                    "DeepCopy\\": "src/DeepCopy/"
                }
            },
            "notification-url": "https://packagist.org/downloads/",
            "license": [
                "MIT"
            ],
            "description": "Create deep copies (clones) of your objects",
            "keywords": [
                "clone",
                "copy",
                "duplicate",
                "object",
                "object graph"
            ],
            "support": {
                "issues": "https://github.com/myclabs/DeepCopy/issues",
                "source": "https://github.com/myclabs/DeepCopy/tree/1.11.0"
            },
            "funding": [
                {
                    "url": "https://tidelift.com/funding/github/packagist/myclabs/deep-copy",
                    "type": "tidelift"
                }
            ],
            "time": "2022-03-03T13:19:32+00:00"
        },
        {
            "name": "nikic/php-parser",
            "version": "v4.13.2",
            "source": {
                "type": "git",
                "url": "https://github.com/nikic/PHP-Parser.git",
                "reference": "210577fe3cf7badcc5814d99455df46564f3c077"
            },
            "dist": {
                "type": "zip",
                "url": "https://api.github.com/repos/nikic/PHP-Parser/zipball/210577fe3cf7badcc5814d99455df46564f3c077",
                "reference": "210577fe3cf7badcc5814d99455df46564f3c077",
                "shasum": ""
            },
            "require": {
                "ext-tokenizer": "*",
                "php": ">=7.0"
            },
            "require-dev": {
                "ircmaxell/php-yacc": "^0.0.7",
                "phpunit/phpunit": "^6.5 || ^7.0 || ^8.0 || ^9.0"
            },
            "bin": [
                "bin/php-parse"
            ],
            "type": "library",
            "extra": {
                "branch-alias": {
                    "dev-master": "4.9-dev"
                }
            },
            "autoload": {
                "psr-4": {
                    "PhpParser\\": "lib/PhpParser"
                }
            },
            "notification-url": "https://packagist.org/downloads/",
            "license": [
                "BSD-3-Clause"
            ],
            "authors": [
                {
                    "name": "Nikita Popov"
                }
            ],
            "description": "A PHP parser written in PHP",
            "keywords": [
                "parser",
                "php"
            ],
            "support": {
                "issues": "https://github.com/nikic/PHP-Parser/issues",
                "source": "https://github.com/nikic/PHP-Parser/tree/v4.13.2"
            },
            "time": "2021-11-30T19:35:32+00:00"
        },
        {
            "name": "phar-io/manifest",
            "version": "2.0.3",
            "source": {
                "type": "git",
                "url": "https://github.com/phar-io/manifest.git",
                "reference": "97803eca37d319dfa7826cc2437fc020857acb53"
            },
            "dist": {
                "type": "zip",
                "url": "https://api.github.com/repos/phar-io/manifest/zipball/97803eca37d319dfa7826cc2437fc020857acb53",
                "reference": "97803eca37d319dfa7826cc2437fc020857acb53",
                "shasum": ""
            },
            "require": {
                "ext-dom": "*",
                "ext-phar": "*",
                "ext-xmlwriter": "*",
                "phar-io/version": "^3.0.1",
                "php": "^7.2 || ^8.0"
            },
            "type": "library",
            "extra": {
                "branch-alias": {
                    "dev-master": "2.0.x-dev"
                }
            },
            "autoload": {
                "classmap": [
                    "src/"
                ]
            },
            "notification-url": "https://packagist.org/downloads/",
            "license": [
                "BSD-3-Clause"
            ],
            "authors": [
                {
                    "name": "Arne Blankerts",
                    "email": "arne@blankerts.de",
                    "role": "Developer"
                },
                {
                    "name": "Sebastian Heuer",
                    "email": "sebastian@phpeople.de",
                    "role": "Developer"
                },
                {
                    "name": "Sebastian Bergmann",
                    "email": "sebastian@phpunit.de",
                    "role": "Developer"
                }
            ],
            "description": "Component for reading phar.io manifest information from a PHP Archive (PHAR)",
            "support": {
                "issues": "https://github.com/phar-io/manifest/issues",
                "source": "https://github.com/phar-io/manifest/tree/2.0.3"
            },
            "time": "2021-07-20T11:28:43+00:00"
        },
        {
            "name": "phar-io/version",
            "version": "3.2.1",
            "source": {
                "type": "git",
                "url": "https://github.com/phar-io/version.git",
                "reference": "4f7fd7836c6f332bb2933569e566a0d6c4cbed74"
            },
            "dist": {
                "type": "zip",
                "url": "https://api.github.com/repos/phar-io/version/zipball/4f7fd7836c6f332bb2933569e566a0d6c4cbed74",
                "reference": "4f7fd7836c6f332bb2933569e566a0d6c4cbed74",
                "shasum": ""
            },
            "require": {
                "php": "^7.2 || ^8.0"
            },
            "type": "library",
            "autoload": {
                "classmap": [
                    "src/"
                ]
            },
            "notification-url": "https://packagist.org/downloads/",
            "license": [
                "BSD-3-Clause"
            ],
            "authors": [
                {
                    "name": "Arne Blankerts",
                    "email": "arne@blankerts.de",
                    "role": "Developer"
                },
                {
                    "name": "Sebastian Heuer",
                    "email": "sebastian@phpeople.de",
                    "role": "Developer"
                },
                {
                    "name": "Sebastian Bergmann",
                    "email": "sebastian@phpunit.de",
                    "role": "Developer"
                }
            ],
            "description": "Library for handling version information and constraints",
            "support": {
                "issues": "https://github.com/phar-io/version/issues",
                "source": "https://github.com/phar-io/version/tree/3.2.1"
            },
            "time": "2022-02-21T01:04:05+00:00"
        },
        {
            "name": "phpdocumentor/reflection-common",
            "version": "2.2.0",
            "source": {
                "type": "git",
                "url": "https://github.com/phpDocumentor/ReflectionCommon.git",
                "reference": "1d01c49d4ed62f25aa84a747ad35d5a16924662b"
            },
            "dist": {
                "type": "zip",
                "url": "https://api.github.com/repos/phpDocumentor/ReflectionCommon/zipball/1d01c49d4ed62f25aa84a747ad35d5a16924662b",
                "reference": "1d01c49d4ed62f25aa84a747ad35d5a16924662b",
                "shasum": ""
            },
            "require": {
                "php": "^7.2 || ^8.0"
            },
            "type": "library",
            "extra": {
                "branch-alias": {
                    "dev-2.x": "2.x-dev"
                }
            },
            "autoload": {
                "psr-4": {
                    "phpDocumentor\\Reflection\\": "src/"
                }
            },
            "notification-url": "https://packagist.org/downloads/",
            "license": [
                "MIT"
            ],
            "authors": [
                {
                    "name": "Jaap van Otterdijk",
                    "email": "opensource@ijaap.nl"
                }
            ],
            "description": "Common reflection classes used by phpdocumentor to reflect the code structure",
            "homepage": "http://www.phpdoc.org",
            "keywords": [
                "FQSEN",
                "phpDocumentor",
                "phpdoc",
                "reflection",
                "static analysis"
            ],
            "support": {
                "issues": "https://github.com/phpDocumentor/ReflectionCommon/issues",
                "source": "https://github.com/phpDocumentor/ReflectionCommon/tree/2.x"
            },
            "time": "2020-06-27T09:03:43+00:00"
        },
        {
            "name": "phpdocumentor/reflection-docblock",
            "version": "5.3.0",
            "source": {
                "type": "git",
                "url": "https://github.com/phpDocumentor/ReflectionDocBlock.git",
                "reference": "622548b623e81ca6d78b721c5e029f4ce664f170"
            },
            "dist": {
                "type": "zip",
                "url": "https://api.github.com/repos/phpDocumentor/ReflectionDocBlock/zipball/622548b623e81ca6d78b721c5e029f4ce664f170",
                "reference": "622548b623e81ca6d78b721c5e029f4ce664f170",
                "shasum": ""
            },
            "require": {
                "ext-filter": "*",
                "php": "^7.2 || ^8.0",
                "phpdocumentor/reflection-common": "^2.2",
                "phpdocumentor/type-resolver": "^1.3",
                "webmozart/assert": "^1.9.1"
            },
            "require-dev": {
                "mockery/mockery": "~1.3.2",
                "psalm/phar": "^4.8"
            },
            "type": "library",
            "extra": {
                "branch-alias": {
                    "dev-master": "5.x-dev"
                }
            },
            "autoload": {
                "psr-4": {
                    "phpDocumentor\\Reflection\\": "src"
                }
            },
            "notification-url": "https://packagist.org/downloads/",
            "license": [
                "MIT"
            ],
            "authors": [
                {
                    "name": "Mike van Riel",
                    "email": "me@mikevanriel.com"
                },
                {
                    "name": "Jaap van Otterdijk",
                    "email": "account@ijaap.nl"
                }
            ],
            "description": "With this component, a library can provide support for annotations via DocBlocks or otherwise retrieve information that is embedded in a DocBlock.",
            "support": {
                "issues": "https://github.com/phpDocumentor/ReflectionDocBlock/issues",
                "source": "https://github.com/phpDocumentor/ReflectionDocBlock/tree/5.3.0"
            },
            "time": "2021-10-19T17:43:47+00:00"
        },
        {
            "name": "phpdocumentor/type-resolver",
            "version": "1.6.1",
            "source": {
                "type": "git",
                "url": "https://github.com/phpDocumentor/TypeResolver.git",
                "reference": "77a32518733312af16a44300404e945338981de3"
            },
            "dist": {
                "type": "zip",
                "url": "https://api.github.com/repos/phpDocumentor/TypeResolver/zipball/77a32518733312af16a44300404e945338981de3",
                "reference": "77a32518733312af16a44300404e945338981de3",
                "shasum": ""
            },
            "require": {
                "php": "^7.2 || ^8.0",
                "phpdocumentor/reflection-common": "^2.0"
            },
            "require-dev": {
                "ext-tokenizer": "*",
                "psalm/phar": "^4.8"
            },
            "type": "library",
            "extra": {
                "branch-alias": {
                    "dev-1.x": "1.x-dev"
                }
            },
            "autoload": {
                "psr-4": {
                    "phpDocumentor\\Reflection\\": "src"
                }
            },
            "notification-url": "https://packagist.org/downloads/",
            "license": [
                "MIT"
            ],
            "authors": [
                {
                    "name": "Mike van Riel",
                    "email": "me@mikevanriel.com"
                }
            ],
            "description": "A PSR-5 based resolver of Class names, Types and Structural Element Names",
            "support": {
                "issues": "https://github.com/phpDocumentor/TypeResolver/issues",
                "source": "https://github.com/phpDocumentor/TypeResolver/tree/1.6.1"
            },
            "time": "2022-03-15T21:29:03+00:00"
        },
        {
            "name": "phpspec/prophecy",
            "version": "v1.15.0",
            "source": {
                "type": "git",
                "url": "https://github.com/phpspec/prophecy.git",
                "reference": "bbcd7380b0ebf3961ee21409db7b38bc31d69a13"
            },
            "dist": {
                "type": "zip",
                "url": "https://api.github.com/repos/phpspec/prophecy/zipball/bbcd7380b0ebf3961ee21409db7b38bc31d69a13",
                "reference": "bbcd7380b0ebf3961ee21409db7b38bc31d69a13",
                "shasum": ""
            },
            "require": {
                "doctrine/instantiator": "^1.2",
                "php": "^7.2 || ~8.0, <8.2",
                "phpdocumentor/reflection-docblock": "^5.2",
                "sebastian/comparator": "^3.0 || ^4.0",
                "sebastian/recursion-context": "^3.0 || ^4.0"
            },
            "require-dev": {
                "phpspec/phpspec": "^6.0 || ^7.0",
                "phpunit/phpunit": "^8.0 || ^9.0"
            },
            "type": "library",
            "extra": {
                "branch-alias": {
                    "dev-master": "1.x-dev"
                }
            },
            "autoload": {
                "psr-4": {
                    "Prophecy\\": "src/Prophecy"
                }
            },
            "notification-url": "https://packagist.org/downloads/",
            "license": [
                "MIT"
            ],
            "authors": [
                {
                    "name": "Konstantin Kudryashov",
                    "email": "ever.zet@gmail.com",
                    "homepage": "http://everzet.com"
                },
                {
                    "name": "Marcello Duarte",
                    "email": "marcello.duarte@gmail.com"
                }
            ],
            "description": "Highly opinionated mocking framework for PHP 5.3+",
            "homepage": "https://github.com/phpspec/prophecy",
            "keywords": [
                "Double",
                "Dummy",
                "fake",
                "mock",
                "spy",
                "stub"
            ],
            "support": {
                "issues": "https://github.com/phpspec/prophecy/issues",
                "source": "https://github.com/phpspec/prophecy/tree/v1.15.0"
            },
            "time": "2021-12-08T12:19:24+00:00"
        },
        {
            "name": "phpstan/phpstan",
            "version": "1.5.6",
            "source": {
                "type": "git",
                "url": "https://github.com/phpstan/phpstan.git",
                "reference": "799dd8c2d2c9c704bb55d2078078cb970cf0f6d1"
            },
            "dist": {
                "type": "zip",
                "url": "https://api.github.com/repos/phpstan/phpstan/zipball/799dd8c2d2c9c704bb55d2078078cb970cf0f6d1",
                "reference": "799dd8c2d2c9c704bb55d2078078cb970cf0f6d1",
                "shasum": ""
            },
            "require": {
                "php": "^7.2|^8.0"
            },
            "conflict": {
                "phpstan/phpstan-shim": "*"
            },
            "bin": [
                "phpstan",
                "phpstan.phar"
            ],
            "type": "library",
            "autoload": {
                "files": [
                    "bootstrap.php"
                ]
            },
            "notification-url": "https://packagist.org/downloads/",
            "license": [
                "MIT"
            ],
            "description": "PHPStan - PHP Static Analysis Tool",
            "support": {
                "issues": "https://github.com/phpstan/phpstan/issues",
                "source": "https://github.com/phpstan/phpstan/tree/1.5.6"
            },
            "funding": [
                {
                    "url": "https://github.com/ondrejmirtes",
                    "type": "github"
                },
                {
                    "url": "https://github.com/phpstan",
                    "type": "github"
                },
                {
                    "url": "https://www.patreon.com/phpstan",
                    "type": "patreon"
                },
                {
                    "url": "https://tidelift.com/funding/github/packagist/phpstan/phpstan",
                    "type": "tidelift"
                }
            ],
            "time": "2022-04-15T11:13:37+00:00"
        },
        {
            "name": "phpstan/phpstan-phpunit",
            "version": "1.1.0",
            "source": {
                "type": "git",
                "url": "https://github.com/phpstan/phpstan-phpunit.git",
                "reference": "09133ce914f1388a8bb8c7f8573aaa3723cff52a"
            },
            "dist": {
                "type": "zip",
                "url": "https://api.github.com/repos/phpstan/phpstan-phpunit/zipball/09133ce914f1388a8bb8c7f8573aaa3723cff52a",
                "reference": "09133ce914f1388a8bb8c7f8573aaa3723cff52a",
                "shasum": ""
            },
            "require": {
                "php": "^7.2 || ^8.0",
                "phpstan/phpstan": "^1.5.0"
            },
            "conflict": {
                "phpunit/phpunit": "<7.0"
            },
            "require-dev": {
                "nikic/php-parser": "^4.13.0",
                "php-parallel-lint/php-parallel-lint": "^1.2",
                "phpstan/phpstan-strict-rules": "^1.0",
                "phpunit/phpunit": "^9.5"
            },
            "type": "phpstan-extension",
            "extra": {
                "phpstan": {
                    "includes": [
                        "extension.neon",
                        "rules.neon"
                    ]
                }
            },
            "autoload": {
                "psr-4": {
                    "PHPStan\\": "src/"
                }
            },
            "notification-url": "https://packagist.org/downloads/",
            "license": [
                "MIT"
            ],
            "description": "PHPUnit extensions and rules for PHPStan",
            "support": {
                "issues": "https://github.com/phpstan/phpstan-phpunit/issues",
                "source": "https://github.com/phpstan/phpstan-phpunit/tree/1.1.0"
            },
            "time": "2022-03-28T09:20:49+00:00"
        },
        {
            "name": "phpstan/phpstan-strict-rules",
            "version": "1.1.0",
            "source": {
                "type": "git",
                "url": "https://github.com/phpstan/phpstan-strict-rules.git",
                "reference": "e12d55f74a8cca18c6e684c6450767e055ba7717"
            },
            "dist": {
                "type": "zip",
                "url": "https://api.github.com/repos/phpstan/phpstan-strict-rules/zipball/e12d55f74a8cca18c6e684c6450767e055ba7717",
                "reference": "e12d55f74a8cca18c6e684c6450767e055ba7717",
                "shasum": ""
            },
            "require": {
                "php": "^7.1 || ^8.0",
                "phpstan/phpstan": "^1.2.0"
            },
            "require-dev": {
                "nikic/php-parser": "^4.13.0",
                "php-parallel-lint/php-parallel-lint": "^1.2",
                "phpstan/phpstan-phpunit": "^1.0",
                "phpunit/phpunit": "^9.5"
            },
            "type": "phpstan-extension",
            "extra": {
                "branch-alias": {
                    "dev-master": "1.0-dev"
                },
                "phpstan": {
                    "includes": [
                        "rules.neon"
                    ]
                }
            },
            "autoload": {
                "psr-4": {
                    "PHPStan\\": "src/"
                }
            },
            "notification-url": "https://packagist.org/downloads/",
            "license": [
                "MIT"
            ],
            "description": "Extra strict and opinionated rules for PHPStan",
            "support": {
                "issues": "https://github.com/phpstan/phpstan-strict-rules/issues",
                "source": "https://github.com/phpstan/phpstan-strict-rules/tree/1.1.0"
            },
            "time": "2021-11-18T09:30:29+00:00"
        },
        {
            "name": "phpunit/php-code-coverage",
            "version": "9.2.15",
            "source": {
                "type": "git",
                "url": "https://github.com/sebastianbergmann/php-code-coverage.git",
                "reference": "2e9da11878c4202f97915c1cb4bb1ca318a63f5f"
            },
            "dist": {
                "type": "zip",
                "url": "https://api.github.com/repos/sebastianbergmann/php-code-coverage/zipball/2e9da11878c4202f97915c1cb4bb1ca318a63f5f",
                "reference": "2e9da11878c4202f97915c1cb4bb1ca318a63f5f",
                "shasum": ""
            },
            "require": {
                "ext-dom": "*",
                "ext-libxml": "*",
                "ext-xmlwriter": "*",
                "nikic/php-parser": "^4.13.0",
                "php": ">=7.3",
                "phpunit/php-file-iterator": "^3.0.3",
                "phpunit/php-text-template": "^2.0.2",
                "sebastian/code-unit-reverse-lookup": "^2.0.2",
                "sebastian/complexity": "^2.0",
                "sebastian/environment": "^5.1.2",
                "sebastian/lines-of-code": "^1.0.3",
                "sebastian/version": "^3.0.1",
                "theseer/tokenizer": "^1.2.0"
            },
            "require-dev": {
                "phpunit/phpunit": "^9.3"
            },
            "suggest": {
                "ext-pcov": "*",
                "ext-xdebug": "*"
            },
            "type": "library",
            "extra": {
                "branch-alias": {
                    "dev-master": "9.2-dev"
                }
            },
            "autoload": {
                "classmap": [
                    "src/"
                ]
            },
            "notification-url": "https://packagist.org/downloads/",
            "license": [
                "BSD-3-Clause"
            ],
            "authors": [
                {
                    "name": "Sebastian Bergmann",
                    "email": "sebastian@phpunit.de",
                    "role": "lead"
                }
            ],
            "description": "Library that provides collection, processing, and rendering functionality for PHP code coverage information.",
            "homepage": "https://github.com/sebastianbergmann/php-code-coverage",
            "keywords": [
                "coverage",
                "testing",
                "xunit"
            ],
            "support": {
                "issues": "https://github.com/sebastianbergmann/php-code-coverage/issues",
                "source": "https://github.com/sebastianbergmann/php-code-coverage/tree/9.2.15"
            },
            "funding": [
                {
                    "url": "https://github.com/sebastianbergmann",
                    "type": "github"
                }
            ],
            "time": "2022-03-07T09:28:20+00:00"
        },
        {
            "name": "phpunit/php-file-iterator",
            "version": "3.0.6",
            "source": {
                "type": "git",
                "url": "https://github.com/sebastianbergmann/php-file-iterator.git",
                "reference": "cf1c2e7c203ac650e352f4cc675a7021e7d1b3cf"
            },
            "dist": {
                "type": "zip",
                "url": "https://api.github.com/repos/sebastianbergmann/php-file-iterator/zipball/cf1c2e7c203ac650e352f4cc675a7021e7d1b3cf",
                "reference": "cf1c2e7c203ac650e352f4cc675a7021e7d1b3cf",
                "shasum": ""
            },
            "require": {
                "php": ">=7.3"
            },
            "require-dev": {
                "phpunit/phpunit": "^9.3"
            },
            "type": "library",
            "extra": {
                "branch-alias": {
                    "dev-master": "3.0-dev"
                }
            },
            "autoload": {
                "classmap": [
                    "src/"
                ]
            },
            "notification-url": "https://packagist.org/downloads/",
            "license": [
                "BSD-3-Clause"
            ],
            "authors": [
                {
                    "name": "Sebastian Bergmann",
                    "email": "sebastian@phpunit.de",
                    "role": "lead"
                }
            ],
            "description": "FilterIterator implementation that filters files based on a list of suffixes.",
            "homepage": "https://github.com/sebastianbergmann/php-file-iterator/",
            "keywords": [
                "filesystem",
                "iterator"
            ],
            "support": {
                "issues": "https://github.com/sebastianbergmann/php-file-iterator/issues",
                "source": "https://github.com/sebastianbergmann/php-file-iterator/tree/3.0.6"
            },
            "funding": [
                {
                    "url": "https://github.com/sebastianbergmann",
                    "type": "github"
                }
            ],
            "time": "2021-12-02T12:48:52+00:00"
        },
        {
            "name": "phpunit/php-invoker",
            "version": "3.1.1",
            "source": {
                "type": "git",
                "url": "https://github.com/sebastianbergmann/php-invoker.git",
                "reference": "5a10147d0aaf65b58940a0b72f71c9ac0423cc67"
            },
            "dist": {
                "type": "zip",
                "url": "https://api.github.com/repos/sebastianbergmann/php-invoker/zipball/5a10147d0aaf65b58940a0b72f71c9ac0423cc67",
                "reference": "5a10147d0aaf65b58940a0b72f71c9ac0423cc67",
                "shasum": ""
            },
            "require": {
                "php": ">=7.3"
            },
            "require-dev": {
                "ext-pcntl": "*",
                "phpunit/phpunit": "^9.3"
            },
            "suggest": {
                "ext-pcntl": "*"
            },
            "type": "library",
            "extra": {
                "branch-alias": {
                    "dev-master": "3.1-dev"
                }
            },
            "autoload": {
                "classmap": [
                    "src/"
                ]
            },
            "notification-url": "https://packagist.org/downloads/",
            "license": [
                "BSD-3-Clause"
            ],
            "authors": [
                {
                    "name": "Sebastian Bergmann",
                    "email": "sebastian@phpunit.de",
                    "role": "lead"
                }
            ],
            "description": "Invoke callables with a timeout",
            "homepage": "https://github.com/sebastianbergmann/php-invoker/",
            "keywords": [
                "process"
            ],
            "support": {
                "issues": "https://github.com/sebastianbergmann/php-invoker/issues",
                "source": "https://github.com/sebastianbergmann/php-invoker/tree/3.1.1"
            },
            "funding": [
                {
                    "url": "https://github.com/sebastianbergmann",
                    "type": "github"
                }
            ],
            "time": "2020-09-28T05:58:55+00:00"
        },
        {
            "name": "phpunit/php-text-template",
            "version": "2.0.4",
            "source": {
                "type": "git",
                "url": "https://github.com/sebastianbergmann/php-text-template.git",
                "reference": "5da5f67fc95621df9ff4c4e5a84d6a8a2acf7c28"
            },
            "dist": {
                "type": "zip",
                "url": "https://api.github.com/repos/sebastianbergmann/php-text-template/zipball/5da5f67fc95621df9ff4c4e5a84d6a8a2acf7c28",
                "reference": "5da5f67fc95621df9ff4c4e5a84d6a8a2acf7c28",
                "shasum": ""
            },
            "require": {
                "php": ">=7.3"
            },
            "require-dev": {
                "phpunit/phpunit": "^9.3"
            },
            "type": "library",
            "extra": {
                "branch-alias": {
                    "dev-master": "2.0-dev"
                }
            },
            "autoload": {
                "classmap": [
                    "src/"
                ]
            },
            "notification-url": "https://packagist.org/downloads/",
            "license": [
                "BSD-3-Clause"
            ],
            "authors": [
                {
                    "name": "Sebastian Bergmann",
                    "email": "sebastian@phpunit.de",
                    "role": "lead"
                }
            ],
            "description": "Simple template engine.",
            "homepage": "https://github.com/sebastianbergmann/php-text-template/",
            "keywords": [
                "template"
            ],
            "support": {
                "issues": "https://github.com/sebastianbergmann/php-text-template/issues",
                "source": "https://github.com/sebastianbergmann/php-text-template/tree/2.0.4"
            },
            "funding": [
                {
                    "url": "https://github.com/sebastianbergmann",
                    "type": "github"
                }
            ],
            "time": "2020-10-26T05:33:50+00:00"
        },
        {
            "name": "phpunit/php-timer",
            "version": "5.0.3",
            "source": {
                "type": "git",
                "url": "https://github.com/sebastianbergmann/php-timer.git",
                "reference": "5a63ce20ed1b5bf577850e2c4e87f4aa902afbd2"
            },
            "dist": {
                "type": "zip",
                "url": "https://api.github.com/repos/sebastianbergmann/php-timer/zipball/5a63ce20ed1b5bf577850e2c4e87f4aa902afbd2",
                "reference": "5a63ce20ed1b5bf577850e2c4e87f4aa902afbd2",
                "shasum": ""
            },
            "require": {
                "php": ">=7.3"
            },
            "require-dev": {
                "phpunit/phpunit": "^9.3"
            },
            "type": "library",
            "extra": {
                "branch-alias": {
                    "dev-master": "5.0-dev"
                }
            },
            "autoload": {
                "classmap": [
                    "src/"
                ]
            },
            "notification-url": "https://packagist.org/downloads/",
            "license": [
                "BSD-3-Clause"
            ],
            "authors": [
                {
                    "name": "Sebastian Bergmann",
                    "email": "sebastian@phpunit.de",
                    "role": "lead"
                }
            ],
            "description": "Utility class for timing",
            "homepage": "https://github.com/sebastianbergmann/php-timer/",
            "keywords": [
                "timer"
            ],
            "support": {
                "issues": "https://github.com/sebastianbergmann/php-timer/issues",
                "source": "https://github.com/sebastianbergmann/php-timer/tree/5.0.3"
            },
            "funding": [
                {
                    "url": "https://github.com/sebastianbergmann",
                    "type": "github"
                }
            ],
            "time": "2020-10-26T13:16:10+00:00"
        },
        {
            "name": "phpunit/phpunit",
            "version": "9.5.20",
            "source": {
                "type": "git",
                "url": "https://github.com/sebastianbergmann/phpunit.git",
                "reference": "12bc8879fb65aef2138b26fc633cb1e3620cffba"
            },
            "dist": {
                "type": "zip",
                "url": "https://api.github.com/repos/sebastianbergmann/phpunit/zipball/12bc8879fb65aef2138b26fc633cb1e3620cffba",
                "reference": "12bc8879fb65aef2138b26fc633cb1e3620cffba",
                "shasum": ""
            },
            "require": {
                "doctrine/instantiator": "^1.3.1",
                "ext-dom": "*",
                "ext-json": "*",
                "ext-libxml": "*",
                "ext-mbstring": "*",
                "ext-xml": "*",
                "ext-xmlwriter": "*",
                "myclabs/deep-copy": "^1.10.1",
                "phar-io/manifest": "^2.0.3",
                "phar-io/version": "^3.0.2",
                "php": ">=7.3",
                "phpspec/prophecy": "^1.12.1",
                "phpunit/php-code-coverage": "^9.2.13",
                "phpunit/php-file-iterator": "^3.0.5",
                "phpunit/php-invoker": "^3.1.1",
                "phpunit/php-text-template": "^2.0.3",
                "phpunit/php-timer": "^5.0.2",
                "sebastian/cli-parser": "^1.0.1",
                "sebastian/code-unit": "^1.0.6",
                "sebastian/comparator": "^4.0.5",
                "sebastian/diff": "^4.0.3",
                "sebastian/environment": "^5.1.3",
                "sebastian/exporter": "^4.0.3",
                "sebastian/global-state": "^5.0.1",
                "sebastian/object-enumerator": "^4.0.3",
                "sebastian/resource-operations": "^3.0.3",
                "sebastian/type": "^3.0",
                "sebastian/version": "^3.0.2"
            },
            "require-dev": {
                "ext-pdo": "*",
                "phpspec/prophecy-phpunit": "^2.0.1"
            },
            "suggest": {
                "ext-soap": "*",
                "ext-xdebug": "*"
            },
            "bin": [
                "phpunit"
            ],
            "type": "library",
            "extra": {
                "branch-alias": {
                    "dev-master": "9.5-dev"
                }
            },
            "autoload": {
                "files": [
                    "src/Framework/Assert/Functions.php"
                ],
                "classmap": [
                    "src/"
                ]
            },
            "notification-url": "https://packagist.org/downloads/",
            "license": [
                "BSD-3-Clause"
            ],
            "authors": [
                {
                    "name": "Sebastian Bergmann",
                    "email": "sebastian@phpunit.de",
                    "role": "lead"
                }
            ],
            "description": "The PHP Unit Testing framework.",
            "homepage": "https://phpunit.de/",
            "keywords": [
                "phpunit",
                "testing",
                "xunit"
            ],
            "support": {
                "issues": "https://github.com/sebastianbergmann/phpunit/issues",
                "source": "https://github.com/sebastianbergmann/phpunit/tree/9.5.20"
            },
            "funding": [
                {
                    "url": "https://phpunit.de/sponsors.html",
                    "type": "custom"
                },
                {
                    "url": "https://github.com/sebastianbergmann",
                    "type": "github"
                }
            ],
            "time": "2022-04-01T12:37:26+00:00"
        },
        {
            "name": "sebastian/cli-parser",
            "version": "1.0.1",
            "source": {
                "type": "git",
                "url": "https://github.com/sebastianbergmann/cli-parser.git",
                "reference": "442e7c7e687e42adc03470c7b668bc4b2402c0b2"
            },
            "dist": {
                "type": "zip",
                "url": "https://api.github.com/repos/sebastianbergmann/cli-parser/zipball/442e7c7e687e42adc03470c7b668bc4b2402c0b2",
                "reference": "442e7c7e687e42adc03470c7b668bc4b2402c0b2",
                "shasum": ""
            },
            "require": {
                "php": ">=7.3"
            },
            "require-dev": {
                "phpunit/phpunit": "^9.3"
            },
            "type": "library",
            "extra": {
                "branch-alias": {
                    "dev-master": "1.0-dev"
                }
            },
            "autoload": {
                "classmap": [
                    "src/"
                ]
            },
            "notification-url": "https://packagist.org/downloads/",
            "license": [
                "BSD-3-Clause"
            ],
            "authors": [
                {
                    "name": "Sebastian Bergmann",
                    "email": "sebastian@phpunit.de",
                    "role": "lead"
                }
            ],
            "description": "Library for parsing CLI options",
            "homepage": "https://github.com/sebastianbergmann/cli-parser",
            "support": {
                "issues": "https://github.com/sebastianbergmann/cli-parser/issues",
                "source": "https://github.com/sebastianbergmann/cli-parser/tree/1.0.1"
            },
            "funding": [
                {
                    "url": "https://github.com/sebastianbergmann",
                    "type": "github"
                }
            ],
            "time": "2020-09-28T06:08:49+00:00"
        },
        {
            "name": "sebastian/code-unit",
            "version": "1.0.8",
            "source": {
                "type": "git",
                "url": "https://github.com/sebastianbergmann/code-unit.git",
                "reference": "1fc9f64c0927627ef78ba436c9b17d967e68e120"
            },
            "dist": {
                "type": "zip",
                "url": "https://api.github.com/repos/sebastianbergmann/code-unit/zipball/1fc9f64c0927627ef78ba436c9b17d967e68e120",
                "reference": "1fc9f64c0927627ef78ba436c9b17d967e68e120",
                "shasum": ""
            },
            "require": {
                "php": ">=7.3"
            },
            "require-dev": {
                "phpunit/phpunit": "^9.3"
            },
            "type": "library",
            "extra": {
                "branch-alias": {
                    "dev-master": "1.0-dev"
                }
            },
            "autoload": {
                "classmap": [
                    "src/"
                ]
            },
            "notification-url": "https://packagist.org/downloads/",
            "license": [
                "BSD-3-Clause"
            ],
            "authors": [
                {
                    "name": "Sebastian Bergmann",
                    "email": "sebastian@phpunit.de",
                    "role": "lead"
                }
            ],
            "description": "Collection of value objects that represent the PHP code units",
            "homepage": "https://github.com/sebastianbergmann/code-unit",
            "support": {
                "issues": "https://github.com/sebastianbergmann/code-unit/issues",
                "source": "https://github.com/sebastianbergmann/code-unit/tree/1.0.8"
            },
            "funding": [
                {
                    "url": "https://github.com/sebastianbergmann",
                    "type": "github"
                }
            ],
            "time": "2020-10-26T13:08:54+00:00"
        },
        {
            "name": "sebastian/code-unit-reverse-lookup",
            "version": "2.0.3",
            "source": {
                "type": "git",
                "url": "https://github.com/sebastianbergmann/code-unit-reverse-lookup.git",
                "reference": "ac91f01ccec49fb77bdc6fd1e548bc70f7faa3e5"
            },
            "dist": {
                "type": "zip",
                "url": "https://api.github.com/repos/sebastianbergmann/code-unit-reverse-lookup/zipball/ac91f01ccec49fb77bdc6fd1e548bc70f7faa3e5",
                "reference": "ac91f01ccec49fb77bdc6fd1e548bc70f7faa3e5",
                "shasum": ""
            },
            "require": {
                "php": ">=7.3"
            },
            "require-dev": {
                "phpunit/phpunit": "^9.3"
            },
            "type": "library",
            "extra": {
                "branch-alias": {
                    "dev-master": "2.0-dev"
                }
            },
            "autoload": {
                "classmap": [
                    "src/"
                ]
            },
            "notification-url": "https://packagist.org/downloads/",
            "license": [
                "BSD-3-Clause"
            ],
            "authors": [
                {
                    "name": "Sebastian Bergmann",
                    "email": "sebastian@phpunit.de"
                }
            ],
            "description": "Looks up which function or method a line of code belongs to",
            "homepage": "https://github.com/sebastianbergmann/code-unit-reverse-lookup/",
            "support": {
                "issues": "https://github.com/sebastianbergmann/code-unit-reverse-lookup/issues",
                "source": "https://github.com/sebastianbergmann/code-unit-reverse-lookup/tree/2.0.3"
            },
            "funding": [
                {
                    "url": "https://github.com/sebastianbergmann",
                    "type": "github"
                }
            ],
            "time": "2020-09-28T05:30:19+00:00"
        },
        {
            "name": "sebastian/comparator",
            "version": "4.0.6",
            "source": {
                "type": "git",
                "url": "https://github.com/sebastianbergmann/comparator.git",
                "reference": "55f4261989e546dc112258c7a75935a81a7ce382"
            },
            "dist": {
                "type": "zip",
                "url": "https://api.github.com/repos/sebastianbergmann/comparator/zipball/55f4261989e546dc112258c7a75935a81a7ce382",
                "reference": "55f4261989e546dc112258c7a75935a81a7ce382",
                "shasum": ""
            },
            "require": {
                "php": ">=7.3",
                "sebastian/diff": "^4.0",
                "sebastian/exporter": "^4.0"
            },
            "require-dev": {
                "phpunit/phpunit": "^9.3"
            },
            "type": "library",
            "extra": {
                "branch-alias": {
                    "dev-master": "4.0-dev"
                }
            },
            "autoload": {
                "classmap": [
                    "src/"
                ]
            },
            "notification-url": "https://packagist.org/downloads/",
            "license": [
                "BSD-3-Clause"
            ],
            "authors": [
                {
                    "name": "Sebastian Bergmann",
                    "email": "sebastian@phpunit.de"
                },
                {
                    "name": "Jeff Welch",
                    "email": "whatthejeff@gmail.com"
                },
                {
                    "name": "Volker Dusch",
                    "email": "github@wallbash.com"
                },
                {
                    "name": "Bernhard Schussek",
                    "email": "bschussek@2bepublished.at"
                }
            ],
            "description": "Provides the functionality to compare PHP values for equality",
            "homepage": "https://github.com/sebastianbergmann/comparator",
            "keywords": [
                "comparator",
                "compare",
                "equality"
            ],
            "support": {
                "issues": "https://github.com/sebastianbergmann/comparator/issues",
                "source": "https://github.com/sebastianbergmann/comparator/tree/4.0.6"
            },
            "funding": [
                {
                    "url": "https://github.com/sebastianbergmann",
                    "type": "github"
                }
            ],
            "time": "2020-10-26T15:49:45+00:00"
        },
        {
            "name": "sebastian/complexity",
            "version": "2.0.2",
            "source": {
                "type": "git",
                "url": "https://github.com/sebastianbergmann/complexity.git",
                "reference": "739b35e53379900cc9ac327b2147867b8b6efd88"
            },
            "dist": {
                "type": "zip",
                "url": "https://api.github.com/repos/sebastianbergmann/complexity/zipball/739b35e53379900cc9ac327b2147867b8b6efd88",
                "reference": "739b35e53379900cc9ac327b2147867b8b6efd88",
                "shasum": ""
            },
            "require": {
                "nikic/php-parser": "^4.7",
                "php": ">=7.3"
            },
            "require-dev": {
                "phpunit/phpunit": "^9.3"
            },
            "type": "library",
            "extra": {
                "branch-alias": {
                    "dev-master": "2.0-dev"
                }
            },
            "autoload": {
                "classmap": [
                    "src/"
                ]
            },
            "notification-url": "https://packagist.org/downloads/",
            "license": [
                "BSD-3-Clause"
            ],
            "authors": [
                {
                    "name": "Sebastian Bergmann",
                    "email": "sebastian@phpunit.de",
                    "role": "lead"
                }
            ],
            "description": "Library for calculating the complexity of PHP code units",
            "homepage": "https://github.com/sebastianbergmann/complexity",
            "support": {
                "issues": "https://github.com/sebastianbergmann/complexity/issues",
                "source": "https://github.com/sebastianbergmann/complexity/tree/2.0.2"
            },
            "funding": [
                {
                    "url": "https://github.com/sebastianbergmann",
                    "type": "github"
                }
            ],
            "time": "2020-10-26T15:52:27+00:00"
        },
        {
            "name": "sebastian/diff",
            "version": "4.0.4",
            "source": {
                "type": "git",
                "url": "https://github.com/sebastianbergmann/diff.git",
                "reference": "3461e3fccc7cfdfc2720be910d3bd73c69be590d"
            },
            "dist": {
                "type": "zip",
                "url": "https://api.github.com/repos/sebastianbergmann/diff/zipball/3461e3fccc7cfdfc2720be910d3bd73c69be590d",
                "reference": "3461e3fccc7cfdfc2720be910d3bd73c69be590d",
                "shasum": ""
            },
            "require": {
                "php": ">=7.3"
            },
            "require-dev": {
                "phpunit/phpunit": "^9.3",
                "symfony/process": "^4.2 || ^5"
            },
            "type": "library",
            "extra": {
                "branch-alias": {
                    "dev-master": "4.0-dev"
                }
            },
            "autoload": {
                "classmap": [
                    "src/"
                ]
            },
            "notification-url": "https://packagist.org/downloads/",
            "license": [
                "BSD-3-Clause"
            ],
            "authors": [
                {
                    "name": "Sebastian Bergmann",
                    "email": "sebastian@phpunit.de"
                },
                {
                    "name": "Kore Nordmann",
                    "email": "mail@kore-nordmann.de"
                }
            ],
            "description": "Diff implementation",
            "homepage": "https://github.com/sebastianbergmann/diff",
            "keywords": [
                "diff",
                "udiff",
                "unidiff",
                "unified diff"
            ],
            "support": {
                "issues": "https://github.com/sebastianbergmann/diff/issues",
                "source": "https://github.com/sebastianbergmann/diff/tree/4.0.4"
            },
            "funding": [
                {
                    "url": "https://github.com/sebastianbergmann",
                    "type": "github"
                }
            ],
            "time": "2020-10-26T13:10:38+00:00"
        },
        {
            "name": "sebastian/environment",
            "version": "5.1.4",
            "source": {
                "type": "git",
                "url": "https://github.com/sebastianbergmann/environment.git",
                "reference": "1b5dff7bb151a4db11d49d90e5408e4e938270f7"
            },
            "dist": {
                "type": "zip",
                "url": "https://api.github.com/repos/sebastianbergmann/environment/zipball/1b5dff7bb151a4db11d49d90e5408e4e938270f7",
                "reference": "1b5dff7bb151a4db11d49d90e5408e4e938270f7",
                "shasum": ""
            },
            "require": {
                "php": ">=7.3"
            },
            "require-dev": {
                "phpunit/phpunit": "^9.3"
            },
            "suggest": {
                "ext-posix": "*"
            },
            "type": "library",
            "extra": {
                "branch-alias": {
                    "dev-master": "5.1-dev"
                }
            },
            "autoload": {
                "classmap": [
                    "src/"
                ]
            },
            "notification-url": "https://packagist.org/downloads/",
            "license": [
                "BSD-3-Clause"
            ],
            "authors": [
                {
                    "name": "Sebastian Bergmann",
                    "email": "sebastian@phpunit.de"
                }
            ],
            "description": "Provides functionality to handle HHVM/PHP environments",
            "homepage": "http://www.github.com/sebastianbergmann/environment",
            "keywords": [
                "Xdebug",
                "environment",
                "hhvm"
            ],
            "support": {
                "issues": "https://github.com/sebastianbergmann/environment/issues",
                "source": "https://github.com/sebastianbergmann/environment/tree/5.1.4"
            },
            "funding": [
                {
                    "url": "https://github.com/sebastianbergmann",
                    "type": "github"
                }
            ],
            "time": "2022-04-03T09:37:03+00:00"
        },
        {
            "name": "sebastian/exporter",
            "version": "4.0.4",
            "source": {
                "type": "git",
                "url": "https://github.com/sebastianbergmann/exporter.git",
                "reference": "65e8b7db476c5dd267e65eea9cab77584d3cfff9"
            },
            "dist": {
                "type": "zip",
                "url": "https://api.github.com/repos/sebastianbergmann/exporter/zipball/65e8b7db476c5dd267e65eea9cab77584d3cfff9",
                "reference": "65e8b7db476c5dd267e65eea9cab77584d3cfff9",
                "shasum": ""
            },
            "require": {
                "php": ">=7.3",
                "sebastian/recursion-context": "^4.0"
            },
            "require-dev": {
                "ext-mbstring": "*",
                "phpunit/phpunit": "^9.3"
            },
            "type": "library",
            "extra": {
                "branch-alias": {
                    "dev-master": "4.0-dev"
                }
            },
            "autoload": {
                "classmap": [
                    "src/"
                ]
            },
            "notification-url": "https://packagist.org/downloads/",
            "license": [
                "BSD-3-Clause"
            ],
            "authors": [
                {
                    "name": "Sebastian Bergmann",
                    "email": "sebastian@phpunit.de"
                },
                {
                    "name": "Jeff Welch",
                    "email": "whatthejeff@gmail.com"
                },
                {
                    "name": "Volker Dusch",
                    "email": "github@wallbash.com"
                },
                {
                    "name": "Adam Harvey",
                    "email": "aharvey@php.net"
                },
                {
                    "name": "Bernhard Schussek",
                    "email": "bschussek@gmail.com"
                }
            ],
            "description": "Provides the functionality to export PHP variables for visualization",
            "homepage": "https://www.github.com/sebastianbergmann/exporter",
            "keywords": [
                "export",
                "exporter"
            ],
            "support": {
                "issues": "https://github.com/sebastianbergmann/exporter/issues",
                "source": "https://github.com/sebastianbergmann/exporter/tree/4.0.4"
            },
            "funding": [
                {
                    "url": "https://github.com/sebastianbergmann",
                    "type": "github"
                }
            ],
            "time": "2021-11-11T14:18:36+00:00"
        },
        {
            "name": "sebastian/global-state",
            "version": "5.0.5",
            "source": {
                "type": "git",
                "url": "https://github.com/sebastianbergmann/global-state.git",
                "reference": "0ca8db5a5fc9c8646244e629625ac486fa286bf2"
            },
            "dist": {
                "type": "zip",
                "url": "https://api.github.com/repos/sebastianbergmann/global-state/zipball/0ca8db5a5fc9c8646244e629625ac486fa286bf2",
                "reference": "0ca8db5a5fc9c8646244e629625ac486fa286bf2",
                "shasum": ""
            },
            "require": {
                "php": ">=7.3",
                "sebastian/object-reflector": "^2.0",
                "sebastian/recursion-context": "^4.0"
            },
            "require-dev": {
                "ext-dom": "*",
                "phpunit/phpunit": "^9.3"
            },
            "suggest": {
                "ext-uopz": "*"
            },
            "type": "library",
            "extra": {
                "branch-alias": {
                    "dev-master": "5.0-dev"
                }
            },
            "autoload": {
                "classmap": [
                    "src/"
                ]
            },
            "notification-url": "https://packagist.org/downloads/",
            "license": [
                "BSD-3-Clause"
            ],
            "authors": [
                {
                    "name": "Sebastian Bergmann",
                    "email": "sebastian@phpunit.de"
                }
            ],
            "description": "Snapshotting of global state",
            "homepage": "http://www.github.com/sebastianbergmann/global-state",
            "keywords": [
                "global state"
            ],
            "support": {
                "issues": "https://github.com/sebastianbergmann/global-state/issues",
                "source": "https://github.com/sebastianbergmann/global-state/tree/5.0.5"
            },
            "funding": [
                {
                    "url": "https://github.com/sebastianbergmann",
                    "type": "github"
                }
            ],
            "time": "2022-02-14T08:28:10+00:00"
        },
        {
            "name": "sebastian/lines-of-code",
            "version": "1.0.3",
            "source": {
                "type": "git",
                "url": "https://github.com/sebastianbergmann/lines-of-code.git",
                "reference": "c1c2e997aa3146983ed888ad08b15470a2e22ecc"
            },
            "dist": {
                "type": "zip",
                "url": "https://api.github.com/repos/sebastianbergmann/lines-of-code/zipball/c1c2e997aa3146983ed888ad08b15470a2e22ecc",
                "reference": "c1c2e997aa3146983ed888ad08b15470a2e22ecc",
                "shasum": ""
            },
            "require": {
                "nikic/php-parser": "^4.6",
                "php": ">=7.3"
            },
            "require-dev": {
                "phpunit/phpunit": "^9.3"
            },
            "type": "library",
            "extra": {
                "branch-alias": {
                    "dev-master": "1.0-dev"
                }
            },
            "autoload": {
                "classmap": [
                    "src/"
                ]
            },
            "notification-url": "https://packagist.org/downloads/",
            "license": [
                "BSD-3-Clause"
            ],
            "authors": [
                {
                    "name": "Sebastian Bergmann",
                    "email": "sebastian@phpunit.de",
                    "role": "lead"
                }
            ],
            "description": "Library for counting the lines of code in PHP source code",
            "homepage": "https://github.com/sebastianbergmann/lines-of-code",
            "support": {
                "issues": "https://github.com/sebastianbergmann/lines-of-code/issues",
                "source": "https://github.com/sebastianbergmann/lines-of-code/tree/1.0.3"
            },
            "funding": [
                {
                    "url": "https://github.com/sebastianbergmann",
                    "type": "github"
                }
            ],
            "time": "2020-11-28T06:42:11+00:00"
        },
        {
            "name": "sebastian/object-enumerator",
            "version": "4.0.4",
            "source": {
                "type": "git",
                "url": "https://github.com/sebastianbergmann/object-enumerator.git",
                "reference": "5c9eeac41b290a3712d88851518825ad78f45c71"
            },
            "dist": {
                "type": "zip",
                "url": "https://api.github.com/repos/sebastianbergmann/object-enumerator/zipball/5c9eeac41b290a3712d88851518825ad78f45c71",
                "reference": "5c9eeac41b290a3712d88851518825ad78f45c71",
                "shasum": ""
            },
            "require": {
                "php": ">=7.3",
                "sebastian/object-reflector": "^2.0",
                "sebastian/recursion-context": "^4.0"
            },
            "require-dev": {
                "phpunit/phpunit": "^9.3"
            },
            "type": "library",
            "extra": {
                "branch-alias": {
                    "dev-master": "4.0-dev"
                }
            },
            "autoload": {
                "classmap": [
                    "src/"
                ]
            },
            "notification-url": "https://packagist.org/downloads/",
            "license": [
                "BSD-3-Clause"
            ],
            "authors": [
                {
                    "name": "Sebastian Bergmann",
                    "email": "sebastian@phpunit.de"
                }
            ],
            "description": "Traverses array structures and object graphs to enumerate all referenced objects",
            "homepage": "https://github.com/sebastianbergmann/object-enumerator/",
            "support": {
                "issues": "https://github.com/sebastianbergmann/object-enumerator/issues",
                "source": "https://github.com/sebastianbergmann/object-enumerator/tree/4.0.4"
            },
            "funding": [
                {
                    "url": "https://github.com/sebastianbergmann",
                    "type": "github"
                }
            ],
            "time": "2020-10-26T13:12:34+00:00"
        },
        {
            "name": "sebastian/object-reflector",
            "version": "2.0.4",
            "source": {
                "type": "git",
                "url": "https://github.com/sebastianbergmann/object-reflector.git",
                "reference": "b4f479ebdbf63ac605d183ece17d8d7fe49c15c7"
            },
            "dist": {
                "type": "zip",
                "url": "https://api.github.com/repos/sebastianbergmann/object-reflector/zipball/b4f479ebdbf63ac605d183ece17d8d7fe49c15c7",
                "reference": "b4f479ebdbf63ac605d183ece17d8d7fe49c15c7",
                "shasum": ""
            },
            "require": {
                "php": ">=7.3"
            },
            "require-dev": {
                "phpunit/phpunit": "^9.3"
            },
            "type": "library",
            "extra": {
                "branch-alias": {
                    "dev-master": "2.0-dev"
                }
            },
            "autoload": {
                "classmap": [
                    "src/"
                ]
            },
            "notification-url": "https://packagist.org/downloads/",
            "license": [
                "BSD-3-Clause"
            ],
            "authors": [
                {
                    "name": "Sebastian Bergmann",
                    "email": "sebastian@phpunit.de"
                }
            ],
            "description": "Allows reflection of object attributes, including inherited and non-public ones",
            "homepage": "https://github.com/sebastianbergmann/object-reflector/",
            "support": {
                "issues": "https://github.com/sebastianbergmann/object-reflector/issues",
                "source": "https://github.com/sebastianbergmann/object-reflector/tree/2.0.4"
            },
            "funding": [
                {
                    "url": "https://github.com/sebastianbergmann",
                    "type": "github"
                }
            ],
            "time": "2020-10-26T13:14:26+00:00"
        },
        {
            "name": "sebastian/recursion-context",
            "version": "4.0.4",
            "source": {
                "type": "git",
                "url": "https://github.com/sebastianbergmann/recursion-context.git",
                "reference": "cd9d8cf3c5804de4341c283ed787f099f5506172"
            },
            "dist": {
                "type": "zip",
                "url": "https://api.github.com/repos/sebastianbergmann/recursion-context/zipball/cd9d8cf3c5804de4341c283ed787f099f5506172",
                "reference": "cd9d8cf3c5804de4341c283ed787f099f5506172",
                "shasum": ""
            },
            "require": {
                "php": ">=7.3"
            },
            "require-dev": {
                "phpunit/phpunit": "^9.3"
            },
            "type": "library",
            "extra": {
                "branch-alias": {
                    "dev-master": "4.0-dev"
                }
            },
            "autoload": {
                "classmap": [
                    "src/"
                ]
            },
            "notification-url": "https://packagist.org/downloads/",
            "license": [
                "BSD-3-Clause"
            ],
            "authors": [
                {
                    "name": "Sebastian Bergmann",
                    "email": "sebastian@phpunit.de"
                },
                {
                    "name": "Jeff Welch",
                    "email": "whatthejeff@gmail.com"
                },
                {
                    "name": "Adam Harvey",
                    "email": "aharvey@php.net"
                }
            ],
            "description": "Provides functionality to recursively process PHP variables",
            "homepage": "http://www.github.com/sebastianbergmann/recursion-context",
            "support": {
                "issues": "https://github.com/sebastianbergmann/recursion-context/issues",
                "source": "https://github.com/sebastianbergmann/recursion-context/tree/4.0.4"
            },
            "funding": [
                {
                    "url": "https://github.com/sebastianbergmann",
                    "type": "github"
                }
            ],
            "time": "2020-10-26T13:17:30+00:00"
        },
        {
            "name": "sebastian/resource-operations",
            "version": "3.0.3",
            "source": {
                "type": "git",
                "url": "https://github.com/sebastianbergmann/resource-operations.git",
                "reference": "0f4443cb3a1d92ce809899753bc0d5d5a8dd19a8"
            },
            "dist": {
                "type": "zip",
                "url": "https://api.github.com/repos/sebastianbergmann/resource-operations/zipball/0f4443cb3a1d92ce809899753bc0d5d5a8dd19a8",
                "reference": "0f4443cb3a1d92ce809899753bc0d5d5a8dd19a8",
                "shasum": ""
            },
            "require": {
                "php": ">=7.3"
            },
            "require-dev": {
                "phpunit/phpunit": "^9.0"
            },
            "type": "library",
            "extra": {
                "branch-alias": {
                    "dev-master": "3.0-dev"
                }
            },
            "autoload": {
                "classmap": [
                    "src/"
                ]
            },
            "notification-url": "https://packagist.org/downloads/",
            "license": [
                "BSD-3-Clause"
            ],
            "authors": [
                {
                    "name": "Sebastian Bergmann",
                    "email": "sebastian@phpunit.de"
                }
            ],
            "description": "Provides a list of PHP built-in functions that operate on resources",
            "homepage": "https://www.github.com/sebastianbergmann/resource-operations",
            "support": {
                "issues": "https://github.com/sebastianbergmann/resource-operations/issues",
                "source": "https://github.com/sebastianbergmann/resource-operations/tree/3.0.3"
            },
            "funding": [
                {
                    "url": "https://github.com/sebastianbergmann",
                    "type": "github"
                }
            ],
            "time": "2020-09-28T06:45:17+00:00"
        },
        {
            "name": "sebastian/type",
            "version": "3.0.0",
            "source": {
                "type": "git",
                "url": "https://github.com/sebastianbergmann/type.git",
                "reference": "b233b84bc4465aff7b57cf1c4bc75c86d00d6dad"
            },
            "dist": {
                "type": "zip",
                "url": "https://api.github.com/repos/sebastianbergmann/type/zipball/b233b84bc4465aff7b57cf1c4bc75c86d00d6dad",
                "reference": "b233b84bc4465aff7b57cf1c4bc75c86d00d6dad",
                "shasum": ""
            },
            "require": {
                "php": ">=7.3"
            },
            "require-dev": {
                "phpunit/phpunit": "^9.5"
            },
            "type": "library",
            "extra": {
                "branch-alias": {
                    "dev-master": "3.0-dev"
                }
            },
            "autoload": {
                "classmap": [
                    "src/"
                ]
            },
            "notification-url": "https://packagist.org/downloads/",
            "license": [
                "BSD-3-Clause"
            ],
            "authors": [
                {
                    "name": "Sebastian Bergmann",
                    "email": "sebastian@phpunit.de",
                    "role": "lead"
                }
            ],
            "description": "Collection of value objects that represent the types of the PHP type system",
            "homepage": "https://github.com/sebastianbergmann/type",
            "support": {
                "issues": "https://github.com/sebastianbergmann/type/issues",
                "source": "https://github.com/sebastianbergmann/type/tree/3.0.0"
            },
            "funding": [
                {
                    "url": "https://github.com/sebastianbergmann",
                    "type": "github"
                }
            ],
            "time": "2022-03-15T09:54:48+00:00"
        },
        {
            "name": "sebastian/version",
            "version": "3.0.2",
            "source": {
                "type": "git",
                "url": "https://github.com/sebastianbergmann/version.git",
                "reference": "c6c1022351a901512170118436c764e473f6de8c"
            },
            "dist": {
                "type": "zip",
                "url": "https://api.github.com/repos/sebastianbergmann/version/zipball/c6c1022351a901512170118436c764e473f6de8c",
                "reference": "c6c1022351a901512170118436c764e473f6de8c",
                "shasum": ""
            },
            "require": {
                "php": ">=7.3"
            },
            "type": "library",
            "extra": {
                "branch-alias": {
                    "dev-master": "3.0-dev"
                }
            },
            "autoload": {
                "classmap": [
                    "src/"
                ]
            },
            "notification-url": "https://packagist.org/downloads/",
            "license": [
                "BSD-3-Clause"
            ],
            "authors": [
                {
                    "name": "Sebastian Bergmann",
                    "email": "sebastian@phpunit.de",
                    "role": "lead"
                }
            ],
            "description": "Library that helps with managing the version number of Git-hosted PHP projects",
            "homepage": "https://github.com/sebastianbergmann/version",
            "support": {
                "issues": "https://github.com/sebastianbergmann/version/issues",
                "source": "https://github.com/sebastianbergmann/version/tree/3.0.2"
            },
            "funding": [
                {
                    "url": "https://github.com/sebastianbergmann",
                    "type": "github"
                }
            ],
            "time": "2020-09-28T06:39:44+00:00"
        },
        {
            "name": "theseer/tokenizer",
            "version": "1.2.1",
            "source": {
                "type": "git",
                "url": "https://github.com/theseer/tokenizer.git",
                "reference": "34a41e998c2183e22995f158c581e7b5e755ab9e"
            },
            "dist": {
                "type": "zip",
                "url": "https://api.github.com/repos/theseer/tokenizer/zipball/34a41e998c2183e22995f158c581e7b5e755ab9e",
                "reference": "34a41e998c2183e22995f158c581e7b5e755ab9e",
                "shasum": ""
            },
            "require": {
                "ext-dom": "*",
                "ext-tokenizer": "*",
                "ext-xmlwriter": "*",
                "php": "^7.2 || ^8.0"
            },
            "type": "library",
            "autoload": {
                "classmap": [
                    "src/"
                ]
            },
            "notification-url": "https://packagist.org/downloads/",
            "license": [
                "BSD-3-Clause"
            ],
            "authors": [
                {
                    "name": "Arne Blankerts",
                    "email": "arne@blankerts.de",
                    "role": "Developer"
                }
            ],
            "description": "A small library for converting tokenized PHP source code into XML and potentially other formats",
            "support": {
                "issues": "https://github.com/theseer/tokenizer/issues",
                "source": "https://github.com/theseer/tokenizer/tree/1.2.1"
            },
            "funding": [
                {
                    "url": "https://github.com/theseer",
                    "type": "github"
                }
            ],
            "time": "2021-07-28T10:34:58+00:00"
        }
    ],
    "aliases": [],
    "minimum-stability": "stable",
    "stability-flags": {
        "pocketmine/bedrock-block-upgrade-schema": 20
    },
    "prefer-stable": false,
    "prefer-lowest": false,
    "platform": {
        "php": "^8.0",
        "php-64bit": "*",
        "ext-chunkutils2": "^0.3.1",
        "ext-crypto": "^0.3.1",
        "ext-ctype": "*",
        "ext-curl": "*",
        "ext-date": "*",
        "ext-gmp": "*",
        "ext-hash": "*",
        "ext-igbinary": "^3.0.1",
        "ext-json": "*",
        "ext-leveldb": "^0.2.1 || ^0.3.0",
        "ext-mbstring": "*",
        "ext-morton": "^0.1.0",
        "ext-openssl": "*",
        "ext-pcre": "*",
        "ext-phar": "*",
        "ext-pthreads": "^4.0",
        "ext-reflection": "*",
        "ext-simplexml": "*",
        "ext-sockets": "*",
        "ext-spl": "*",
        "ext-yaml": ">=2.0.0",
        "ext-zip": "*",
        "ext-zlib": ">=1.2.11",
        "composer-runtime-api": "^2.0"
    },
    "platform-dev": [],
    "platform-overrides": {
        "php": "8.0.0"
    },
    "plugin-api-version": "2.2.0"
}<|MERGE_RESOLUTION|>--- conflicted
+++ resolved
@@ -4,11 +4,7 @@
         "Read more about it at https://getcomposer.org/doc/01-basic-usage.md#installing-dependencies",
         "This file is @generated automatically"
     ],
-<<<<<<< HEAD
-    "content-hash": "6cdee46b6600bda56158d10581fa928e",
-=======
-    "content-hash": "312b0119034654b3c161ef945b29488e",
->>>>>>> ded7e24f
+    "content-hash": "751c8e23dc6763022e8a780f0083f629",
     "packages": [
         {
             "name": "adhocore/json-comment",
