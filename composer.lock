--- conflicted
+++ resolved
@@ -4,11 +4,7 @@
         "Read more about it at https://getcomposer.org/doc/01-basic-usage.md#installing-dependencies",
         "This file is @generated automatically"
     ],
-<<<<<<< HEAD
-    "content-hash": "e0c0208b3fc3d1b20fef20d2fc43fc90",
-=======
-    "content-hash": "4524eed9bd1a33e650413fbf41382e20",
->>>>>>> 2709dd35
+    "content-hash": "ee46ec27f8dfc8c767527b7776fe9992",
     "packages": [
         {
             "name": "adhocore/json-comment",
