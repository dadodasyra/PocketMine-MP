{
    "_readme": [
        "This file locks the dependencies of your project to a known state",
        "Read more about it at https://getcomposer.org/doc/01-basic-usage.md#installing-dependencies",
        "This file is @generated automatically"
    ],
<<<<<<< HEAD
    "content-hash": "21714fc6e75f677c5195a067ff017378",
=======
    "content-hash": "fcfde015c4c61d0a422234b5858b98a7",
>>>>>>> 441f1f53
    "packages": [
        {
            "name": "adhocore/json-comment",
            "version": "1.2.1",
            "source": {
                "type": "git",
                "url": "https://github.com/adhocore/php-json-comment.git",
                "reference": "651023f9fe52e9efa2198cbaf6e481d1968e2377"
            },
            "dist": {
                "type": "zip",
                "url": "https://api.github.com/repos/adhocore/php-json-comment/zipball/651023f9fe52e9efa2198cbaf6e481d1968e2377",
                "reference": "651023f9fe52e9efa2198cbaf6e481d1968e2377",
                "shasum": ""
            },
            "require": {
                "ext-ctype": "*",
                "php": ">=7.0"
            },
            "require-dev": {
                "phpunit/phpunit": "^6.5 || ^7.5 || ^8.5"
            },
            "type": "library",
            "autoload": {
                "psr-4": {
                    "Ahc\\Json\\": "src/"
                }
            },
            "notification-url": "https://packagist.org/downloads/",
            "license": [
                "MIT"
            ],
            "authors": [
                {
                    "name": "Jitendra Adhikari",
                    "email": "jiten.adhikary@gmail.com"
                }
            ],
            "description": "Lightweight JSON comment stripper library for PHP",
            "keywords": [
                "comment",
                "json",
                "strip-comment"
            ],
            "support": {
                "issues": "https://github.com/adhocore/php-json-comment/issues",
                "source": "https://github.com/adhocore/php-json-comment/tree/1.2.1"
            },
            "funding": [
                {
                    "url": "https://paypal.me/ji10",
                    "type": "custom"
                },
                {
                    "url": "https://github.com/adhocore",
                    "type": "github"
                }
            ],
            "time": "2022-10-02T11:22:07+00:00"
        },
        {
            "name": "brick/math",
            "version": "0.11.0",
            "source": {
                "type": "git",
                "url": "https://github.com/brick/math.git",
                "reference": "0ad82ce168c82ba30d1c01ec86116ab52f589478"
            },
            "dist": {
                "type": "zip",
                "url": "https://api.github.com/repos/brick/math/zipball/0ad82ce168c82ba30d1c01ec86116ab52f589478",
                "reference": "0ad82ce168c82ba30d1c01ec86116ab52f589478",
                "shasum": ""
            },
            "require": {
                "php": "^8.0"
            },
            "require-dev": {
                "php-coveralls/php-coveralls": "^2.2",
                "phpunit/phpunit": "^9.0",
                "vimeo/psalm": "5.0.0"
            },
            "type": "library",
            "autoload": {
                "psr-4": {
                    "Brick\\Math\\": "src/"
                }
            },
            "notification-url": "https://packagist.org/downloads/",
            "license": [
                "MIT"
            ],
            "description": "Arbitrary-precision arithmetic library",
            "keywords": [
                "Arbitrary-precision",
                "BigInteger",
                "BigRational",
                "arithmetic",
                "bigdecimal",
                "bignum",
                "brick",
                "math"
            ],
            "support": {
                "issues": "https://github.com/brick/math/issues",
                "source": "https://github.com/brick/math/tree/0.11.0"
            },
            "funding": [
                {
                    "url": "https://github.com/BenMorel",
                    "type": "github"
                }
            ],
            "time": "2023-01-15T23:15:59+00:00"
        },
        {
            "name": "fgrosse/phpasn1",
            "version": "v2.5.0",
            "source": {
                "type": "git",
                "url": "https://github.com/fgrosse/PHPASN1.git",
                "reference": "42060ed45344789fb9f21f9f1864fc47b9e3507b"
            },
            "dist": {
                "type": "zip",
                "url": "https://api.github.com/repos/fgrosse/PHPASN1/zipball/42060ed45344789fb9f21f9f1864fc47b9e3507b",
                "reference": "42060ed45344789fb9f21f9f1864fc47b9e3507b",
                "shasum": ""
            },
            "require": {
                "php": "^7.1 || ^8.0"
            },
            "require-dev": {
                "php-coveralls/php-coveralls": "~2.0",
                "phpunit/phpunit": "^7.0 || ^8.0 || ^9.0"
            },
            "suggest": {
                "ext-bcmath": "BCmath is the fallback extension for big integer calculations",
                "ext-curl": "For loading OID information from the web if they have not bee defined statically",
                "ext-gmp": "GMP is the preferred extension for big integer calculations",
                "phpseclib/bcmath_compat": "BCmath polyfill for servers where neither GMP nor BCmath is available"
            },
            "type": "library",
            "extra": {
                "branch-alias": {
                    "dev-master": "2.0.x-dev"
                }
            },
            "autoload": {
                "psr-4": {
                    "FG\\": "lib/"
                }
            },
            "notification-url": "https://packagist.org/downloads/",
            "license": [
                "MIT"
            ],
            "authors": [
                {
                    "name": "Friedrich Große",
                    "email": "friedrich.grosse@gmail.com",
                    "homepage": "https://github.com/FGrosse",
                    "role": "Author"
                },
                {
                    "name": "All contributors",
                    "homepage": "https://github.com/FGrosse/PHPASN1/contributors"
                }
            ],
            "description": "A PHP Framework that allows you to encode and decode arbitrary ASN.1 structures using the ITU-T X.690 Encoding Rules.",
            "homepage": "https://github.com/FGrosse/PHPASN1",
            "keywords": [
                "DER",
                "asn.1",
                "asn1",
                "ber",
                "binary",
                "decoding",
                "encoding",
                "x.509",
                "x.690",
                "x509",
                "x690"
            ],
            "support": {
                "issues": "https://github.com/fgrosse/PHPASN1/issues",
                "source": "https://github.com/fgrosse/PHPASN1/tree/v2.5.0"
            },
            "abandoned": true,
            "time": "2022-12-19T11:08:26+00:00"
        },
        {
            "name": "pocketmine/bedrock-block-upgrade-schema",
            "version": "2.2.0",
            "source": {
                "type": "git",
                "url": "https://github.com/pmmp/BedrockBlockUpgradeSchema.git",
                "reference": "79bb3ad542ef19e828fdf1fa6adc54f1fa4b3bb5"
            },
            "dist": {
                "type": "zip",
                "url": "https://api.github.com/repos/pmmp/BedrockBlockUpgradeSchema/zipball/79bb3ad542ef19e828fdf1fa6adc54f1fa4b3bb5",
                "reference": "79bb3ad542ef19e828fdf1fa6adc54f1fa4b3bb5",
                "shasum": ""
            },
            "type": "library",
            "notification-url": "https://packagist.org/downloads/",
            "license": [
                "CC0-1.0"
            ],
            "description": "Schemas describing how to upgrade saved block data in older Minecraft: Bedrock Edition world saves",
            "support": {
                "issues": "https://github.com/pmmp/BedrockBlockUpgradeSchema/issues",
                "source": "https://github.com/pmmp/BedrockBlockUpgradeSchema/tree/2.2.0"
            },
            "time": "2023-05-04T21:49:36+00:00"
        },
        {
            "name": "pocketmine/bedrock-data",
            "version": "2.3.0+bedrock-1.20.0",
            "source": {
                "type": "git",
                "url": "https://github.com/pmmp/BedrockData.git",
                "reference": "b3dd3f4b8e3b6759c5d84de6ec85bb20b668c3a9"
            },
            "dist": {
                "type": "zip",
                "url": "https://api.github.com/repos/pmmp/BedrockData/zipball/b3dd3f4b8e3b6759c5d84de6ec85bb20b668c3a9",
                "reference": "b3dd3f4b8e3b6759c5d84de6ec85bb20b668c3a9",
                "shasum": ""
            },
            "type": "library",
            "notification-url": "https://packagist.org/downloads/",
            "license": [
                "CC0-1.0"
            ],
            "description": "Blobs of data generated from Minecraft: Bedrock Edition, used by PocketMine-MP",
            "support": {
                "issues": "https://github.com/pmmp/BedrockData/issues",
                "source": "https://github.com/pmmp/BedrockData/tree/bedrock-1.20.0"
            },
            "time": "2023-06-07T19:06:47+00:00"
        },
        {
            "name": "pocketmine/bedrock-item-upgrade-schema",
            "version": "1.3.0",
            "source": {
                "type": "git",
                "url": "https://github.com/pmmp/BedrockItemUpgradeSchema.git",
                "reference": "b16c59cfae08833f180dd82f88de7c1f43bc67c9"
            },
            "dist": {
                "type": "zip",
                "url": "https://api.github.com/repos/pmmp/BedrockItemUpgradeSchema/zipball/b16c59cfae08833f180dd82f88de7c1f43bc67c9",
                "reference": "b16c59cfae08833f180dd82f88de7c1f43bc67c9",
                "shasum": ""
            },
            "type": "library",
            "notification-url": "https://packagist.org/downloads/",
            "license": [
                "CC0-1.0"
            ],
            "description": "JSON schemas for upgrading items found in older Minecraft: Bedrock world saves",
            "support": {
                "issues": "https://github.com/pmmp/BedrockItemUpgradeSchema/issues",
                "source": "https://github.com/pmmp/BedrockItemUpgradeSchema/tree/1.3.0"
            },
            "time": "2023-05-18T15:34:32+00:00"
        },
        {
            "name": "pocketmine/bedrock-protocol",
            "version": "22.0.0+bedrock-1.20.0",
            "source": {
                "type": "git",
                "url": "https://github.com/pmmp/BedrockProtocol.git",
                "reference": "ceff28a0bd5d248f37fb97be3e836d536e37526e"
            },
            "dist": {
                "type": "zip",
                "url": "https://api.github.com/repos/pmmp/BedrockProtocol/zipball/ceff28a0bd5d248f37fb97be3e836d536e37526e",
                "reference": "ceff28a0bd5d248f37fb97be3e836d536e37526e",
                "shasum": ""
            },
            "require": {
                "ext-json": "*",
                "netresearch/jsonmapper": "^4.0",
                "php": "^8.0",
                "pocketmine/binaryutils": "^0.2.0",
                "pocketmine/color": "^0.2.0 || ^0.3.0",
                "pocketmine/math": "^0.3.0 || ^0.4.0",
                "pocketmine/nbt": "^0.3.0",
                "ramsey/uuid": "^4.1"
            },
            "require-dev": {
                "phpstan/phpstan": "1.10.7",
                "phpstan/phpstan-phpunit": "^1.0.0",
                "phpstan/phpstan-strict-rules": "^1.0.0",
                "phpunit/phpunit": "^9.5"
            },
            "type": "library",
            "autoload": {
                "psr-4": {
                    "pocketmine\\network\\mcpe\\protocol\\": "src/"
                }
            },
            "notification-url": "https://packagist.org/downloads/",
            "license": [
                "LGPL-3.0"
            ],
            "description": "An implementation of the Minecraft: Bedrock Edition protocol in PHP",
            "support": {
                "issues": "https://github.com/pmmp/BedrockProtocol/issues",
                "source": "https://github.com/pmmp/BedrockProtocol/tree/22.0.0+bedrock-1.20.0"
            },
            "time": "2023-06-07T19:22:05+00:00"
        },
        {
            "name": "pocketmine/binaryutils",
            "version": "0.2.4",
            "source": {
                "type": "git",
                "url": "https://github.com/pmmp/BinaryUtils.git",
                "reference": "5ac7eea91afbad8dc498f5ce34ce6297d5e6ea9a"
            },
            "dist": {
                "type": "zip",
                "url": "https://api.github.com/repos/pmmp/BinaryUtils/zipball/5ac7eea91afbad8dc498f5ce34ce6297d5e6ea9a",
                "reference": "5ac7eea91afbad8dc498f5ce34ce6297d5e6ea9a",
                "shasum": ""
            },
            "require": {
                "php": "^7.4 || ^8.0",
                "php-64bit": "*"
            },
            "require-dev": {
                "phpstan/extension-installer": "^1.0",
                "phpstan/phpstan": "1.3.0",
                "phpstan/phpstan-phpunit": "^1.0",
                "phpstan/phpstan-strict-rules": "^1.0.0",
                "phpunit/phpunit": "^9.5"
            },
            "type": "library",
            "autoload": {
                "psr-4": {
                    "pocketmine\\utils\\": "src/"
                }
            },
            "notification-url": "https://packagist.org/downloads/",
            "license": [
                "LGPL-3.0"
            ],
            "description": "Classes and methods for conveniently handling binary data",
            "support": {
                "issues": "https://github.com/pmmp/BinaryUtils/issues",
                "source": "https://github.com/pmmp/BinaryUtils/tree/0.2.4"
            },
            "time": "2022-01-12T18:06:33+00:00"
        },
        {
            "name": "pocketmine/callback-validator",
            "version": "1.0.3",
            "source": {
                "type": "git",
                "url": "https://github.com/pmmp/CallbackValidator.git",
                "reference": "64787469766bcaa7e5885242e85c23c25e8c55a2"
            },
            "dist": {
                "type": "zip",
                "url": "https://api.github.com/repos/pmmp/CallbackValidator/zipball/64787469766bcaa7e5885242e85c23c25e8c55a2",
                "reference": "64787469766bcaa7e5885242e85c23c25e8c55a2",
                "shasum": ""
            },
            "require": {
                "ext-reflection": "*",
                "php": "^7.1 || ^8.0"
            },
            "replace": {
                "daverandom/callback-validator": "*"
            },
            "require-dev": {
                "phpstan/extension-installer": "^1.0",
                "phpstan/phpstan": "0.12.59",
                "phpstan/phpstan-strict-rules": "^0.12.4",
                "phpunit/phpunit": "^7.5 || ^8.5 || ^9.0"
            },
            "type": "library",
            "autoload": {
                "psr-4": {
                    "DaveRandom\\CallbackValidator\\": "src/"
                }
            },
            "notification-url": "https://packagist.org/downloads/",
            "license": [
                "MIT"
            ],
            "authors": [
                {
                    "name": "Chris Wright",
                    "email": "cw@daverandom.com"
                }
            ],
            "description": "Fork of daverandom/callback-validator - Tools for validating callback signatures",
            "support": {
                "issues": "https://github.com/pmmp/CallbackValidator/issues",
                "source": "https://github.com/pmmp/CallbackValidator/tree/1.0.3"
            },
            "time": "2020-12-11T01:45:37+00:00"
        },
        {
            "name": "pocketmine/color",
            "version": "0.3.1",
            "source": {
                "type": "git",
                "url": "https://github.com/pmmp/Color.git",
                "reference": "a0421f1e9e0b0c619300fb92d593283378f6a5e1"
            },
            "dist": {
                "type": "zip",
                "url": "https://api.github.com/repos/pmmp/Color/zipball/a0421f1e9e0b0c619300fb92d593283378f6a5e1",
                "reference": "a0421f1e9e0b0c619300fb92d593283378f6a5e1",
                "shasum": ""
            },
            "require": {
                "php": "^8.0"
            },
            "require-dev": {
                "phpstan/phpstan": "1.10.3",
                "phpstan/phpstan-strict-rules": "^1.2.0"
            },
            "type": "library",
            "autoload": {
                "psr-4": {
                    "pocketmine\\color\\": "src/"
                }
            },
            "notification-url": "https://packagist.org/downloads/",
            "license": [
                "LGPL-3.0"
            ],
            "description": "Color handling library used by PocketMine-MP and related projects",
            "support": {
                "issues": "https://github.com/pmmp/Color/issues",
                "source": "https://github.com/pmmp/Color/tree/0.3.1"
            },
            "time": "2023-04-10T11:38:05+00:00"
        },
        {
            "name": "pocketmine/errorhandler",
            "version": "0.6.0",
            "source": {
                "type": "git",
                "url": "https://github.com/pmmp/ErrorHandler.git",
                "reference": "dae214a04348b911e8219ebf125ff1c5589cc878"
            },
            "dist": {
                "type": "zip",
                "url": "https://api.github.com/repos/pmmp/ErrorHandler/zipball/dae214a04348b911e8219ebf125ff1c5589cc878",
                "reference": "dae214a04348b911e8219ebf125ff1c5589cc878",
                "shasum": ""
            },
            "require": {
                "php": "^8.0"
            },
            "require-dev": {
                "phpstan/phpstan": "0.12.99",
                "phpstan/phpstan-strict-rules": "^0.12.2",
                "phpunit/phpunit": "^9.5"
            },
            "type": "library",
            "autoload": {
                "psr-4": {
                    "pocketmine\\errorhandler\\": "src/"
                }
            },
            "notification-url": "https://packagist.org/downloads/",
            "license": [
                "LGPL-3.0"
            ],
            "description": "Utilities to handle nasty PHP E_* errors in a usable way",
            "support": {
                "issues": "https://github.com/pmmp/ErrorHandler/issues",
                "source": "https://github.com/pmmp/ErrorHandler/tree/0.6.0"
            },
            "time": "2022-01-08T21:05:46+00:00"
        },
        {
            "name": "pocketmine/locale-data",
            "version": "2.19.5",
            "source": {
                "type": "git",
                "url": "https://github.com/pmmp/Language.git",
                "reference": "71af5f9bd23b4e4bad8920dac7f4fe08e5205f7d"
            },
            "dist": {
                "type": "zip",
                "url": "https://api.github.com/repos/pmmp/Language/zipball/71af5f9bd23b4e4bad8920dac7f4fe08e5205f7d",
                "reference": "71af5f9bd23b4e4bad8920dac7f4fe08e5205f7d",
                "shasum": ""
            },
            "type": "library",
            "notification-url": "https://packagist.org/downloads/",
            "description": "Language resources used by PocketMine-MP",
            "support": {
                "issues": "https://github.com/pmmp/Language/issues",
                "source": "https://github.com/pmmp/Language/tree/2.19.5"
            },
            "time": "2023-03-19T16:45:15+00:00"
        },
        {
            "name": "pocketmine/log",
            "version": "0.4.0",
            "source": {
                "type": "git",
                "url": "https://github.com/pmmp/Log.git",
                "reference": "e6c912c0f9055c81d23108ec2d179b96f404c043"
            },
            "dist": {
                "type": "zip",
                "url": "https://api.github.com/repos/pmmp/Log/zipball/e6c912c0f9055c81d23108ec2d179b96f404c043",
                "reference": "e6c912c0f9055c81d23108ec2d179b96f404c043",
                "shasum": ""
            },
            "require": {
                "php": "^7.4 || ^8.0"
            },
            "conflict": {
                "pocketmine/spl": "<0.4"
            },
            "require-dev": {
                "phpstan/phpstan": "0.12.88",
                "phpstan/phpstan-strict-rules": "^0.12.2"
            },
            "type": "library",
            "autoload": {
                "classmap": [
                    "./src"
                ]
            },
            "notification-url": "https://packagist.org/downloads/",
            "license": [
                "LGPL-3.0"
            ],
            "description": "Logging components used by PocketMine-MP and related projects",
            "support": {
                "issues": "https://github.com/pmmp/Log/issues",
                "source": "https://github.com/pmmp/Log/tree/0.4.0"
            },
            "time": "2021-06-18T19:08:09+00:00"
        },
        {
            "name": "pocketmine/math",
            "version": "0.4.3",
            "source": {
                "type": "git",
                "url": "https://github.com/pmmp/Math.git",
                "reference": "47a243d320b01c8099d65309967934c188111549"
            },
            "dist": {
                "type": "zip",
                "url": "https://api.github.com/repos/pmmp/Math/zipball/47a243d320b01c8099d65309967934c188111549",
                "reference": "47a243d320b01c8099d65309967934c188111549",
                "shasum": ""
            },
            "require": {
                "php": "^8.0",
                "php-64bit": "*"
            },
            "require-dev": {
                "phpstan/extension-installer": "^1.0",
                "phpstan/phpstan": "1.8.2",
                "phpstan/phpstan-strict-rules": "^1.0",
                "phpunit/phpunit": "^8.5 || ^9.5"
            },
            "type": "library",
            "autoload": {
                "psr-4": {
                    "pocketmine\\math\\": "src/"
                }
            },
            "notification-url": "https://packagist.org/downloads/",
            "license": [
                "LGPL-3.0"
            ],
            "description": "PHP library containing math related code used in PocketMine-MP",
            "support": {
                "issues": "https://github.com/pmmp/Math/issues",
                "source": "https://github.com/pmmp/Math/tree/0.4.3"
            },
            "time": "2022-08-25T18:43:37+00:00"
        },
        {
            "name": "pocketmine/nbt",
            "version": "0.3.4",
            "source": {
                "type": "git",
                "url": "https://github.com/pmmp/NBT.git",
                "reference": "62c02464c6708b2467c1e1a2af01af09d5114eda"
            },
            "dist": {
                "type": "zip",
                "url": "https://api.github.com/repos/pmmp/NBT/zipball/62c02464c6708b2467c1e1a2af01af09d5114eda",
                "reference": "62c02464c6708b2467c1e1a2af01af09d5114eda",
                "shasum": ""
            },
            "require": {
                "php": "^7.4 || ^8.0",
                "php-64bit": "*",
                "pocketmine/binaryutils": "^0.2.0"
            },
            "require-dev": {
                "phpstan/extension-installer": "^1.0",
                "phpstan/phpstan": "1.10.3",
                "phpstan/phpstan-strict-rules": "^1.0",
                "phpunit/phpunit": "^9.5"
            },
            "type": "library",
            "autoload": {
                "psr-4": {
                    "pocketmine\\nbt\\": "src/"
                }
            },
            "notification-url": "https://packagist.org/downloads/",
            "license": [
                "LGPL-3.0"
            ],
            "description": "PHP library for working with Named Binary Tags",
            "support": {
                "issues": "https://github.com/pmmp/NBT/issues",
                "source": "https://github.com/pmmp/NBT/tree/0.3.4"
            },
            "time": "2023-04-10T11:31:20+00:00"
        },
        {
            "name": "pocketmine/netresearch-jsonmapper",
            "version": "v4.2.999",
            "source": {
                "type": "git",
                "url": "https://github.com/pmmp/netresearch-jsonmapper.git",
                "reference": "f700806dec756ed825a8200dc2950ead98265956"
            },
            "dist": {
                "type": "zip",
                "url": "https://api.github.com/repos/pmmp/netresearch-jsonmapper/zipball/f700806dec756ed825a8200dc2950ead98265956",
                "reference": "f700806dec756ed825a8200dc2950ead98265956",
                "shasum": ""
            },
            "require": {
                "ext-json": "*",
                "ext-pcre": "*",
                "ext-reflection": "*",
                "ext-spl": "*",
                "php": ">=7.1"
            },
            "replace": {
                "netresearch/jsonmapper": "~4.2.0"
            },
            "require-dev": {
                "phpunit/phpunit": "~7.5 || ~8.0 || ~9.0",
                "squizlabs/php_codesniffer": "~3.5"
            },
            "type": "library",
            "autoload": {
                "psr-0": {
                    "JsonMapper": "src/"
                }
            },
            "notification-url": "https://packagist.org/downloads/",
            "license": [
                "OSL-3.0"
            ],
            "authors": [
                {
                    "name": "Christian Weiske",
                    "email": "cweiske@cweiske.de",
                    "homepage": "http://github.com/cweiske/jsonmapper/",
                    "role": "Developer"
                }
            ],
            "description": "Fork of netresearch/jsonmapper with security fixes needed by pocketmine/pocketmine-mp",
            "support": {
                "email": "cweiske@cweiske.de",
                "issues": "https://github.com/cweiske/jsonmapper/issues",
                "source": "https://github.com/pmmp/netresearch-jsonmapper/tree/v4.2.999"
            },
            "time": "2023-06-01T13:43:01+00:00"
        },
        {
            "name": "pocketmine/raklib",
            "version": "0.15.1",
            "source": {
                "type": "git",
                "url": "https://github.com/pmmp/RakLib.git",
                "reference": "79b7b4d1d7516dc6e322514453645ad9452b20ca"
            },
            "dist": {
                "type": "zip",
                "url": "https://api.github.com/repos/pmmp/RakLib/zipball/79b7b4d1d7516dc6e322514453645ad9452b20ca",
                "reference": "79b7b4d1d7516dc6e322514453645ad9452b20ca",
                "shasum": ""
            },
            "require": {
                "ext-sockets": "*",
                "php": "^8.0",
                "php-64bit": "*",
                "php-ipv6": "*",
                "pocketmine/binaryutils": "^0.2.0",
                "pocketmine/log": "^0.3.0 || ^0.4.0"
            },
            "require-dev": {
                "phpstan/phpstan": "1.9.17",
                "phpstan/phpstan-strict-rules": "^1.0"
            },
            "type": "library",
            "autoload": {
                "psr-4": {
                    "raklib\\": "src/"
                }
            },
            "notification-url": "https://packagist.org/downloads/",
            "license": [
                "GPL-3.0"
            ],
            "description": "A RakNet server implementation written in PHP",
            "support": {
                "issues": "https://github.com/pmmp/RakLib/issues",
                "source": "https://github.com/pmmp/RakLib/tree/0.15.1"
            },
            "time": "2023-03-07T15:10:34+00:00"
        },
        {
            "name": "pocketmine/raklib-ipc",
            "version": "0.2.0",
            "source": {
                "type": "git",
                "url": "https://github.com/pmmp/RakLibIpc.git",
                "reference": "26ed56fa9db06e4ca6e8920c0ede2e01e219bb9c"
            },
            "dist": {
                "type": "zip",
                "url": "https://api.github.com/repos/pmmp/RakLibIpc/zipball/26ed56fa9db06e4ca6e8920c0ede2e01e219bb9c",
                "reference": "26ed56fa9db06e4ca6e8920c0ede2e01e219bb9c",
                "shasum": ""
            },
            "require": {
                "php": "^8.0",
                "php-64bit": "*",
                "pocketmine/binaryutils": "^0.2.0",
                "pocketmine/raklib": "^0.15.0"
            },
            "require-dev": {
                "phpstan/phpstan": "1.9.17",
                "phpstan/phpstan-strict-rules": "^1.0.0"
            },
            "type": "library",
            "autoload": {
                "psr-4": {
                    "raklib\\server\\ipc\\": "src/"
                }
            },
            "notification-url": "https://packagist.org/downloads/",
            "license": [
                "GPL-3.0"
            ],
            "description": "Channel-based protocols for inter-thread/inter-process communication with RakLib",
            "support": {
                "issues": "https://github.com/pmmp/RakLibIpc/issues",
                "source": "https://github.com/pmmp/RakLibIpc/tree/0.2.0"
            },
            "time": "2023-02-13T13:40:40+00:00"
        },
        {
            "name": "pocketmine/snooze",
            "version": "0.5.0",
            "source": {
                "type": "git",
                "url": "https://github.com/pmmp/Snooze.git",
                "reference": "a86d9ee60ce44755d166d3c7ba4b8b8be8360915"
            },
            "dist": {
                "type": "zip",
                "url": "https://api.github.com/repos/pmmp/Snooze/zipball/a86d9ee60ce44755d166d3c7ba4b8b8be8360915",
                "reference": "a86d9ee60ce44755d166d3c7ba4b8b8be8360915",
                "shasum": ""
            },
            "require": {
                "ext-pmmpthread": "^6.0",
                "php-64bit": "^8.1"
            },
            "require-dev": {
                "phpstan/extension-installer": "^1.0",
                "phpstan/phpstan": "1.10.3",
                "phpstan/phpstan-strict-rules": "^1.0"
            },
            "type": "library",
            "autoload": {
                "psr-4": {
                    "pocketmine\\snooze\\": "src/"
                }
            },
            "notification-url": "https://packagist.org/downloads/",
            "license": [
                "LGPL-3.0"
            ],
            "description": "Thread notification management library for code using the pthreads extension",
            "support": {
                "issues": "https://github.com/pmmp/Snooze/issues",
                "source": "https://github.com/pmmp/Snooze/tree/0.5.0"
            },
            "time": "2023-05-22T23:43:01+00:00"
        },
        {
            "name": "ramsey/collection",
            "version": "2.0.0",
            "source": {
                "type": "git",
                "url": "https://github.com/ramsey/collection.git",
                "reference": "a4b48764bfbb8f3a6a4d1aeb1a35bb5e9ecac4a5"
            },
            "dist": {
                "type": "zip",
                "url": "https://api.github.com/repos/ramsey/collection/zipball/a4b48764bfbb8f3a6a4d1aeb1a35bb5e9ecac4a5",
                "reference": "a4b48764bfbb8f3a6a4d1aeb1a35bb5e9ecac4a5",
                "shasum": ""
            },
            "require": {
                "php": "^8.1"
            },
            "require-dev": {
                "captainhook/plugin-composer": "^5.3",
                "ergebnis/composer-normalize": "^2.28.3",
                "fakerphp/faker": "^1.21",
                "hamcrest/hamcrest-php": "^2.0",
                "jangregor/phpstan-prophecy": "^1.0",
                "mockery/mockery": "^1.5",
                "php-parallel-lint/php-console-highlighter": "^1.0",
                "php-parallel-lint/php-parallel-lint": "^1.3",
                "phpcsstandards/phpcsutils": "^1.0.0-rc1",
                "phpspec/prophecy-phpunit": "^2.0",
                "phpstan/extension-installer": "^1.2",
                "phpstan/phpstan": "^1.9",
                "phpstan/phpstan-mockery": "^1.1",
                "phpstan/phpstan-phpunit": "^1.3",
                "phpunit/phpunit": "^9.5",
                "psalm/plugin-mockery": "^1.1",
                "psalm/plugin-phpunit": "^0.18.4",
                "ramsey/coding-standard": "^2.0.3",
                "ramsey/conventional-commits": "^1.3",
                "vimeo/psalm": "^5.4"
            },
            "type": "library",
            "extra": {
                "captainhook": {
                    "force-install": true
                },
                "ramsey/conventional-commits": {
                    "configFile": "conventional-commits.json"
                }
            },
            "autoload": {
                "psr-4": {
                    "Ramsey\\Collection\\": "src/"
                }
            },
            "notification-url": "https://packagist.org/downloads/",
            "license": [
                "MIT"
            ],
            "authors": [
                {
                    "name": "Ben Ramsey",
                    "email": "ben@benramsey.com",
                    "homepage": "https://benramsey.com"
                }
            ],
            "description": "A PHP library for representing and manipulating collections.",
            "keywords": [
                "array",
                "collection",
                "hash",
                "map",
                "queue",
                "set"
            ],
            "support": {
                "issues": "https://github.com/ramsey/collection/issues",
                "source": "https://github.com/ramsey/collection/tree/2.0.0"
            },
            "funding": [
                {
                    "url": "https://github.com/ramsey",
                    "type": "github"
                },
                {
                    "url": "https://tidelift.com/funding/github/packagist/ramsey/collection",
                    "type": "tidelift"
                }
            ],
            "time": "2022-12-31T21:50:55+00:00"
        },
        {
            "name": "ramsey/uuid",
            "version": "4.7.4",
            "source": {
                "type": "git",
                "url": "https://github.com/ramsey/uuid.git",
                "reference": "60a4c63ab724854332900504274f6150ff26d286"
            },
            "dist": {
                "type": "zip",
                "url": "https://api.github.com/repos/ramsey/uuid/zipball/60a4c63ab724854332900504274f6150ff26d286",
                "reference": "60a4c63ab724854332900504274f6150ff26d286",
                "shasum": ""
            },
            "require": {
                "brick/math": "^0.8.8 || ^0.9 || ^0.10 || ^0.11",
                "ext-json": "*",
                "php": "^8.0",
                "ramsey/collection": "^1.2 || ^2.0"
            },
            "replace": {
                "rhumsaa/uuid": "self.version"
            },
            "require-dev": {
                "captainhook/captainhook": "^5.10",
                "captainhook/plugin-composer": "^5.3",
                "dealerdirect/phpcodesniffer-composer-installer": "^0.7.0",
                "doctrine/annotations": "^1.8",
                "ergebnis/composer-normalize": "^2.15",
                "mockery/mockery": "^1.3",
                "paragonie/random-lib": "^2",
                "php-mock/php-mock": "^2.2",
                "php-mock/php-mock-mockery": "^1.3",
                "php-parallel-lint/php-parallel-lint": "^1.1",
                "phpbench/phpbench": "^1.0",
                "phpstan/extension-installer": "^1.1",
                "phpstan/phpstan": "^1.8",
                "phpstan/phpstan-mockery": "^1.1",
                "phpstan/phpstan-phpunit": "^1.1",
                "phpunit/phpunit": "^8.5 || ^9",
                "ramsey/composer-repl": "^1.4",
                "slevomat/coding-standard": "^8.4",
                "squizlabs/php_codesniffer": "^3.5",
                "vimeo/psalm": "^4.9"
            },
            "suggest": {
                "ext-bcmath": "Enables faster math with arbitrary-precision integers using BCMath.",
                "ext-gmp": "Enables faster math with arbitrary-precision integers using GMP.",
                "ext-uuid": "Enables the use of PeclUuidTimeGenerator and PeclUuidRandomGenerator.",
                "paragonie/random-lib": "Provides RandomLib for use with the RandomLibAdapter",
                "ramsey/uuid-doctrine": "Allows the use of Ramsey\\Uuid\\Uuid as Doctrine field type."
            },
            "type": "library",
            "extra": {
                "captainhook": {
                    "force-install": true
                }
            },
            "autoload": {
                "files": [
                    "src/functions.php"
                ],
                "psr-4": {
                    "Ramsey\\Uuid\\": "src/"
                }
            },
            "notification-url": "https://packagist.org/downloads/",
            "license": [
                "MIT"
            ],
            "description": "A PHP library for generating and working with universally unique identifiers (UUIDs).",
            "keywords": [
                "guid",
                "identifier",
                "uuid"
            ],
            "support": {
                "issues": "https://github.com/ramsey/uuid/issues",
                "source": "https://github.com/ramsey/uuid/tree/4.7.4"
            },
            "funding": [
                {
                    "url": "https://github.com/ramsey",
                    "type": "github"
                },
                {
                    "url": "https://tidelift.com/funding/github/packagist/ramsey/uuid",
                    "type": "tidelift"
                }
            ],
            "time": "2023-04-15T23:01:58+00:00"
        },
        {
            "name": "symfony/filesystem",
            "version": "v6.2.10",
            "source": {
                "type": "git",
                "url": "https://github.com/symfony/filesystem.git",
                "reference": "fd588debf7d1bc16a2c84b4b3b71145d9946b894"
            },
            "dist": {
                "type": "zip",
                "url": "https://api.github.com/repos/symfony/filesystem/zipball/fd588debf7d1bc16a2c84b4b3b71145d9946b894",
                "reference": "fd588debf7d1bc16a2c84b4b3b71145d9946b894",
                "shasum": ""
            },
            "require": {
                "php": ">=8.1",
                "symfony/polyfill-ctype": "~1.8",
                "symfony/polyfill-mbstring": "~1.8"
            },
            "type": "library",
            "autoload": {
                "psr-4": {
                    "Symfony\\Component\\Filesystem\\": ""
                },
                "exclude-from-classmap": [
                    "/Tests/"
                ]
            },
            "notification-url": "https://packagist.org/downloads/",
            "license": [
                "MIT"
            ],
            "authors": [
                {
                    "name": "Fabien Potencier",
                    "email": "fabien@symfony.com"
                },
                {
                    "name": "Symfony Community",
                    "homepage": "https://symfony.com/contributors"
                }
            ],
            "description": "Provides basic utilities for the filesystem",
            "homepage": "https://symfony.com",
            "support": {
                "source": "https://github.com/symfony/filesystem/tree/v6.2.10"
            },
            "funding": [
                {
                    "url": "https://symfony.com/sponsor",
                    "type": "custom"
                },
                {
                    "url": "https://github.com/fabpot",
                    "type": "github"
                },
                {
                    "url": "https://tidelift.com/funding/github/packagist/symfony/symfony",
                    "type": "tidelift"
                }
            ],
            "time": "2023-04-18T13:46:08+00:00"
        },
        {
            "name": "symfony/polyfill-ctype",
            "version": "v1.27.0",
            "source": {
                "type": "git",
                "url": "https://github.com/symfony/polyfill-ctype.git",
                "reference": "5bbc823adecdae860bb64756d639ecfec17b050a"
            },
            "dist": {
                "type": "zip",
                "url": "https://api.github.com/repos/symfony/polyfill-ctype/zipball/5bbc823adecdae860bb64756d639ecfec17b050a",
                "reference": "5bbc823adecdae860bb64756d639ecfec17b050a",
                "shasum": ""
            },
            "require": {
                "php": ">=7.1"
            },
            "provide": {
                "ext-ctype": "*"
            },
            "suggest": {
                "ext-ctype": "For best performance"
            },
            "type": "library",
            "extra": {
                "branch-alias": {
                    "dev-main": "1.27-dev"
                },
                "thanks": {
                    "name": "symfony/polyfill",
                    "url": "https://github.com/symfony/polyfill"
                }
            },
            "autoload": {
                "files": [
                    "bootstrap.php"
                ],
                "psr-4": {
                    "Symfony\\Polyfill\\Ctype\\": ""
                }
            },
            "notification-url": "https://packagist.org/downloads/",
            "license": [
                "MIT"
            ],
            "authors": [
                {
                    "name": "Gert de Pagter",
                    "email": "BackEndTea@gmail.com"
                },
                {
                    "name": "Symfony Community",
                    "homepage": "https://symfony.com/contributors"
                }
            ],
            "description": "Symfony polyfill for ctype functions",
            "homepage": "https://symfony.com",
            "keywords": [
                "compatibility",
                "ctype",
                "polyfill",
                "portable"
            ],
            "support": {
                "source": "https://github.com/symfony/polyfill-ctype/tree/v1.27.0"
            },
            "funding": [
                {
                    "url": "https://symfony.com/sponsor",
                    "type": "custom"
                },
                {
                    "url": "https://github.com/fabpot",
                    "type": "github"
                },
                {
                    "url": "https://tidelift.com/funding/github/packagist/symfony/symfony",
                    "type": "tidelift"
                }
            ],
            "time": "2022-11-03T14:55:06+00:00"
        },
        {
            "name": "symfony/polyfill-mbstring",
            "version": "v1.27.0",
            "source": {
                "type": "git",
                "url": "https://github.com/symfony/polyfill-mbstring.git",
                "reference": "8ad114f6b39e2c98a8b0e3bd907732c207c2b534"
            },
            "dist": {
                "type": "zip",
                "url": "https://api.github.com/repos/symfony/polyfill-mbstring/zipball/8ad114f6b39e2c98a8b0e3bd907732c207c2b534",
                "reference": "8ad114f6b39e2c98a8b0e3bd907732c207c2b534",
                "shasum": ""
            },
            "require": {
                "php": ">=7.1"
            },
            "provide": {
                "ext-mbstring": "*"
            },
            "suggest": {
                "ext-mbstring": "For best performance"
            },
            "type": "library",
            "extra": {
                "branch-alias": {
                    "dev-main": "1.27-dev"
                },
                "thanks": {
                    "name": "symfony/polyfill",
                    "url": "https://github.com/symfony/polyfill"
                }
            },
            "autoload": {
                "files": [
                    "bootstrap.php"
                ],
                "psr-4": {
                    "Symfony\\Polyfill\\Mbstring\\": ""
                }
            },
            "notification-url": "https://packagist.org/downloads/",
            "license": [
                "MIT"
            ],
            "authors": [
                {
                    "name": "Nicolas Grekas",
                    "email": "p@tchwork.com"
                },
                {
                    "name": "Symfony Community",
                    "homepage": "https://symfony.com/contributors"
                }
            ],
            "description": "Symfony polyfill for the Mbstring extension",
            "homepage": "https://symfony.com",
            "keywords": [
                "compatibility",
                "mbstring",
                "polyfill",
                "portable",
                "shim"
            ],
            "support": {
                "source": "https://github.com/symfony/polyfill-mbstring/tree/v1.27.0"
            },
            "funding": [
                {
                    "url": "https://symfony.com/sponsor",
                    "type": "custom"
                },
                {
                    "url": "https://github.com/fabpot",
                    "type": "github"
                },
                {
                    "url": "https://tidelift.com/funding/github/packagist/symfony/symfony",
                    "type": "tidelift"
                }
            ],
            "time": "2022-11-03T14:55:06+00:00"
        }
    ],
    "packages-dev": [
        {
            "name": "myclabs/deep-copy",
            "version": "1.11.1",
            "source": {
                "type": "git",
                "url": "https://github.com/myclabs/DeepCopy.git",
                "reference": "7284c22080590fb39f2ffa3e9057f10a4ddd0e0c"
            },
            "dist": {
                "type": "zip",
                "url": "https://api.github.com/repos/myclabs/DeepCopy/zipball/7284c22080590fb39f2ffa3e9057f10a4ddd0e0c",
                "reference": "7284c22080590fb39f2ffa3e9057f10a4ddd0e0c",
                "shasum": ""
            },
            "require": {
                "php": "^7.1 || ^8.0"
            },
            "conflict": {
                "doctrine/collections": "<1.6.8",
                "doctrine/common": "<2.13.3 || >=3,<3.2.2"
            },
            "require-dev": {
                "doctrine/collections": "^1.6.8",
                "doctrine/common": "^2.13.3 || ^3.2.2",
                "phpunit/phpunit": "^7.5.20 || ^8.5.23 || ^9.5.13"
            },
            "type": "library",
            "autoload": {
                "files": [
                    "src/DeepCopy/deep_copy.php"
                ],
                "psr-4": {
                    "DeepCopy\\": "src/DeepCopy/"
                }
            },
            "notification-url": "https://packagist.org/downloads/",
            "license": [
                "MIT"
            ],
            "description": "Create deep copies (clones) of your objects",
            "keywords": [
                "clone",
                "copy",
                "duplicate",
                "object",
                "object graph"
            ],
            "support": {
                "issues": "https://github.com/myclabs/DeepCopy/issues",
                "source": "https://github.com/myclabs/DeepCopy/tree/1.11.1"
            },
            "funding": [
                {
                    "url": "https://tidelift.com/funding/github/packagist/myclabs/deep-copy",
                    "type": "tidelift"
                }
            ],
            "time": "2023-03-08T13:26:56+00:00"
        },
        {
            "name": "nikic/php-parser",
            "version": "v4.15.5",
            "source": {
                "type": "git",
                "url": "https://github.com/nikic/PHP-Parser.git",
                "reference": "11e2663a5bc9db5d714eedb4277ee300403b4a9e"
            },
            "dist": {
                "type": "zip",
                "url": "https://api.github.com/repos/nikic/PHP-Parser/zipball/11e2663a5bc9db5d714eedb4277ee300403b4a9e",
                "reference": "11e2663a5bc9db5d714eedb4277ee300403b4a9e",
                "shasum": ""
            },
            "require": {
                "ext-tokenizer": "*",
                "php": ">=7.0"
            },
            "require-dev": {
                "ircmaxell/php-yacc": "^0.0.7",
                "phpunit/phpunit": "^6.5 || ^7.0 || ^8.0 || ^9.0"
            },
            "bin": [
                "bin/php-parse"
            ],
            "type": "library",
            "extra": {
                "branch-alias": {
                    "dev-master": "4.9-dev"
                }
            },
            "autoload": {
                "psr-4": {
                    "PhpParser\\": "lib/PhpParser"
                }
            },
            "notification-url": "https://packagist.org/downloads/",
            "license": [
                "BSD-3-Clause"
            ],
            "authors": [
                {
                    "name": "Nikita Popov"
                }
            ],
            "description": "A PHP parser written in PHP",
            "keywords": [
                "parser",
                "php"
            ],
            "support": {
                "issues": "https://github.com/nikic/PHP-Parser/issues",
                "source": "https://github.com/nikic/PHP-Parser/tree/v4.15.5"
            },
            "time": "2023-05-19T20:20:00+00:00"
        },
        {
            "name": "phar-io/manifest",
            "version": "2.0.3",
            "source": {
                "type": "git",
                "url": "https://github.com/phar-io/manifest.git",
                "reference": "97803eca37d319dfa7826cc2437fc020857acb53"
            },
            "dist": {
                "type": "zip",
                "url": "https://api.github.com/repos/phar-io/manifest/zipball/97803eca37d319dfa7826cc2437fc020857acb53",
                "reference": "97803eca37d319dfa7826cc2437fc020857acb53",
                "shasum": ""
            },
            "require": {
                "ext-dom": "*",
                "ext-phar": "*",
                "ext-xmlwriter": "*",
                "phar-io/version": "^3.0.1",
                "php": "^7.2 || ^8.0"
            },
            "type": "library",
            "extra": {
                "branch-alias": {
                    "dev-master": "2.0.x-dev"
                }
            },
            "autoload": {
                "classmap": [
                    "src/"
                ]
            },
            "notification-url": "https://packagist.org/downloads/",
            "license": [
                "BSD-3-Clause"
            ],
            "authors": [
                {
                    "name": "Arne Blankerts",
                    "email": "arne@blankerts.de",
                    "role": "Developer"
                },
                {
                    "name": "Sebastian Heuer",
                    "email": "sebastian@phpeople.de",
                    "role": "Developer"
                },
                {
                    "name": "Sebastian Bergmann",
                    "email": "sebastian@phpunit.de",
                    "role": "Developer"
                }
            ],
            "description": "Component for reading phar.io manifest information from a PHP Archive (PHAR)",
            "support": {
                "issues": "https://github.com/phar-io/manifest/issues",
                "source": "https://github.com/phar-io/manifest/tree/2.0.3"
            },
            "time": "2021-07-20T11:28:43+00:00"
        },
        {
            "name": "phar-io/version",
            "version": "3.2.1",
            "source": {
                "type": "git",
                "url": "https://github.com/phar-io/version.git",
                "reference": "4f7fd7836c6f332bb2933569e566a0d6c4cbed74"
            },
            "dist": {
                "type": "zip",
                "url": "https://api.github.com/repos/phar-io/version/zipball/4f7fd7836c6f332bb2933569e566a0d6c4cbed74",
                "reference": "4f7fd7836c6f332bb2933569e566a0d6c4cbed74",
                "shasum": ""
            },
            "require": {
                "php": "^7.2 || ^8.0"
            },
            "type": "library",
            "autoload": {
                "classmap": [
                    "src/"
                ]
            },
            "notification-url": "https://packagist.org/downloads/",
            "license": [
                "BSD-3-Clause"
            ],
            "authors": [
                {
                    "name": "Arne Blankerts",
                    "email": "arne@blankerts.de",
                    "role": "Developer"
                },
                {
                    "name": "Sebastian Heuer",
                    "email": "sebastian@phpeople.de",
                    "role": "Developer"
                },
                {
                    "name": "Sebastian Bergmann",
                    "email": "sebastian@phpunit.de",
                    "role": "Developer"
                }
            ],
            "description": "Library for handling version information and constraints",
            "support": {
                "issues": "https://github.com/phar-io/version/issues",
                "source": "https://github.com/phar-io/version/tree/3.2.1"
            },
            "time": "2022-02-21T01:04:05+00:00"
        },
        {
            "name": "phpstan/phpstan",
            "version": "1.10.16",
            "source": {
                "type": "git",
                "url": "https://github.com/phpstan/phpstan.git",
                "reference": "352bdbb960bb523e3d71b834862589f910921c23"
            },
            "dist": {
                "type": "zip",
                "url": "https://api.github.com/repos/phpstan/phpstan/zipball/352bdbb960bb523e3d71b834862589f910921c23",
                "reference": "352bdbb960bb523e3d71b834862589f910921c23",
                "shasum": ""
            },
            "require": {
                "php": "^7.2|^8.0"
            },
            "conflict": {
                "phpstan/phpstan-shim": "*"
            },
            "bin": [
                "phpstan",
                "phpstan.phar"
            ],
            "type": "library",
            "autoload": {
                "files": [
                    "bootstrap.php"
                ]
            },
            "notification-url": "https://packagist.org/downloads/",
            "license": [
                "MIT"
            ],
            "description": "PHPStan - PHP Static Analysis Tool",
            "keywords": [
                "dev",
                "static analysis"
            ],
            "support": {
                "docs": "https://phpstan.org/user-guide/getting-started",
                "forum": "https://github.com/phpstan/phpstan/discussions",
                "issues": "https://github.com/phpstan/phpstan/issues",
                "security": "https://github.com/phpstan/phpstan/security/policy",
                "source": "https://github.com/phpstan/phpstan-src"
            },
            "funding": [
                {
                    "url": "https://github.com/ondrejmirtes",
                    "type": "github"
                },
                {
                    "url": "https://github.com/phpstan",
                    "type": "github"
                },
                {
                    "url": "https://tidelift.com/funding/github/packagist/phpstan/phpstan",
                    "type": "tidelift"
                }
            ],
            "time": "2023-06-05T08:21:46+00:00"
        },
        {
            "name": "phpstan/phpstan-phpunit",
            "version": "1.3.13",
            "source": {
                "type": "git",
                "url": "https://github.com/phpstan/phpstan-phpunit.git",
                "reference": "d8bdab0218c5eb0964338d24a8511b65e9c94fa5"
            },
            "dist": {
                "type": "zip",
                "url": "https://api.github.com/repos/phpstan/phpstan-phpunit/zipball/d8bdab0218c5eb0964338d24a8511b65e9c94fa5",
                "reference": "d8bdab0218c5eb0964338d24a8511b65e9c94fa5",
                "shasum": ""
            },
            "require": {
                "php": "^7.2 || ^8.0",
                "phpstan/phpstan": "^1.10"
            },
            "conflict": {
                "phpunit/phpunit": "<7.0"
            },
            "require-dev": {
                "nikic/php-parser": "^4.13.0",
                "php-parallel-lint/php-parallel-lint": "^1.2",
                "phpstan/phpstan-strict-rules": "^1.0",
                "phpunit/phpunit": "^9.5"
            },
            "type": "phpstan-extension",
            "extra": {
                "phpstan": {
                    "includes": [
                        "extension.neon",
                        "rules.neon"
                    ]
                }
            },
            "autoload": {
                "psr-4": {
                    "PHPStan\\": "src/"
                }
            },
            "notification-url": "https://packagist.org/downloads/",
            "license": [
                "MIT"
            ],
            "description": "PHPUnit extensions and rules for PHPStan",
            "support": {
                "issues": "https://github.com/phpstan/phpstan-phpunit/issues",
                "source": "https://github.com/phpstan/phpstan-phpunit/tree/1.3.13"
            },
            "time": "2023-05-26T11:05:59+00:00"
        },
        {
            "name": "phpstan/phpstan-strict-rules",
            "version": "1.5.1",
            "source": {
                "type": "git",
                "url": "https://github.com/phpstan/phpstan-strict-rules.git",
                "reference": "b21c03d4f6f3a446e4311155f4be9d65048218e6"
            },
            "dist": {
                "type": "zip",
                "url": "https://api.github.com/repos/phpstan/phpstan-strict-rules/zipball/b21c03d4f6f3a446e4311155f4be9d65048218e6",
                "reference": "b21c03d4f6f3a446e4311155f4be9d65048218e6",
                "shasum": ""
            },
            "require": {
                "php": "^7.2 || ^8.0",
                "phpstan/phpstan": "^1.10"
            },
            "require-dev": {
                "nikic/php-parser": "^4.13.0",
                "php-parallel-lint/php-parallel-lint": "^1.2",
                "phpstan/phpstan-deprecation-rules": "^1.1",
                "phpstan/phpstan-phpunit": "^1.0",
                "phpunit/phpunit": "^9.5"
            },
            "type": "phpstan-extension",
            "extra": {
                "phpstan": {
                    "includes": [
                        "rules.neon"
                    ]
                }
            },
            "autoload": {
                "psr-4": {
                    "PHPStan\\": "src/"
                }
            },
            "notification-url": "https://packagist.org/downloads/",
            "license": [
                "MIT"
            ],
            "description": "Extra strict and opinionated rules for PHPStan",
            "support": {
                "issues": "https://github.com/phpstan/phpstan-strict-rules/issues",
                "source": "https://github.com/phpstan/phpstan-strict-rules/tree/1.5.1"
            },
            "time": "2023-03-29T14:47:40+00:00"
        },
        {
            "name": "phpunit/php-code-coverage",
            "version": "10.1.2",
            "source": {
                "type": "git",
                "url": "https://github.com/sebastianbergmann/php-code-coverage.git",
                "reference": "db1497ec8dd382e82c962f7abbe0320e4882ee4e"
            },
            "dist": {
                "type": "zip",
                "url": "https://api.github.com/repos/sebastianbergmann/php-code-coverage/zipball/db1497ec8dd382e82c962f7abbe0320e4882ee4e",
                "reference": "db1497ec8dd382e82c962f7abbe0320e4882ee4e",
                "shasum": ""
            },
            "require": {
                "ext-dom": "*",
                "ext-libxml": "*",
                "ext-xmlwriter": "*",
                "nikic/php-parser": "^4.15",
                "php": ">=8.1",
                "phpunit/php-file-iterator": "^4.0",
                "phpunit/php-text-template": "^3.0",
                "sebastian/code-unit-reverse-lookup": "^3.0",
                "sebastian/complexity": "^3.0",
                "sebastian/environment": "^6.0",
                "sebastian/lines-of-code": "^2.0",
                "sebastian/version": "^4.0",
                "theseer/tokenizer": "^1.2.0"
            },
            "require-dev": {
                "phpunit/phpunit": "^10.1"
            },
            "suggest": {
                "ext-pcov": "PHP extension that provides line coverage",
                "ext-xdebug": "PHP extension that provides line coverage as well as branch and path coverage"
            },
            "type": "library",
            "extra": {
                "branch-alias": {
                    "dev-main": "10.1-dev"
                }
            },
            "autoload": {
                "classmap": [
                    "src/"
                ]
            },
            "notification-url": "https://packagist.org/downloads/",
            "license": [
                "BSD-3-Clause"
            ],
            "authors": [
                {
                    "name": "Sebastian Bergmann",
                    "email": "sebastian@phpunit.de",
                    "role": "lead"
                }
            ],
            "description": "Library that provides collection, processing, and rendering functionality for PHP code coverage information.",
            "homepage": "https://github.com/sebastianbergmann/php-code-coverage",
            "keywords": [
                "coverage",
                "testing",
                "xunit"
            ],
            "support": {
                "issues": "https://github.com/sebastianbergmann/php-code-coverage/issues",
                "security": "https://github.com/sebastianbergmann/php-code-coverage/security/policy",
                "source": "https://github.com/sebastianbergmann/php-code-coverage/tree/10.1.2"
            },
            "funding": [
                {
                    "url": "https://github.com/sebastianbergmann",
                    "type": "github"
                }
            ],
            "time": "2023-05-22T09:04:27+00:00"
        },
        {
            "name": "phpunit/php-file-iterator",
            "version": "4.0.2",
            "source": {
                "type": "git",
                "url": "https://github.com/sebastianbergmann/php-file-iterator.git",
                "reference": "5647d65443818959172645e7ed999217360654b6"
            },
            "dist": {
                "type": "zip",
                "url": "https://api.github.com/repos/sebastianbergmann/php-file-iterator/zipball/5647d65443818959172645e7ed999217360654b6",
                "reference": "5647d65443818959172645e7ed999217360654b6",
                "shasum": ""
            },
            "require": {
                "php": ">=8.1"
            },
            "require-dev": {
                "phpunit/phpunit": "^10.0"
            },
            "type": "library",
            "extra": {
                "branch-alias": {
                    "dev-main": "4.0-dev"
                }
            },
            "autoload": {
                "classmap": [
                    "src/"
                ]
            },
            "notification-url": "https://packagist.org/downloads/",
            "license": [
                "BSD-3-Clause"
            ],
            "authors": [
                {
                    "name": "Sebastian Bergmann",
                    "email": "sebastian@phpunit.de",
                    "role": "lead"
                }
            ],
            "description": "FilterIterator implementation that filters files based on a list of suffixes.",
            "homepage": "https://github.com/sebastianbergmann/php-file-iterator/",
            "keywords": [
                "filesystem",
                "iterator"
            ],
            "support": {
                "issues": "https://github.com/sebastianbergmann/php-file-iterator/issues",
                "security": "https://github.com/sebastianbergmann/php-file-iterator/security/policy",
                "source": "https://github.com/sebastianbergmann/php-file-iterator/tree/4.0.2"
            },
            "funding": [
                {
                    "url": "https://github.com/sebastianbergmann",
                    "type": "github"
                }
            ],
            "time": "2023-05-07T09:13:23+00:00"
        },
        {
            "name": "phpunit/php-invoker",
            "version": "4.0.0",
            "source": {
                "type": "git",
                "url": "https://github.com/sebastianbergmann/php-invoker.git",
                "reference": "f5e568ba02fa5ba0ddd0f618391d5a9ea50b06d7"
            },
            "dist": {
                "type": "zip",
                "url": "https://api.github.com/repos/sebastianbergmann/php-invoker/zipball/f5e568ba02fa5ba0ddd0f618391d5a9ea50b06d7",
                "reference": "f5e568ba02fa5ba0ddd0f618391d5a9ea50b06d7",
                "shasum": ""
            },
            "require": {
                "php": ">=8.1"
            },
            "require-dev": {
                "ext-pcntl": "*",
                "phpunit/phpunit": "^10.0"
            },
            "suggest": {
                "ext-pcntl": "*"
            },
            "type": "library",
            "extra": {
                "branch-alias": {
                    "dev-main": "4.0-dev"
                }
            },
            "autoload": {
                "classmap": [
                    "src/"
                ]
            },
            "notification-url": "https://packagist.org/downloads/",
            "license": [
                "BSD-3-Clause"
            ],
            "authors": [
                {
                    "name": "Sebastian Bergmann",
                    "email": "sebastian@phpunit.de",
                    "role": "lead"
                }
            ],
            "description": "Invoke callables with a timeout",
            "homepage": "https://github.com/sebastianbergmann/php-invoker/",
            "keywords": [
                "process"
            ],
            "support": {
                "issues": "https://github.com/sebastianbergmann/php-invoker/issues",
                "source": "https://github.com/sebastianbergmann/php-invoker/tree/4.0.0"
            },
            "funding": [
                {
                    "url": "https://github.com/sebastianbergmann",
                    "type": "github"
                }
            ],
            "time": "2023-02-03T06:56:09+00:00"
        },
        {
            "name": "phpunit/php-text-template",
            "version": "3.0.0",
            "source": {
                "type": "git",
                "url": "https://github.com/sebastianbergmann/php-text-template.git",
                "reference": "9f3d3709577a527025f55bcf0f7ab8052c8bb37d"
            },
            "dist": {
                "type": "zip",
                "url": "https://api.github.com/repos/sebastianbergmann/php-text-template/zipball/9f3d3709577a527025f55bcf0f7ab8052c8bb37d",
                "reference": "9f3d3709577a527025f55bcf0f7ab8052c8bb37d",
                "shasum": ""
            },
            "require": {
                "php": ">=8.1"
            },
            "require-dev": {
                "phpunit/phpunit": "^10.0"
            },
            "type": "library",
            "extra": {
                "branch-alias": {
                    "dev-main": "3.0-dev"
                }
            },
            "autoload": {
                "classmap": [
                    "src/"
                ]
            },
            "notification-url": "https://packagist.org/downloads/",
            "license": [
                "BSD-3-Clause"
            ],
            "authors": [
                {
                    "name": "Sebastian Bergmann",
                    "email": "sebastian@phpunit.de",
                    "role": "lead"
                }
            ],
            "description": "Simple template engine.",
            "homepage": "https://github.com/sebastianbergmann/php-text-template/",
            "keywords": [
                "template"
            ],
            "support": {
                "issues": "https://github.com/sebastianbergmann/php-text-template/issues",
                "source": "https://github.com/sebastianbergmann/php-text-template/tree/3.0.0"
            },
            "funding": [
                {
                    "url": "https://github.com/sebastianbergmann",
                    "type": "github"
                }
            ],
            "time": "2023-02-03T06:56:46+00:00"
        },
        {
            "name": "phpunit/php-timer",
            "version": "6.0.0",
            "source": {
                "type": "git",
                "url": "https://github.com/sebastianbergmann/php-timer.git",
                "reference": "e2a2d67966e740530f4a3343fe2e030ffdc1161d"
            },
            "dist": {
                "type": "zip",
                "url": "https://api.github.com/repos/sebastianbergmann/php-timer/zipball/e2a2d67966e740530f4a3343fe2e030ffdc1161d",
                "reference": "e2a2d67966e740530f4a3343fe2e030ffdc1161d",
                "shasum": ""
            },
            "require": {
                "php": ">=8.1"
            },
            "require-dev": {
                "phpunit/phpunit": "^10.0"
            },
            "type": "library",
            "extra": {
                "branch-alias": {
                    "dev-main": "6.0-dev"
                }
            },
            "autoload": {
                "classmap": [
                    "src/"
                ]
            },
            "notification-url": "https://packagist.org/downloads/",
            "license": [
                "BSD-3-Clause"
            ],
            "authors": [
                {
                    "name": "Sebastian Bergmann",
                    "email": "sebastian@phpunit.de",
                    "role": "lead"
                }
            ],
            "description": "Utility class for timing",
            "homepage": "https://github.com/sebastianbergmann/php-timer/",
            "keywords": [
                "timer"
            ],
            "support": {
                "issues": "https://github.com/sebastianbergmann/php-timer/issues",
                "source": "https://github.com/sebastianbergmann/php-timer/tree/6.0.0"
            },
            "funding": [
                {
                    "url": "https://github.com/sebastianbergmann",
                    "type": "github"
                }
            ],
            "time": "2023-02-03T06:57:52+00:00"
        },
        {
            "name": "phpunit/phpunit",
            "version": "10.2.1",
            "source": {
                "type": "git",
                "url": "https://github.com/sebastianbergmann/phpunit.git",
                "reference": "599b33294350e8f51163119d5670512f98b0490d"
            },
            "dist": {
                "type": "zip",
                "url": "https://api.github.com/repos/sebastianbergmann/phpunit/zipball/599b33294350e8f51163119d5670512f98b0490d",
                "reference": "599b33294350e8f51163119d5670512f98b0490d",
                "shasum": ""
            },
            "require": {
                "ext-dom": "*",
                "ext-json": "*",
                "ext-libxml": "*",
                "ext-mbstring": "*",
                "ext-xml": "*",
                "ext-xmlwriter": "*",
                "myclabs/deep-copy": "^1.10.1",
                "phar-io/manifest": "^2.0.3",
                "phar-io/version": "^3.0.2",
                "php": ">=8.1",
                "phpunit/php-code-coverage": "^10.1.1",
                "phpunit/php-file-iterator": "^4.0",
                "phpunit/php-invoker": "^4.0",
                "phpunit/php-text-template": "^3.0",
                "phpunit/php-timer": "^6.0",
                "sebastian/cli-parser": "^2.0",
                "sebastian/code-unit": "^2.0",
                "sebastian/comparator": "^5.0",
                "sebastian/diff": "^5.0",
                "sebastian/environment": "^6.0",
                "sebastian/exporter": "^5.0",
                "sebastian/global-state": "^6.0",
                "sebastian/object-enumerator": "^5.0",
                "sebastian/recursion-context": "^5.0",
                "sebastian/type": "^4.0",
                "sebastian/version": "^4.0"
            },
            "suggest": {
                "ext-soap": "To be able to generate mocks based on WSDL files"
            },
            "bin": [
                "phpunit"
            ],
            "type": "library",
            "extra": {
                "branch-alias": {
                    "dev-main": "10.2-dev"
                }
            },
            "autoload": {
                "files": [
                    "src/Framework/Assert/Functions.php"
                ],
                "classmap": [
                    "src/"
                ]
            },
            "notification-url": "https://packagist.org/downloads/",
            "license": [
                "BSD-3-Clause"
            ],
            "authors": [
                {
                    "name": "Sebastian Bergmann",
                    "email": "sebastian@phpunit.de",
                    "role": "lead"
                }
            ],
            "description": "The PHP Unit Testing framework.",
            "homepage": "https://phpunit.de/",
            "keywords": [
                "phpunit",
                "testing",
                "xunit"
            ],
            "support": {
                "issues": "https://github.com/sebastianbergmann/phpunit/issues",
                "security": "https://github.com/sebastianbergmann/phpunit/security/policy",
                "source": "https://github.com/sebastianbergmann/phpunit/tree/10.2.1"
            },
            "funding": [
                {
                    "url": "https://phpunit.de/sponsors.html",
                    "type": "custom"
                },
                {
                    "url": "https://github.com/sebastianbergmann",
                    "type": "github"
                },
                {
                    "url": "https://tidelift.com/funding/github/packagist/phpunit/phpunit",
                    "type": "tidelift"
                }
            ],
            "time": "2023-06-05T05:15:51+00:00"
        },
        {
            "name": "sebastian/cli-parser",
            "version": "2.0.0",
            "source": {
                "type": "git",
                "url": "https://github.com/sebastianbergmann/cli-parser.git",
                "reference": "efdc130dbbbb8ef0b545a994fd811725c5282cae"
            },
            "dist": {
                "type": "zip",
                "url": "https://api.github.com/repos/sebastianbergmann/cli-parser/zipball/efdc130dbbbb8ef0b545a994fd811725c5282cae",
                "reference": "efdc130dbbbb8ef0b545a994fd811725c5282cae",
                "shasum": ""
            },
            "require": {
                "php": ">=8.1"
            },
            "require-dev": {
                "phpunit/phpunit": "^10.0"
            },
            "type": "library",
            "extra": {
                "branch-alias": {
                    "dev-main": "2.0-dev"
                }
            },
            "autoload": {
                "classmap": [
                    "src/"
                ]
            },
            "notification-url": "https://packagist.org/downloads/",
            "license": [
                "BSD-3-Clause"
            ],
            "authors": [
                {
                    "name": "Sebastian Bergmann",
                    "email": "sebastian@phpunit.de",
                    "role": "lead"
                }
            ],
            "description": "Library for parsing CLI options",
            "homepage": "https://github.com/sebastianbergmann/cli-parser",
            "support": {
                "issues": "https://github.com/sebastianbergmann/cli-parser/issues",
                "source": "https://github.com/sebastianbergmann/cli-parser/tree/2.0.0"
            },
            "funding": [
                {
                    "url": "https://github.com/sebastianbergmann",
                    "type": "github"
                }
            ],
            "time": "2023-02-03T06:58:15+00:00"
        },
        {
            "name": "sebastian/code-unit",
            "version": "2.0.0",
            "source": {
                "type": "git",
                "url": "https://github.com/sebastianbergmann/code-unit.git",
                "reference": "a81fee9eef0b7a76af11d121767abc44c104e503"
            },
            "dist": {
                "type": "zip",
                "url": "https://api.github.com/repos/sebastianbergmann/code-unit/zipball/a81fee9eef0b7a76af11d121767abc44c104e503",
                "reference": "a81fee9eef0b7a76af11d121767abc44c104e503",
                "shasum": ""
            },
            "require": {
                "php": ">=8.1"
            },
            "require-dev": {
                "phpunit/phpunit": "^10.0"
            },
            "type": "library",
            "extra": {
                "branch-alias": {
                    "dev-main": "2.0-dev"
                }
            },
            "autoload": {
                "classmap": [
                    "src/"
                ]
            },
            "notification-url": "https://packagist.org/downloads/",
            "license": [
                "BSD-3-Clause"
            ],
            "authors": [
                {
                    "name": "Sebastian Bergmann",
                    "email": "sebastian@phpunit.de",
                    "role": "lead"
                }
            ],
            "description": "Collection of value objects that represent the PHP code units",
            "homepage": "https://github.com/sebastianbergmann/code-unit",
            "support": {
                "issues": "https://github.com/sebastianbergmann/code-unit/issues",
                "source": "https://github.com/sebastianbergmann/code-unit/tree/2.0.0"
            },
            "funding": [
                {
                    "url": "https://github.com/sebastianbergmann",
                    "type": "github"
                }
            ],
            "time": "2023-02-03T06:58:43+00:00"
        },
        {
            "name": "sebastian/code-unit-reverse-lookup",
            "version": "3.0.0",
            "source": {
                "type": "git",
                "url": "https://github.com/sebastianbergmann/code-unit-reverse-lookup.git",
                "reference": "5e3a687f7d8ae33fb362c5c0743794bbb2420a1d"
            },
            "dist": {
                "type": "zip",
                "url": "https://api.github.com/repos/sebastianbergmann/code-unit-reverse-lookup/zipball/5e3a687f7d8ae33fb362c5c0743794bbb2420a1d",
                "reference": "5e3a687f7d8ae33fb362c5c0743794bbb2420a1d",
                "shasum": ""
            },
            "require": {
                "php": ">=8.1"
            },
            "require-dev": {
                "phpunit/phpunit": "^10.0"
            },
            "type": "library",
            "extra": {
                "branch-alias": {
                    "dev-main": "3.0-dev"
                }
            },
            "autoload": {
                "classmap": [
                    "src/"
                ]
            },
            "notification-url": "https://packagist.org/downloads/",
            "license": [
                "BSD-3-Clause"
            ],
            "authors": [
                {
                    "name": "Sebastian Bergmann",
                    "email": "sebastian@phpunit.de"
                }
            ],
            "description": "Looks up which function or method a line of code belongs to",
            "homepage": "https://github.com/sebastianbergmann/code-unit-reverse-lookup/",
            "support": {
                "issues": "https://github.com/sebastianbergmann/code-unit-reverse-lookup/issues",
                "source": "https://github.com/sebastianbergmann/code-unit-reverse-lookup/tree/3.0.0"
            },
            "funding": [
                {
                    "url": "https://github.com/sebastianbergmann",
                    "type": "github"
                }
            ],
            "time": "2023-02-03T06:59:15+00:00"
        },
        {
            "name": "sebastian/comparator",
            "version": "5.0.0",
            "source": {
                "type": "git",
                "url": "https://github.com/sebastianbergmann/comparator.git",
                "reference": "72f01e6586e0caf6af81297897bd112eb7e9627c"
            },
            "dist": {
                "type": "zip",
                "url": "https://api.github.com/repos/sebastianbergmann/comparator/zipball/72f01e6586e0caf6af81297897bd112eb7e9627c",
                "reference": "72f01e6586e0caf6af81297897bd112eb7e9627c",
                "shasum": ""
            },
            "require": {
                "ext-dom": "*",
                "ext-mbstring": "*",
                "php": ">=8.1",
                "sebastian/diff": "^5.0",
                "sebastian/exporter": "^5.0"
            },
            "require-dev": {
                "phpunit/phpunit": "^10.0"
            },
            "type": "library",
            "extra": {
                "branch-alias": {
                    "dev-main": "5.0-dev"
                }
            },
            "autoload": {
                "classmap": [
                    "src/"
                ]
            },
            "notification-url": "https://packagist.org/downloads/",
            "license": [
                "BSD-3-Clause"
            ],
            "authors": [
                {
                    "name": "Sebastian Bergmann",
                    "email": "sebastian@phpunit.de"
                },
                {
                    "name": "Jeff Welch",
                    "email": "whatthejeff@gmail.com"
                },
                {
                    "name": "Volker Dusch",
                    "email": "github@wallbash.com"
                },
                {
                    "name": "Bernhard Schussek",
                    "email": "bschussek@2bepublished.at"
                }
            ],
            "description": "Provides the functionality to compare PHP values for equality",
            "homepage": "https://github.com/sebastianbergmann/comparator",
            "keywords": [
                "comparator",
                "compare",
                "equality"
            ],
            "support": {
                "issues": "https://github.com/sebastianbergmann/comparator/issues",
                "source": "https://github.com/sebastianbergmann/comparator/tree/5.0.0"
            },
            "funding": [
                {
                    "url": "https://github.com/sebastianbergmann",
                    "type": "github"
                }
            ],
            "time": "2023-02-03T07:07:16+00:00"
        },
        {
            "name": "sebastian/complexity",
            "version": "3.0.0",
            "source": {
                "type": "git",
                "url": "https://github.com/sebastianbergmann/complexity.git",
                "reference": "e67d240970c9dc7ea7b2123a6d520e334dd61dc6"
            },
            "dist": {
                "type": "zip",
                "url": "https://api.github.com/repos/sebastianbergmann/complexity/zipball/e67d240970c9dc7ea7b2123a6d520e334dd61dc6",
                "reference": "e67d240970c9dc7ea7b2123a6d520e334dd61dc6",
                "shasum": ""
            },
            "require": {
                "nikic/php-parser": "^4.10",
                "php": ">=8.1"
            },
            "require-dev": {
                "phpunit/phpunit": "^10.0"
            },
            "type": "library",
            "extra": {
                "branch-alias": {
                    "dev-main": "3.0-dev"
                }
            },
            "autoload": {
                "classmap": [
                    "src/"
                ]
            },
            "notification-url": "https://packagist.org/downloads/",
            "license": [
                "BSD-3-Clause"
            ],
            "authors": [
                {
                    "name": "Sebastian Bergmann",
                    "email": "sebastian@phpunit.de",
                    "role": "lead"
                }
            ],
            "description": "Library for calculating the complexity of PHP code units",
            "homepage": "https://github.com/sebastianbergmann/complexity",
            "support": {
                "issues": "https://github.com/sebastianbergmann/complexity/issues",
                "source": "https://github.com/sebastianbergmann/complexity/tree/3.0.0"
            },
            "funding": [
                {
                    "url": "https://github.com/sebastianbergmann",
                    "type": "github"
                }
            ],
            "time": "2023-02-03T06:59:47+00:00"
        },
        {
            "name": "sebastian/diff",
            "version": "5.0.3",
            "source": {
                "type": "git",
                "url": "https://github.com/sebastianbergmann/diff.git",
                "reference": "912dc2fbe3e3c1e7873313cc801b100b6c68c87b"
            },
            "dist": {
                "type": "zip",
                "url": "https://api.github.com/repos/sebastianbergmann/diff/zipball/912dc2fbe3e3c1e7873313cc801b100b6c68c87b",
                "reference": "912dc2fbe3e3c1e7873313cc801b100b6c68c87b",
                "shasum": ""
            },
            "require": {
                "php": ">=8.1"
            },
            "require-dev": {
                "phpunit/phpunit": "^10.0",
                "symfony/process": "^4.2 || ^5"
            },
            "type": "library",
            "extra": {
                "branch-alias": {
                    "dev-main": "5.0-dev"
                }
            },
            "autoload": {
                "classmap": [
                    "src/"
                ]
            },
            "notification-url": "https://packagist.org/downloads/",
            "license": [
                "BSD-3-Clause"
            ],
            "authors": [
                {
                    "name": "Sebastian Bergmann",
                    "email": "sebastian@phpunit.de"
                },
                {
                    "name": "Kore Nordmann",
                    "email": "mail@kore-nordmann.de"
                }
            ],
            "description": "Diff implementation",
            "homepage": "https://github.com/sebastianbergmann/diff",
            "keywords": [
                "diff",
                "udiff",
                "unidiff",
                "unified diff"
            ],
            "support": {
                "issues": "https://github.com/sebastianbergmann/diff/issues",
                "security": "https://github.com/sebastianbergmann/diff/security/policy",
                "source": "https://github.com/sebastianbergmann/diff/tree/5.0.3"
            },
            "funding": [
                {
                    "url": "https://github.com/sebastianbergmann",
                    "type": "github"
                }
            ],
            "time": "2023-05-01T07:48:21+00:00"
        },
        {
            "name": "sebastian/environment",
            "version": "6.0.1",
            "source": {
                "type": "git",
                "url": "https://github.com/sebastianbergmann/environment.git",
                "reference": "43c751b41d74f96cbbd4e07b7aec9675651e2951"
            },
            "dist": {
                "type": "zip",
                "url": "https://api.github.com/repos/sebastianbergmann/environment/zipball/43c751b41d74f96cbbd4e07b7aec9675651e2951",
                "reference": "43c751b41d74f96cbbd4e07b7aec9675651e2951",
                "shasum": ""
            },
            "require": {
                "php": ">=8.1"
            },
            "require-dev": {
                "phpunit/phpunit": "^10.0"
            },
            "suggest": {
                "ext-posix": "*"
            },
            "type": "library",
            "extra": {
                "branch-alias": {
                    "dev-main": "6.0-dev"
                }
            },
            "autoload": {
                "classmap": [
                    "src/"
                ]
            },
            "notification-url": "https://packagist.org/downloads/",
            "license": [
                "BSD-3-Clause"
            ],
            "authors": [
                {
                    "name": "Sebastian Bergmann",
                    "email": "sebastian@phpunit.de"
                }
            ],
            "description": "Provides functionality to handle HHVM/PHP environments",
            "homepage": "https://github.com/sebastianbergmann/environment",
            "keywords": [
                "Xdebug",
                "environment",
                "hhvm"
            ],
            "support": {
                "issues": "https://github.com/sebastianbergmann/environment/issues",
                "security": "https://github.com/sebastianbergmann/environment/security/policy",
                "source": "https://github.com/sebastianbergmann/environment/tree/6.0.1"
            },
            "funding": [
                {
                    "url": "https://github.com/sebastianbergmann",
                    "type": "github"
                }
            ],
            "time": "2023-04-11T05:39:26+00:00"
        },
        {
            "name": "sebastian/exporter",
            "version": "5.0.0",
            "source": {
                "type": "git",
                "url": "https://github.com/sebastianbergmann/exporter.git",
                "reference": "f3ec4bf931c0b31e5b413f5b4fc970a7d03338c0"
            },
            "dist": {
                "type": "zip",
                "url": "https://api.github.com/repos/sebastianbergmann/exporter/zipball/f3ec4bf931c0b31e5b413f5b4fc970a7d03338c0",
                "reference": "f3ec4bf931c0b31e5b413f5b4fc970a7d03338c0",
                "shasum": ""
            },
            "require": {
                "ext-mbstring": "*",
                "php": ">=8.1",
                "sebastian/recursion-context": "^5.0"
            },
            "require-dev": {
                "phpunit/phpunit": "^10.0"
            },
            "type": "library",
            "extra": {
                "branch-alias": {
                    "dev-main": "5.0-dev"
                }
            },
            "autoload": {
                "classmap": [
                    "src/"
                ]
            },
            "notification-url": "https://packagist.org/downloads/",
            "license": [
                "BSD-3-Clause"
            ],
            "authors": [
                {
                    "name": "Sebastian Bergmann",
                    "email": "sebastian@phpunit.de"
                },
                {
                    "name": "Jeff Welch",
                    "email": "whatthejeff@gmail.com"
                },
                {
                    "name": "Volker Dusch",
                    "email": "github@wallbash.com"
                },
                {
                    "name": "Adam Harvey",
                    "email": "aharvey@php.net"
                },
                {
                    "name": "Bernhard Schussek",
                    "email": "bschussek@gmail.com"
                }
            ],
            "description": "Provides the functionality to export PHP variables for visualization",
            "homepage": "https://www.github.com/sebastianbergmann/exporter",
            "keywords": [
                "export",
                "exporter"
            ],
            "support": {
                "issues": "https://github.com/sebastianbergmann/exporter/issues",
                "source": "https://github.com/sebastianbergmann/exporter/tree/5.0.0"
            },
            "funding": [
                {
                    "url": "https://github.com/sebastianbergmann",
                    "type": "github"
                }
            ],
            "time": "2023-02-03T07:06:49+00:00"
        },
        {
            "name": "sebastian/global-state",
            "version": "6.0.0",
            "source": {
                "type": "git",
                "url": "https://github.com/sebastianbergmann/global-state.git",
                "reference": "aab257c712de87b90194febd52e4d184551c2d44"
            },
            "dist": {
                "type": "zip",
                "url": "https://api.github.com/repos/sebastianbergmann/global-state/zipball/aab257c712de87b90194febd52e4d184551c2d44",
                "reference": "aab257c712de87b90194febd52e4d184551c2d44",
                "shasum": ""
            },
            "require": {
                "php": ">=8.1",
                "sebastian/object-reflector": "^3.0",
                "sebastian/recursion-context": "^5.0"
            },
            "require-dev": {
                "ext-dom": "*",
                "phpunit/phpunit": "^10.0"
            },
            "type": "library",
            "extra": {
                "branch-alias": {
                    "dev-main": "6.0-dev"
                }
            },
            "autoload": {
                "classmap": [
                    "src/"
                ]
            },
            "notification-url": "https://packagist.org/downloads/",
            "license": [
                "BSD-3-Clause"
            ],
            "authors": [
                {
                    "name": "Sebastian Bergmann",
                    "email": "sebastian@phpunit.de"
                }
            ],
            "description": "Snapshotting of global state",
            "homepage": "http://www.github.com/sebastianbergmann/global-state",
            "keywords": [
                "global state"
            ],
            "support": {
                "issues": "https://github.com/sebastianbergmann/global-state/issues",
                "source": "https://github.com/sebastianbergmann/global-state/tree/6.0.0"
            },
            "funding": [
                {
                    "url": "https://github.com/sebastianbergmann",
                    "type": "github"
                }
            ],
            "time": "2023-02-03T07:07:38+00:00"
        },
        {
            "name": "sebastian/lines-of-code",
            "version": "2.0.0",
            "source": {
                "type": "git",
                "url": "https://github.com/sebastianbergmann/lines-of-code.git",
                "reference": "17c4d940ecafb3d15d2cf916f4108f664e28b130"
            },
            "dist": {
                "type": "zip",
                "url": "https://api.github.com/repos/sebastianbergmann/lines-of-code/zipball/17c4d940ecafb3d15d2cf916f4108f664e28b130",
                "reference": "17c4d940ecafb3d15d2cf916f4108f664e28b130",
                "shasum": ""
            },
            "require": {
                "nikic/php-parser": "^4.10",
                "php": ">=8.1"
            },
            "require-dev": {
                "phpunit/phpunit": "^10.0"
            },
            "type": "library",
            "extra": {
                "branch-alias": {
                    "dev-main": "2.0-dev"
                }
            },
            "autoload": {
                "classmap": [
                    "src/"
                ]
            },
            "notification-url": "https://packagist.org/downloads/",
            "license": [
                "BSD-3-Clause"
            ],
            "authors": [
                {
                    "name": "Sebastian Bergmann",
                    "email": "sebastian@phpunit.de",
                    "role": "lead"
                }
            ],
            "description": "Library for counting the lines of code in PHP source code",
            "homepage": "https://github.com/sebastianbergmann/lines-of-code",
            "support": {
                "issues": "https://github.com/sebastianbergmann/lines-of-code/issues",
                "source": "https://github.com/sebastianbergmann/lines-of-code/tree/2.0.0"
            },
            "funding": [
                {
                    "url": "https://github.com/sebastianbergmann",
                    "type": "github"
                }
            ],
            "time": "2023-02-03T07:08:02+00:00"
        },
        {
            "name": "sebastian/object-enumerator",
            "version": "5.0.0",
            "source": {
                "type": "git",
                "url": "https://github.com/sebastianbergmann/object-enumerator.git",
                "reference": "202d0e344a580d7f7d04b3fafce6933e59dae906"
            },
            "dist": {
                "type": "zip",
                "url": "https://api.github.com/repos/sebastianbergmann/object-enumerator/zipball/202d0e344a580d7f7d04b3fafce6933e59dae906",
                "reference": "202d0e344a580d7f7d04b3fafce6933e59dae906",
                "shasum": ""
            },
            "require": {
                "php": ">=8.1",
                "sebastian/object-reflector": "^3.0",
                "sebastian/recursion-context": "^5.0"
            },
            "require-dev": {
                "phpunit/phpunit": "^10.0"
            },
            "type": "library",
            "extra": {
                "branch-alias": {
                    "dev-main": "5.0-dev"
                }
            },
            "autoload": {
                "classmap": [
                    "src/"
                ]
            },
            "notification-url": "https://packagist.org/downloads/",
            "license": [
                "BSD-3-Clause"
            ],
            "authors": [
                {
                    "name": "Sebastian Bergmann",
                    "email": "sebastian@phpunit.de"
                }
            ],
            "description": "Traverses array structures and object graphs to enumerate all referenced objects",
            "homepage": "https://github.com/sebastianbergmann/object-enumerator/",
            "support": {
                "issues": "https://github.com/sebastianbergmann/object-enumerator/issues",
                "source": "https://github.com/sebastianbergmann/object-enumerator/tree/5.0.0"
            },
            "funding": [
                {
                    "url": "https://github.com/sebastianbergmann",
                    "type": "github"
                }
            ],
            "time": "2023-02-03T07:08:32+00:00"
        },
        {
            "name": "sebastian/object-reflector",
            "version": "3.0.0",
            "source": {
                "type": "git",
                "url": "https://github.com/sebastianbergmann/object-reflector.git",
                "reference": "24ed13d98130f0e7122df55d06c5c4942a577957"
            },
            "dist": {
                "type": "zip",
                "url": "https://api.github.com/repos/sebastianbergmann/object-reflector/zipball/24ed13d98130f0e7122df55d06c5c4942a577957",
                "reference": "24ed13d98130f0e7122df55d06c5c4942a577957",
                "shasum": ""
            },
            "require": {
                "php": ">=8.1"
            },
            "require-dev": {
                "phpunit/phpunit": "^10.0"
            },
            "type": "library",
            "extra": {
                "branch-alias": {
                    "dev-main": "3.0-dev"
                }
            },
            "autoload": {
                "classmap": [
                    "src/"
                ]
            },
            "notification-url": "https://packagist.org/downloads/",
            "license": [
                "BSD-3-Clause"
            ],
            "authors": [
                {
                    "name": "Sebastian Bergmann",
                    "email": "sebastian@phpunit.de"
                }
            ],
            "description": "Allows reflection of object attributes, including inherited and non-public ones",
            "homepage": "https://github.com/sebastianbergmann/object-reflector/",
            "support": {
                "issues": "https://github.com/sebastianbergmann/object-reflector/issues",
                "source": "https://github.com/sebastianbergmann/object-reflector/tree/3.0.0"
            },
            "funding": [
                {
                    "url": "https://github.com/sebastianbergmann",
                    "type": "github"
                }
            ],
            "time": "2023-02-03T07:06:18+00:00"
        },
        {
            "name": "sebastian/recursion-context",
            "version": "5.0.0",
            "source": {
                "type": "git",
                "url": "https://github.com/sebastianbergmann/recursion-context.git",
                "reference": "05909fb5bc7df4c52992396d0116aed689f93712"
            },
            "dist": {
                "type": "zip",
                "url": "https://api.github.com/repos/sebastianbergmann/recursion-context/zipball/05909fb5bc7df4c52992396d0116aed689f93712",
                "reference": "05909fb5bc7df4c52992396d0116aed689f93712",
                "shasum": ""
            },
            "require": {
                "php": ">=8.1"
            },
            "require-dev": {
                "phpunit/phpunit": "^10.0"
            },
            "type": "library",
            "extra": {
                "branch-alias": {
                    "dev-main": "5.0-dev"
                }
            },
            "autoload": {
                "classmap": [
                    "src/"
                ]
            },
            "notification-url": "https://packagist.org/downloads/",
            "license": [
                "BSD-3-Clause"
            ],
            "authors": [
                {
                    "name": "Sebastian Bergmann",
                    "email": "sebastian@phpunit.de"
                },
                {
                    "name": "Jeff Welch",
                    "email": "whatthejeff@gmail.com"
                },
                {
                    "name": "Adam Harvey",
                    "email": "aharvey@php.net"
                }
            ],
            "description": "Provides functionality to recursively process PHP variables",
            "homepage": "https://github.com/sebastianbergmann/recursion-context",
            "support": {
                "issues": "https://github.com/sebastianbergmann/recursion-context/issues",
                "source": "https://github.com/sebastianbergmann/recursion-context/tree/5.0.0"
            },
            "funding": [
                {
                    "url": "https://github.com/sebastianbergmann",
                    "type": "github"
                }
            ],
            "time": "2023-02-03T07:05:40+00:00"
        },
        {
            "name": "sebastian/type",
            "version": "4.0.0",
            "source": {
                "type": "git",
                "url": "https://github.com/sebastianbergmann/type.git",
                "reference": "462699a16464c3944eefc02ebdd77882bd3925bf"
            },
            "dist": {
                "type": "zip",
                "url": "https://api.github.com/repos/sebastianbergmann/type/zipball/462699a16464c3944eefc02ebdd77882bd3925bf",
                "reference": "462699a16464c3944eefc02ebdd77882bd3925bf",
                "shasum": ""
            },
            "require": {
                "php": ">=8.1"
            },
            "require-dev": {
                "phpunit/phpunit": "^10.0"
            },
            "type": "library",
            "extra": {
                "branch-alias": {
                    "dev-main": "4.0-dev"
                }
            },
            "autoload": {
                "classmap": [
                    "src/"
                ]
            },
            "notification-url": "https://packagist.org/downloads/",
            "license": [
                "BSD-3-Clause"
            ],
            "authors": [
                {
                    "name": "Sebastian Bergmann",
                    "email": "sebastian@phpunit.de",
                    "role": "lead"
                }
            ],
            "description": "Collection of value objects that represent the types of the PHP type system",
            "homepage": "https://github.com/sebastianbergmann/type",
            "support": {
                "issues": "https://github.com/sebastianbergmann/type/issues",
                "source": "https://github.com/sebastianbergmann/type/tree/4.0.0"
            },
            "funding": [
                {
                    "url": "https://github.com/sebastianbergmann",
                    "type": "github"
                }
            ],
            "time": "2023-02-03T07:10:45+00:00"
        },
        {
            "name": "sebastian/version",
            "version": "4.0.1",
            "source": {
                "type": "git",
                "url": "https://github.com/sebastianbergmann/version.git",
                "reference": "c51fa83a5d8f43f1402e3f32a005e6262244ef17"
            },
            "dist": {
                "type": "zip",
                "url": "https://api.github.com/repos/sebastianbergmann/version/zipball/c51fa83a5d8f43f1402e3f32a005e6262244ef17",
                "reference": "c51fa83a5d8f43f1402e3f32a005e6262244ef17",
                "shasum": ""
            },
            "require": {
                "php": ">=8.1"
            },
            "type": "library",
            "extra": {
                "branch-alias": {
                    "dev-main": "4.0-dev"
                }
            },
            "autoload": {
                "classmap": [
                    "src/"
                ]
            },
            "notification-url": "https://packagist.org/downloads/",
            "license": [
                "BSD-3-Clause"
            ],
            "authors": [
                {
                    "name": "Sebastian Bergmann",
                    "email": "sebastian@phpunit.de",
                    "role": "lead"
                }
            ],
            "description": "Library that helps with managing the version number of Git-hosted PHP projects",
            "homepage": "https://github.com/sebastianbergmann/version",
            "support": {
                "issues": "https://github.com/sebastianbergmann/version/issues",
                "source": "https://github.com/sebastianbergmann/version/tree/4.0.1"
            },
            "funding": [
                {
                    "url": "https://github.com/sebastianbergmann",
                    "type": "github"
                }
            ],
            "time": "2023-02-07T11:34:05+00:00"
        },
        {
            "name": "theseer/tokenizer",
            "version": "1.2.1",
            "source": {
                "type": "git",
                "url": "https://github.com/theseer/tokenizer.git",
                "reference": "34a41e998c2183e22995f158c581e7b5e755ab9e"
            },
            "dist": {
                "type": "zip",
                "url": "https://api.github.com/repos/theseer/tokenizer/zipball/34a41e998c2183e22995f158c581e7b5e755ab9e",
                "reference": "34a41e998c2183e22995f158c581e7b5e755ab9e",
                "shasum": ""
            },
            "require": {
                "ext-dom": "*",
                "ext-tokenizer": "*",
                "ext-xmlwriter": "*",
                "php": "^7.2 || ^8.0"
            },
            "type": "library",
            "autoload": {
                "classmap": [
                    "src/"
                ]
            },
            "notification-url": "https://packagist.org/downloads/",
            "license": [
                "BSD-3-Clause"
            ],
            "authors": [
                {
                    "name": "Arne Blankerts",
                    "email": "arne@blankerts.de",
                    "role": "Developer"
                }
            ],
            "description": "A small library for converting tokenized PHP source code into XML and potentially other formats",
            "support": {
                "issues": "https://github.com/theseer/tokenizer/issues",
                "source": "https://github.com/theseer/tokenizer/tree/1.2.1"
            },
            "funding": [
                {
                    "url": "https://github.com/theseer",
                    "type": "github"
                }
            ],
            "time": "2021-07-28T10:34:58+00:00"
        }
    ],
    "aliases": [],
    "minimum-stability": "stable",
    "stability-flags": [],
    "prefer-stable": false,
    "prefer-lowest": false,
    "platform": {
        "php": "^8.1",
        "php-64bit": "*",
        "ext-chunkutils2": "^0.3.1",
        "ext-crypto": "^0.3.1",
        "ext-ctype": "*",
        "ext-curl": "*",
        "ext-date": "*",
        "ext-gmp": "*",
        "ext-hash": "*",
        "ext-igbinary": "^3.0.1",
        "ext-json": "*",
        "ext-leveldb": "^0.2.1 || ^0.3.0",
        "ext-mbstring": "*",
        "ext-morton": "^0.1.0",
        "ext-openssl": "*",
        "ext-pcre": "*",
        "ext-phar": "*",
        "ext-pmmpthread": "^6.0.1",
        "ext-reflection": "*",
        "ext-simplexml": "*",
        "ext-sockets": "*",
        "ext-spl": "*",
        "ext-yaml": ">=2.0.0",
        "ext-zip": "*",
        "ext-zlib": ">=1.2.11",
        "composer-runtime-api": "^2.0"
    },
    "platform-dev": [],
    "platform-overrides": {
        "php": "8.1.0"
    },
    "plugin-api-version": "2.3.0"
}<|MERGE_RESOLUTION|>--- conflicted
+++ resolved
@@ -4,11 +4,7 @@
         "Read more about it at https://getcomposer.org/doc/01-basic-usage.md#installing-dependencies",
         "This file is @generated automatically"
     ],
-<<<<<<< HEAD
-    "content-hash": "21714fc6e75f677c5195a067ff017378",
-=======
-    "content-hash": "fcfde015c4c61d0a422234b5858b98a7",
->>>>>>> 441f1f53
+    "content-hash": "5483e35c09044ab9d989cec8fdf4a399",
     "packages": [
         {
             "name": "adhocore/json-comment",
