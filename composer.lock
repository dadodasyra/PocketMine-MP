{
    "_readme": [
        "This file locks the dependencies of your project to a known state",
        "Read more about it at https://getcomposer.org/doc/01-basic-usage.md#installing-dependencies",
        "This file is @generated automatically"
    ],
<<<<<<< HEAD
    "content-hash": "fa059375785ed5b842af30c6b99c572f",
=======
    "content-hash": "e14717125dd180235fb888662a48846d",
>>>>>>> 16dfd279
    "packages": [
        {
            "name": "adhocore/json-comment",
            "version": "1.2.1",
            "source": {
                "type": "git",
                "url": "https://github.com/adhocore/php-json-comment.git",
                "reference": "651023f9fe52e9efa2198cbaf6e481d1968e2377"
            },
            "dist": {
                "type": "zip",
                "url": "https://api.github.com/repos/adhocore/php-json-comment/zipball/651023f9fe52e9efa2198cbaf6e481d1968e2377",
                "reference": "651023f9fe52e9efa2198cbaf6e481d1968e2377",
                "shasum": ""
            },
            "require": {
                "ext-ctype": "*",
                "php": ">=7.0"
            },
            "require-dev": {
                "phpunit/phpunit": "^6.5 || ^7.5 || ^8.5"
            },
            "type": "library",
            "autoload": {
                "psr-4": {
                    "Ahc\\Json\\": "src/"
                }
            },
            "notification-url": "https://packagist.org/downloads/",
            "license": [
                "MIT"
            ],
            "authors": [
                {
                    "name": "Jitendra Adhikari",
                    "email": "jiten.adhikary@gmail.com"
                }
            ],
            "description": "Lightweight JSON comment stripper library for PHP",
            "keywords": [
                "comment",
                "json",
                "strip-comment"
            ],
            "support": {
                "issues": "https://github.com/adhocore/php-json-comment/issues",
                "source": "https://github.com/adhocore/php-json-comment/tree/1.2.1"
            },
            "funding": [
                {
                    "url": "https://paypal.me/ji10",
                    "type": "custom"
                },
                {
                    "url": "https://github.com/adhocore",
                    "type": "github"
                }
            ],
            "time": "2022-10-02T11:22:07+00:00"
        },
        {
            "name": "brick/math",
            "version": "0.11.0",
            "source": {
                "type": "git",
                "url": "https://github.com/brick/math.git",
                "reference": "0ad82ce168c82ba30d1c01ec86116ab52f589478"
            },
            "dist": {
                "type": "zip",
                "url": "https://api.github.com/repos/brick/math/zipball/0ad82ce168c82ba30d1c01ec86116ab52f589478",
                "reference": "0ad82ce168c82ba30d1c01ec86116ab52f589478",
                "shasum": ""
            },
            "require": {
                "php": "^8.0"
            },
            "require-dev": {
                "php-coveralls/php-coveralls": "^2.2",
                "phpunit/phpunit": "^9.0",
                "vimeo/psalm": "5.0.0"
            },
            "type": "library",
            "autoload": {
                "psr-4": {
                    "Brick\\Math\\": "src/"
                }
            },
            "notification-url": "https://packagist.org/downloads/",
            "license": [
                "MIT"
            ],
            "description": "Arbitrary-precision arithmetic library",
            "keywords": [
                "Arbitrary-precision",
                "BigInteger",
                "BigRational",
                "arithmetic",
                "bigdecimal",
                "bignum",
                "brick",
                "math"
            ],
            "support": {
                "issues": "https://github.com/brick/math/issues",
                "source": "https://github.com/brick/math/tree/0.11.0"
            },
            "funding": [
                {
                    "url": "https://github.com/BenMorel",
                    "type": "github"
                }
            ],
            "time": "2023-01-15T23:15:59+00:00"
        },
        {
            "name": "pocketmine/bedrock-block-upgrade-schema",
            "version": "3.1.0",
            "source": {
                "type": "git",
                "url": "https://github.com/pmmp/BedrockBlockUpgradeSchema.git",
                "reference": "6d4ae416043337946a22fc31e8065ca2c21f472d"
            },
            "dist": {
                "type": "zip",
                "url": "https://api.github.com/repos/pmmp/BedrockBlockUpgradeSchema/zipball/6d4ae416043337946a22fc31e8065ca2c21f472d",
                "reference": "6d4ae416043337946a22fc31e8065ca2c21f472d",
                "shasum": ""
            },
            "type": "library",
            "notification-url": "https://packagist.org/downloads/",
            "license": [
                "CC0-1.0"
            ],
            "description": "Schemas describing how to upgrade saved block data in older Minecraft: Bedrock Edition world saves",
            "support": {
                "issues": "https://github.com/pmmp/BedrockBlockUpgradeSchema/issues",
                "source": "https://github.com/pmmp/BedrockBlockUpgradeSchema/tree/3.1.0"
            },
            "time": "2023-07-12T12:05:36+00:00"
        },
        {
            "name": "pocketmine/bedrock-data",
            "version": "2.4.0+bedrock-1.20.10",
            "source": {
                "type": "git",
                "url": "https://github.com/pmmp/BedrockData.git",
                "reference": "f98bd1cae46d2920058acf3b23c0bedeac79f4ab"
            },
            "dist": {
                "type": "zip",
                "url": "https://api.github.com/repos/pmmp/BedrockData/zipball/f98bd1cae46d2920058acf3b23c0bedeac79f4ab",
                "reference": "f98bd1cae46d2920058acf3b23c0bedeac79f4ab",
                "shasum": ""
            },
            "type": "library",
            "notification-url": "https://packagist.org/downloads/",
            "license": [
                "CC0-1.0"
            ],
            "description": "Blobs of data generated from Minecraft: Bedrock Edition, used by PocketMine-MP",
            "support": {
                "issues": "https://github.com/pmmp/BedrockData/issues",
                "source": "https://github.com/pmmp/BedrockData/tree/bedrock-1.20.10"
            },
            "time": "2023-07-12T11:51:54+00:00"
        },
        {
            "name": "pocketmine/bedrock-item-upgrade-schema",
            "version": "1.4.0",
            "source": {
                "type": "git",
                "url": "https://github.com/pmmp/BedrockItemUpgradeSchema.git",
                "reference": "60d199afe5e371fd189b21d685ec1fed6ba54230"
            },
            "dist": {
                "type": "zip",
                "url": "https://api.github.com/repos/pmmp/BedrockItemUpgradeSchema/zipball/60d199afe5e371fd189b21d685ec1fed6ba54230",
                "reference": "60d199afe5e371fd189b21d685ec1fed6ba54230",
                "shasum": ""
            },
            "type": "library",
            "notification-url": "https://packagist.org/downloads/",
            "license": [
                "CC0-1.0"
            ],
            "description": "JSON schemas for upgrading items found in older Minecraft: Bedrock world saves",
            "support": {
                "issues": "https://github.com/pmmp/BedrockItemUpgradeSchema/issues",
                "source": "https://github.com/pmmp/BedrockItemUpgradeSchema/tree/1.4.0"
            },
            "time": "2023-07-12T12:08:37+00:00"
        },
        {
            "name": "pocketmine/bedrock-protocol",
            "version": "23.0.2+bedrock-1.20.10",
            "source": {
                "type": "git",
                "url": "https://github.com/pmmp/BedrockProtocol.git",
                "reference": "69a309a2dd7dcf3ec8c316385b866397e8c2cbfd"
            },
            "dist": {
                "type": "zip",
                "url": "https://api.github.com/repos/pmmp/BedrockProtocol/zipball/69a309a2dd7dcf3ec8c316385b866397e8c2cbfd",
                "reference": "69a309a2dd7dcf3ec8c316385b866397e8c2cbfd",
                "shasum": ""
            },
            "require": {
                "ext-json": "*",
                "netresearch/jsonmapper": "^4.0",
                "php": "^8.0",
                "pocketmine/binaryutils": "^0.2.0",
                "pocketmine/color": "^0.2.0 || ^0.3.0",
                "pocketmine/math": "^0.3.0 || ^0.4.0",
                "pocketmine/nbt": "^0.3.0",
                "ramsey/uuid": "^4.1"
            },
            "require-dev": {
                "phpstan/phpstan": "1.10.7",
                "phpstan/phpstan-phpunit": "^1.0.0",
                "phpstan/phpstan-strict-rules": "^1.0.0",
                "phpunit/phpunit": "^9.5"
            },
            "type": "library",
            "autoload": {
                "psr-4": {
                    "pocketmine\\network\\mcpe\\protocol\\": "src/"
                }
            },
            "notification-url": "https://packagist.org/downloads/",
            "license": [
                "LGPL-3.0"
            ],
            "description": "An implementation of the Minecraft: Bedrock Edition protocol in PHP",
            "support": {
                "issues": "https://github.com/pmmp/BedrockProtocol/issues",
                "source": "https://github.com/pmmp/BedrockProtocol/tree/23.0.2+bedrock-1.20.10"
            },
            "time": "2023-07-24T15:35:36+00:00"
        },
        {
            "name": "pocketmine/binaryutils",
            "version": "0.2.4",
            "source": {
                "type": "git",
                "url": "https://github.com/pmmp/BinaryUtils.git",
                "reference": "5ac7eea91afbad8dc498f5ce34ce6297d5e6ea9a"
            },
            "dist": {
                "type": "zip",
                "url": "https://api.github.com/repos/pmmp/BinaryUtils/zipball/5ac7eea91afbad8dc498f5ce34ce6297d5e6ea9a",
                "reference": "5ac7eea91afbad8dc498f5ce34ce6297d5e6ea9a",
                "shasum": ""
            },
            "require": {
                "php": "^7.4 || ^8.0",
                "php-64bit": "*"
            },
            "require-dev": {
                "phpstan/extension-installer": "^1.0",
                "phpstan/phpstan": "1.3.0",
                "phpstan/phpstan-phpunit": "^1.0",
                "phpstan/phpstan-strict-rules": "^1.0.0",
                "phpunit/phpunit": "^9.5"
            },
            "type": "library",
            "autoload": {
                "psr-4": {
                    "pocketmine\\utils\\": "src/"
                }
            },
            "notification-url": "https://packagist.org/downloads/",
            "license": [
                "LGPL-3.0"
            ],
            "description": "Classes and methods for conveniently handling binary data",
            "support": {
                "issues": "https://github.com/pmmp/BinaryUtils/issues",
                "source": "https://github.com/pmmp/BinaryUtils/tree/0.2.4"
            },
            "time": "2022-01-12T18:06:33+00:00"
        },
        {
            "name": "pocketmine/callback-validator",
            "version": "1.0.3",
            "source": {
                "type": "git",
                "url": "https://github.com/pmmp/CallbackValidator.git",
                "reference": "64787469766bcaa7e5885242e85c23c25e8c55a2"
            },
            "dist": {
                "type": "zip",
                "url": "https://api.github.com/repos/pmmp/CallbackValidator/zipball/64787469766bcaa7e5885242e85c23c25e8c55a2",
                "reference": "64787469766bcaa7e5885242e85c23c25e8c55a2",
                "shasum": ""
            },
            "require": {
                "ext-reflection": "*",
                "php": "^7.1 || ^8.0"
            },
            "replace": {
                "daverandom/callback-validator": "*"
            },
            "require-dev": {
                "phpstan/extension-installer": "^1.0",
                "phpstan/phpstan": "0.12.59",
                "phpstan/phpstan-strict-rules": "^0.12.4",
                "phpunit/phpunit": "^7.5 || ^8.5 || ^9.0"
            },
            "type": "library",
            "autoload": {
                "psr-4": {
                    "DaveRandom\\CallbackValidator\\": "src/"
                }
            },
            "notification-url": "https://packagist.org/downloads/",
            "license": [
                "MIT"
            ],
            "authors": [
                {
                    "name": "Chris Wright",
                    "email": "cw@daverandom.com"
                }
            ],
            "description": "Fork of daverandom/callback-validator - Tools for validating callback signatures",
            "support": {
                "issues": "https://github.com/pmmp/CallbackValidator/issues",
                "source": "https://github.com/pmmp/CallbackValidator/tree/1.0.3"
            },
            "time": "2020-12-11T01:45:37+00:00"
        },
        {
            "name": "pocketmine/color",
            "version": "0.3.1",
            "source": {
                "type": "git",
                "url": "https://github.com/pmmp/Color.git",
                "reference": "a0421f1e9e0b0c619300fb92d593283378f6a5e1"
            },
            "dist": {
                "type": "zip",
                "url": "https://api.github.com/repos/pmmp/Color/zipball/a0421f1e9e0b0c619300fb92d593283378f6a5e1",
                "reference": "a0421f1e9e0b0c619300fb92d593283378f6a5e1",
                "shasum": ""
            },
            "require": {
                "php": "^8.0"
            },
            "require-dev": {
                "phpstan/phpstan": "1.10.3",
                "phpstan/phpstan-strict-rules": "^1.2.0"
            },
            "type": "library",
            "autoload": {
                "psr-4": {
                    "pocketmine\\color\\": "src/"
                }
            },
            "notification-url": "https://packagist.org/downloads/",
            "license": [
                "LGPL-3.0"
            ],
            "description": "Color handling library used by PocketMine-MP and related projects",
            "support": {
                "issues": "https://github.com/pmmp/Color/issues",
                "source": "https://github.com/pmmp/Color/tree/0.3.1"
            },
            "time": "2023-04-10T11:38:05+00:00"
        },
        {
            "name": "pocketmine/errorhandler",
            "version": "0.6.0",
            "source": {
                "type": "git",
                "url": "https://github.com/pmmp/ErrorHandler.git",
                "reference": "dae214a04348b911e8219ebf125ff1c5589cc878"
            },
            "dist": {
                "type": "zip",
                "url": "https://api.github.com/repos/pmmp/ErrorHandler/zipball/dae214a04348b911e8219ebf125ff1c5589cc878",
                "reference": "dae214a04348b911e8219ebf125ff1c5589cc878",
                "shasum": ""
            },
            "require": {
                "php": "^8.0"
            },
            "require-dev": {
                "phpstan/phpstan": "0.12.99",
                "phpstan/phpstan-strict-rules": "^0.12.2",
                "phpunit/phpunit": "^9.5"
            },
            "type": "library",
            "autoload": {
                "psr-4": {
                    "pocketmine\\errorhandler\\": "src/"
                }
            },
            "notification-url": "https://packagist.org/downloads/",
            "license": [
                "LGPL-3.0"
            ],
            "description": "Utilities to handle nasty PHP E_* errors in a usable way",
            "support": {
                "issues": "https://github.com/pmmp/ErrorHandler/issues",
                "source": "https://github.com/pmmp/ErrorHandler/tree/0.6.0"
            },
            "time": "2022-01-08T21:05:46+00:00"
        },
        {
            "name": "pocketmine/locale-data",
            "version": "2.19.5",
            "source": {
                "type": "git",
                "url": "https://github.com/pmmp/Language.git",
                "reference": "71af5f9bd23b4e4bad8920dac7f4fe08e5205f7d"
            },
            "dist": {
                "type": "zip",
                "url": "https://api.github.com/repos/pmmp/Language/zipball/71af5f9bd23b4e4bad8920dac7f4fe08e5205f7d",
                "reference": "71af5f9bd23b4e4bad8920dac7f4fe08e5205f7d",
                "shasum": ""
            },
            "type": "library",
            "notification-url": "https://packagist.org/downloads/",
            "description": "Language resources used by PocketMine-MP",
            "support": {
                "issues": "https://github.com/pmmp/Language/issues",
                "source": "https://github.com/pmmp/Language/tree/2.19.5"
            },
            "time": "2023-03-19T16:45:15+00:00"
        },
        {
            "name": "pocketmine/log",
            "version": "0.4.0",
            "source": {
                "type": "git",
                "url": "https://github.com/pmmp/Log.git",
                "reference": "e6c912c0f9055c81d23108ec2d179b96f404c043"
            },
            "dist": {
                "type": "zip",
                "url": "https://api.github.com/repos/pmmp/Log/zipball/e6c912c0f9055c81d23108ec2d179b96f404c043",
                "reference": "e6c912c0f9055c81d23108ec2d179b96f404c043",
                "shasum": ""
            },
            "require": {
                "php": "^7.4 || ^8.0"
            },
            "conflict": {
                "pocketmine/spl": "<0.4"
            },
            "require-dev": {
                "phpstan/phpstan": "0.12.88",
                "phpstan/phpstan-strict-rules": "^0.12.2"
            },
            "type": "library",
            "autoload": {
                "classmap": [
                    "./src"
                ]
            },
            "notification-url": "https://packagist.org/downloads/",
            "license": [
                "LGPL-3.0"
            ],
            "description": "Logging components used by PocketMine-MP and related projects",
            "support": {
                "issues": "https://github.com/pmmp/Log/issues",
                "source": "https://github.com/pmmp/Log/tree/0.4.0"
            },
            "time": "2021-06-18T19:08:09+00:00"
        },
        {
            "name": "pocketmine/math",
            "version": "0.4.3",
            "source": {
                "type": "git",
                "url": "https://github.com/pmmp/Math.git",
                "reference": "47a243d320b01c8099d65309967934c188111549"
            },
            "dist": {
                "type": "zip",
                "url": "https://api.github.com/repos/pmmp/Math/zipball/47a243d320b01c8099d65309967934c188111549",
                "reference": "47a243d320b01c8099d65309967934c188111549",
                "shasum": ""
            },
            "require": {
                "php": "^8.0",
                "php-64bit": "*"
            },
            "require-dev": {
                "phpstan/extension-installer": "^1.0",
                "phpstan/phpstan": "1.8.2",
                "phpstan/phpstan-strict-rules": "^1.0",
                "phpunit/phpunit": "^8.5 || ^9.5"
            },
            "type": "library",
            "autoload": {
                "psr-4": {
                    "pocketmine\\math\\": "src/"
                }
            },
            "notification-url": "https://packagist.org/downloads/",
            "license": [
                "LGPL-3.0"
            ],
            "description": "PHP library containing math related code used in PocketMine-MP",
            "support": {
                "issues": "https://github.com/pmmp/Math/issues",
                "source": "https://github.com/pmmp/Math/tree/0.4.3"
            },
            "time": "2022-08-25T18:43:37+00:00"
        },
        {
            "name": "pocketmine/nbt",
            "version": "0.3.4",
            "source": {
                "type": "git",
                "url": "https://github.com/pmmp/NBT.git",
                "reference": "62c02464c6708b2467c1e1a2af01af09d5114eda"
            },
            "dist": {
                "type": "zip",
                "url": "https://api.github.com/repos/pmmp/NBT/zipball/62c02464c6708b2467c1e1a2af01af09d5114eda",
                "reference": "62c02464c6708b2467c1e1a2af01af09d5114eda",
                "shasum": ""
            },
            "require": {
                "php": "^7.4 || ^8.0",
                "php-64bit": "*",
                "pocketmine/binaryutils": "^0.2.0"
            },
            "require-dev": {
                "phpstan/extension-installer": "^1.0",
                "phpstan/phpstan": "1.10.3",
                "phpstan/phpstan-strict-rules": "^1.0",
                "phpunit/phpunit": "^9.5"
            },
            "type": "library",
            "autoload": {
                "psr-4": {
                    "pocketmine\\nbt\\": "src/"
                }
            },
            "notification-url": "https://packagist.org/downloads/",
            "license": [
                "LGPL-3.0"
            ],
            "description": "PHP library for working with Named Binary Tags",
            "support": {
                "issues": "https://github.com/pmmp/NBT/issues",
                "source": "https://github.com/pmmp/NBT/tree/0.3.4"
            },
            "time": "2023-04-10T11:31:20+00:00"
        },
        {
            "name": "pocketmine/netresearch-jsonmapper",
            "version": "v4.2.1000",
            "source": {
                "type": "git",
                "url": "https://github.com/pmmp/netresearch-jsonmapper.git",
                "reference": "078764e869e9b732f97206ec9363480a77c35532"
            },
            "dist": {
                "type": "zip",
                "url": "https://api.github.com/repos/pmmp/netresearch-jsonmapper/zipball/078764e869e9b732f97206ec9363480a77c35532",
                "reference": "078764e869e9b732f97206ec9363480a77c35532",
                "shasum": ""
            },
            "require": {
                "ext-json": "*",
                "ext-pcre": "*",
                "ext-reflection": "*",
                "ext-spl": "*",
                "php": ">=7.1"
            },
            "replace": {
                "netresearch/jsonmapper": "~4.2.0"
            },
            "require-dev": {
                "phpunit/phpunit": "~7.5 || ~8.0 || ~9.0",
                "squizlabs/php_codesniffer": "~3.5"
            },
            "type": "library",
            "autoload": {
                "psr-0": {
                    "JsonMapper": "src/"
                }
            },
            "notification-url": "https://packagist.org/downloads/",
            "license": [
                "OSL-3.0"
            ],
            "authors": [
                {
                    "name": "Christian Weiske",
                    "email": "cweiske@cweiske.de",
                    "homepage": "http://github.com/cweiske/jsonmapper/",
                    "role": "Developer"
                }
            ],
            "description": "Fork of netresearch/jsonmapper with security fixes needed by pocketmine/pocketmine-mp",
            "support": {
                "email": "cweiske@cweiske.de",
                "issues": "https://github.com/cweiske/jsonmapper/issues",
                "source": "https://github.com/pmmp/netresearch-jsonmapper/tree/v4.2.1000"
            },
            "time": "2023-07-14T10:44:14+00:00"
        },
        {
            "name": "pocketmine/raklib",
            "version": "0.15.1",
            "source": {
                "type": "git",
                "url": "https://github.com/pmmp/RakLib.git",
                "reference": "79b7b4d1d7516dc6e322514453645ad9452b20ca"
            },
            "dist": {
                "type": "zip",
                "url": "https://api.github.com/repos/pmmp/RakLib/zipball/79b7b4d1d7516dc6e322514453645ad9452b20ca",
                "reference": "79b7b4d1d7516dc6e322514453645ad9452b20ca",
                "shasum": ""
            },
            "require": {
                "ext-sockets": "*",
                "php": "^8.0",
                "php-64bit": "*",
                "php-ipv6": "*",
                "pocketmine/binaryutils": "^0.2.0",
                "pocketmine/log": "^0.3.0 || ^0.4.0"
            },
            "require-dev": {
                "phpstan/phpstan": "1.9.17",
                "phpstan/phpstan-strict-rules": "^1.0"
            },
            "type": "library",
            "autoload": {
                "psr-4": {
                    "raklib\\": "src/"
                }
            },
            "notification-url": "https://packagist.org/downloads/",
            "license": [
                "GPL-3.0"
            ],
            "description": "A RakNet server implementation written in PHP",
            "support": {
                "issues": "https://github.com/pmmp/RakLib/issues",
                "source": "https://github.com/pmmp/RakLib/tree/0.15.1"
            },
            "time": "2023-03-07T15:10:34+00:00"
        },
        {
            "name": "pocketmine/raklib-ipc",
            "version": "0.2.0",
            "source": {
                "type": "git",
                "url": "https://github.com/pmmp/RakLibIpc.git",
                "reference": "26ed56fa9db06e4ca6e8920c0ede2e01e219bb9c"
            },
            "dist": {
                "type": "zip",
                "url": "https://api.github.com/repos/pmmp/RakLibIpc/zipball/26ed56fa9db06e4ca6e8920c0ede2e01e219bb9c",
                "reference": "26ed56fa9db06e4ca6e8920c0ede2e01e219bb9c",
                "shasum": ""
            },
            "require": {
                "php": "^8.0",
                "php-64bit": "*",
                "pocketmine/binaryutils": "^0.2.0",
                "pocketmine/raklib": "^0.15.0"
            },
            "require-dev": {
                "phpstan/phpstan": "1.9.17",
                "phpstan/phpstan-strict-rules": "^1.0.0"
            },
            "type": "library",
            "autoload": {
                "psr-4": {
                    "raklib\\server\\ipc\\": "src/"
                }
            },
            "notification-url": "https://packagist.org/downloads/",
            "license": [
                "GPL-3.0"
            ],
            "description": "Channel-based protocols for inter-thread/inter-process communication with RakLib",
            "support": {
                "issues": "https://github.com/pmmp/RakLibIpc/issues",
                "source": "https://github.com/pmmp/RakLibIpc/tree/0.2.0"
            },
            "time": "2023-02-13T13:40:40+00:00"
        },
        {
            "name": "pocketmine/snooze",
            "version": "0.5.0",
            "source": {
                "type": "git",
                "url": "https://github.com/pmmp/Snooze.git",
                "reference": "a86d9ee60ce44755d166d3c7ba4b8b8be8360915"
            },
            "dist": {
                "type": "zip",
                "url": "https://api.github.com/repos/pmmp/Snooze/zipball/a86d9ee60ce44755d166d3c7ba4b8b8be8360915",
                "reference": "a86d9ee60ce44755d166d3c7ba4b8b8be8360915",
                "shasum": ""
            },
            "require": {
                "ext-pmmpthread": "^6.0",
                "php-64bit": "^8.1"
            },
            "require-dev": {
                "phpstan/extension-installer": "^1.0",
                "phpstan/phpstan": "1.10.3",
                "phpstan/phpstan-strict-rules": "^1.0"
            },
            "type": "library",
            "autoload": {
                "psr-4": {
                    "pocketmine\\snooze\\": "src/"
                }
            },
            "notification-url": "https://packagist.org/downloads/",
            "license": [
                "LGPL-3.0"
            ],
            "description": "Thread notification management library for code using the pthreads extension",
            "support": {
                "issues": "https://github.com/pmmp/Snooze/issues",
                "source": "https://github.com/pmmp/Snooze/tree/0.5.0"
            },
            "time": "2023-05-22T23:43:01+00:00"
        },
        {
            "name": "ramsey/collection",
            "version": "2.0.0",
            "source": {
                "type": "git",
                "url": "https://github.com/ramsey/collection.git",
                "reference": "a4b48764bfbb8f3a6a4d1aeb1a35bb5e9ecac4a5"
            },
            "dist": {
                "type": "zip",
                "url": "https://api.github.com/repos/ramsey/collection/zipball/a4b48764bfbb8f3a6a4d1aeb1a35bb5e9ecac4a5",
                "reference": "a4b48764bfbb8f3a6a4d1aeb1a35bb5e9ecac4a5",
                "shasum": ""
            },
            "require": {
                "php": "^8.1"
            },
            "require-dev": {
                "captainhook/plugin-composer": "^5.3",
                "ergebnis/composer-normalize": "^2.28.3",
                "fakerphp/faker": "^1.21",
                "hamcrest/hamcrest-php": "^2.0",
                "jangregor/phpstan-prophecy": "^1.0",
                "mockery/mockery": "^1.5",
                "php-parallel-lint/php-console-highlighter": "^1.0",
                "php-parallel-lint/php-parallel-lint": "^1.3",
                "phpcsstandards/phpcsutils": "^1.0.0-rc1",
                "phpspec/prophecy-phpunit": "^2.0",
                "phpstan/extension-installer": "^1.2",
                "phpstan/phpstan": "^1.9",
                "phpstan/phpstan-mockery": "^1.1",
                "phpstan/phpstan-phpunit": "^1.3",
                "phpunit/phpunit": "^9.5",
                "psalm/plugin-mockery": "^1.1",
                "psalm/plugin-phpunit": "^0.18.4",
                "ramsey/coding-standard": "^2.0.3",
                "ramsey/conventional-commits": "^1.3",
                "vimeo/psalm": "^5.4"
            },
            "type": "library",
            "extra": {
                "captainhook": {
                    "force-install": true
                },
                "ramsey/conventional-commits": {
                    "configFile": "conventional-commits.json"
                }
            },
            "autoload": {
                "psr-4": {
                    "Ramsey\\Collection\\": "src/"
                }
            },
            "notification-url": "https://packagist.org/downloads/",
            "license": [
                "MIT"
            ],
            "authors": [
                {
                    "name": "Ben Ramsey",
                    "email": "ben@benramsey.com",
                    "homepage": "https://benramsey.com"
                }
            ],
            "description": "A PHP library for representing and manipulating collections.",
            "keywords": [
                "array",
                "collection",
                "hash",
                "map",
                "queue",
                "set"
            ],
            "support": {
                "issues": "https://github.com/ramsey/collection/issues",
                "source": "https://github.com/ramsey/collection/tree/2.0.0"
            },
            "funding": [
                {
                    "url": "https://github.com/ramsey",
                    "type": "github"
                },
                {
                    "url": "https://tidelift.com/funding/github/packagist/ramsey/collection",
                    "type": "tidelift"
                }
            ],
            "time": "2022-12-31T21:50:55+00:00"
        },
        {
            "name": "ramsey/uuid",
            "version": "4.7.4",
            "source": {
                "type": "git",
                "url": "https://github.com/ramsey/uuid.git",
                "reference": "60a4c63ab724854332900504274f6150ff26d286"
            },
            "dist": {
                "type": "zip",
                "url": "https://api.github.com/repos/ramsey/uuid/zipball/60a4c63ab724854332900504274f6150ff26d286",
                "reference": "60a4c63ab724854332900504274f6150ff26d286",
                "shasum": ""
            },
            "require": {
                "brick/math": "^0.8.8 || ^0.9 || ^0.10 || ^0.11",
                "ext-json": "*",
                "php": "^8.0",
                "ramsey/collection": "^1.2 || ^2.0"
            },
            "replace": {
                "rhumsaa/uuid": "self.version"
            },
            "require-dev": {
                "captainhook/captainhook": "^5.10",
                "captainhook/plugin-composer": "^5.3",
                "dealerdirect/phpcodesniffer-composer-installer": "^0.7.0",
                "doctrine/annotations": "^1.8",
                "ergebnis/composer-normalize": "^2.15",
                "mockery/mockery": "^1.3",
                "paragonie/random-lib": "^2",
                "php-mock/php-mock": "^2.2",
                "php-mock/php-mock-mockery": "^1.3",
                "php-parallel-lint/php-parallel-lint": "^1.1",
                "phpbench/phpbench": "^1.0",
                "phpstan/extension-installer": "^1.1",
                "phpstan/phpstan": "^1.8",
                "phpstan/phpstan-mockery": "^1.1",
                "phpstan/phpstan-phpunit": "^1.1",
                "phpunit/phpunit": "^8.5 || ^9",
                "ramsey/composer-repl": "^1.4",
                "slevomat/coding-standard": "^8.4",
                "squizlabs/php_codesniffer": "^3.5",
                "vimeo/psalm": "^4.9"
            },
            "suggest": {
                "ext-bcmath": "Enables faster math with arbitrary-precision integers using BCMath.",
                "ext-gmp": "Enables faster math with arbitrary-precision integers using GMP.",
                "ext-uuid": "Enables the use of PeclUuidTimeGenerator and PeclUuidRandomGenerator.",
                "paragonie/random-lib": "Provides RandomLib for use with the RandomLibAdapter",
                "ramsey/uuid-doctrine": "Allows the use of Ramsey\\Uuid\\Uuid as Doctrine field type."
            },
            "type": "library",
            "extra": {
                "captainhook": {
                    "force-install": true
                }
            },
            "autoload": {
                "files": [
                    "src/functions.php"
                ],
                "psr-4": {
                    "Ramsey\\Uuid\\": "src/"
                }
            },
            "notification-url": "https://packagist.org/downloads/",
            "license": [
                "MIT"
            ],
            "description": "A PHP library for generating and working with universally unique identifiers (UUIDs).",
            "keywords": [
                "guid",
                "identifier",
                "uuid"
            ],
            "support": {
                "issues": "https://github.com/ramsey/uuid/issues",
                "source": "https://github.com/ramsey/uuid/tree/4.7.4"
            },
            "funding": [
                {
                    "url": "https://github.com/ramsey",
                    "type": "github"
                },
                {
                    "url": "https://tidelift.com/funding/github/packagist/ramsey/uuid",
                    "type": "tidelift"
                }
            ],
            "time": "2023-04-15T23:01:58+00:00"
        },
        {
            "name": "symfony/filesystem",
            "version": "v6.3.1",
            "source": {
                "type": "git",
                "url": "https://github.com/symfony/filesystem.git",
                "reference": "edd36776956f2a6fcf577edb5b05eb0e3bdc52ae"
            },
            "dist": {
                "type": "zip",
                "url": "https://api.github.com/repos/symfony/filesystem/zipball/edd36776956f2a6fcf577edb5b05eb0e3bdc52ae",
                "reference": "edd36776956f2a6fcf577edb5b05eb0e3bdc52ae",
                "shasum": ""
            },
            "require": {
                "php": ">=8.1",
                "symfony/polyfill-ctype": "~1.8",
                "symfony/polyfill-mbstring": "~1.8"
            },
            "type": "library",
            "autoload": {
                "psr-4": {
                    "Symfony\\Component\\Filesystem\\": ""
                },
                "exclude-from-classmap": [
                    "/Tests/"
                ]
            },
            "notification-url": "https://packagist.org/downloads/",
            "license": [
                "MIT"
            ],
            "authors": [
                {
                    "name": "Fabien Potencier",
                    "email": "fabien@symfony.com"
                },
                {
                    "name": "Symfony Community",
                    "homepage": "https://symfony.com/contributors"
                }
            ],
            "description": "Provides basic utilities for the filesystem",
            "homepage": "https://symfony.com",
            "support": {
                "source": "https://github.com/symfony/filesystem/tree/v6.3.1"
            },
            "funding": [
                {
                    "url": "https://symfony.com/sponsor",
                    "type": "custom"
                },
                {
                    "url": "https://github.com/fabpot",
                    "type": "github"
                },
                {
                    "url": "https://tidelift.com/funding/github/packagist/symfony/symfony",
                    "type": "tidelift"
                }
            ],
            "time": "2023-06-01T08:30:39+00:00"
        },
        {
            "name": "symfony/polyfill-ctype",
            "version": "v1.27.0",
            "source": {
                "type": "git",
                "url": "https://github.com/symfony/polyfill-ctype.git",
                "reference": "5bbc823adecdae860bb64756d639ecfec17b050a"
            },
            "dist": {
                "type": "zip",
                "url": "https://api.github.com/repos/symfony/polyfill-ctype/zipball/5bbc823adecdae860bb64756d639ecfec17b050a",
                "reference": "5bbc823adecdae860bb64756d639ecfec17b050a",
                "shasum": ""
            },
            "require": {
                "php": ">=7.1"
            },
            "provide": {
                "ext-ctype": "*"
            },
            "suggest": {
                "ext-ctype": "For best performance"
            },
            "type": "library",
            "extra": {
                "branch-alias": {
                    "dev-main": "1.27-dev"
                },
                "thanks": {
                    "name": "symfony/polyfill",
                    "url": "https://github.com/symfony/polyfill"
                }
            },
            "autoload": {
                "files": [
                    "bootstrap.php"
                ],
                "psr-4": {
                    "Symfony\\Polyfill\\Ctype\\": ""
                }
            },
            "notification-url": "https://packagist.org/downloads/",
            "license": [
                "MIT"
            ],
            "authors": [
                {
                    "name": "Gert de Pagter",
                    "email": "BackEndTea@gmail.com"
                },
                {
                    "name": "Symfony Community",
                    "homepage": "https://symfony.com/contributors"
                }
            ],
            "description": "Symfony polyfill for ctype functions",
            "homepage": "https://symfony.com",
            "keywords": [
                "compatibility",
                "ctype",
                "polyfill",
                "portable"
            ],
            "support": {
                "source": "https://github.com/symfony/polyfill-ctype/tree/v1.27.0"
            },
            "funding": [
                {
                    "url": "https://symfony.com/sponsor",
                    "type": "custom"
                },
                {
                    "url": "https://github.com/fabpot",
                    "type": "github"
                },
                {
                    "url": "https://tidelift.com/funding/github/packagist/symfony/symfony",
                    "type": "tidelift"
                }
            ],
            "time": "2022-11-03T14:55:06+00:00"
        },
        {
            "name": "symfony/polyfill-mbstring",
            "version": "v1.27.0",
            "source": {
                "type": "git",
                "url": "https://github.com/symfony/polyfill-mbstring.git",
                "reference": "8ad114f6b39e2c98a8b0e3bd907732c207c2b534"
            },
            "dist": {
                "type": "zip",
                "url": "https://api.github.com/repos/symfony/polyfill-mbstring/zipball/8ad114f6b39e2c98a8b0e3bd907732c207c2b534",
                "reference": "8ad114f6b39e2c98a8b0e3bd907732c207c2b534",
                "shasum": ""
            },
            "require": {
                "php": ">=7.1"
            },
            "provide": {
                "ext-mbstring": "*"
            },
            "suggest": {
                "ext-mbstring": "For best performance"
            },
            "type": "library",
            "extra": {
                "branch-alias": {
                    "dev-main": "1.27-dev"
                },
                "thanks": {
                    "name": "symfony/polyfill",
                    "url": "https://github.com/symfony/polyfill"
                }
            },
            "autoload": {
                "files": [
                    "bootstrap.php"
                ],
                "psr-4": {
                    "Symfony\\Polyfill\\Mbstring\\": ""
                }
            },
            "notification-url": "https://packagist.org/downloads/",
            "license": [
                "MIT"
            ],
            "authors": [
                {
                    "name": "Nicolas Grekas",
                    "email": "p@tchwork.com"
                },
                {
                    "name": "Symfony Community",
                    "homepage": "https://symfony.com/contributors"
                }
            ],
            "description": "Symfony polyfill for the Mbstring extension",
            "homepage": "https://symfony.com",
            "keywords": [
                "compatibility",
                "mbstring",
                "polyfill",
                "portable",
                "shim"
            ],
            "support": {
                "source": "https://github.com/symfony/polyfill-mbstring/tree/v1.27.0"
            },
            "funding": [
                {
                    "url": "https://symfony.com/sponsor",
                    "type": "custom"
                },
                {
                    "url": "https://github.com/fabpot",
                    "type": "github"
                },
                {
                    "url": "https://tidelift.com/funding/github/packagist/symfony/symfony",
                    "type": "tidelift"
                }
            ],
            "time": "2022-11-03T14:55:06+00:00"
        }
    ],
    "packages-dev": [
        {
            "name": "myclabs/deep-copy",
            "version": "1.11.1",
            "source": {
                "type": "git",
                "url": "https://github.com/myclabs/DeepCopy.git",
                "reference": "7284c22080590fb39f2ffa3e9057f10a4ddd0e0c"
            },
            "dist": {
                "type": "zip",
                "url": "https://api.github.com/repos/myclabs/DeepCopy/zipball/7284c22080590fb39f2ffa3e9057f10a4ddd0e0c",
                "reference": "7284c22080590fb39f2ffa3e9057f10a4ddd0e0c",
                "shasum": ""
            },
            "require": {
                "php": "^7.1 || ^8.0"
            },
            "conflict": {
                "doctrine/collections": "<1.6.8",
                "doctrine/common": "<2.13.3 || >=3,<3.2.2"
            },
            "require-dev": {
                "doctrine/collections": "^1.6.8",
                "doctrine/common": "^2.13.3 || ^3.2.2",
                "phpunit/phpunit": "^7.5.20 || ^8.5.23 || ^9.5.13"
            },
            "type": "library",
            "autoload": {
                "files": [
                    "src/DeepCopy/deep_copy.php"
                ],
                "psr-4": {
                    "DeepCopy\\": "src/DeepCopy/"
                }
            },
            "notification-url": "https://packagist.org/downloads/",
            "license": [
                "MIT"
            ],
            "description": "Create deep copies (clones) of your objects",
            "keywords": [
                "clone",
                "copy",
                "duplicate",
                "object",
                "object graph"
            ],
            "support": {
                "issues": "https://github.com/myclabs/DeepCopy/issues",
                "source": "https://github.com/myclabs/DeepCopy/tree/1.11.1"
            },
            "funding": [
                {
                    "url": "https://tidelift.com/funding/github/packagist/myclabs/deep-copy",
                    "type": "tidelift"
                }
            ],
            "time": "2023-03-08T13:26:56+00:00"
        },
        {
            "name": "nikic/php-parser",
            "version": "v4.16.0",
            "source": {
                "type": "git",
                "url": "https://github.com/nikic/PHP-Parser.git",
                "reference": "19526a33fb561ef417e822e85f08a00db4059c17"
            },
            "dist": {
                "type": "zip",
                "url": "https://api.github.com/repos/nikic/PHP-Parser/zipball/19526a33fb561ef417e822e85f08a00db4059c17",
                "reference": "19526a33fb561ef417e822e85f08a00db4059c17",
                "shasum": ""
            },
            "require": {
                "ext-tokenizer": "*",
                "php": ">=7.0"
            },
            "require-dev": {
                "ircmaxell/php-yacc": "^0.0.7",
                "phpunit/phpunit": "^6.5 || ^7.0 || ^8.0 || ^9.0"
            },
            "bin": [
                "bin/php-parse"
            ],
            "type": "library",
            "extra": {
                "branch-alias": {
                    "dev-master": "4.9-dev"
                }
            },
            "autoload": {
                "psr-4": {
                    "PhpParser\\": "lib/PhpParser"
                }
            },
            "notification-url": "https://packagist.org/downloads/",
            "license": [
                "BSD-3-Clause"
            ],
            "authors": [
                {
                    "name": "Nikita Popov"
                }
            ],
            "description": "A PHP parser written in PHP",
            "keywords": [
                "parser",
                "php"
            ],
            "support": {
                "issues": "https://github.com/nikic/PHP-Parser/issues",
                "source": "https://github.com/nikic/PHP-Parser/tree/v4.16.0"
            },
            "time": "2023-06-25T14:52:30+00:00"
        },
        {
            "name": "phar-io/manifest",
            "version": "2.0.3",
            "source": {
                "type": "git",
                "url": "https://github.com/phar-io/manifest.git",
                "reference": "97803eca37d319dfa7826cc2437fc020857acb53"
            },
            "dist": {
                "type": "zip",
                "url": "https://api.github.com/repos/phar-io/manifest/zipball/97803eca37d319dfa7826cc2437fc020857acb53",
                "reference": "97803eca37d319dfa7826cc2437fc020857acb53",
                "shasum": ""
            },
            "require": {
                "ext-dom": "*",
                "ext-phar": "*",
                "ext-xmlwriter": "*",
                "phar-io/version": "^3.0.1",
                "php": "^7.2 || ^8.0"
            },
            "type": "library",
            "extra": {
                "branch-alias": {
                    "dev-master": "2.0.x-dev"
                }
            },
            "autoload": {
                "classmap": [
                    "src/"
                ]
            },
            "notification-url": "https://packagist.org/downloads/",
            "license": [
                "BSD-3-Clause"
            ],
            "authors": [
                {
                    "name": "Arne Blankerts",
                    "email": "arne@blankerts.de",
                    "role": "Developer"
                },
                {
                    "name": "Sebastian Heuer",
                    "email": "sebastian@phpeople.de",
                    "role": "Developer"
                },
                {
                    "name": "Sebastian Bergmann",
                    "email": "sebastian@phpunit.de",
                    "role": "Developer"
                }
            ],
            "description": "Component for reading phar.io manifest information from a PHP Archive (PHAR)",
            "support": {
                "issues": "https://github.com/phar-io/manifest/issues",
                "source": "https://github.com/phar-io/manifest/tree/2.0.3"
            },
            "time": "2021-07-20T11:28:43+00:00"
        },
        {
            "name": "phar-io/version",
            "version": "3.2.1",
            "source": {
                "type": "git",
                "url": "https://github.com/phar-io/version.git",
                "reference": "4f7fd7836c6f332bb2933569e566a0d6c4cbed74"
            },
            "dist": {
                "type": "zip",
                "url": "https://api.github.com/repos/phar-io/version/zipball/4f7fd7836c6f332bb2933569e566a0d6c4cbed74",
                "reference": "4f7fd7836c6f332bb2933569e566a0d6c4cbed74",
                "shasum": ""
            },
            "require": {
                "php": "^7.2 || ^8.0"
            },
            "type": "library",
            "autoload": {
                "classmap": [
                    "src/"
                ]
            },
            "notification-url": "https://packagist.org/downloads/",
            "license": [
                "BSD-3-Clause"
            ],
            "authors": [
                {
                    "name": "Arne Blankerts",
                    "email": "arne@blankerts.de",
                    "role": "Developer"
                },
                {
                    "name": "Sebastian Heuer",
                    "email": "sebastian@phpeople.de",
                    "role": "Developer"
                },
                {
                    "name": "Sebastian Bergmann",
                    "email": "sebastian@phpunit.de",
                    "role": "Developer"
                }
            ],
            "description": "Library for handling version information and constraints",
            "support": {
                "issues": "https://github.com/phar-io/version/issues",
                "source": "https://github.com/phar-io/version/tree/3.2.1"
            },
            "time": "2022-02-21T01:04:05+00:00"
        },
        {
            "name": "phpstan/phpstan",
            "version": "1.10.16",
            "source": {
                "type": "git",
                "url": "https://github.com/phpstan/phpstan.git",
                "reference": "352bdbb960bb523e3d71b834862589f910921c23"
            },
            "dist": {
                "type": "zip",
                "url": "https://api.github.com/repos/phpstan/phpstan/zipball/352bdbb960bb523e3d71b834862589f910921c23",
                "reference": "352bdbb960bb523e3d71b834862589f910921c23",
                "shasum": ""
            },
            "require": {
                "php": "^7.2|^8.0"
            },
            "conflict": {
                "phpstan/phpstan-shim": "*"
            },
            "bin": [
                "phpstan",
                "phpstan.phar"
            ],
            "type": "library",
            "autoload": {
                "files": [
                    "bootstrap.php"
                ]
            },
            "notification-url": "https://packagist.org/downloads/",
            "license": [
                "MIT"
            ],
            "description": "PHPStan - PHP Static Analysis Tool",
            "keywords": [
                "dev",
                "static analysis"
            ],
            "support": {
                "docs": "https://phpstan.org/user-guide/getting-started",
                "forum": "https://github.com/phpstan/phpstan/discussions",
                "issues": "https://github.com/phpstan/phpstan/issues",
                "security": "https://github.com/phpstan/phpstan/security/policy",
                "source": "https://github.com/phpstan/phpstan-src"
            },
            "funding": [
                {
                    "url": "https://github.com/ondrejmirtes",
                    "type": "github"
                },
                {
                    "url": "https://github.com/phpstan",
                    "type": "github"
                },
                {
                    "url": "https://tidelift.com/funding/github/packagist/phpstan/phpstan",
                    "type": "tidelift"
                }
            ],
            "time": "2023-06-05T08:21:46+00:00"
        },
        {
            "name": "phpstan/phpstan-phpunit",
            "version": "1.3.13",
            "source": {
                "type": "git",
                "url": "https://github.com/phpstan/phpstan-phpunit.git",
                "reference": "d8bdab0218c5eb0964338d24a8511b65e9c94fa5"
            },
            "dist": {
                "type": "zip",
                "url": "https://api.github.com/repos/phpstan/phpstan-phpunit/zipball/d8bdab0218c5eb0964338d24a8511b65e9c94fa5",
                "reference": "d8bdab0218c5eb0964338d24a8511b65e9c94fa5",
                "shasum": ""
            },
            "require": {
                "php": "^7.2 || ^8.0",
                "phpstan/phpstan": "^1.10"
            },
            "conflict": {
                "phpunit/phpunit": "<7.0"
            },
            "require-dev": {
                "nikic/php-parser": "^4.13.0",
                "php-parallel-lint/php-parallel-lint": "^1.2",
                "phpstan/phpstan-strict-rules": "^1.0",
                "phpunit/phpunit": "^9.5"
            },
            "type": "phpstan-extension",
            "extra": {
                "phpstan": {
                    "includes": [
                        "extension.neon",
                        "rules.neon"
                    ]
                }
            },
            "autoload": {
                "psr-4": {
                    "PHPStan\\": "src/"
                }
            },
            "notification-url": "https://packagist.org/downloads/",
            "license": [
                "MIT"
            ],
            "description": "PHPUnit extensions and rules for PHPStan",
            "support": {
                "issues": "https://github.com/phpstan/phpstan-phpunit/issues",
                "source": "https://github.com/phpstan/phpstan-phpunit/tree/1.3.13"
            },
            "time": "2023-05-26T11:05:59+00:00"
        },
        {
            "name": "phpstan/phpstan-strict-rules",
            "version": "1.5.1",
            "source": {
                "type": "git",
                "url": "https://github.com/phpstan/phpstan-strict-rules.git",
                "reference": "b21c03d4f6f3a446e4311155f4be9d65048218e6"
            },
            "dist": {
                "type": "zip",
                "url": "https://api.github.com/repos/phpstan/phpstan-strict-rules/zipball/b21c03d4f6f3a446e4311155f4be9d65048218e6",
                "reference": "b21c03d4f6f3a446e4311155f4be9d65048218e6",
                "shasum": ""
            },
            "require": {
                "php": "^7.2 || ^8.0",
                "phpstan/phpstan": "^1.10"
            },
            "require-dev": {
                "nikic/php-parser": "^4.13.0",
                "php-parallel-lint/php-parallel-lint": "^1.2",
                "phpstan/phpstan-deprecation-rules": "^1.1",
                "phpstan/phpstan-phpunit": "^1.0",
                "phpunit/phpunit": "^9.5"
            },
            "type": "phpstan-extension",
            "extra": {
                "phpstan": {
                    "includes": [
                        "rules.neon"
                    ]
                }
            },
            "autoload": {
                "psr-4": {
                    "PHPStan\\": "src/"
                }
            },
            "notification-url": "https://packagist.org/downloads/",
            "license": [
                "MIT"
            ],
            "description": "Extra strict and opinionated rules for PHPStan",
            "support": {
                "issues": "https://github.com/phpstan/phpstan-strict-rules/issues",
                "source": "https://github.com/phpstan/phpstan-strict-rules/tree/1.5.1"
            },
            "time": "2023-03-29T14:47:40+00:00"
        },
        {
            "name": "phpunit/php-code-coverage",
            "version": "10.1.2",
            "source": {
                "type": "git",
                "url": "https://github.com/sebastianbergmann/php-code-coverage.git",
                "reference": "db1497ec8dd382e82c962f7abbe0320e4882ee4e"
            },
            "dist": {
                "type": "zip",
                "url": "https://api.github.com/repos/sebastianbergmann/php-code-coverage/zipball/db1497ec8dd382e82c962f7abbe0320e4882ee4e",
                "reference": "db1497ec8dd382e82c962f7abbe0320e4882ee4e",
                "shasum": ""
            },
            "require": {
                "ext-dom": "*",
                "ext-libxml": "*",
                "ext-xmlwriter": "*",
                "nikic/php-parser": "^4.15",
                "php": ">=8.1",
                "phpunit/php-file-iterator": "^4.0",
                "phpunit/php-text-template": "^3.0",
                "sebastian/code-unit-reverse-lookup": "^3.0",
                "sebastian/complexity": "^3.0",
                "sebastian/environment": "^6.0",
                "sebastian/lines-of-code": "^2.0",
                "sebastian/version": "^4.0",
                "theseer/tokenizer": "^1.2.0"
            },
            "require-dev": {
                "phpunit/phpunit": "^10.1"
            },
            "suggest": {
                "ext-pcov": "PHP extension that provides line coverage",
                "ext-xdebug": "PHP extension that provides line coverage as well as branch and path coverage"
            },
            "type": "library",
            "extra": {
                "branch-alias": {
                    "dev-main": "10.1-dev"
                }
            },
            "autoload": {
                "classmap": [
                    "src/"
                ]
            },
            "notification-url": "https://packagist.org/downloads/",
            "license": [
                "BSD-3-Clause"
            ],
            "authors": [
                {
                    "name": "Sebastian Bergmann",
                    "email": "sebastian@phpunit.de",
                    "role": "lead"
                }
            ],
            "description": "Library that provides collection, processing, and rendering functionality for PHP code coverage information.",
            "homepage": "https://github.com/sebastianbergmann/php-code-coverage",
            "keywords": [
                "coverage",
                "testing",
                "xunit"
            ],
            "support": {
                "issues": "https://github.com/sebastianbergmann/php-code-coverage/issues",
                "security": "https://github.com/sebastianbergmann/php-code-coverage/security/policy",
                "source": "https://github.com/sebastianbergmann/php-code-coverage/tree/10.1.2"
            },
            "funding": [
                {
                    "url": "https://github.com/sebastianbergmann",
                    "type": "github"
                }
            ],
            "time": "2023-05-22T09:04:27+00:00"
        },
        {
            "name": "phpunit/php-file-iterator",
            "version": "4.0.2",
            "source": {
                "type": "git",
                "url": "https://github.com/sebastianbergmann/php-file-iterator.git",
                "reference": "5647d65443818959172645e7ed999217360654b6"
            },
            "dist": {
                "type": "zip",
                "url": "https://api.github.com/repos/sebastianbergmann/php-file-iterator/zipball/5647d65443818959172645e7ed999217360654b6",
                "reference": "5647d65443818959172645e7ed999217360654b6",
                "shasum": ""
            },
            "require": {
                "php": ">=8.1"
            },
            "require-dev": {
                "phpunit/phpunit": "^10.0"
            },
            "type": "library",
            "extra": {
                "branch-alias": {
                    "dev-main": "4.0-dev"
                }
            },
            "autoload": {
                "classmap": [
                    "src/"
                ]
            },
            "notification-url": "https://packagist.org/downloads/",
            "license": [
                "BSD-3-Clause"
            ],
            "authors": [
                {
                    "name": "Sebastian Bergmann",
                    "email": "sebastian@phpunit.de",
                    "role": "lead"
                }
            ],
            "description": "FilterIterator implementation that filters files based on a list of suffixes.",
            "homepage": "https://github.com/sebastianbergmann/php-file-iterator/",
            "keywords": [
                "filesystem",
                "iterator"
            ],
            "support": {
                "issues": "https://github.com/sebastianbergmann/php-file-iterator/issues",
                "security": "https://github.com/sebastianbergmann/php-file-iterator/security/policy",
                "source": "https://github.com/sebastianbergmann/php-file-iterator/tree/4.0.2"
            },
            "funding": [
                {
                    "url": "https://github.com/sebastianbergmann",
                    "type": "github"
                }
            ],
            "time": "2023-05-07T09:13:23+00:00"
        },
        {
            "name": "phpunit/php-invoker",
            "version": "4.0.0",
            "source": {
                "type": "git",
                "url": "https://github.com/sebastianbergmann/php-invoker.git",
                "reference": "f5e568ba02fa5ba0ddd0f618391d5a9ea50b06d7"
            },
            "dist": {
                "type": "zip",
                "url": "https://api.github.com/repos/sebastianbergmann/php-invoker/zipball/f5e568ba02fa5ba0ddd0f618391d5a9ea50b06d7",
                "reference": "f5e568ba02fa5ba0ddd0f618391d5a9ea50b06d7",
                "shasum": ""
            },
            "require": {
                "php": ">=8.1"
            },
            "require-dev": {
                "ext-pcntl": "*",
                "phpunit/phpunit": "^10.0"
            },
            "suggest": {
                "ext-pcntl": "*"
            },
            "type": "library",
            "extra": {
                "branch-alias": {
                    "dev-main": "4.0-dev"
                }
            },
            "autoload": {
                "classmap": [
                    "src/"
                ]
            },
            "notification-url": "https://packagist.org/downloads/",
            "license": [
                "BSD-3-Clause"
            ],
            "authors": [
                {
                    "name": "Sebastian Bergmann",
                    "email": "sebastian@phpunit.de",
                    "role": "lead"
                }
            ],
            "description": "Invoke callables with a timeout",
            "homepage": "https://github.com/sebastianbergmann/php-invoker/",
            "keywords": [
                "process"
            ],
            "support": {
                "issues": "https://github.com/sebastianbergmann/php-invoker/issues",
                "source": "https://github.com/sebastianbergmann/php-invoker/tree/4.0.0"
            },
            "funding": [
                {
                    "url": "https://github.com/sebastianbergmann",
                    "type": "github"
                }
            ],
            "time": "2023-02-03T06:56:09+00:00"
        },
        {
            "name": "phpunit/php-text-template",
            "version": "3.0.0",
            "source": {
                "type": "git",
                "url": "https://github.com/sebastianbergmann/php-text-template.git",
                "reference": "9f3d3709577a527025f55bcf0f7ab8052c8bb37d"
            },
            "dist": {
                "type": "zip",
                "url": "https://api.github.com/repos/sebastianbergmann/php-text-template/zipball/9f3d3709577a527025f55bcf0f7ab8052c8bb37d",
                "reference": "9f3d3709577a527025f55bcf0f7ab8052c8bb37d",
                "shasum": ""
            },
            "require": {
                "php": ">=8.1"
            },
            "require-dev": {
                "phpunit/phpunit": "^10.0"
            },
            "type": "library",
            "extra": {
                "branch-alias": {
                    "dev-main": "3.0-dev"
                }
            },
            "autoload": {
                "classmap": [
                    "src/"
                ]
            },
            "notification-url": "https://packagist.org/downloads/",
            "license": [
                "BSD-3-Clause"
            ],
            "authors": [
                {
                    "name": "Sebastian Bergmann",
                    "email": "sebastian@phpunit.de",
                    "role": "lead"
                }
            ],
            "description": "Simple template engine.",
            "homepage": "https://github.com/sebastianbergmann/php-text-template/",
            "keywords": [
                "template"
            ],
            "support": {
                "issues": "https://github.com/sebastianbergmann/php-text-template/issues",
                "source": "https://github.com/sebastianbergmann/php-text-template/tree/3.0.0"
            },
            "funding": [
                {
                    "url": "https://github.com/sebastianbergmann",
                    "type": "github"
                }
            ],
            "time": "2023-02-03T06:56:46+00:00"
        },
        {
            "name": "phpunit/php-timer",
            "version": "6.0.0",
            "source": {
                "type": "git",
                "url": "https://github.com/sebastianbergmann/php-timer.git",
                "reference": "e2a2d67966e740530f4a3343fe2e030ffdc1161d"
            },
            "dist": {
                "type": "zip",
                "url": "https://api.github.com/repos/sebastianbergmann/php-timer/zipball/e2a2d67966e740530f4a3343fe2e030ffdc1161d",
                "reference": "e2a2d67966e740530f4a3343fe2e030ffdc1161d",
                "shasum": ""
            },
            "require": {
                "php": ">=8.1"
            },
            "require-dev": {
                "phpunit/phpunit": "^10.0"
            },
            "type": "library",
            "extra": {
                "branch-alias": {
                    "dev-main": "6.0-dev"
                }
            },
            "autoload": {
                "classmap": [
                    "src/"
                ]
            },
            "notification-url": "https://packagist.org/downloads/",
            "license": [
                "BSD-3-Clause"
            ],
            "authors": [
                {
                    "name": "Sebastian Bergmann",
                    "email": "sebastian@phpunit.de",
                    "role": "lead"
                }
            ],
            "description": "Utility class for timing",
            "homepage": "https://github.com/sebastianbergmann/php-timer/",
            "keywords": [
                "timer"
            ],
            "support": {
                "issues": "https://github.com/sebastianbergmann/php-timer/issues",
                "source": "https://github.com/sebastianbergmann/php-timer/tree/6.0.0"
            },
            "funding": [
                {
                    "url": "https://github.com/sebastianbergmann",
                    "type": "github"
                }
            ],
            "time": "2023-02-03T06:57:52+00:00"
        },
        {
            "name": "phpunit/phpunit",
            "version": "10.2.6",
            "source": {
                "type": "git",
                "url": "https://github.com/sebastianbergmann/phpunit.git",
                "reference": "1c17815c129f133f3019cc18e8d0c8622e6d9bcd"
            },
            "dist": {
                "type": "zip",
                "url": "https://api.github.com/repos/sebastianbergmann/phpunit/zipball/1c17815c129f133f3019cc18e8d0c8622e6d9bcd",
                "reference": "1c17815c129f133f3019cc18e8d0c8622e6d9bcd",
                "shasum": ""
            },
            "require": {
                "ext-dom": "*",
                "ext-json": "*",
                "ext-libxml": "*",
                "ext-mbstring": "*",
                "ext-xml": "*",
                "ext-xmlwriter": "*",
                "myclabs/deep-copy": "^1.10.1",
                "phar-io/manifest": "^2.0.3",
                "phar-io/version": "^3.0.2",
                "php": ">=8.1",
                "phpunit/php-code-coverage": "^10.1.1",
                "phpunit/php-file-iterator": "^4.0",
                "phpunit/php-invoker": "^4.0",
                "phpunit/php-text-template": "^3.0",
                "phpunit/php-timer": "^6.0",
                "sebastian/cli-parser": "^2.0",
                "sebastian/code-unit": "^2.0",
                "sebastian/comparator": "^5.0",
                "sebastian/diff": "^5.0",
                "sebastian/environment": "^6.0",
                "sebastian/exporter": "^5.0",
                "sebastian/global-state": "^6.0",
                "sebastian/object-enumerator": "^5.0",
                "sebastian/recursion-context": "^5.0",
                "sebastian/type": "^4.0",
                "sebastian/version": "^4.0"
            },
            "suggest": {
                "ext-soap": "To be able to generate mocks based on WSDL files"
            },
            "bin": [
                "phpunit"
            ],
            "type": "library",
            "extra": {
                "branch-alias": {
                    "dev-main": "10.2-dev"
                }
            },
            "autoload": {
                "files": [
                    "src/Framework/Assert/Functions.php"
                ],
                "classmap": [
                    "src/"
                ]
            },
            "notification-url": "https://packagist.org/downloads/",
            "license": [
                "BSD-3-Clause"
            ],
            "authors": [
                {
                    "name": "Sebastian Bergmann",
                    "email": "sebastian@phpunit.de",
                    "role": "lead"
                }
            ],
            "description": "The PHP Unit Testing framework.",
            "homepage": "https://phpunit.de/",
            "keywords": [
                "phpunit",
                "testing",
                "xunit"
            ],
            "support": {
                "issues": "https://github.com/sebastianbergmann/phpunit/issues",
                "security": "https://github.com/sebastianbergmann/phpunit/security/policy",
                "source": "https://github.com/sebastianbergmann/phpunit/tree/10.2.6"
            },
            "funding": [
                {
                    "url": "https://phpunit.de/sponsors.html",
                    "type": "custom"
                },
                {
                    "url": "https://github.com/sebastianbergmann",
                    "type": "github"
                },
                {
                    "url": "https://tidelift.com/funding/github/packagist/phpunit/phpunit",
                    "type": "tidelift"
                }
            ],
            "time": "2023-07-17T12:08:28+00:00"
        },
        {
            "name": "sebastian/cli-parser",
            "version": "2.0.0",
            "source": {
                "type": "git",
                "url": "https://github.com/sebastianbergmann/cli-parser.git",
                "reference": "efdc130dbbbb8ef0b545a994fd811725c5282cae"
            },
            "dist": {
                "type": "zip",
                "url": "https://api.github.com/repos/sebastianbergmann/cli-parser/zipball/efdc130dbbbb8ef0b545a994fd811725c5282cae",
                "reference": "efdc130dbbbb8ef0b545a994fd811725c5282cae",
                "shasum": ""
            },
            "require": {
                "php": ">=8.1"
            },
            "require-dev": {
                "phpunit/phpunit": "^10.0"
            },
            "type": "library",
            "extra": {
                "branch-alias": {
                    "dev-main": "2.0-dev"
                }
            },
            "autoload": {
                "classmap": [
                    "src/"
                ]
            },
            "notification-url": "https://packagist.org/downloads/",
            "license": [
                "BSD-3-Clause"
            ],
            "authors": [
                {
                    "name": "Sebastian Bergmann",
                    "email": "sebastian@phpunit.de",
                    "role": "lead"
                }
            ],
            "description": "Library for parsing CLI options",
            "homepage": "https://github.com/sebastianbergmann/cli-parser",
            "support": {
                "issues": "https://github.com/sebastianbergmann/cli-parser/issues",
                "source": "https://github.com/sebastianbergmann/cli-parser/tree/2.0.0"
            },
            "funding": [
                {
                    "url": "https://github.com/sebastianbergmann",
                    "type": "github"
                }
            ],
            "time": "2023-02-03T06:58:15+00:00"
        },
        {
            "name": "sebastian/code-unit",
            "version": "2.0.0",
            "source": {
                "type": "git",
                "url": "https://github.com/sebastianbergmann/code-unit.git",
                "reference": "a81fee9eef0b7a76af11d121767abc44c104e503"
            },
            "dist": {
                "type": "zip",
                "url": "https://api.github.com/repos/sebastianbergmann/code-unit/zipball/a81fee9eef0b7a76af11d121767abc44c104e503",
                "reference": "a81fee9eef0b7a76af11d121767abc44c104e503",
                "shasum": ""
            },
            "require": {
                "php": ">=8.1"
            },
            "require-dev": {
                "phpunit/phpunit": "^10.0"
            },
            "type": "library",
            "extra": {
                "branch-alias": {
                    "dev-main": "2.0-dev"
                }
            },
            "autoload": {
                "classmap": [
                    "src/"
                ]
            },
            "notification-url": "https://packagist.org/downloads/",
            "license": [
                "BSD-3-Clause"
            ],
            "authors": [
                {
                    "name": "Sebastian Bergmann",
                    "email": "sebastian@phpunit.de",
                    "role": "lead"
                }
            ],
            "description": "Collection of value objects that represent the PHP code units",
            "homepage": "https://github.com/sebastianbergmann/code-unit",
            "support": {
                "issues": "https://github.com/sebastianbergmann/code-unit/issues",
                "source": "https://github.com/sebastianbergmann/code-unit/tree/2.0.0"
            },
            "funding": [
                {
                    "url": "https://github.com/sebastianbergmann",
                    "type": "github"
                }
            ],
            "time": "2023-02-03T06:58:43+00:00"
        },
        {
            "name": "sebastian/code-unit-reverse-lookup",
            "version": "3.0.0",
            "source": {
                "type": "git",
                "url": "https://github.com/sebastianbergmann/code-unit-reverse-lookup.git",
                "reference": "5e3a687f7d8ae33fb362c5c0743794bbb2420a1d"
            },
            "dist": {
                "type": "zip",
                "url": "https://api.github.com/repos/sebastianbergmann/code-unit-reverse-lookup/zipball/5e3a687f7d8ae33fb362c5c0743794bbb2420a1d",
                "reference": "5e3a687f7d8ae33fb362c5c0743794bbb2420a1d",
                "shasum": ""
            },
            "require": {
                "php": ">=8.1"
            },
            "require-dev": {
                "phpunit/phpunit": "^10.0"
            },
            "type": "library",
            "extra": {
                "branch-alias": {
                    "dev-main": "3.0-dev"
                }
            },
            "autoload": {
                "classmap": [
                    "src/"
                ]
            },
            "notification-url": "https://packagist.org/downloads/",
            "license": [
                "BSD-3-Clause"
            ],
            "authors": [
                {
                    "name": "Sebastian Bergmann",
                    "email": "sebastian@phpunit.de"
                }
            ],
            "description": "Looks up which function or method a line of code belongs to",
            "homepage": "https://github.com/sebastianbergmann/code-unit-reverse-lookup/",
            "support": {
                "issues": "https://github.com/sebastianbergmann/code-unit-reverse-lookup/issues",
                "source": "https://github.com/sebastianbergmann/code-unit-reverse-lookup/tree/3.0.0"
            },
            "funding": [
                {
                    "url": "https://github.com/sebastianbergmann",
                    "type": "github"
                }
            ],
            "time": "2023-02-03T06:59:15+00:00"
        },
        {
            "name": "sebastian/comparator",
            "version": "5.0.0",
            "source": {
                "type": "git",
                "url": "https://github.com/sebastianbergmann/comparator.git",
                "reference": "72f01e6586e0caf6af81297897bd112eb7e9627c"
            },
            "dist": {
                "type": "zip",
                "url": "https://api.github.com/repos/sebastianbergmann/comparator/zipball/72f01e6586e0caf6af81297897bd112eb7e9627c",
                "reference": "72f01e6586e0caf6af81297897bd112eb7e9627c",
                "shasum": ""
            },
            "require": {
                "ext-dom": "*",
                "ext-mbstring": "*",
                "php": ">=8.1",
                "sebastian/diff": "^5.0",
                "sebastian/exporter": "^5.0"
            },
            "require-dev": {
                "phpunit/phpunit": "^10.0"
            },
            "type": "library",
            "extra": {
                "branch-alias": {
                    "dev-main": "5.0-dev"
                }
            },
            "autoload": {
                "classmap": [
                    "src/"
                ]
            },
            "notification-url": "https://packagist.org/downloads/",
            "license": [
                "BSD-3-Clause"
            ],
            "authors": [
                {
                    "name": "Sebastian Bergmann",
                    "email": "sebastian@phpunit.de"
                },
                {
                    "name": "Jeff Welch",
                    "email": "whatthejeff@gmail.com"
                },
                {
                    "name": "Volker Dusch",
                    "email": "github@wallbash.com"
                },
                {
                    "name": "Bernhard Schussek",
                    "email": "bschussek@2bepublished.at"
                }
            ],
            "description": "Provides the functionality to compare PHP values for equality",
            "homepage": "https://github.com/sebastianbergmann/comparator",
            "keywords": [
                "comparator",
                "compare",
                "equality"
            ],
            "support": {
                "issues": "https://github.com/sebastianbergmann/comparator/issues",
                "source": "https://github.com/sebastianbergmann/comparator/tree/5.0.0"
            },
            "funding": [
                {
                    "url": "https://github.com/sebastianbergmann",
                    "type": "github"
                }
            ],
            "time": "2023-02-03T07:07:16+00:00"
        },
        {
            "name": "sebastian/complexity",
            "version": "3.0.0",
            "source": {
                "type": "git",
                "url": "https://github.com/sebastianbergmann/complexity.git",
                "reference": "e67d240970c9dc7ea7b2123a6d520e334dd61dc6"
            },
            "dist": {
                "type": "zip",
                "url": "https://api.github.com/repos/sebastianbergmann/complexity/zipball/e67d240970c9dc7ea7b2123a6d520e334dd61dc6",
                "reference": "e67d240970c9dc7ea7b2123a6d520e334dd61dc6",
                "shasum": ""
            },
            "require": {
                "nikic/php-parser": "^4.10",
                "php": ">=8.1"
            },
            "require-dev": {
                "phpunit/phpunit": "^10.0"
            },
            "type": "library",
            "extra": {
                "branch-alias": {
                    "dev-main": "3.0-dev"
                }
            },
            "autoload": {
                "classmap": [
                    "src/"
                ]
            },
            "notification-url": "https://packagist.org/downloads/",
            "license": [
                "BSD-3-Clause"
            ],
            "authors": [
                {
                    "name": "Sebastian Bergmann",
                    "email": "sebastian@phpunit.de",
                    "role": "lead"
                }
            ],
            "description": "Library for calculating the complexity of PHP code units",
            "homepage": "https://github.com/sebastianbergmann/complexity",
            "support": {
                "issues": "https://github.com/sebastianbergmann/complexity/issues",
                "source": "https://github.com/sebastianbergmann/complexity/tree/3.0.0"
            },
            "funding": [
                {
                    "url": "https://github.com/sebastianbergmann",
                    "type": "github"
                }
            ],
            "time": "2023-02-03T06:59:47+00:00"
        },
        {
            "name": "sebastian/diff",
            "version": "5.0.3",
            "source": {
                "type": "git",
                "url": "https://github.com/sebastianbergmann/diff.git",
                "reference": "912dc2fbe3e3c1e7873313cc801b100b6c68c87b"
            },
            "dist": {
                "type": "zip",
                "url": "https://api.github.com/repos/sebastianbergmann/diff/zipball/912dc2fbe3e3c1e7873313cc801b100b6c68c87b",
                "reference": "912dc2fbe3e3c1e7873313cc801b100b6c68c87b",
                "shasum": ""
            },
            "require": {
                "php": ">=8.1"
            },
            "require-dev": {
                "phpunit/phpunit": "^10.0",
                "symfony/process": "^4.2 || ^5"
            },
            "type": "library",
            "extra": {
                "branch-alias": {
                    "dev-main": "5.0-dev"
                }
            },
            "autoload": {
                "classmap": [
                    "src/"
                ]
            },
            "notification-url": "https://packagist.org/downloads/",
            "license": [
                "BSD-3-Clause"
            ],
            "authors": [
                {
                    "name": "Sebastian Bergmann",
                    "email": "sebastian@phpunit.de"
                },
                {
                    "name": "Kore Nordmann",
                    "email": "mail@kore-nordmann.de"
                }
            ],
            "description": "Diff implementation",
            "homepage": "https://github.com/sebastianbergmann/diff",
            "keywords": [
                "diff",
                "udiff",
                "unidiff",
                "unified diff"
            ],
            "support": {
                "issues": "https://github.com/sebastianbergmann/diff/issues",
                "security": "https://github.com/sebastianbergmann/diff/security/policy",
                "source": "https://github.com/sebastianbergmann/diff/tree/5.0.3"
            },
            "funding": [
                {
                    "url": "https://github.com/sebastianbergmann",
                    "type": "github"
                }
            ],
            "time": "2023-05-01T07:48:21+00:00"
        },
        {
            "name": "sebastian/environment",
            "version": "6.0.1",
            "source": {
                "type": "git",
                "url": "https://github.com/sebastianbergmann/environment.git",
                "reference": "43c751b41d74f96cbbd4e07b7aec9675651e2951"
            },
            "dist": {
                "type": "zip",
                "url": "https://api.github.com/repos/sebastianbergmann/environment/zipball/43c751b41d74f96cbbd4e07b7aec9675651e2951",
                "reference": "43c751b41d74f96cbbd4e07b7aec9675651e2951",
                "shasum": ""
            },
            "require": {
                "php": ">=8.1"
            },
            "require-dev": {
                "phpunit/phpunit": "^10.0"
            },
            "suggest": {
                "ext-posix": "*"
            },
            "type": "library",
            "extra": {
                "branch-alias": {
                    "dev-main": "6.0-dev"
                }
            },
            "autoload": {
                "classmap": [
                    "src/"
                ]
            },
            "notification-url": "https://packagist.org/downloads/",
            "license": [
                "BSD-3-Clause"
            ],
            "authors": [
                {
                    "name": "Sebastian Bergmann",
                    "email": "sebastian@phpunit.de"
                }
            ],
            "description": "Provides functionality to handle HHVM/PHP environments",
            "homepage": "https://github.com/sebastianbergmann/environment",
            "keywords": [
                "Xdebug",
                "environment",
                "hhvm"
            ],
            "support": {
                "issues": "https://github.com/sebastianbergmann/environment/issues",
                "security": "https://github.com/sebastianbergmann/environment/security/policy",
                "source": "https://github.com/sebastianbergmann/environment/tree/6.0.1"
            },
            "funding": [
                {
                    "url": "https://github.com/sebastianbergmann",
                    "type": "github"
                }
            ],
            "time": "2023-04-11T05:39:26+00:00"
        },
        {
            "name": "sebastian/exporter",
            "version": "5.0.0",
            "source": {
                "type": "git",
                "url": "https://github.com/sebastianbergmann/exporter.git",
                "reference": "f3ec4bf931c0b31e5b413f5b4fc970a7d03338c0"
            },
            "dist": {
                "type": "zip",
                "url": "https://api.github.com/repos/sebastianbergmann/exporter/zipball/f3ec4bf931c0b31e5b413f5b4fc970a7d03338c0",
                "reference": "f3ec4bf931c0b31e5b413f5b4fc970a7d03338c0",
                "shasum": ""
            },
            "require": {
                "ext-mbstring": "*",
                "php": ">=8.1",
                "sebastian/recursion-context": "^5.0"
            },
            "require-dev": {
                "phpunit/phpunit": "^10.0"
            },
            "type": "library",
            "extra": {
                "branch-alias": {
                    "dev-main": "5.0-dev"
                }
            },
            "autoload": {
                "classmap": [
                    "src/"
                ]
            },
            "notification-url": "https://packagist.org/downloads/",
            "license": [
                "BSD-3-Clause"
            ],
            "authors": [
                {
                    "name": "Sebastian Bergmann",
                    "email": "sebastian@phpunit.de"
                },
                {
                    "name": "Jeff Welch",
                    "email": "whatthejeff@gmail.com"
                },
                {
                    "name": "Volker Dusch",
                    "email": "github@wallbash.com"
                },
                {
                    "name": "Adam Harvey",
                    "email": "aharvey@php.net"
                },
                {
                    "name": "Bernhard Schussek",
                    "email": "bschussek@gmail.com"
                }
            ],
            "description": "Provides the functionality to export PHP variables for visualization",
            "homepage": "https://www.github.com/sebastianbergmann/exporter",
            "keywords": [
                "export",
                "exporter"
            ],
            "support": {
                "issues": "https://github.com/sebastianbergmann/exporter/issues",
                "source": "https://github.com/sebastianbergmann/exporter/tree/5.0.0"
            },
            "funding": [
                {
                    "url": "https://github.com/sebastianbergmann",
                    "type": "github"
                }
            ],
            "time": "2023-02-03T07:06:49+00:00"
        },
        {
            "name": "sebastian/global-state",
            "version": "6.0.1",
            "source": {
                "type": "git",
                "url": "https://github.com/sebastianbergmann/global-state.git",
                "reference": "7ea9ead78f6d380d2a667864c132c2f7b83055e4"
            },
            "dist": {
                "type": "zip",
                "url": "https://api.github.com/repos/sebastianbergmann/global-state/zipball/7ea9ead78f6d380d2a667864c132c2f7b83055e4",
                "reference": "7ea9ead78f6d380d2a667864c132c2f7b83055e4",
                "shasum": ""
            },
            "require": {
                "php": ">=8.1",
                "sebastian/object-reflector": "^3.0",
                "sebastian/recursion-context": "^5.0"
            },
            "require-dev": {
                "ext-dom": "*",
                "phpunit/phpunit": "^10.0"
            },
            "type": "library",
            "extra": {
                "branch-alias": {
                    "dev-main": "6.0-dev"
                }
            },
            "autoload": {
                "classmap": [
                    "src/"
                ]
            },
            "notification-url": "https://packagist.org/downloads/",
            "license": [
                "BSD-3-Clause"
            ],
            "authors": [
                {
                    "name": "Sebastian Bergmann",
                    "email": "sebastian@phpunit.de"
                }
            ],
            "description": "Snapshotting of global state",
            "homepage": "http://www.github.com/sebastianbergmann/global-state",
            "keywords": [
                "global state"
            ],
            "support": {
                "issues": "https://github.com/sebastianbergmann/global-state/issues",
                "security": "https://github.com/sebastianbergmann/global-state/security/policy",
                "source": "https://github.com/sebastianbergmann/global-state/tree/6.0.1"
            },
            "funding": [
                {
                    "url": "https://github.com/sebastianbergmann",
                    "type": "github"
                }
            ],
            "time": "2023-07-19T07:19:23+00:00"
        },
        {
            "name": "sebastian/lines-of-code",
            "version": "2.0.0",
            "source": {
                "type": "git",
                "url": "https://github.com/sebastianbergmann/lines-of-code.git",
                "reference": "17c4d940ecafb3d15d2cf916f4108f664e28b130"
            },
            "dist": {
                "type": "zip",
                "url": "https://api.github.com/repos/sebastianbergmann/lines-of-code/zipball/17c4d940ecafb3d15d2cf916f4108f664e28b130",
                "reference": "17c4d940ecafb3d15d2cf916f4108f664e28b130",
                "shasum": ""
            },
            "require": {
                "nikic/php-parser": "^4.10",
                "php": ">=8.1"
            },
            "require-dev": {
                "phpunit/phpunit": "^10.0"
            },
            "type": "library",
            "extra": {
                "branch-alias": {
                    "dev-main": "2.0-dev"
                }
            },
            "autoload": {
                "classmap": [
                    "src/"
                ]
            },
            "notification-url": "https://packagist.org/downloads/",
            "license": [
                "BSD-3-Clause"
            ],
            "authors": [
                {
                    "name": "Sebastian Bergmann",
                    "email": "sebastian@phpunit.de",
                    "role": "lead"
                }
            ],
            "description": "Library for counting the lines of code in PHP source code",
            "homepage": "https://github.com/sebastianbergmann/lines-of-code",
            "support": {
                "issues": "https://github.com/sebastianbergmann/lines-of-code/issues",
                "source": "https://github.com/sebastianbergmann/lines-of-code/tree/2.0.0"
            },
            "funding": [
                {
                    "url": "https://github.com/sebastianbergmann",
                    "type": "github"
                }
            ],
            "time": "2023-02-03T07:08:02+00:00"
        },
        {
            "name": "sebastian/object-enumerator",
            "version": "5.0.0",
            "source": {
                "type": "git",
                "url": "https://github.com/sebastianbergmann/object-enumerator.git",
                "reference": "202d0e344a580d7f7d04b3fafce6933e59dae906"
            },
            "dist": {
                "type": "zip",
                "url": "https://api.github.com/repos/sebastianbergmann/object-enumerator/zipball/202d0e344a580d7f7d04b3fafce6933e59dae906",
                "reference": "202d0e344a580d7f7d04b3fafce6933e59dae906",
                "shasum": ""
            },
            "require": {
                "php": ">=8.1",
                "sebastian/object-reflector": "^3.0",
                "sebastian/recursion-context": "^5.0"
            },
            "require-dev": {
                "phpunit/phpunit": "^10.0"
            },
            "type": "library",
            "extra": {
                "branch-alias": {
                    "dev-main": "5.0-dev"
                }
            },
            "autoload": {
                "classmap": [
                    "src/"
                ]
            },
            "notification-url": "https://packagist.org/downloads/",
            "license": [
                "BSD-3-Clause"
            ],
            "authors": [
                {
                    "name": "Sebastian Bergmann",
                    "email": "sebastian@phpunit.de"
                }
            ],
            "description": "Traverses array structures and object graphs to enumerate all referenced objects",
            "homepage": "https://github.com/sebastianbergmann/object-enumerator/",
            "support": {
                "issues": "https://github.com/sebastianbergmann/object-enumerator/issues",
                "source": "https://github.com/sebastianbergmann/object-enumerator/tree/5.0.0"
            },
            "funding": [
                {
                    "url": "https://github.com/sebastianbergmann",
                    "type": "github"
                }
            ],
            "time": "2023-02-03T07:08:32+00:00"
        },
        {
            "name": "sebastian/object-reflector",
            "version": "3.0.0",
            "source": {
                "type": "git",
                "url": "https://github.com/sebastianbergmann/object-reflector.git",
                "reference": "24ed13d98130f0e7122df55d06c5c4942a577957"
            },
            "dist": {
                "type": "zip",
                "url": "https://api.github.com/repos/sebastianbergmann/object-reflector/zipball/24ed13d98130f0e7122df55d06c5c4942a577957",
                "reference": "24ed13d98130f0e7122df55d06c5c4942a577957",
                "shasum": ""
            },
            "require": {
                "php": ">=8.1"
            },
            "require-dev": {
                "phpunit/phpunit": "^10.0"
            },
            "type": "library",
            "extra": {
                "branch-alias": {
                    "dev-main": "3.0-dev"
                }
            },
            "autoload": {
                "classmap": [
                    "src/"
                ]
            },
            "notification-url": "https://packagist.org/downloads/",
            "license": [
                "BSD-3-Clause"
            ],
            "authors": [
                {
                    "name": "Sebastian Bergmann",
                    "email": "sebastian@phpunit.de"
                }
            ],
            "description": "Allows reflection of object attributes, including inherited and non-public ones",
            "homepage": "https://github.com/sebastianbergmann/object-reflector/",
            "support": {
                "issues": "https://github.com/sebastianbergmann/object-reflector/issues",
                "source": "https://github.com/sebastianbergmann/object-reflector/tree/3.0.0"
            },
            "funding": [
                {
                    "url": "https://github.com/sebastianbergmann",
                    "type": "github"
                }
            ],
            "time": "2023-02-03T07:06:18+00:00"
        },
        {
            "name": "sebastian/recursion-context",
            "version": "5.0.0",
            "source": {
                "type": "git",
                "url": "https://github.com/sebastianbergmann/recursion-context.git",
                "reference": "05909fb5bc7df4c52992396d0116aed689f93712"
            },
            "dist": {
                "type": "zip",
                "url": "https://api.github.com/repos/sebastianbergmann/recursion-context/zipball/05909fb5bc7df4c52992396d0116aed689f93712",
                "reference": "05909fb5bc7df4c52992396d0116aed689f93712",
                "shasum": ""
            },
            "require": {
                "php": ">=8.1"
            },
            "require-dev": {
                "phpunit/phpunit": "^10.0"
            },
            "type": "library",
            "extra": {
                "branch-alias": {
                    "dev-main": "5.0-dev"
                }
            },
            "autoload": {
                "classmap": [
                    "src/"
                ]
            },
            "notification-url": "https://packagist.org/downloads/",
            "license": [
                "BSD-3-Clause"
            ],
            "authors": [
                {
                    "name": "Sebastian Bergmann",
                    "email": "sebastian@phpunit.de"
                },
                {
                    "name": "Jeff Welch",
                    "email": "whatthejeff@gmail.com"
                },
                {
                    "name": "Adam Harvey",
                    "email": "aharvey@php.net"
                }
            ],
            "description": "Provides functionality to recursively process PHP variables",
            "homepage": "https://github.com/sebastianbergmann/recursion-context",
            "support": {
                "issues": "https://github.com/sebastianbergmann/recursion-context/issues",
                "source": "https://github.com/sebastianbergmann/recursion-context/tree/5.0.0"
            },
            "funding": [
                {
                    "url": "https://github.com/sebastianbergmann",
                    "type": "github"
                }
            ],
            "time": "2023-02-03T07:05:40+00:00"
        },
        {
            "name": "sebastian/type",
            "version": "4.0.0",
            "source": {
                "type": "git",
                "url": "https://github.com/sebastianbergmann/type.git",
                "reference": "462699a16464c3944eefc02ebdd77882bd3925bf"
            },
            "dist": {
                "type": "zip",
                "url": "https://api.github.com/repos/sebastianbergmann/type/zipball/462699a16464c3944eefc02ebdd77882bd3925bf",
                "reference": "462699a16464c3944eefc02ebdd77882bd3925bf",
                "shasum": ""
            },
            "require": {
                "php": ">=8.1"
            },
            "require-dev": {
                "phpunit/phpunit": "^10.0"
            },
            "type": "library",
            "extra": {
                "branch-alias": {
                    "dev-main": "4.0-dev"
                }
            },
            "autoload": {
                "classmap": [
                    "src/"
                ]
            },
            "notification-url": "https://packagist.org/downloads/",
            "license": [
                "BSD-3-Clause"
            ],
            "authors": [
                {
                    "name": "Sebastian Bergmann",
                    "email": "sebastian@phpunit.de",
                    "role": "lead"
                }
            ],
            "description": "Collection of value objects that represent the types of the PHP type system",
            "homepage": "https://github.com/sebastianbergmann/type",
            "support": {
                "issues": "https://github.com/sebastianbergmann/type/issues",
                "source": "https://github.com/sebastianbergmann/type/tree/4.0.0"
            },
            "funding": [
                {
                    "url": "https://github.com/sebastianbergmann",
                    "type": "github"
                }
            ],
            "time": "2023-02-03T07:10:45+00:00"
        },
        {
            "name": "sebastian/version",
            "version": "4.0.1",
            "source": {
                "type": "git",
                "url": "https://github.com/sebastianbergmann/version.git",
                "reference": "c51fa83a5d8f43f1402e3f32a005e6262244ef17"
            },
            "dist": {
                "type": "zip",
                "url": "https://api.github.com/repos/sebastianbergmann/version/zipball/c51fa83a5d8f43f1402e3f32a005e6262244ef17",
                "reference": "c51fa83a5d8f43f1402e3f32a005e6262244ef17",
                "shasum": ""
            },
            "require": {
                "php": ">=8.1"
            },
            "type": "library",
            "extra": {
                "branch-alias": {
                    "dev-main": "4.0-dev"
                }
            },
            "autoload": {
                "classmap": [
                    "src/"
                ]
            },
            "notification-url": "https://packagist.org/downloads/",
            "license": [
                "BSD-3-Clause"
            ],
            "authors": [
                {
                    "name": "Sebastian Bergmann",
                    "email": "sebastian@phpunit.de",
                    "role": "lead"
                }
            ],
            "description": "Library that helps with managing the version number of Git-hosted PHP projects",
            "homepage": "https://github.com/sebastianbergmann/version",
            "support": {
                "issues": "https://github.com/sebastianbergmann/version/issues",
                "source": "https://github.com/sebastianbergmann/version/tree/4.0.1"
            },
            "funding": [
                {
                    "url": "https://github.com/sebastianbergmann",
                    "type": "github"
                }
            ],
            "time": "2023-02-07T11:34:05+00:00"
        },
        {
            "name": "theseer/tokenizer",
            "version": "1.2.1",
            "source": {
                "type": "git",
                "url": "https://github.com/theseer/tokenizer.git",
                "reference": "34a41e998c2183e22995f158c581e7b5e755ab9e"
            },
            "dist": {
                "type": "zip",
                "url": "https://api.github.com/repos/theseer/tokenizer/zipball/34a41e998c2183e22995f158c581e7b5e755ab9e",
                "reference": "34a41e998c2183e22995f158c581e7b5e755ab9e",
                "shasum": ""
            },
            "require": {
                "ext-dom": "*",
                "ext-tokenizer": "*",
                "ext-xmlwriter": "*",
                "php": "^7.2 || ^8.0"
            },
            "type": "library",
            "autoload": {
                "classmap": [
                    "src/"
                ]
            },
            "notification-url": "https://packagist.org/downloads/",
            "license": [
                "BSD-3-Clause"
            ],
            "authors": [
                {
                    "name": "Arne Blankerts",
                    "email": "arne@blankerts.de",
                    "role": "Developer"
                }
            ],
            "description": "A small library for converting tokenized PHP source code into XML and potentially other formats",
            "support": {
                "issues": "https://github.com/theseer/tokenizer/issues",
                "source": "https://github.com/theseer/tokenizer/tree/1.2.1"
            },
            "funding": [
                {
                    "url": "https://github.com/theseer",
                    "type": "github"
                }
            ],
            "time": "2021-07-28T10:34:58+00:00"
        }
    ],
    "aliases": [],
    "minimum-stability": "stable",
    "stability-flags": [],
    "prefer-stable": false,
    "prefer-lowest": false,
    "platform": {
        "php": "^8.1",
        "php-64bit": "*",
        "ext-chunkutils2": "^0.3.1",
        "ext-crypto": "^0.3.1",
        "ext-ctype": "*",
        "ext-curl": "*",
        "ext-date": "*",
        "ext-gmp": "*",
        "ext-hash": "*",
        "ext-igbinary": "^3.0.1",
        "ext-json": "*",
        "ext-leveldb": "^0.2.1 || ^0.3.0",
        "ext-mbstring": "*",
        "ext-morton": "^0.1.0",
        "ext-openssl": "*",
        "ext-pcre": "*",
        "ext-phar": "*",
        "ext-pmmpthread": "^6.0.4",
        "ext-reflection": "*",
        "ext-simplexml": "*",
        "ext-sockets": "*",
        "ext-spl": "*",
        "ext-yaml": ">=2.0.0",
        "ext-zip": "*",
        "ext-zlib": ">=1.2.11",
        "composer-runtime-api": "^2.0"
    },
    "platform-dev": [],
    "platform-overrides": {
        "php": "8.1.0"
    },
    "plugin-api-version": "2.3.0"
}<|MERGE_RESOLUTION|>--- conflicted
+++ resolved
@@ -4,11 +4,7 @@
         "Read more about it at https://getcomposer.org/doc/01-basic-usage.md#installing-dependencies",
         "This file is @generated automatically"
     ],
-<<<<<<< HEAD
-    "content-hash": "fa059375785ed5b842af30c6b99c572f",
-=======
-    "content-hash": "e14717125dd180235fb888662a48846d",
->>>>>>> 16dfd279
+    "content-hash": "ccd20e7656bc05ec2acd8e28aad9fcf2",
     "packages": [
         {
             "name": "adhocore/json-comment",
