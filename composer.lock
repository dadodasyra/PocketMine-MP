--- conflicted
+++ resolved
@@ -4,11 +4,7 @@
         "Read more about it at https://getcomposer.org/doc/01-basic-usage.md#installing-dependencies",
         "This file is @generated automatically"
     ],
-<<<<<<< HEAD
-    "content-hash": "2c6e95f77e3aa27ede46bd06716e178b",
-=======
-    "content-hash": "c9763de398a3777e29ca6a29f86251a3",
->>>>>>> 2a910c1c
+    "content-hash": "f652fc7867f7fd3d183df26e44658cd0",
     "packages": [
         {
             "name": "adhocore/json-comment",
