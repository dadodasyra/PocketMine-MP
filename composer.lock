--- conflicted
+++ resolved
@@ -4,11 +4,7 @@
         "Read more about it at https://getcomposer.org/doc/01-basic-usage.md#installing-dependencies",
         "This file is @generated automatically"
     ],
-<<<<<<< HEAD
-    "content-hash": "f3dd41a25226b5ff1030d822b2c46d02",
-=======
-    "content-hash": "f0a5391180046806c7263b50a8913ddd",
->>>>>>> 0615afa7
+    "content-hash": "0be8eb3203ddac7f56645de59b2a4de9",
     "packages": [
         {
             "name": "adhocore/json-comment",
@@ -2339,16 +2335,16 @@
         },
         {
             "name": "sebastian/environment",
-            "version": "6.0.1",
+            "version": "6.1.0",
             "source": {
                 "type": "git",
                 "url": "https://github.com/sebastianbergmann/environment.git",
-                "reference": "43c751b41d74f96cbbd4e07b7aec9675651e2951"
-            },
-            "dist": {
-                "type": "zip",
-                "url": "https://api.github.com/repos/sebastianbergmann/environment/zipball/43c751b41d74f96cbbd4e07b7aec9675651e2951",
-                "reference": "43c751b41d74f96cbbd4e07b7aec9675651e2951",
+                "reference": "8074dbcd93529b357029f5cc5058fd3e43666984"
+            },
+            "dist": {
+                "type": "zip",
+                "url": "https://api.github.com/repos/sebastianbergmann/environment/zipball/8074dbcd93529b357029f5cc5058fd3e43666984",
+                "reference": "8074dbcd93529b357029f5cc5058fd3e43666984",
                 "shasum": ""
             },
             "require": {
@@ -2363,7 +2359,7 @@
             "type": "library",
             "extra": {
                 "branch-alias": {
-                    "dev-main": "6.0-dev"
+                    "dev-main": "6.1-dev"
                 }
             },
             "autoload": {
@@ -2391,7 +2387,7 @@
             "support": {
                 "issues": "https://github.com/sebastianbergmann/environment/issues",
                 "security": "https://github.com/sebastianbergmann/environment/security/policy",
-                "source": "https://github.com/sebastianbergmann/environment/tree/6.0.1"
+                "source": "https://github.com/sebastianbergmann/environment/tree/6.1.0"
             },
             "funding": [
                 {
@@ -2399,7 +2395,7 @@
                     "type": "github"
                 }
             ],
-            "time": "2023-04-11T05:39:26+00:00"
+            "time": "2024-03-23T08:47:14+00:00"
         },
         {
             "name": "sebastian/exporter",
