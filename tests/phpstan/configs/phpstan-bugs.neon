parameters:
	ignoreErrors:
		-
<<<<<<< HEAD
			message: "#^Instanceof between pocketmine\\\\block\\\\utils\\\\BannerPatternLayer and pocketmine\\\\block\\\\utils\\\\BannerPatternLayer will always evaluate to true\\.$#"
			count: 1
			path: ../../../src/block/BaseBanner.php

		-
			message: "#^Parameter \\#2 \\$callback of function array_filter expects \\(callable\\(mixed, mixed\\)\\: bool\\)\\|null, Closure\\(pocketmine\\\\block\\\\Block\\|null\\)\\: bool given\\.$#"
			count: 1
			path: ../../../src/block/BlockFactory.php

		-
			message: "#^Parameter \\#2 \\$callback of function array_filter expects \\(callable\\(mixed, mixed\\)\\: bool\\)\\|null, Closure\\(pocketmine\\\\player\\\\Player\\)\\: bool given\\.$#"
			count: 1
			path: ../../../src/command/defaults/ListCommand.php

		-
			message: "#^Call to function is_resource\\(\\) with resource will always evaluate to true\\.$#"
			count: 2
			path: ../../../src/console/ConsoleReader.php

		-
			message: "#^Method pocketmine\\\\crafting\\\\CraftingManager\\:\\:getDestructorCallbacks\\(\\) should return pocketmine\\\\utils\\\\ObjectSet\\<Closure\\(\\)\\: void\\> but returns pocketmine\\\\utils\\\\ObjectSet\\<Closure\\(\\)\\: void\\>\\|pocketmine\\\\utils\\\\ObjectSet\\<object\\>\\.$#"
			count: 1
			path: ../../../src/crafting/CraftingManager.php

		-
			message: "#^Parameter \\#2 \\$callback of function usort expects callable\\(mixed, mixed\\)\\: int, array\\('pocketmine\\\\\\\\crafting\\\\\\\\CraftingManager', 'sort'\\) given\\.$#"
			count: 1
			path: ../../../src/crafting/CraftingManager.php

		-
			message: "#^Property pocketmine\\\\crafting\\\\CraftingManager\\:\\:\\$destructorCallbacks \\(pocketmine\\\\utils\\\\ObjectSet\\<Closure\\(\\)\\: void\\>\\|null\\) does not accept pocketmine\\\\utils\\\\ObjectSet\\<object\\>\\.$#"
			count: 1
			path: ../../../src/crafting/CraftingManager.php
=======
			message: "#^Cannot access offset 'base_version' on mixed\\.$#"
			count: 1
			path: ../../../src/pocketmine/CrashDump.php

		-
			message: "#^Cannot access offset 'build' on mixed\\.$#"
			count: 1
			path: ../../../src/pocketmine/CrashDump.php

		-
			message: "#^Cannot access offset 'composer_libraries' on mixed\\.$#"
			count: 1
			path: ../../../src/pocketmine/CrashDump.php

		-
			message: "#^Cannot access offset 'git' on mixed\\.$#"
			count: 1
			path: ../../../src/pocketmine/CrashDump.php
>>>>>>> 794142fe

		-
			message: "#^Cannot access offset 'is_dev' on mixed\\.$#"
			count: 1
<<<<<<< HEAD
			path: ../../../src/entity/AttributeMap.php
=======
			path: ../../../src/pocketmine/CrashDump.php
>>>>>>> 794142fe

		-
			message: "#^Cannot access offset 'os' on mixed\\.$#"
			count: 1
<<<<<<< HEAD
			path: ../../../src/entity/Human.php
=======
			path: ../../../src/pocketmine/CrashDump.php
>>>>>>> 794142fe

		-
			message: "#^Cannot access offset 'php' on mixed\\.$#"
			count: 1
<<<<<<< HEAD
			path: ../../../src/entity/projectile/Projectile.php

		-
			message: "#^Parameter \\#2 \\$callback of function array_filter expects \\(callable\\(mixed, mixed\\)\\: bool\\)\\|null, Closure\\(string\\)\\: bool given\\.$#"
			count: 1
			path: ../../../src/lang/Language.php

		-
			message: "#^Parameter \\#2 \\$callback of function usort expects callable\\(mixed, mixed\\)\\: int, Closure\\(pocketmine\\\\utils\\\\VersionString, pocketmine\\\\utils\\\\VersionString\\)\\: int given\\.$#"
			count: 1
			path: ../../../src/plugin/ApiVersion.php

		-
			message: "#^Parameter \\#1 \\$closure of static method pocketmine\\\\utils\\\\Utils\\:\\:getNiceClosureName\\(\\) expects Closure\\(\\*NEVER\\*, \\*NEVER\\*, \\*NEVER\\*, \\*NEVER\\*, \\*NEVER\\*, \\*NEVER\\*, \\*NEVER\\*, \\*NEVER\\*, \\*NEVER\\*, \\*NEVER\\*\\)\\: mixed, Closure\\(TEvent of pocketmine\\\\event\\\\Event\\)\\: void given\\.$#"
			count: 1
			path: ../../../src/plugin/PluginManager.php

		-
			message: "#^Strict comparison using \\=\\=\\= between string and false will always evaluate to false\\.$#"
			count: 1
			path: ../../../src/utils/Utils.php
=======
			path: ../../../src/pocketmine/CrashDump.php

		-
			message: "#^Cannot access offset 'php_os' on mixed\\.$#"
			count: 1
			path: ../../../src/pocketmine/CrashDump.php

		-
			message: "#^Cannot access offset 'protocol' on mixed\\.$#"
			count: 1
			path: ../../../src/pocketmine/CrashDump.php

		-
			message: "#^Cannot access offset 'uname' on mixed\\.$#"
			count: 1
			path: ../../../src/pocketmine/CrashDump.php

		-
			message: "#^Cannot access offset 'zend' on mixed\\.$#"
			count: 1
			path: ../../../src/pocketmine/CrashDump.php
>>>>>>> 794142fe

		-
			message: "#^Parameter \\#2 \\$callback of function array_filter expects \\(callable\\(mixed, mixed\\)\\: bool\\)\\|null, Closure\\(pocketmine\\\\entity\\\\Entity\\)\\: bool given\\.$#"
			count: 2
<<<<<<< HEAD
			path: ../../../src/world/World.php
=======
			path: ../../../src/pocketmine/command/CommandReader.php

		-
			message: "#^Call to function assert\\(\\) with false and 'unknown hit type' will always evaluate to false\\.$#"
			count: 1
			path: ../../../src/pocketmine/entity/projectile/Projectile.php

		-
			message: "#^Dead catch \\- ReflectionException is never thrown in the try block\\.$#"
			count: 1
			path: ../../../src/pocketmine/level/format/io/LevelProviderManager.php
>>>>>>> 794142fe

		-
			message: "#^Call to function is_resource\\(\\) with resource will always evaluate to true\\.$#"
			count: 2
<<<<<<< HEAD
			path: ../../../src/world/format/io/region/RegionLoader.php
=======
			path: ../../../src/pocketmine/level/format/io/region/RegionLoader.php
>>>>>>> 794142fe

		-
			message: "#^Parameter \\#2 \\$count of function array_fill expects int\\<0, max\\>, int given\\.$#"
			count: 2
			path: ../../../src/world/generator/noise/Noise.php

		-
<<<<<<< HEAD
			message: "#^Parameter \\#2 \\$callback of function array_filter expects \\(callable\\(mixed, mixed\\)\\: bool\\)\\|null, Closure\\(pocketmine\\\\world\\\\format\\\\io\\\\WorldProviderManagerEntry\\)\\: bool given\\.$#"
=======
			message: "#^Parameter \\#1 \\$array of function array_values expects array, array given\\.$#"
			count: 1
			path: ../../../src/pocketmine/plugin/PluginDescription.php

		-
			message: "#^Parameter \\#2 \\$array of function array_map expects array, array given\\.$#"
			count: 3
			path: ../../../src/pocketmine/plugin/PluginDescription.php

		-
			message: "#^Dead catch \\- ReflectionException is never thrown in the try block\\.$#"
			count: 2
			path: ../../../src/pocketmine/utils/Utils.php

		-
			message: "#^Strict comparison using \\=\\=\\= between string and false will always evaluate to false\\.$#"
>>>>>>> 794142fe
			count: 1
			path: ../../../tools/convert-world.php
<|MERGE_RESOLUTION|>--- conflicted
+++ resolved
@@ -1,20 +1,64 @@
 parameters:
 	ignoreErrors:
 		-
-<<<<<<< HEAD
+			message: "#^Cannot access offset 'base_version' on mixed\\.$#"
+			count: 1
+			path: ../../../src/CrashDump.php
+
+		-
+			message: "#^Cannot access offset 'build' on mixed\\.$#"
+			count: 1
+			path: ../../../src/CrashDump.php
+
+		-
+			message: "#^Cannot access offset 'composer_libraries' on mixed\\.$#"
+			count: 1
+			path: ../../../src/CrashDump.php
+
+		-
+			message: "#^Cannot access offset 'git' on mixed\\.$#"
+			count: 1
+			path: ../../../src/CrashDump.php
+
+		-
+			message: "#^Cannot access offset 'is_dev' on mixed\\.$#"
+			count: 1
+			path: ../../../src/CrashDump.php
+
+		-
+			message: "#^Cannot access offset 'os' on mixed\\.$#"
+			count: 1
+			path: ../../../src/CrashDump.php
+
+		-
+			message: "#^Cannot access offset 'php' on mixed\\.$#"
+			count: 1
+			path: ../../../src/CrashDump.php
+
+		-
+			message: "#^Cannot access offset 'php_os' on mixed\\.$#"
+			count: 1
+			path: ../../../src/CrashDump.php
+
+		-
+			message: "#^Cannot access offset 'protocol' on mixed\\.$#"
+			count: 1
+			path: ../../../src/CrashDump.php
+
+		-
+			message: "#^Cannot access offset 'uname' on mixed\\.$#"
+			count: 1
+			path: ../../../src/CrashDump.php
+
+		-
+			message: "#^Cannot access offset 'zend' on mixed\\.$#"
+			count: 1
+			path: ../../../src/CrashDump.php
+
+		-
 			message: "#^Instanceof between pocketmine\\\\block\\\\utils\\\\BannerPatternLayer and pocketmine\\\\block\\\\utils\\\\BannerPatternLayer will always evaluate to true\\.$#"
 			count: 1
 			path: ../../../src/block/BaseBanner.php
-
-		-
-			message: "#^Parameter \\#2 \\$callback of function array_filter expects \\(callable\\(mixed, mixed\\)\\: bool\\)\\|null, Closure\\(pocketmine\\\\block\\\\Block\\|null\\)\\: bool given\\.$#"
-			count: 1
-			path: ../../../src/block/BlockFactory.php
-
-		-
-			message: "#^Parameter \\#2 \\$callback of function array_filter expects \\(callable\\(mixed, mixed\\)\\: bool\\)\\|null, Closure\\(pocketmine\\\\player\\\\Player\\)\\: bool given\\.$#"
-			count: 1
-			path: ../../../src/command/defaults/ListCommand.php
 
 		-
 			message: "#^Call to function is_resource\\(\\) with resource will always evaluate to true\\.$#"
@@ -27,68 +71,29 @@
 			path: ../../../src/crafting/CraftingManager.php
 
 		-
-			message: "#^Parameter \\#2 \\$callback of function usort expects callable\\(mixed, mixed\\)\\: int, array\\('pocketmine\\\\\\\\crafting\\\\\\\\CraftingManager', 'sort'\\) given\\.$#"
+			message: "#^Property pocketmine\\\\crafting\\\\CraftingManager\\:\\:\\$destructorCallbacks \\(pocketmine\\\\utils\\\\ObjectSet\\<Closure\\(\\)\\: void\\>\\|null\\) does not accept pocketmine\\\\utils\\\\ObjectSet\\<object\\>\\.$#"
 			count: 1
 			path: ../../../src/crafting/CraftingManager.php
 
 		-
-			message: "#^Property pocketmine\\\\crafting\\\\CraftingManager\\:\\:\\$destructorCallbacks \\(pocketmine\\\\utils\\\\ObjectSet\\<Closure\\(\\)\\: void\\>\\|null\\) does not accept pocketmine\\\\utils\\\\ObjectSet\\<object\\>\\.$#"
+			message: "#^Call to function assert\\(\\) with false and 'unknown hit type' will always evaluate to false\\.$#"
 			count: 1
-			path: ../../../src/crafting/CraftingManager.php
-=======
-			message: "#^Cannot access offset 'base_version' on mixed\\.$#"
-			count: 1
-			path: ../../../src/pocketmine/CrashDump.php
-
-		-
-			message: "#^Cannot access offset 'build' on mixed\\.$#"
-			count: 1
-			path: ../../../src/pocketmine/CrashDump.php
-
-		-
-			message: "#^Cannot access offset 'composer_libraries' on mixed\\.$#"
-			count: 1
-			path: ../../../src/pocketmine/CrashDump.php
-
-		-
-			message: "#^Cannot access offset 'git' on mixed\\.$#"
-			count: 1
-			path: ../../../src/pocketmine/CrashDump.php
->>>>>>> 794142fe
-
-		-
-			message: "#^Cannot access offset 'is_dev' on mixed\\.$#"
-			count: 1
-<<<<<<< HEAD
-			path: ../../../src/entity/AttributeMap.php
-=======
-			path: ../../../src/pocketmine/CrashDump.php
->>>>>>> 794142fe
-
-		-
-			message: "#^Cannot access offset 'os' on mixed\\.$#"
-			count: 1
-<<<<<<< HEAD
-			path: ../../../src/entity/Human.php
-=======
-			path: ../../../src/pocketmine/CrashDump.php
->>>>>>> 794142fe
-
-		-
-			message: "#^Cannot access offset 'php' on mixed\\.$#"
-			count: 1
-<<<<<<< HEAD
 			path: ../../../src/entity/projectile/Projectile.php
 
 		-
-			message: "#^Parameter \\#2 \\$callback of function array_filter expects \\(callable\\(mixed, mixed\\)\\: bool\\)\\|null, Closure\\(string\\)\\: bool given\\.$#"
+			message: "#^Parameter \\#1 \\$array of function array_values expects array, array given\\.$#"
 			count: 1
-			path: ../../../src/lang/Language.php
+			path: ../../../src/plugin/PluginDescription.php
 
 		-
-			message: "#^Parameter \\#2 \\$callback of function usort expects callable\\(mixed, mixed\\)\\: int, Closure\\(pocketmine\\\\utils\\\\VersionString, pocketmine\\\\utils\\\\VersionString\\)\\: int given\\.$#"
+			message: "#^Parameter \\#2 \\$array of function array_map expects array, array given\\.$#"
+			count: 3
+			path: ../../../src/plugin/PluginDescription.php
+
+		-
+			message: "#^Dead catch \\- RuntimeException is never thrown in the try block\\.$#"
 			count: 1
-			path: ../../../src/plugin/ApiVersion.php
+			path: ../../../src/plugin/PluginManager.php
 
 		-
 			message: "#^Parameter \\#1 \\$closure of static method pocketmine\\\\utils\\\\Utils\\:\\:getNiceClosureName\\(\\) expects Closure\\(\\*NEVER\\*, \\*NEVER\\*, \\*NEVER\\*, \\*NEVER\\*, \\*NEVER\\*, \\*NEVER\\*, \\*NEVER\\*, \\*NEVER\\*, \\*NEVER\\*, \\*NEVER\\*\\)\\: mixed, Closure\\(TEvent of pocketmine\\\\event\\\\Event\\)\\: void given\\.$#"
@@ -99,83 +104,8 @@
 			message: "#^Strict comparison using \\=\\=\\= between string and false will always evaluate to false\\.$#"
 			count: 1
 			path: ../../../src/utils/Utils.php
-=======
-			path: ../../../src/pocketmine/CrashDump.php
-
-		-
-			message: "#^Cannot access offset 'php_os' on mixed\\.$#"
-			count: 1
-			path: ../../../src/pocketmine/CrashDump.php
-
-		-
-			message: "#^Cannot access offset 'protocol' on mixed\\.$#"
-			count: 1
-			path: ../../../src/pocketmine/CrashDump.php
-
-		-
-			message: "#^Cannot access offset 'uname' on mixed\\.$#"
-			count: 1
-			path: ../../../src/pocketmine/CrashDump.php
-
-		-
-			message: "#^Cannot access offset 'zend' on mixed\\.$#"
-			count: 1
-			path: ../../../src/pocketmine/CrashDump.php
->>>>>>> 794142fe
-
-		-
-			message: "#^Parameter \\#2 \\$callback of function array_filter expects \\(callable\\(mixed, mixed\\)\\: bool\\)\\|null, Closure\\(pocketmine\\\\entity\\\\Entity\\)\\: bool given\\.$#"
-			count: 2
-<<<<<<< HEAD
-			path: ../../../src/world/World.php
-=======
-			path: ../../../src/pocketmine/command/CommandReader.php
-
-		-
-			message: "#^Call to function assert\\(\\) with false and 'unknown hit type' will always evaluate to false\\.$#"
-			count: 1
-			path: ../../../src/pocketmine/entity/projectile/Projectile.php
-
-		-
-			message: "#^Dead catch \\- ReflectionException is never thrown in the try block\\.$#"
-			count: 1
-			path: ../../../src/pocketmine/level/format/io/LevelProviderManager.php
->>>>>>> 794142fe
 
 		-
 			message: "#^Call to function is_resource\\(\\) with resource will always evaluate to true\\.$#"
 			count: 2
-<<<<<<< HEAD
 			path: ../../../src/world/format/io/region/RegionLoader.php
-=======
-			path: ../../../src/pocketmine/level/format/io/region/RegionLoader.php
->>>>>>> 794142fe
-
-		-
-			message: "#^Parameter \\#2 \\$count of function array_fill expects int\\<0, max\\>, int given\\.$#"
-			count: 2
-			path: ../../../src/world/generator/noise/Noise.php
-
-		-
-<<<<<<< HEAD
-			message: "#^Parameter \\#2 \\$callback of function array_filter expects \\(callable\\(mixed, mixed\\)\\: bool\\)\\|null, Closure\\(pocketmine\\\\world\\\\format\\\\io\\\\WorldProviderManagerEntry\\)\\: bool given\\.$#"
-=======
-			message: "#^Parameter \\#1 \\$array of function array_values expects array, array given\\.$#"
-			count: 1
-			path: ../../../src/pocketmine/plugin/PluginDescription.php
-
-		-
-			message: "#^Parameter \\#2 \\$array of function array_map expects array, array given\\.$#"
-			count: 3
-			path: ../../../src/pocketmine/plugin/PluginDescription.php
-
-		-
-			message: "#^Dead catch \\- ReflectionException is never thrown in the try block\\.$#"
-			count: 2
-			path: ../../../src/pocketmine/utils/Utils.php
-
-		-
-			message: "#^Strict comparison using \\=\\=\\= between string and false will always evaluate to false\\.$#"
->>>>>>> 794142fe
-			count: 1
-			path: ../../../tools/convert-world.php
