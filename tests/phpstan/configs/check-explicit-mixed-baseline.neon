parameters:
	ignoreErrors:
		-
			message: "#^Cannot access offset string on mixed\\.$#"
			count: 1
			path: ../../../src/CrashDump.php

		-
			message: "#^Parameter \\#3 \\$subject of function preg_replace expects array\\|string, mixed given\\.$#"
			count: 1
			path: ../../../src/CrashDump.php

		-
			message: "#^Cannot access offset float\\|int on mixed\\.$#"
			count: 1
			path: ../../../src/CrashDump.php

		-
			message: "#^Parameter \\#1 \\$path of static method pocketmine\\\\utils\\\\Filesystem\\:\\:cleanPath\\(\\) expects string, mixed given\\.$#"
			count: 1
			path: ../../../src/CrashDump.php

		-
			message: "#^Cannot access offset 'name' on mixed\\.$#"
			count: 1
			path: ../../../src/CrashDump.php

		-
			message: "#^Cannot cast mixed to int\\.$#"
			count: 7
			path: ../../../src/MemoryManager.php

		-
			message: "#^Cannot cast mixed to int\\.$#"
			count: 6
			path: ../../../src/Server.php

		-
			message: "#^Parameter \\#2 \\$defaultValue of method pocketmine\\\\ServerConfigGroup\\:\\:getConfigString\\(\\) expects string, mixed given\\.$#"
			count: 1
			path: ../../../src/Server.php

		-
			message: "#^Cannot cast mixed to float\\.$#"
			count: 1
			path: ../../../src/Server.php

		-
			message: "#^Parameter \\#1 \\$array of static method pocketmine\\\\plugin\\\\PluginGraylist\\:\\:fromArray\\(\\) expects array, mixed given\\.$#"
			count: 1
			path: ../../../src/Server.php

		-
			message: "#^Cannot cast mixed to string\\.$#"
			count: 1
			path: ../../../src/Server.php

		-
			message: "#^Parameter \\#2 \\$endpoint of class pocketmine\\\\updater\\\\AutoUpdater constructor expects string, mixed given\\.$#"
			count: 1
			path: ../../../src/Server.php

		-
			message: "#^Parameter \\#1 \\$reason of method pocketmine\\\\network\\\\NetworkSessionManager\\:\\:close\\(\\) expects string, mixed given\\.$#"
			count: 1
			path: ../../../src/Server.php

		-
			message: "#^Cannot access offset 'type' on mixed\\.$#"
			count: 1
			path: ../../../src/Server.php

		-
			message: "#^Cannot cast mixed to string\\.$#"
			count: 1
			path: ../../../src/ServerConfigGroup.php

		-
			message: "#^Cannot cast mixed to int\\.$#"
			count: 1
			path: ../../../src/ServerConfigGroup.php

		-
			message: "#^Parameter \\#1 \\$str of function strtolower expects string, mixed given\\.$#"
			count: 1
			path: ../../../src/ServerConfigGroup.php

		-
			message: "#^Cannot access offset 'git' on mixed\\.$#"
			count: 2
			path: ../../../src/VersionInfo.php

		-
			message: "#^Cannot cast mixed to string\\.$#"
			count: 1
			path: ../../../src/command/CommandReader.php

		-
			message: "#^Parameter \\#2 \\$host of class class@anonymous/src/command/defaults/TimingsCommand\\.php\\:125 constructor expects string, mixed given\\.$#"
			count: 1
			path: ../../../src/command/defaults/TimingsCommand.php

		-
			message: "#^Cannot access offset 0 on mixed\\.$#"
			count: 1
			path: ../../../src/command/defaults/TimingsCommand.php

		-
			message: "#^Cannot cast mixed to int\\.$#"
			count: 1
			path: ../../../src/command/defaults/VanillaCommand.php

		-
			message: "#^Cannot cast mixed to float\\.$#"
			count: 1
			path: ../../../src/command/defaults/VanillaCommand.php

		-
			message: "#^Method pocketmine\\\\event\\\\EventPriority\\:\\:fromString\\(\\) should return int but returns mixed\\.$#"
			count: 1
			path: ../../../src/event/EventPriority.php

		-
			message: "#^Argument of an invalid type mixed supplied for foreach, only iterables are supported\\.$#"
			count: 1
			path: ../../../src/inventory/CreativeInventory.php

		-
			message: "#^Parameter \\#1 \\$id of static method pocketmine\\\\item\\\\enchantment\\\\Enchantment\\:\\:get\\(\\) expects int, mixed given\\.$#"
			count: 1
			path: ../../../src/item/enchantment/Enchantment.php

		-
			message: "#^Parameter \\#1 \\$result of method pocketmine\\\\network\\\\mcpe\\\\compression\\\\CompressBatchPromise\\:\\:resolve\\(\\) expects string, mixed given\\.$#"
			count: 1
			path: ../../../src/network/mcpe/ChunkRequestTask.php

		-
			message: "#^Parameter \\#1 \\$result of method pocketmine\\\\network\\\\mcpe\\\\compression\\\\CompressBatchPromise\\:\\:resolve\\(\\) expects string, mixed given\\.$#"
			count: 1
			path: ../../../src/network/mcpe/compression/CompressBatchTask.php

		-
			message: "#^Method pocketmine\\\\network\\\\mcpe\\\\raklib\\\\PthreadsChannelReader\\:\\:read\\(\\) should return string\\|null but returns mixed\\.$#"
			count: 1
			path: ../../../src/network/mcpe/raklib/PthreadsChannelReader.php

		-
			message: "#^Cannot cast mixed to int\\.$#"
			count: 1
			path: ../../../src/network/mcpe/raklib/RakLibInterface.php

		-
			message: "#^Parameter \\#1 \\$value of static method pocketmine\\\\permission\\\\PermissionParser\\:\\:defaultFromString\\(\\) expects bool\\|string, mixed given\\.$#"
			count: 1
			path: ../../../src/permission/PermissionParser.php

		-
			message: "#^Parameter \\#2 \\$description of class pocketmine\\\\permission\\\\Permission constructor expects string\\|null, mixed given\\.$#"
			count: 1
			path: ../../../src/permission/PermissionParser.php

		-
			message: "#^Cannot cast mixed to int\\.$#"
			count: 1
			path: ../../../src/player/Player.php

		-
			message: "#^Parameter \\#1 \\$description of method pocketmine\\\\command\\\\Command\\:\\:setDescription\\(\\) expects string, mixed given\\.$#"
			count: 1
			path: ../../../src/plugin/PluginBase.php

		-
			message: "#^Parameter \\#1 \\$usage of method pocketmine\\\\command\\\\Command\\:\\:setUsage\\(\\) expects string, mixed given\\.$#"
			count: 1
			path: ../../../src/plugin/PluginBase.php

		-
			message: "#^Parameter \\#1 \\$permissionMessage of method pocketmine\\\\command\\\\Command\\:\\:setPermissionMessage\\(\\) expects string, mixed given\\.$#"
			count: 1
			path: ../../../src/plugin/PluginBase.php

		-
			message: "#^Parameter \\#1 \\$plugin of method pocketmine\\\\plugin\\\\PluginDescription\\:\\:loadMap\\(\\) expects array, mixed given\\.$#"
			count: 1
			path: ../../../src/plugin/PluginDescription.php

		-
			message: "#^Property pocketmine\\\\plugin\\\\PluginDescription\\:\\:\\$name \\(string\\) does not accept mixed\\.$#"
			count: 1
			path: ../../../src/plugin/PluginDescription.php

		-
			message: "#^Parameter \\#2 \\$subject of function preg_match expects string, mixed given\\.$#"
			count: 1
			path: ../../../src/plugin/PluginDescription.php

		-
			message: "#^Parameter \\#3 \\$subject of function str_replace expects array\\|string, mixed given\\.$#"
			count: 1
			path: ../../../src/plugin/PluginDescription.php

		-
			message: "#^Cannot cast mixed to string\\.$#"
			count: 4
			path: ../../../src/plugin/PluginDescription.php

		-
			message: "#^Property pocketmine\\\\plugin\\\\PluginDescription\\:\\:\\$main \\(string\\) does not accept mixed\\.$#"
			count: 1
			path: ../../../src/plugin/PluginDescription.php

		-
			message: "#^Parameter \\#1 \\$haystack of function stripos expects string, mixed given\\.$#"
			count: 1
			path: ../../../src/plugin/PluginDescription.php

		-
			message: "#^Parameter \\#1 \\$name of static method pocketmine\\\\plugin\\\\PluginLoadOrder\\:\\:fromString\\(\\) expects string, mixed given\\.$#"
			count: 1
			path: ../../../src/plugin/PluginDescription.php

		-
			message: "#^Array \\(array\\<string\\>\\) does not accept mixed\\.$#"
			count: 1
			path: ../../../src/plugin/PluginDescription.php

		-
			message: "#^Argument of an invalid type mixed supplied for foreach, only iterables are supported\\.$#"
			count: 1
			path: ../../../src/plugin/PluginDescription.php

		-
			message: "#^Parameter \\#1 \\$data of static method pocketmine\\\\permission\\\\PermissionParser\\:\\:loadPermissions\\(\\) expects array\\<string, array\\<string, mixed\\>\\>, mixed given\\.$#"
			count: 1
			path: ../../../src/plugin/PluginDescription.php

		-
			message: "#^Method pocketmine\\\\plugin\\\\PluginDescription\\:\\:getRequiredExtensions\\(\\) should return array\\<string, array\\<int, string\\>\\> but returns array\\<string, array\\<int, mixed\\>\\>\\.$#"
			count: 1
			path: ../../../src/plugin/PluginDescription.php

		-
			message: "#^Parameter \\#1 \\$str of function substr expects string, mixed given\\.$#"
			count: 2
			path: ../../../src/plugin/PluginDescription.php

		-
			message: "#^Part \\$constr \\(mixed\\) of encapsed string cannot be cast to string\\.$#"
			count: 2
			path: ../../../src/plugin/PluginDescription.php

		-
			message: "#^Parameter \\#1 \\$plugins of class pocketmine\\\\plugin\\\\PluginGraylist constructor expects array\\<string\\>, mixed given\\.$#"
			count: 1
			path: ../../../src/plugin/PluginGraylist.php

		-
			message: "#^Part \\$openResult \\(mixed\\) of encapsed string cannot be cast to string\\.$#"
			count: 1
			path: ../../../src/resourcepacks/ZippedResourcePack.php

		-
			message: "#^Parameter \\#2 \\$code of class pocketmine\\\\resourcepacks\\\\ResourcePackException constructor expects int, mixed given\\.$#"
			count: 1
			path: ../../../src/resourcepacks/ZippedResourcePack.php

		-
			message: "#^Property pocketmine\\\\scheduler\\\\AsyncTask\\:\\:\\$result \\(bool\\|float\\|int\\|string\\|null\\) does not accept mixed\\.$#"
			count: 1
			path: ../../../src/scheduler/AsyncTask.php

		-
			message: "#^Parameter \\#1 \\$str of function igbinary_unserialize expects string, mixed given\\.$#"
			count: 1
			path: ../../../src/scheduler/AsyncTask.php

		-
			message: "#^Method pocketmine\\\\thread\\\\ThreadManager\\:\\:getAll\\(\\) should return array\\<pocketmine\\\\thread\\\\Thread\\|pocketmine\\\\thread\\\\Worker\\> but returns array\\.$#"
			count: 1
			path: ../../../src/thread/ThreadManager.php

		-
			message: "#^Method pocketmine\\\\timings\\\\TimingsHandler\\:\\:time\\(\\) should return TClosureReturn but returns TClosureReturn\\.$#"
			count: 1
			path: ../../../src/timings/TimingsHandler.php

		-
			message: "#^Parameter \\#1 \\$str of function strtolower expects string, mixed given\\.$#"
			count: 1
			path: ../../../src/updater/AutoUpdater.php

		-
			message: "#^Parameter \\#3 \\$length of function substr expects int, mixed given\\.$#"
			count: 1
			path: ../../../src/utils/Internet.php

		-
			message: "#^Parameter \\#2 \\$start of function substr expects int, mixed given\\.$#"
			count: 1
			path: ../../../src/utils/Internet.php

		-
			message: "#^Parameter \\#1 \\$errorType of static method pocketmine\\\\errorhandler\\\\ErrorTypeToStringMap\\:\\:get\\(\\) expects int, mixed given\\.$#"
			count: 1
			path: ../../../src/utils/MainLogger.php

		-
			message: "#^Part \\$errno \\(mixed\\) of encapsed string cannot be cast to string\\.$#"
			count: 1
			path: ../../../src/utils/MainLogger.php

		-
			message: "#^Parameter \\#2 \\$str of function fwrite expects string, mixed given\\.$#"
			count: 1
			path: ../../../src/utils/MainLogger.php

		-
			message: "#^Cannot access offset 'status' on mixed\\.$#"
			count: 1
			path: ../../../src/utils/Timezone.php

		-
			message: "#^Cannot access offset 'timezone' on mixed\\.$#"
			count: 2
			path: ../../../src/utils/Timezone.php

		-
			message: "#^Parameter \\#2 \\$input1 of function array_map expects array, mixed given\\.$#"
			count: 1
			path: ../../../src/utils/Utils.php

		-
			message: "#^Parameter \\#1 \\$path of static method pocketmine\\\\utils\\\\Filesystem\\:\\:cleanPath\\(\\) expects string, mixed given\\.$#"
			count: 1
			path: ../../../src/utils/Utils.php

		-
			message: "#^Cannot cast mixed to int\\.$#"
			count: 4
			path: ../../../src/world/World.php

		-
			message: "#^Parameter \\#1 \\$keys of function array_fill_keys expects array, mixed given\\.$#"
			count: 1
			path: ../../../src/world/World.php

		-
			message: "#^Parameter \\#2 \\$value of method pocketmine\\\\nbt\\\\tag\\\\CompoundTag\\:\\:setString\\(\\) expects string, mixed given\\.$#"
			count: 1
			path: ../../../src/world/format/io/data/BedrockWorldData.php

		-
			message: "#^Cannot cast mixed to string\\.$#"
			count: 1
			path: ../../../src/world/format/io/data/BedrockWorldData.php

		-
			message: "#^Parameter \\#2 \\$value of method pocketmine\\\\nbt\\\\tag\\\\CompoundTag\\:\\:setString\\(\\) expects string, mixed given\\.$#"
			count: 1
			path: ../../../src/world/format/io/data/JavaWorldData.php

		-
<<<<<<< HEAD
			message: "#^Cannot cast mixed to string\\.$#"
			count: 1
			path: ../../../src/world/format/io/data/JavaWorldData.php

		-
			message: "#^Cannot access offset 1 on mixed\\.$#"
			count: 2
			path: ../../../src/world/format/io/region/RegionWorldProvider.php

		-
			message: "#^Cannot access offset 2 on mixed\\.$#"
			count: 2
			path: ../../../src/world/format/io/region/RegionWorldProvider.php
=======
			message: "#^Parameter \\#1 \\$description of method pocketmine\\\\command\\\\Command\\:\\:setDescription\\(\\) expects string, mixed given\\.$#"
			count: 1
			path: ../../../src/pocketmine/plugin/PluginManager.php

		-
			message: "#^Parameter \\#1 \\$usage of method pocketmine\\\\command\\\\Command\\:\\:setUsage\\(\\) expects string, mixed given\\.$#"
			count: 1
			path: ../../../src/pocketmine/plugin/PluginManager.php
>>>>>>> 0b550b34

		-
			message: "#^Property pocketmine\\\\world\\\\generator\\\\Flat\\:\\:\\$preset \\(string\\) does not accept mixed\\.$#"
			count: 1
			path: ../../../src/world/generator/Flat.php

		-
			message: "#^Parameter \\#4 \\$q0 of static method pocketmine\\\\world\\\\generator\\\\noise\\\\Noise\\:\\:linearLerp\\(\\) expects float, mixed given\\.$#"
			count: 1
			path: ../../../src/world/generator/noise/Noise.php

		-
			message: "#^Parameter \\#5 \\$q1 of static method pocketmine\\\\world\\\\generator\\\\noise\\\\Noise\\:\\:linearLerp\\(\\) expects float, mixed given\\.$#"
			count: 1
			path: ../../../src/world/generator/noise/Noise.php

		-
			message: "#^Cannot access offset int on mixed\\.$#"
			count: 6
			path: ../../../src/world/generator/noise/Noise.php

		-
			message: "#^Parameter \\#2 \\$array of static method PHPUnit\\\\Framework\\\\Assert\\:\\:assertArrayHasKey\\(\\) expects array\\|ArrayAccess, mixed given\\.$#"
			count: 1
			path: ../../phpunit/block/BlockTest.php

		-
			message: "#^Cannot access offset \\(int\\|string\\) on mixed\\.$#"
			count: 1
			path: ../../phpunit/block/BlockTest.php

		-
			message: "#^Argument of an invalid type mixed supplied for foreach, only iterables are supported\\.$#"
			count: 1
			path: ../../phpunit/block/BlockTest.php

		-
			message: "#^Argument of an invalid type mixed supplied for foreach, only iterables are supported\\.$#"
			count: 1
			path: ../../phpunit/block/regenerate_consistency_check.php

		-
			message: "#^Cannot access offset \\(int\\|string\\) on mixed\\.$#"
			count: 3
			path: ../../phpunit/block/regenerate_consistency_check.php
<|MERGE_RESOLUTION|>--- conflicted
+++ resolved
@@ -116,21 +116,11 @@
 			path: ../../../src/command/defaults/VanillaCommand.php
 
 		-
-			message: "#^Method pocketmine\\\\event\\\\EventPriority\\:\\:fromString\\(\\) should return int but returns mixed\\.$#"
-			count: 1
-			path: ../../../src/event/EventPriority.php
-
-		-
 			message: "#^Argument of an invalid type mixed supplied for foreach, only iterables are supported\\.$#"
 			count: 1
 			path: ../../../src/inventory/CreativeInventory.php
 
 		-
-			message: "#^Parameter \\#1 \\$id of static method pocketmine\\\\item\\\\enchantment\\\\Enchantment\\:\\:get\\(\\) expects int, mixed given\\.$#"
-			count: 1
-			path: ../../../src/item/enchantment/Enchantment.php
-
-		-
 			message: "#^Parameter \\#1 \\$result of method pocketmine\\\\network\\\\mcpe\\\\compression\\\\CompressBatchPromise\\:\\:resolve\\(\\) expects string, mixed given\\.$#"
 			count: 1
 			path: ../../../src/network/mcpe/ChunkRequestTask.php
@@ -236,29 +226,9 @@
 			path: ../../../src/plugin/PluginDescription.php
 
 		-
-			message: "#^Method pocketmine\\\\plugin\\\\PluginDescription\\:\\:getRequiredExtensions\\(\\) should return array\\<string, array\\<int, string\\>\\> but returns array\\<string, array\\<int, mixed\\>\\>\\.$#"
-			count: 1
-			path: ../../../src/plugin/PluginDescription.php
-
-		-
-			message: "#^Parameter \\#1 \\$str of function substr expects string, mixed given\\.$#"
-			count: 2
-			path: ../../../src/plugin/PluginDescription.php
-
-		-
-			message: "#^Part \\$constr \\(mixed\\) of encapsed string cannot be cast to string\\.$#"
-			count: 2
-			path: ../../../src/plugin/PluginDescription.php
-
-		-
 			message: "#^Parameter \\#1 \\$plugins of class pocketmine\\\\plugin\\\\PluginGraylist constructor expects array\\<string\\>, mixed given\\.$#"
 			count: 1
 			path: ../../../src/plugin/PluginGraylist.php
-
-		-
-			message: "#^Part \\$openResult \\(mixed\\) of encapsed string cannot be cast to string\\.$#"
-			count: 1
-			path: ../../../src/resourcepacks/ZippedResourcePack.php
 
 		-
 			message: "#^Parameter \\#2 \\$code of class pocketmine\\\\resourcepacks\\\\ResourcePackException constructor expects int, mixed given\\.$#"
@@ -361,7 +331,6 @@
 			path: ../../../src/world/format/io/data/JavaWorldData.php
 
 		-
-<<<<<<< HEAD
 			message: "#^Cannot cast mixed to string\\.$#"
 			count: 1
 			path: ../../../src/world/format/io/data/JavaWorldData.php
@@ -375,16 +344,6 @@
 			message: "#^Cannot access offset 2 on mixed\\.$#"
 			count: 2
 			path: ../../../src/world/format/io/region/RegionWorldProvider.php
-=======
-			message: "#^Parameter \\#1 \\$description of method pocketmine\\\\command\\\\Command\\:\\:setDescription\\(\\) expects string, mixed given\\.$#"
-			count: 1
-			path: ../../../src/pocketmine/plugin/PluginManager.php
-
-		-
-			message: "#^Parameter \\#1 \\$usage of method pocketmine\\\\command\\\\Command\\:\\:setUsage\\(\\) expects string, mixed given\\.$#"
-			count: 1
-			path: ../../../src/pocketmine/plugin/PluginManager.php
->>>>>>> 0b550b34
 
 		-
 			message: "#^Property pocketmine\\\\world\\\\generator\\\\Flat\\:\\:\\$preset \\(string\\) does not accept mixed\\.$#"
