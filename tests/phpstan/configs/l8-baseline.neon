parameters:
	ignoreErrors:
		-
			message: "#^Parameter \\#3 \\$subject of function preg_replace expects array\\|string, string\\|null given\\.$#"
			count: 1
			path: ../../../build/make-release.php

		-
			message: "#^Parameter \\#1 \\$name of method pocketmine\\\\world\\\\generator\\\\GeneratorManager\\:\\:getGenerator\\(\\) expects string, string\\|null given\\.$#"
			count: 1
			path: ../../../src/Server.php

		-
			message: "#^Parameter \\#1 \\$constraint of method pocketmine\\\\block\\\\BaseRail\\:\\:getPossibleConnectionDirectionsOneConstraint\\(\\) expects int, int\\|null given\\.$#"
			count: 1
			path: ../../../src/block/BaseRail.php

		-
			message: "#^Cannot call method setFullBlock\\(\\) on pocketmine\\\\world\\\\format\\\\Chunk\\|null\\.$#"
			count: 1
			path: ../../../src/block/Block.php

		-
			message: "#^Parameter \\#2 \\$item of method pocketmine\\\\world\\\\World\\:\\:dropItem\\(\\) expects pocketmine\\\\item\\\\Item, pocketmine\\\\item\\\\Item\\|null given\\.$#"
			count: 1
			path: ../../../src/block/ItemFrame.php

		-
			message: "#^Parameter \\#2 \\$value of method pocketmine\\\\nbt\\\\tag\\\\CompoundTag\\:\\:setInt\\(\\) expects int, int\\|null given\\.$#"
			count: 4
			path: ../../../src/block/tile/Chest.php

		-
			message: "#^Parameter \\#1 \\$x of class pocketmine\\\\math\\\\Vector3 constructor expects float\\|int, int\\|null given\\.$#"
			count: 1
			path: ../../../src/block/tile/Chest.php

		-
			message: "#^Parameter \\#3 \\$z of class pocketmine\\\\math\\\\Vector3 constructor expects float\\|int, int\\|null given\\.$#"
			count: 1
			path: ../../../src/block/tile/Chest.php

		-
			message: "#^Parameter \\#1 \\$x of method pocketmine\\\\world\\\\World\\:\\:getTileAt\\(\\) expects int, int\\|null given\\.$#"
			count: 1
			path: ../../../src/block/tile/Chest.php

		-
			message: "#^Parameter \\#3 \\$z of method pocketmine\\\\world\\\\World\\:\\:getTileAt\\(\\) expects int, int\\|null given\\.$#"
			count: 1
			path: ../../../src/block/tile/Chest.php

		-
			message: "#^Argument of an invalid type pocketmine\\\\nbt\\\\tag\\\\ListTag\\|null supplied for foreach, only iterables are supported\\.$#"
			count: 1
			path: ../../../src/block/tile/Chest.php

		-
			message: "#^Argument of an invalid type pocketmine\\\\nbt\\\\tag\\\\ListTag\\|null supplied for foreach, only iterables are supported\\.$#"
			count: 1
			path: ../../../src/block/tile/BrewingStand.php

		-
			message: "#^Argument of an invalid type pocketmine\\\\nbt\\\\tag\\\\ListTag\\|null supplied for foreach, only iterables are supported\\.$#"
			count: 1
			path: ../../../src/block/tile/Furnace.php

		-
			message: "#^Argument of an invalid type pocketmine\\\\nbt\\\\tag\\\\ListTag\\|null supplied for foreach, only iterables are supported\\.$#"
			count: 1
			path: ../../../src/block/tile/Hopper.php

		-
			message: "#^Parameter \\#1 \\$nbt of method pocketmine\\\\block\\\\tile\\\\Tile\\:\\:readSaveData\\(\\) expects pocketmine\\\\nbt\\\\tag\\\\CompoundTag, pocketmine\\\\nbt\\\\tag\\\\CompoundTag\\|null given\\.$#"
			count: 1
			path: ../../../src/block/tile/Tile.php

		-
			message: "#^Parameter \\#2 \\$replace of function str_replace expects array\\|string, string\\|null given\\.$#"
			count: 1
			path: ../../../src/command/Command.php

		-
			message: "#^Cannot call method startTiming\\(\\) on pocketmine\\\\timings\\\\TimingsHandler\\|null\\.$#"
			count: 1
			path: ../../../src/command/SimpleCommandMap.php

		-
			message: "#^Cannot call method stopTiming\\(\\) on pocketmine\\\\timings\\\\TimingsHandler\\|null\\.$#"
			count: 1
			path: ../../../src/command/SimpleCommandMap.php

		-
			message: "#^Parameter \\#1 \\$target of method pocketmine\\\\permission\\\\BanList\\:\\:addBan\\(\\) expects string, string\\|null given\\.$#"
			count: 1
			path: ../../../src/command/defaults/BanCommand.php

		-
			message: "#^Parameter \\#1 \\$name of method pocketmine\\\\Server\\:\\:getPlayerExact\\(\\) expects string, string\\|null given\\.$#"
			count: 1
			path: ../../../src/command/defaults/BanCommand.php

		-
			message: "#^Parameter \\#2 \\$subject of function preg_match expects string, string\\|null given\\.$#"
			count: 1
			path: ../../../src/command/defaults/BanIpCommand.php

		-
			message: "#^Parameter \\#1 \\$ip of method pocketmine\\\\command\\\\defaults\\\\BanIpCommand\\:\\:processIPBan\\(\\) expects string, string\\|null given\\.$#"
			count: 1
			path: ../../../src/command/defaults/BanIpCommand.php

		-
			message: "#^Parameter \\#1 \\$name of method pocketmine\\\\Server\\:\\:getPlayer\\(\\) expects string, string\\|null given\\.$#"
			count: 1
			path: ../../../src/command/defaults/BanIpCommand.php

		-
			message: "#^Parameter \\#1 \\$name of method pocketmine\\\\Server\\:\\:getOfflinePlayer\\(\\) expects string, string\\|null given\\.$#"
			count: 1
			path: ../../../src/command/defaults/DeopCommand.php

		-
			message: "#^Parameter \\#1 \\$name of method pocketmine\\\\Server\\:\\:getPlayer\\(\\) expects string, string\\|null given\\.$#"
			count: 1
			path: ../../../src/command/defaults/KickCommand.php

		-
			message: "#^Parameter \\#1 \\$name of method pocketmine\\\\Server\\:\\:getOfflinePlayer\\(\\) expects string, string\\|null given\\.$#"
			count: 1
			path: ../../../src/command/defaults/OpCommand.php

		-
			message: "#^Cannot call method addParticle\\(\\) on pocketmine\\\\world\\\\World\\|null\\.$#"
			count: 1
			path: ../../../src/command/defaults/ParticleCommand.php

		-
			message: "#^Cannot call method getSeed\\(\\) on pocketmine\\\\world\\\\World\\|null\\.$#"
			count: 1
			path: ../../../src/command/defaults/SeedCommand.php

		-
			message: "#^Cannot call method setSpawnLocation\\(\\) on pocketmine\\\\world\\\\World\\|null\\.$#"
			count: 1
			path: ../../../src/command/defaults/SetWorldSpawnCommand.php

		-
			message: "#^Parameter \\#1 \\$name of method pocketmine\\\\Server\\:\\:getPlayer\\(\\) expects string, string\\|null given\\.$#"
			count: 1
			path: ../../../src/command/defaults/TellCommand.php

		-
			message: "#^Cannot call method getTime\\(\\) on pocketmine\\\\world\\\\World\\|null\\.$#"
			count: 1
			path: ../../../src/command/defaults/TimeCommand.php

		-
			message: "#^Cannot call method addEntity\\(\\) on pocketmine\\\\world\\\\format\\\\Chunk\\|null\\.$#"
			count: 1
			path: ../../../src/entity/Entity.php

		-
			message: "#^Parameter \\#1 \\$attribute of method pocketmine\\\\entity\\\\AttributeMap\\:\\:add\\(\\) expects pocketmine\\\\entity\\\\Attribute, pocketmine\\\\entity\\\\Attribute\\|null given\\.$#"
			count: 1
			path: ../../../src/entity/HungerManager.php

		-
			message: "#^Method pocketmine\\\\entity\\\\HungerManager\\:\\:fetchAttribute\\(\\) should return pocketmine\\\\entity\\\\Attribute but returns pocketmine\\\\entity\\\\Attribute\\|null\\.$#"
			count: 1
			path: ../../../src/entity/HungerManager.php

		-
			message: "#^Cannot call method getEffectLevel\\(\\) on pocketmine\\\\entity\\\\effect\\\\EffectInstance\\|null\\.$#"
			count: 3
			path: ../../../src/entity/Living.php

		-
			message: "#^Cannot call method attack\\(\\) on pocketmine\\\\entity\\\\Entity\\|null\\.$#"
			count: 1
			path: ../../../src/entity/Living.php

		-
			message: "#^Parameter \\#2 \\$entity of class pocketmine\\\\event\\\\entity\\\\EntityDamageByEntityEvent constructor expects pocketmine\\\\entity\\\\Entity, pocketmine\\\\entity\\\\Entity\\|null given\\.$#"
			count: 1
			path: ../../../src/entity/Living.php

		-
			message: "#^Method pocketmine\\\\entity\\\\object\\\\Painting\\:\\:getMotive\\(\\) should return pocketmine\\\\entity\\\\object\\\\PaintingMotive but returns pocketmine\\\\entity\\\\object\\\\PaintingMotive\\|null\\.$#"
			count: 1
			path: ../../../src/entity/object/Painting.php

		-
			message: "#^Cannot call method getEffectLevel\\(\\) on pocketmine\\\\entity\\\\effect\\\\EffectInstance\\|null\\.$#"
			count: 2
			path: ../../../src/event/entity/EntityDamageByEntityEvent.php

		-
			message: "#^Parameter \\#2 \\$oldContents of method pocketmine\\\\inventory\\\\InventoryListener\\:\\:onContentChange\\(\\) expects array\\<pocketmine\\\\item\\\\Item\\>, array\\<int, pocketmine\\\\item\\\\Item\\|null\\> given\\.$#"
			count: 1
			path: ../../../src/inventory/BaseInventory.php

		-
			message: "#^Parameter \\#2 \\$recipe of class pocketmine\\\\event\\\\inventory\\\\CraftItemEvent constructor expects pocketmine\\\\crafting\\\\CraftingRecipe, pocketmine\\\\crafting\\\\CraftingRecipe\\|null given\\.$#"
			count: 1
			path: ../../../src/inventory/transaction/CraftingTransaction.php

		-
			message: "#^Parameter \\#3 \\$repetitions of class pocketmine\\\\event\\\\inventory\\\\CraftItemEvent constructor expects int, int\\|null given\\.$#"
			count: 1
			path: ../../../src/inventory/transaction/CraftingTransaction.php

		-
			message: "#^Method pocketmine\\\\item\\\\Item\\:\\:getNamedTag\\(\\) should return pocketmine\\\\nbt\\\\tag\\\\CompoundTag but returns pocketmine\\\\nbt\\\\tag\\\\CompoundTag\\|null\\.$#"
			count: 1
			path: ../../../src/item/Item.php

		-
			message: "#^Cannot clone pocketmine\\\\nbt\\\\tag\\\\CompoundTag\\|null\\.$#"
			count: 1
			path: ../../../src/item/Item.php

		-
			message: "#^Parameter \\#2 \\$tag of method pocketmine\\\\nbt\\\\tag\\\\CompoundTag\\:\\:setTag\\(\\) expects pocketmine\\\\nbt\\\\tag\\\\Tag, pocketmine\\\\nbt\\\\tag\\\\CompoundTag\\|null given\\.$#"
			count: 1
			path: ../../../src/item/Item.php

		-
			message: "#^Parameter \\#1 \\$object of function get_class expects object, pocketmine\\\\nbt\\\\tag\\\\Tag\\|null given\\.$#"
			count: 1
			path: ../../../src/item/Item.php

		-
			message: "#^Method pocketmine\\\\item\\\\enchantment\\\\Enchantment\\:\\:BLAST_PROTECTION\\(\\) should return pocketmine\\\\item\\\\enchantment\\\\Enchantment but returns pocketmine\\\\item\\\\enchantment\\\\Enchantment\\|null\\.$#"
			count: 1
			path: ../../../src/item/enchantment/Enchantment.php

		-
			message: "#^Method pocketmine\\\\item\\\\enchantment\\\\Enchantment\\:\\:EFFICIENCY\\(\\) should return pocketmine\\\\item\\\\enchantment\\\\Enchantment but returns pocketmine\\\\item\\\\enchantment\\\\Enchantment\\|null\\.$#"
			count: 1
			path: ../../../src/item/enchantment/Enchantment.php

		-
			message: "#^Method pocketmine\\\\item\\\\enchantment\\\\Enchantment\\:\\:FEATHER_FALLING\\(\\) should return pocketmine\\\\item\\\\enchantment\\\\Enchantment but returns pocketmine\\\\item\\\\enchantment\\\\Enchantment\\|null\\.$#"
			count: 1
			path: ../../../src/item/enchantment/Enchantment.php

		-
			message: "#^Method pocketmine\\\\item\\\\enchantment\\\\Enchantment\\:\\:FIRE_ASPECT\\(\\) should return pocketmine\\\\item\\\\enchantment\\\\Enchantment but returns pocketmine\\\\item\\\\enchantment\\\\Enchantment\\|null\\.$#"
			count: 1
			path: ../../../src/item/enchantment/Enchantment.php

		-
			message: "#^Method pocketmine\\\\item\\\\enchantment\\\\Enchantment\\:\\:FIRE_PROTECTION\\(\\) should return pocketmine\\\\item\\\\enchantment\\\\Enchantment but returns pocketmine\\\\item\\\\enchantment\\\\Enchantment\\|null\\.$#"
			count: 1
			path: ../../../src/item/enchantment/Enchantment.php

		-
			message: "#^Method pocketmine\\\\item\\\\enchantment\\\\Enchantment\\:\\:FLAME\\(\\) should return pocketmine\\\\item\\\\enchantment\\\\Enchantment but returns pocketmine\\\\item\\\\enchantment\\\\Enchantment\\|null\\.$#"
			count: 1
			path: ../../../src/item/enchantment/Enchantment.php

		-
			message: "#^Method pocketmine\\\\item\\\\enchantment\\\\Enchantment\\:\\:INFINITY\\(\\) should return pocketmine\\\\item\\\\enchantment\\\\Enchantment but returns pocketmine\\\\item\\\\enchantment\\\\Enchantment\\|null\\.$#"
			count: 1
			path: ../../../src/item/enchantment/Enchantment.php

		-
			message: "#^Method pocketmine\\\\item\\\\enchantment\\\\Enchantment\\:\\:KNOCKBACK\\(\\) should return pocketmine\\\\item\\\\enchantment\\\\Enchantment but returns pocketmine\\\\item\\\\enchantment\\\\Enchantment\\|null\\.$#"
			count: 1
			path: ../../../src/item/enchantment/Enchantment.php

		-
			message: "#^Method pocketmine\\\\item\\\\enchantment\\\\Enchantment\\:\\:MENDING\\(\\) should return pocketmine\\\\item\\\\enchantment\\\\Enchantment but returns pocketmine\\\\item\\\\enchantment\\\\Enchantment\\|null\\.$#"
			count: 1
			path: ../../../src/item/enchantment/Enchantment.php

		-
			message: "#^Method pocketmine\\\\item\\\\enchantment\\\\Enchantment\\:\\:POWER\\(\\) should return pocketmine\\\\item\\\\enchantment\\\\Enchantment but returns pocketmine\\\\item\\\\enchantment\\\\Enchantment\\|null\\.$#"
			count: 1
			path: ../../../src/item/enchantment/Enchantment.php

		-
			message: "#^Method pocketmine\\\\item\\\\enchantment\\\\Enchantment\\:\\:PROJECTILE_PROTECTION\\(\\) should return pocketmine\\\\item\\\\enchantment\\\\Enchantment but returns pocketmine\\\\item\\\\enchantment\\\\Enchantment\\|null\\.$#"
			count: 1
			path: ../../../src/item/enchantment/Enchantment.php

		-
			message: "#^Method pocketmine\\\\item\\\\enchantment\\\\Enchantment\\:\\:PROTECTION\\(\\) should return pocketmine\\\\item\\\\enchantment\\\\Enchantment but returns pocketmine\\\\item\\\\enchantment\\\\Enchantment\\|null\\.$#"
			count: 1
			path: ../../../src/item/enchantment/Enchantment.php

		-
			message: "#^Method pocketmine\\\\item\\\\enchantment\\\\Enchantment\\:\\:PUNCH\\(\\) should return pocketmine\\\\item\\\\enchantment\\\\Enchantment but returns pocketmine\\\\item\\\\enchantment\\\\Enchantment\\|null\\.$#"
			count: 1
			path: ../../../src/item/enchantment/Enchantment.php

		-
			message: "#^Method pocketmine\\\\item\\\\enchantment\\\\Enchantment\\:\\:RESPIRATION\\(\\) should return pocketmine\\\\item\\\\enchantment\\\\Enchantment but returns pocketmine\\\\item\\\\enchantment\\\\Enchantment\\|null\\.$#"
			count: 1
			path: ../../../src/item/enchantment/Enchantment.php

		-
			message: "#^Method pocketmine\\\\item\\\\enchantment\\\\Enchantment\\:\\:SHARPNESS\\(\\) should return pocketmine\\\\item\\\\enchantment\\\\Enchantment but returns pocketmine\\\\item\\\\enchantment\\\\Enchantment\\|null\\.$#"
			count: 1
			path: ../../../src/item/enchantment/Enchantment.php

		-
			message: "#^Method pocketmine\\\\item\\\\enchantment\\\\Enchantment\\:\\:SILK_TOUCH\\(\\) should return pocketmine\\\\item\\\\enchantment\\\\Enchantment but returns pocketmine\\\\item\\\\enchantment\\\\Enchantment\\|null\\.$#"
			count: 1
			path: ../../../src/item/enchantment/Enchantment.php

		-
			message: "#^Method pocketmine\\\\item\\\\enchantment\\\\Enchantment\\:\\:THORNS\\(\\) should return pocketmine\\\\item\\\\enchantment\\\\Enchantment but returns pocketmine\\\\item\\\\enchantment\\\\Enchantment\\|null\\.$#"
			count: 1
			path: ../../../src/item/enchantment/Enchantment.php

		-
			message: "#^Method pocketmine\\\\item\\\\enchantment\\\\Enchantment\\:\\:UNBREAKING\\(\\) should return pocketmine\\\\item\\\\enchantment\\\\Enchantment but returns pocketmine\\\\item\\\\enchantment\\\\Enchantment\\|null\\.$#"
			count: 1
			path: ../../../src/item/enchantment/Enchantment.php

		-
			message: "#^Method pocketmine\\\\item\\\\enchantment\\\\Enchantment\\:\\:VANISHING\\(\\) should return pocketmine\\\\item\\\\enchantment\\\\Enchantment but returns pocketmine\\\\item\\\\enchantment\\\\Enchantment\\|null\\.$#"
			count: 1
			path: ../../../src/item/enchantment/Enchantment.php

		-
			message: "#^Method pocketmine\\\\item\\\\enchantment\\\\EnchantmentList\\:\\:getSlot\\(\\) should return pocketmine\\\\item\\\\enchantment\\\\EnchantmentEntry but returns pocketmine\\\\item\\\\enchantment\\\\EnchantmentEntry\\|null\\.$#"
			count: 1
			path: ../../../src/item/enchantment/EnchantmentList.php

		-
			message: "#^Cannot call method getUsername\\(\\) on pocketmine\\\\player\\\\PlayerInfo\\|null\\.$#"
			count: 1
			path: ../../../src/network/NetworkSessionManager.php

		-
			message: "#^Cannot call method getUuid\\(\\) on pocketmine\\\\player\\\\PlayerInfo\\|null\\.$#"
			count: 1
			path: ../../../src/network/NetworkSessionManager.php

		-
			message: "#^Parameter \\#3 \\$chunk of class pocketmine\\\\network\\\\mcpe\\\\ChunkRequestTask constructor expects pocketmine\\\\world\\\\format\\\\Chunk, pocketmine\\\\world\\\\format\\\\Chunk\\|null given\\.$#"
			count: 1
			path: ../../../src/network/mcpe/ChunkCache.php

		-
			message: "#^Parameter \\#1 \\$entity of method pocketmine\\\\network\\\\mcpe\\\\NetworkSession\\:\\:onEntityEffectAdded\\(\\) expects pocketmine\\\\entity\\\\Living, pocketmine\\\\player\\\\Player\\|null given\\.$#"
			count: 1
			path: ../../../src/network/mcpe/NetworkSession.php

		-
			message: "#^Parameter \\#1 \\$entity of method pocketmine\\\\network\\\\mcpe\\\\NetworkSession\\:\\:onEntityEffectRemoved\\(\\) expects pocketmine\\\\entity\\\\Living, pocketmine\\\\player\\\\Player\\|null given\\.$#"
			count: 1
			path: ../../../src/network/mcpe/NetworkSession.php

		-
			message: "#^Parameter \\#1 \\$clientPub of class pocketmine\\\\network\\\\mcpe\\\\encryption\\\\PrepareEncryptionTask constructor expects Mdanter\\\\Ecc\\\\Crypto\\\\Key\\\\PublicKeyInterface, Mdanter\\\\Ecc\\\\Crypto\\\\Key\\\\PublicKeyInterface\\|null given\\.$#"
			count: 1
			path: ../../../src/network/mcpe/NetworkSession.php

		-
			message: "#^Parameter \\#2 \\$player of class pocketmine\\\\network\\\\mcpe\\\\handler\\\\PreSpawnPacketHandler constructor expects pocketmine\\\\player\\\\Player, pocketmine\\\\player\\\\Player\\|null given\\.$#"
			count: 1
			path: ../../../src/network/mcpe/NetworkSession.php

		-
			message: "#^Cannot call method setImmobile\\(\\) on pocketmine\\\\player\\\\Player\\|null\\.$#"
			count: 2
			path: ../../../src/network/mcpe/NetworkSession.php

		-
			message: "#^Cannot call method doFirstSpawn\\(\\) on pocketmine\\\\player\\\\Player\\|null\\.$#"
			count: 1
			path: ../../../src/network/mcpe/NetworkSession.php

		-
			message: "#^Parameter \\#1 \\$player of class pocketmine\\\\network\\\\mcpe\\\\handler\\\\InGamePacketHandler constructor expects pocketmine\\\\player\\\\Player, pocketmine\\\\player\\\\Player\\|null given\\.$#"
			count: 2
			path: ../../../src/network/mcpe/NetworkSession.php

		-
			message: "#^Parameter \\#1 \\$player of class pocketmine\\\\network\\\\mcpe\\\\handler\\\\DeathPacketHandler constructor expects pocketmine\\\\player\\\\Player, pocketmine\\\\player\\\\Player\\|null given\\.$#"
			count: 1
			path: ../../../src/network/mcpe/NetworkSession.php

		-
			message: "#^Cannot call method sendData\\(\\) on pocketmine\\\\player\\\\Player\\|null\\.$#"
			count: 2
			path: ../../../src/network/mcpe/NetworkSession.php

		-
			message: "#^Cannot call method getViewers\\(\\) on pocketmine\\\\player\\\\Player\\|null\\.$#"
			count: 1
			path: ../../../src/network/mcpe/NetworkSession.php

		-
			message: "#^Parameter \\#1 \\$for of method pocketmine\\\\network\\\\mcpe\\\\NetworkSession\\:\\:syncAdventureSettings\\(\\) expects pocketmine\\\\player\\\\Player, pocketmine\\\\player\\\\Player\\|null given\\.$#"
			count: 2
			path: ../../../src/network/mcpe/NetworkSession.php

		-
			message: "#^Cannot call method syncAll\\(\\) on pocketmine\\\\network\\\\mcpe\\\\InventoryManager\\|null\\.$#"
			count: 1
			path: ../../../src/network/mcpe/NetworkSession.php

		-
			message: "#^Cannot call method syncCreative\\(\\) on pocketmine\\\\network\\\\mcpe\\\\InventoryManager\\|null\\.$#"
			count: 1
			path: ../../../src/network/mcpe/NetworkSession.php

		-
			message: "#^Parameter \\#1 \\$target of method pocketmine\\\\command\\\\Command\\:\\:testPermissionSilent\\(\\) expects pocketmine\\\\command\\\\CommandSender, pocketmine\\\\player\\\\Player\\|null given\\.$#"
			count: 1
			path: ../../../src/network/mcpe/NetworkSession.php

		-
			message: "#^Cannot call method getLanguage\\(\\) on pocketmine\\\\player\\\\Player\\|null\\.$#"
			count: 1
			path: ../../../src/network/mcpe/NetworkSession.php

		-
			message: "#^Cannot call method getLocation\\(\\) on pocketmine\\\\player\\\\Player\\|null\\.$#"
			count: 2
			path: ../../../src/network/mcpe/NetworkSession.php

		-
			message: "#^Cannot call method isUsingChunk\\(\\) on pocketmine\\\\player\\\\Player\\|null\\.$#"
			count: 1
			path: ../../../src/network/mcpe/NetworkSession.php

		-
			message: "#^Cannot call method getWorld\\(\\) on pocketmine\\\\player\\\\Player\\|null\\.$#"
			count: 1
			path: ../../../src/network/mcpe/NetworkSession.php

		-
			message: "#^Method pocketmine\\\\network\\\\mcpe\\\\NetworkSession\\:\\:getInvManager\\(\\) should return pocketmine\\\\network\\\\mcpe\\\\InventoryManager but returns pocketmine\\\\network\\\\mcpe\\\\InventoryManager\\|null\\.$#"
			count: 1
			path: ../../../src/network/mcpe/NetworkSession.php

		-
			message: "#^Cannot call method getString\\(\\) on pocketmine\\\\nbt\\\\tag\\\\CompoundTag\\|null\\.$#"
			count: 3
			path: ../../../src/network/mcpe/convert/RuntimeBlockMapping.php

		-
			message: "#^Cannot call method getShort\\(\\) on pocketmine\\\\nbt\\\\tag\\\\CompoundTag\\|null\\.$#"
			count: 1
			path: ../../../src/network/mcpe/convert/RuntimeBlockMapping.php

		-
			message: "#^Cannot call method equals\\(\\) on pocketmine\\\\nbt\\\\tag\\\\CompoundTag\\|null\\.$#"
			count: 1
			path: ../../../src/network/mcpe/convert/RuntimeBlockMapping.php

		-
			message: "#^Cannot call method getTag\\(\\) on pocketmine\\\\nbt\\\\tag\\\\CompoundTag\\|null\\.$#"
			count: 1
			path: ../../../src/network/mcpe/convert/TypeConverter.php

		-
			message: "#^Cannot call method removeTag\\(\\) on pocketmine\\\\nbt\\\\tag\\\\CompoundTag\\|null\\.$#"
			count: 1
			path: ../../../src/network/mcpe/convert/TypeConverter.php

		-
			message: "#^Cannot call method setTag\\(\\) on pocketmine\\\\nbt\\\\tag\\\\CompoundTag\\|null\\.$#"
			count: 1
			path: ../../../src/network/mcpe/convert/TypeConverter.php

		-
			message: "#^Parameter \\#1 \\$\\$encryptionKey of closure expects string, string\\|null given\\.$#"
			count: 1
			path: ../../../src/network/mcpe/encryption/PrepareEncryptionTask.php

		-
			message: "#^Parameter \\#2 \\$\\$handshakeJwt of closure expects string, string\\|null given\\.$#"
			count: 1
			path: ../../../src/network/mcpe/encryption/PrepareEncryptionTask.php

		-
			message: "#^Property pocketmine\\\\network\\\\mcpe\\\\protocol\\\\LevelSoundEventPacket\\:\\:\\$position \\(pocketmine\\\\math\\\\Vector3\\) does not accept pocketmine\\\\math\\\\Vector3\\|null\\.$#"
			count: 1
			path: ../../../src/network/mcpe/protocol/LevelSoundEventPacket.php

		-
			message: "#^Parameter \\#1 \\$eid of method pocketmine\\\\network\\\\mcpe\\\\protocol\\\\serializer\\\\PacketSerializer\\:\\:putEntityUniqueId\\(\\) expects int, int\\|null given\\.$#"
			count: 1
			path: ../../../src/network/mcpe/protocol/SetScorePacket.php

		-
			message: "#^Parameter \\#1 \\$v of method pocketmine\\\\network\\\\mcpe\\\\protocol\\\\serializer\\\\PacketSerializer\\:\\:putString\\(\\) expects string, string\\|null given\\.$#"
			count: 1
			path: ../../../src/network/mcpe/protocol/SetScorePacket.php

		-
			message: "#^Parameter \\#1 \\$eid of method pocketmine\\\\network\\\\mcpe\\\\protocol\\\\serializer\\\\PacketSerializer\\:\\:putEntityUniqueId\\(\\) expects int, int\\|null given\\.$#"
			count: 1
			path: ../../../src/network/mcpe/protocol/SetScoreboardIdentityPacket.php

		-
			message: "#^Parameter \\#1 \\$v of method pocketmine\\\\utils\\\\BinaryStream\\:\\:putVarInt\\(\\) expects int, int\\|null given\\.$#"
			count: 1
			path: ../../../src/network/mcpe/protocol/types/recipe/FurnaceRecipe.php

		-
			message: "#^Property pocketmine\\\\network\\\\mcpe\\\\raklib\\\\RakLibServer\\:\\:\\$mainThreadNotifier \\(pocketmine\\\\snooze\\\\SleeperNotifier\\) does not accept pocketmine\\\\snooze\\\\SleeperNotifier\\|null\\.$#"
			count: 1
			path: ../../../src/network/mcpe/raklib/RakLibServer.php

		-
			message: "#^Parameter \\#1 \\$str of function trim expects string, string\\|null given\\.$#"
			count: 4
			path: ../../../src/permission/BanEntry.php

		-
			message: "#^Parameter \\#1 \\$date of static method pocketmine\\\\permission\\\\BanEntry\\:\\:parseDate\\(\\) expects string, string\\|null given\\.$#"
			count: 1
			path: ../../../src/permission/BanEntry.php

		-
			message: "#^Method pocketmine\\\\permission\\\\DefaultPermissions\\:\\:registerPermission\\(\\) should return pocketmine\\\\permission\\\\Permission but returns pocketmine\\\\permission\\\\Permission\\|null\\.$#"
			count: 1
			path: ../../../src/permission/DefaultPermissions.php

		-
			message: "#^Cannot call method getSafeSpawn\\(\\) on pocketmine\\\\world\\\\World\\|null\\.$#"
			count: 2
			path: ../../../src/player/Player.php

		-
			message: "#^Cannot call method registerChunkLoader\\(\\) on pocketmine\\\\world\\\\World\\|null\\.$#"
			count: 1
			path: ../../../src/player/Player.php

		-
			message: "#^Cannot call method registerChunkListener\\(\\) on pocketmine\\\\world\\\\World\\|null\\.$#"
			count: 1
			path: ../../../src/player/Player.php

		-
			message: "#^Cannot call method syncAdventureSettings\\(\\) on pocketmine\\\\network\\\\mcpe\\\\NetworkSession\\|null\\.$#"
			count: 4
			path: ../../../src/player/Player.php

		-
			message: "#^Cannot call method syncViewAreaRadius\\(\\) on pocketmine\\\\network\\\\mcpe\\\\NetworkSession\\|null\\.$#"
			count: 1
			path: ../../../src/player/Player.php

		-
			message: "#^Cannot call method syncAvailableCommands\\(\\) on pocketmine\\\\network\\\\mcpe\\\\NetworkSession\\|null\\.$#"
			count: 1
			path: ../../../src/player/Player.php

		-
			message: "#^Method pocketmine\\\\player\\\\Player\\:\\:getNetworkSession\\(\\) should return pocketmine\\\\network\\\\mcpe\\\\NetworkSession but returns pocketmine\\\\network\\\\mcpe\\\\NetworkSession\\|null\\.$#"
			count: 1
			path: ../../../src/player/Player.php

		-
			message: "#^Cannot call method onEnterWorld\\(\\) on pocketmine\\\\network\\\\mcpe\\\\NetworkSession\\|null\\.$#"
			count: 1
			path: ../../../src/player/Player.php

		-
			message: "#^Cannot call method getEntities\\(\\) on pocketmine\\\\world\\\\format\\\\Chunk\\|null\\.$#"
			count: 2
			path: ../../../src/player/Player.php

		-
			message: "#^Cannot call method stopUsingChunk\\(\\) on pocketmine\\\\network\\\\mcpe\\\\NetworkSession\\|null\\.$#"
			count: 1
			path: ../../../src/player/Player.php

		-
			message: "#^Cannot call method startUsingChunk\\(\\) on pocketmine\\\\network\\\\mcpe\\\\NetworkSession\\|null\\.$#"
			count: 1
			path: ../../../src/player/Player.php

		-
			message: "#^Cannot call method onTerrainReady\\(\\) on pocketmine\\\\network\\\\mcpe\\\\NetworkSession\\|null\\.$#"
			count: 1
			path: ../../../src/player/Player.php

		-
			message: "#^Cannot call method syncViewAreaCenterPoint\\(\\) on pocketmine\\\\network\\\\mcpe\\\\NetworkSession\\|null\\.$#"
			count: 1
			path: ../../../src/player/Player.php

		-
			message: "#^Method pocketmine\\\\player\\\\Player\\:\\:getSpawn\\(\\) should return pocketmine\\\\world\\\\Position but returns pocketmine\\\\world\\\\Position\\|null\\.$#"
			count: 1
			path: ../../../src/player/Player.php

		-
			message: "#^Cannot call method syncPlayerSpawnPoint\\(\\) on pocketmine\\\\network\\\\mcpe\\\\NetworkSession\\|null\\.$#"
			count: 1
			path: ../../../src/player/Player.php

		-
			message: "#^Cannot call method sendDataPacket\\(\\) on pocketmine\\\\network\\\\mcpe\\\\NetworkSession\\|null\\.$#"
			count: 1
			path: ../../../src/player/Player.php

		-
			message: "#^Cannot call method syncGameMode\\(\\) on pocketmine\\\\network\\\\mcpe\\\\NetworkSession\\|null\\.$#"
			count: 1
			path: ../../../src/player/Player.php

		-
			message: "#^Cannot call method syncAttributes\\(\\) on pocketmine\\\\network\\\\mcpe\\\\NetworkSession\\|null\\.$#"
			count: 1
			path: ../../../src/player/Player.php

		-
			message: "#^Cannot call method onTitle\\(\\) on pocketmine\\\\network\\\\mcpe\\\\NetworkSession\\|null\\.$#"
			count: 1
			path: ../../../src/player/Player.php

		-
			message: "#^Cannot call method onSubTitle\\(\\) on pocketmine\\\\network\\\\mcpe\\\\NetworkSession\\|null\\.$#"
			count: 1
			path: ../../../src/player/Player.php

		-
			message: "#^Cannot call method onActionBar\\(\\) on pocketmine\\\\network\\\\mcpe\\\\NetworkSession\\|null\\.$#"
			count: 1
			path: ../../../src/player/Player.php

		-
			message: "#^Cannot call method onClearTitle\\(\\) on pocketmine\\\\network\\\\mcpe\\\\NetworkSession\\|null\\.$#"
			count: 1
			path: ../../../src/player/Player.php

		-
			message: "#^Cannot call method onResetTitleOptions\\(\\) on pocketmine\\\\network\\\\mcpe\\\\NetworkSession\\|null\\.$#"
			count: 1
			path: ../../../src/player/Player.php

		-
			message: "#^Cannot call method onTitleDuration\\(\\) on pocketmine\\\\network\\\\mcpe\\\\NetworkSession\\|null\\.$#"
			count: 1
			path: ../../../src/player/Player.php

		-
			message: "#^Cannot call method onRawChatMessage\\(\\) on pocketmine\\\\network\\\\mcpe\\\\NetworkSession\\|null\\.$#"
			count: 1
			path: ../../../src/player/Player.php

		-
			message: "#^Cannot call method onTranslatedChatMessage\\(\\) on pocketmine\\\\network\\\\mcpe\\\\NetworkSession\\|null\\.$#"
			count: 1
			path: ../../../src/player/Player.php

		-
			message: "#^Cannot call method onPopup\\(\\) on pocketmine\\\\network\\\\mcpe\\\\NetworkSession\\|null\\.$#"
			count: 1
			path: ../../../src/player/Player.php

		-
			message: "#^Cannot call method onTip\\(\\) on pocketmine\\\\network\\\\mcpe\\\\NetworkSession\\|null\\.$#"
			count: 1
			path: ../../../src/player/Player.php

		-
			message: "#^Cannot call method onFormSent\\(\\) on pocketmine\\\\network\\\\mcpe\\\\NetworkSession\\|null\\.$#"
			count: 1
			path: ../../../src/player/Player.php

		-
			message: "#^Cannot call method transfer\\(\\) on pocketmine\\\\network\\\\mcpe\\\\NetworkSession\\|null\\.$#"
			count: 1
			path: ../../../src/player/Player.php

		-
			message: "#^Cannot call method onPlayerDestroyed\\(\\) on pocketmine\\\\network\\\\mcpe\\\\NetworkSession\\|null\\.$#"
			count: 1
			path: ../../../src/player/Player.php

		-
			message: "#^Cannot call method getWorldNonNull\\(\\) on pocketmine\\\\world\\\\Position\\|null\\.$#"
			count: 1
			path: ../../../src/player/Player.php

		-
			message: "#^Cannot call method getFloorX\\(\\) on pocketmine\\\\world\\\\Position\\|null\\.$#"
			count: 1
			path: ../../../src/player/Player.php

		-
			message: "#^Cannot call method getFloorY\\(\\) on pocketmine\\\\world\\\\Position\\|null\\.$#"
			count: 1
			path: ../../../src/player/Player.php

		-
			message: "#^Cannot call method getFloorZ\\(\\) on pocketmine\\\\world\\\\Position\\|null\\.$#"
			count: 1
			path: ../../../src/player/Player.php

		-
			message: "#^Cannot access property \\$x on pocketmine\\\\world\\\\Position\\|null\\.$#"
			count: 1
			path: ../../../src/player/Player.php

		-
			message: "#^Cannot access property \\$y on pocketmine\\\\world\\\\Position\\|null\\.$#"
			count: 1
			path: ../../../src/player/Player.php

		-
			message: "#^Cannot access property \\$z on pocketmine\\\\world\\\\Position\\|null\\.$#"
			count: 1
			path: ../../../src/player/Player.php

		-
			message: "#^Cannot call method onDeath\\(\\) on pocketmine\\\\network\\\\mcpe\\\\NetworkSession\\|null\\.$#"
			count: 1
			path: ../../../src/player/Player.php

		-
			message: "#^Cannot call method onRespawn\\(\\) on pocketmine\\\\network\\\\mcpe\\\\NetworkSession\\|null\\.$#"
			count: 1
			path: ../../../src/player/Player.php

		-
			message: "#^Cannot call method syncMovement\\(\\) on pocketmine\\\\network\\\\mcpe\\\\NetworkSession\\|null\\.$#"
			count: 1
			path: ../../../src/player/Player.php

		-
			message: "#^Cannot call method getInvManager\\(\\) on pocketmine\\\\network\\\\mcpe\\\\NetworkSession\\|null\\.$#"
			count: 2
			path: ../../../src/player/Player.php

		-
			message: "#^Method pocketmine\\\\plugin\\\\PluginBase\\:\\:getConfig\\(\\) should return pocketmine\\\\utils\\\\Config but returns pocketmine\\\\utils\\\\Config\\|null\\.$#"
			count: 1
			path: ../../../src/plugin/PluginBase.php

		-
			message: "#^Parameter \\#1 \\$closure of static method pocketmine\\\\utils\\\\Utils\\:\\:getNiceClosureName\\(\\) expects Closure, Closure\\|null given\\.$#"
			count: 3
			path: ../../../src/plugin/PluginManager.php

		-
			message: "#^Parameter \\#2 \\$handler of method pocketmine\\\\plugin\\\\PluginManager\\:\\:registerEvent\\(\\) expects Closure\\(pocketmine\\\\event\\\\Event\\)\\: void, Closure\\|null given\\.$#"
			count: 1
			path: ../../../src/plugin/PluginManager.php

		-
			message: "#^Cannot call method handleException\\(\\) on pocketmine\\\\scheduler\\\\AsyncWorker\\|null\\.$#"
			count: 1
			path: ../../../src/scheduler/AsyncTask.php

		-
			message: "#^Cannot call method count\\(\\) on ArrayObject\\<int, array\\<string, mixed\\>\\>\\|null\\.$#"
			count: 1
			path: ../../../src/scheduler/AsyncTask.php

		-
			message: "#^Cannot call method cancel\\(\\) on pocketmine\\\\scheduler\\\\TaskHandler\\|null\\.$#"
			count: 1
			path: ../../../src/scheduler/CancellableClosureTask.php

		-
			message: "#^Cannot call method getAsyncWorkerId\\(\\) on pocketmine\\\\scheduler\\\\AsyncWorker\\|null\\.$#"
			count: 1
			path: ../../../src/scheduler/DumpWorkerMemoryTask.php

		-
			message: "#^Cannot call method getLogger\\(\\) on pocketmine\\\\scheduler\\\\AsyncWorker\\|null\\.$#"
			count: 1
			path: ../../../src/scheduler/DumpWorkerMemoryTask.php

		-
			message: "#^Cannot access property \\$date on pocketmine\\\\updater\\\\UpdateInfo\\|null\\.$#"
			count: 1
			path: ../../../src/updater/AutoUpdater.php

		-
			message: "#^Cannot call method getFullVersion\\(\\) on pocketmine\\\\utils\\\\VersionString\\|null\\.$#"
			count: 1
			path: ../../../src/updater/AutoUpdater.php

		-
			message: "#^Cannot access property \\$details_url on pocketmine\\\\updater\\\\UpdateInfo\\|null\\.$#"
			count: 1
			path: ../../../src/updater/AutoUpdater.php

		-
			message: "#^Cannot access property \\$download_url on pocketmine\\\\updater\\\\UpdateInfo\\|null\\.$#"
			count: 1
			path: ../../../src/updater/AutoUpdater.php

		-
			message: "#^Method pocketmine\\\\utils\\\\Config\\:\\:fixYAMLIndexes\\(\\) should return string but returns string\\|null\\.$#"
			count: 1
			path: ../../../src/utils/Config.php

		-
			message: "#^Parameter \\#1 \\$str of function trim expects string, string\\|null given\\.$#"
			count: 1
			path: ../../../src/utils/Config.php

		-
			message: "#^Method pocketmine\\\\utils\\\\Utils\\:\\:printable\\(\\) should return string but returns string\\|null\\.$#"
			count: 1
			path: ../../../src/utils/Utils.php

		-
			message: "#^Cannot call method getFullBlock\\(\\) on pocketmine\\\\world\\\\format\\\\SubChunk\\|null\\.$#"
			count: 1
			path: ../../../src/world/Explosion.php

		-
			message: "#^Only numeric types are allowed in /, float\\|null given on the left side\\.$#"
			count: 1
			path: ../../../src/world/Explosion.php

		-
			message: "#^Cannot call method getFullBlock\\(\\) on pocketmine\\\\world\\\\format\\\\SubChunk\\|null\\.$#"
			count: 1
			path: ../../../src/world/SimpleChunkManager.php

		-
			message: "#^Cannot call method setFullBlock\\(\\) on pocketmine\\\\world\\\\format\\\\SubChunk\\|null\\.$#"
			count: 1
			path: ../../../src/world/SimpleChunkManager.php

		-
			message: "#^Cannot call method setDirtyFlag\\(\\) on pocketmine\\\\world\\\\format\\\\Chunk\\|null\\.$#"
			count: 1
			path: ../../../src/world/SimpleChunkManager.php

		-
			message: "#^Parameter \\#1 \\$chunk of method pocketmine\\\\player\\\\Player\\:\\:onChunkChanged\\(\\) expects pocketmine\\\\world\\\\format\\\\Chunk, pocketmine\\\\world\\\\format\\\\Chunk\\|null given\\.$#"
			count: 1
			path: ../../../src/world/World.php

		-
			message: "#^Cannot call method getFullBlock\\(\\) on pocketmine\\\\world\\\\format\\\\Chunk\\|null\\.$#"
			count: 1
			path: ../../../src/world/World.php

		-
			message: "#^Cannot call method getEntities\\(\\) on pocketmine\\\\world\\\\format\\\\Chunk\\|null\\.$#"
			count: 3
			path: ../../../src/world/World.php

		-
			message: "#^Cannot call method getBlockSkyLight\\(\\) on pocketmine\\\\world\\\\format\\\\Chunk\\|null\\.$#"
			count: 1
			path: ../../../src/world/World.php

		-
			message: "#^Cannot call method getBlockLight\\(\\) on pocketmine\\\\world\\\\format\\\\Chunk\\|null\\.$#"
			count: 1
			path: ../../../src/world/World.php

		-
			message: "#^Cannot call method getBiomeId\\(\\) on pocketmine\\\\world\\\\format\\\\Chunk\\|null\\.$#"
			count: 1
			path: ../../../src/world/World.php

		-
			message: "#^Cannot call method setBiomeId\\(\\) on pocketmine\\\\world\\\\format\\\\Chunk\\|null\\.$#"
			count: 1
			path: ../../../src/world/World.php

		-
			message: "#^Cannot call method getHighestBlockAt\\(\\) on pocketmine\\\\world\\\\format\\\\Chunk\\|null\\.$#"
			count: 1
			path: ../../../src/world/World.php

		-
			message: "#^Cannot call method isPopulated\\(\\) on pocketmine\\\\world\\\\format\\\\Chunk\\|null\\.$#"
			count: 1
			path: ../../../src/world/World.php

		-
			message: "#^Parameter \\#2 \\$chunk of class pocketmine\\\\world\\\\generator\\\\PopulationTask constructor expects pocketmine\\\\world\\\\format\\\\Chunk, pocketmine\\\\world\\\\format\\\\Chunk\\|null given\\.$#"
			count: 1
			path: ../../../src/world/World.php

		-
			message: "#^Method pocketmine\\\\world\\\\biome\\\\Biome\\:\\:getBiome\\(\\) should return pocketmine\\\\world\\\\biome\\\\Biome but returns pocketmine\\\\world\\\\biome\\\\Biome\\|null\\.$#"
			count: 1
			path: ../../../src/world/biome/Biome.php

		-
			message: "#^Method pocketmine\\\\world\\\\biome\\\\BiomeRegistry\\:\\:getBiome\\(\\) should return pocketmine\\\\world\\\\biome\\\\Biome but returns pocketmine\\\\world\\\\biome\\\\Biome\\|null\\.$#"
			count: 1
			path: ../../../src/world/biome/BiomeRegistry.php

		-
			message: "#^Method pocketmine\\\\world\\\\format\\\\Chunk\\:\\:getSubChunk\\(\\) should return pocketmine\\\\world\\\\format\\\\SubChunkInterface but returns pocketmine\\\\world\\\\format\\\\SubChunk\\|null\\.$#"
			count: 1
			path: ../../../src/world/format/Chunk.php

		-
			message: "#^Method pocketmine\\\\world\\\\format\\\\HeightArray\\:\\:get\\(\\) should return int but returns int\\|null\\.$#"
			count: 1
			path: ../../../src/world/format/HeightArray.php

		-
			message: "#^Method pocketmine\\\\world\\\\format\\\\io\\\\data\\\\JavaWorldData\\:\\:load\\(\\) should return pocketmine\\\\nbt\\\\tag\\\\CompoundTag but returns pocketmine\\\\nbt\\\\tag\\\\CompoundTag\\|null\\.$#"
			count: 1
			path: ../../../src/world/format/io/data/JavaWorldData.php

		-
			message: "#^Cannot call method getListTag\\(\\) on pocketmine\\\\nbt\\\\tag\\\\CompoundTag\\|null\\.$#"
			count: 3
			path: ../../../src/world/format/io/region/Anvil.php

		-
			message: "#^Cannot call method hasTag\\(\\) on pocketmine\\\\nbt\\\\tag\\\\CompoundTag\\|null\\.$#"
			count: 4
			path: ../../../src/world/format/io/region/Anvil.php

		-
			message: "#^Cannot call method getIntArray\\(\\) on pocketmine\\\\nbt\\\\tag\\\\CompoundTag\\|null\\.$#"
			count: 1
			path: ../../../src/world/format/io/region/Anvil.php

		-
			message: "#^Cannot call method getByteArray\\(\\) on pocketmine\\\\nbt\\\\tag\\\\CompoundTag\\|null\\.$#"
			count: 1
			path: ../../../src/world/format/io/region/Anvil.php

		-
			message: "#^Cannot call method getInt\\(\\) on pocketmine\\\\nbt\\\\tag\\\\CompoundTag\\|null\\.$#"
			count: 2
			path: ../../../src/world/format/io/region/Anvil.php

		-
			message: "#^Parameter \\#2 \\$list of static method pocketmine\\\\world\\\\format\\\\io\\\\region\\\\RegionWorldProvider\\:\\:getCompoundList\\(\\) expects pocketmine\\\\nbt\\\\tag\\\\ListTag, pocketmine\\\\nbt\\\\tag\\\\ListTag\\|null given\\.$#"
			count: 2
			path: ../../../src/world/format/io/region/Anvil.php

		-
			message: "#^Cannot call method getByte\\(\\) on pocketmine\\\\nbt\\\\tag\\\\CompoundTag\\|null\\.$#"
			count: 1
			path: ../../../src/world/format/io/region/Anvil.php

		-
			message: "#^Cannot call method getListTag\\(\\) on pocketmine\\\\nbt\\\\tag\\\\CompoundTag\\|null\\.$#"
			count: 3
			path: ../../../src/world/format/io/region/PMAnvil.php

		-
			message: "#^Cannot call method hasTag\\(\\) on pocketmine\\\\nbt\\\\tag\\\\CompoundTag\\|null\\.$#"
			count: 4
			path: ../../../src/world/format/io/region/PMAnvil.php

		-
			message: "#^Cannot call method getIntArray\\(\\) on pocketmine\\\\nbt\\\\tag\\\\CompoundTag\\|null\\.$#"
			count: 1
			path: ../../../src/world/format/io/region/PMAnvil.php

		-
			message: "#^Cannot call method getByteArray\\(\\) on pocketmine\\\\nbt\\\\tag\\\\CompoundTag\\|null\\.$#"
			count: 1
			path: ../../../src/world/format/io/region/PMAnvil.php

		-
			message: "#^Cannot call method getInt\\(\\) on pocketmine\\\\nbt\\\\tag\\\\CompoundTag\\|null\\.$#"
			count: 2
			path: ../../../src/world/format/io/region/PMAnvil.php

		-
			message: "#^Parameter \\#2 \\$list of static method pocketmine\\\\world\\\\format\\\\io\\\\region\\\\RegionWorldProvider\\:\\:getCompoundList\\(\\) expects pocketmine\\\\nbt\\\\tag\\\\ListTag, pocketmine\\\\nbt\\\\tag\\\\ListTag\\|null given\\.$#"
			count: 2
			path: ../../../src/world/format/io/region/PMAnvil.php

		-
			message: "#^Cannot call method getByte\\(\\) on pocketmine\\\\nbt\\\\tag\\\\CompoundTag\\|null\\.$#"
			count: 1
			path: ../../../src/world/format/io/region/PMAnvil.php

		-
			message: "#^Cannot call method getByteArray\\(\\) on pocketmine\\\\nbt\\\\tag\\\\CompoundTag\\|null\\.$#"
			count: 3
			path: ../../../src/world/format/io/region/McRegion.php

		-
			message: "#^Cannot call method hasTag\\(\\) on pocketmine\\\\nbt\\\\tag\\\\CompoundTag\\|null\\.$#"
			count: 6
			path: ../../../src/world/format/io/region/McRegion.php

		-
			message: "#^Cannot call method getIntArray\\(\\) on pocketmine\\\\nbt\\\\tag\\\\CompoundTag\\|null\\.$#"
			count: 1
			path: ../../../src/world/format/io/region/McRegion.php

		-
			message: "#^Cannot call method getInt\\(\\) on pocketmine\\\\nbt\\\\tag\\\\CompoundTag\\|null\\.$#"
			count: 2
			path: ../../../src/world/format/io/region/McRegion.php

		-
			message: "#^Cannot call method getListTag\\(\\) on pocketmine\\\\nbt\\\\tag\\\\CompoundTag\\|null\\.$#"
			count: 2
			path: ../../../src/world/format/io/region/McRegion.php

		-
			message: "#^Parameter \\#2 \\$list of static method pocketmine\\\\world\\\\format\\\\io\\\\region\\\\RegionWorldProvider\\:\\:getCompoundList\\(\\) expects pocketmine\\\\nbt\\\\tag\\\\ListTag, pocketmine\\\\nbt\\\\tag\\\\ListTag\\|null given\\.$#"
			count: 2
			path: ../../../src/world/format/io/region/McRegion.php

		-
			message: "#^Cannot call method getByte\\(\\) on pocketmine\\\\nbt\\\\tag\\\\CompoundTag\\|null\\.$#"
			count: 1
			path: ../../../src/world/format/io/region/McRegion.php

		-
			message: "#^Cannot call method readChunk\\(\\) on pocketmine\\\\world\\\\format\\\\io\\\\region\\\\RegionLoader\\|null\\.$#"
			count: 1
			path: ../../../src/world/format/io/region/RegionWorldProvider.php

		-
			message: "#^Cannot call method writeChunk\\(\\) on pocketmine\\\\world\\\\format\\\\io\\\\region\\\\RegionLoader\\|null\\.$#"
			count: 1
			path: ../../../src/world/format/io/region/RegionWorldProvider.php

		-
			message: "#^Cannot call method calculateChunkCount\\(\\) on pocketmine\\\\world\\\\format\\\\io\\\\region\\\\RegionLoader\\|null\\.$#"
			count: 1
			path: ../../../src/world/format/io/region/RegionWorldProvider.php

		-
			message: "#^Cannot call method saveToThreadStore\\(\\) on pocketmine\\\\scheduler\\\\AsyncWorker\\|null\\.$#"
			count: 2
			path: ../../../src/world/generator/GeneratorRegisterTask.php

		-
<<<<<<< HEAD
			message: "#^Cannot call method removeFromThreadStore\\(\\) on pocketmine\\\\scheduler\\\\AsyncWorker\\|null\\.$#"
			count: 2
			path: ../../../src/world/generator/GeneratorUnregisterTask.php

		-
			message: "#^Cannot call method getFromThreadStore\\(\\) on pocketmine\\\\scheduler\\\\AsyncWorker\\|null\\.$#"
			count: 2
			path: ../../../src/world/generator/PopulationTask.php

		-
			message: "#^Cannot call method setGenerated\\(\\) on pocketmine\\\\world\\\\format\\\\Chunk\\|null\\.$#"
			count: 2
			path: ../../../src/world/generator/PopulationTask.php

		-
			message: "#^Cannot call method getX\\(\\) on pocketmine\\\\world\\\\format\\\\Chunk\\|null\\.$#"
			count: 5
			path: ../../../src/world/generator/PopulationTask.php

		-
			message: "#^Cannot call method getZ\\(\\) on pocketmine\\\\world\\\\format\\\\Chunk\\|null\\.$#"
			count: 5
			path: ../../../src/world/generator/PopulationTask.php

		-
			message: "#^Cannot call method isGenerated\\(\\) on pocketmine\\\\world\\\\format\\\\Chunk\\|null\\.$#"
			count: 1
			path: ../../../src/world/generator/PopulationTask.php
=======
			message: "#^Only booleans are allowed in a negated boolean, bool\\|null given\\.$#"
			count: 1
			path: ../../../src/pocketmine/level/generator/object/SpruceTree.php

		-
			message: "#^Only booleans are allowed in a negated boolean, bool\\|null given\\.$#"
			count: 1
			path: ../../../src/pocketmine/level/generator/object/Tree.php

		-
			message: "#^Cannot call method getBiomeId\\(\\) on pocketmine\\\\level\\\\format\\\\Chunk\\|null\\.$#"
			count: 1
			path: ../../../src/pocketmine/level/generator/populator/GroundCover.php

		-
			message: "#^Cannot call method getBlockIdColumn\\(\\) on pocketmine\\\\level\\\\format\\\\Chunk\\|null\\.$#"
			count: 1
			path: ../../../src/pocketmine/level/generator/populator/GroundCover.php

		-
			message: "#^Cannot call method setBlockId\\(\\) on pocketmine\\\\level\\\\format\\\\Chunk\\|null\\.$#"
			count: 1
			path: ../../../src/pocketmine/level/generator/populator/GroundCover.php

		-
			message: "#^Cannot call method setBlock\\(\\) on pocketmine\\\\level\\\\format\\\\Chunk\\|null\\.$#"
			count: 1
			path: ../../../src/pocketmine/level/generator/populator/GroundCover.php

		-
			message: "#^Cannot call method getBlockLight\\(\\) on pocketmine\\\\level\\\\format\\\\SubChunkInterface\\|null\\.$#"
			count: 1
			path: ../../../src/pocketmine/level/light/BlockLightUpdate.php

		-
			message: "#^Cannot call method setBlockLight\\(\\) on pocketmine\\\\level\\\\format\\\\SubChunkInterface\\|null\\.$#"
			count: 1
			path: ../../../src/pocketmine/level/light/BlockLightUpdate.php

		-
			message: "#^Cannot call method getBlockId\\(\\) on pocketmine\\\\level\\\\format\\\\SubChunkInterface\\|null\\.$#"
			count: 1
			path: ../../../src/pocketmine/level/light/LightUpdate.php

		-
			message: "#^Only numeric types are allowed in \\-, int\\|null given on the right side\\.$#"
			count: 1
			path: ../../../src/pocketmine/level/light/LightUpdate.php

		-
			message: "#^Cannot call method getBlockSkyLight\\(\\) on pocketmine\\\\level\\\\format\\\\SubChunkInterface\\|null\\.$#"
			count: 1
			path: ../../../src/pocketmine/level/light/SkyLightUpdate.php

		-
			message: "#^Cannot call method setBlockSkyLight\\(\\) on pocketmine\\\\level\\\\format\\\\SubChunkInterface\\|null\\.$#"
			count: 1
			path: ../../../src/pocketmine/level/light/SkyLightUpdate.php

		-
			message: "#^Cannot call method getTag\\(\\) on pocketmine\\\\nbt\\\\tag\\\\CompoundTag\\|null\\.$#"
			count: 1
			path: ../../../src/pocketmine/network/mcpe/NetworkBinaryStream.php

		-
			message: "#^Cannot call method removeTag\\(\\) on pocketmine\\\\nbt\\\\tag\\\\CompoundTag\\|null\\.$#"
			count: 1
			path: ../../../src/pocketmine/network/mcpe/NetworkBinaryStream.php

		-
			message: "#^Cannot call method setTag\\(\\) on pocketmine\\\\nbt\\\\tag\\\\CompoundTag\\|null\\.$#"
			count: 1
			path: ../../../src/pocketmine/network/mcpe/NetworkBinaryStream.php

		-
			message: "#^Argument of an invalid type array\\<pocketmine\\\\nbt\\\\tag\\\\CompoundTag\\>\\|null supplied for foreach, only iterables are supported\\.$#"
			count: 1
			path: ../../../src/pocketmine/network/mcpe/convert/RuntimeBlockMapping.php

		-
			message: "#^Parameter \\#1 \\$that of method pocketmine\\\\nbt\\\\tag\\\\NamedTag\\:\\:equals\\(\\) expects pocketmine\\\\nbt\\\\tag\\\\NamedTag, pocketmine\\\\nbt\\\\tag\\\\CompoundTag\\|null given\\.$#"
			count: 1
			path: ../../../src/pocketmine/network/mcpe/convert/RuntimeBlockMapping.php

		-
			message: "#^Method pocketmine\\\\network\\\\mcpe\\\\convert\\\\RuntimeBlockMapping\\:\\:getBedrockKnownStates\\(\\) should return array\\<pocketmine\\\\nbt\\\\tag\\\\CompoundTag\\> but returns array\\<pocketmine\\\\nbt\\\\tag\\\\CompoundTag\\>\\|null\\.$#"
			count: 1
			path: ../../../src/pocketmine/network/mcpe/convert/RuntimeBlockMapping.php

		-
			message: "#^Parameter \\#1 \\$eid of method pocketmine\\\\network\\\\mcpe\\\\NetworkBinaryStream\\:\\:putEntityUniqueId\\(\\) expects int, int\\|null given\\.$#"
			count: 1
			path: ../../../src/pocketmine/network/mcpe/protocol/SetScorePacket.php

		-
			message: "#^Parameter \\#1 \\$v of method pocketmine\\\\network\\\\mcpe\\\\NetworkBinaryStream\\:\\:putString\\(\\) expects string, string\\|null given\\.$#"
			count: 1
			path: ../../../src/pocketmine/network/mcpe/protocol/SetScorePacket.php

		-
			message: "#^Parameter \\#1 \\$eid of method pocketmine\\\\network\\\\mcpe\\\\NetworkBinaryStream\\:\\:putEntityUniqueId\\(\\) expects int, int\\|null given\\.$#"
			count: 1
			path: ../../../src/pocketmine/network/mcpe/protocol/SetScoreboardIdentityPacket.php
>>>>>>> e990c5a0

		-
			message: "#^Cannot call method setPopulated\\(\\) on pocketmine\\\\world\\\\format\\\\Chunk\\|null\\.$#"
			count: 1
			path: ../../../src/world/generator/PopulationTask.php

		-
			message: "#^Cannot call method recalculateHeightMap\\(\\) on pocketmine\\\\world\\\\format\\\\Chunk\\|null\\.$#"
			count: 1
			path: ../../../src/world/generator/PopulationTask.php

		-
			message: "#^Cannot call method populateSkyLight\\(\\) on pocketmine\\\\world\\\\format\\\\Chunk\\|null\\.$#"
			count: 1
			path: ../../../src/world/generator/PopulationTask.php

		-
			message: "#^Cannot call method setLightPopulated\\(\\) on pocketmine\\\\world\\\\format\\\\Chunk\\|null\\.$#"
			count: 1
			path: ../../../src/world/generator/PopulationTask.php

		-
			message: "#^Parameter \\#1 \\$chunk of static method pocketmine\\\\world\\\\format\\\\io\\\\FastChunkSerializer\\:\\:serialize\\(\\) expects pocketmine\\\\world\\\\format\\\\Chunk, pocketmine\\\\world\\\\format\\\\Chunk\\|null given\\.$#"
			count: 2
			path: ../../../src/world/generator/PopulationTask.php

		-
			message: "#^Cannot call method isDirty\\(\\) on pocketmine\\\\world\\\\format\\\\Chunk\\|null\\.$#"
			count: 1
			path: ../../../src/world/generator/PopulationTask.php

		-
			message: "#^Cannot call method getAsyncWorkerId\\(\\) on pocketmine\\\\scheduler\\\\AsyncWorker\\|null\\.$#"
			count: 1
			path: ../../../src/world/generator/PopulationTask.php

		-
			message: "#^Method pocketmine\\\\world\\\\generator\\\\biome\\\\BiomeSelector\\:\\:pickBiome\\(\\) should return pocketmine\\\\world\\\\biome\\\\Biome but returns pocketmine\\\\world\\\\biome\\\\Biome\\|null\\.$#"
			count: 1
			path: ../../../src/world/generator/biome/BiomeSelector.php

		-
			message: "#^Cannot call method setBiomeId\\(\\) on pocketmine\\\\world\\\\format\\\\Chunk\\|null\\.$#"
			count: 1
			path: ../../../src/world/generator/hell/Nether.php

		-
			message: "#^Cannot call method setFullBlock\\(\\) on pocketmine\\\\world\\\\format\\\\Chunk\\|null\\.$#"
			count: 3
			path: ../../../src/world/generator/hell/Nether.php

		-
			message: "#^Cannot call method getBiomeId\\(\\) on pocketmine\\\\world\\\\format\\\\Chunk\\|null\\.$#"
			count: 1
			path: ../../../src/world/generator/hell/Nether.php

		-
			message: "#^Cannot call method setBiomeId\\(\\) on pocketmine\\\\world\\\\format\\\\Chunk\\|null\\.$#"
			count: 1
			path: ../../../src/world/generator/normal/Normal.php

		-
			message: "#^Offset int does not exist on array\\<array\\<float\\>\\>\\|null\\.$#"
			count: 1
			path: ../../../src/world/generator/normal/Normal.php

		-
			message: "#^Cannot call method setFullBlock\\(\\) on pocketmine\\\\world\\\\format\\\\Chunk\\|null\\.$#"
			count: 3
			path: ../../../src/world/generator/normal/Normal.php

		-
			message: "#^Cannot call method getBiomeId\\(\\) on pocketmine\\\\world\\\\format\\\\Chunk\\|null\\.$#"
			count: 1
			path: ../../../src/world/generator/normal/Normal.php

		-
			message: "#^Cannot call method getBiomeId\\(\\) on pocketmine\\\\world\\\\format\\\\Chunk\\|null\\.$#"
			count: 1
			path: ../../../src/world/generator/populator/GroundCover.php

		-
			message: "#^Cannot call method getFullBlock\\(\\) on pocketmine\\\\world\\\\format\\\\Chunk\\|null\\.$#"
			count: 2
			path: ../../../src/world/generator/populator/GroundCover.php

		-
			message: "#^Cannot call method setFullBlock\\(\\) on pocketmine\\\\world\\\\format\\\\Chunk\\|null\\.$#"
			count: 1
			path: ../../../src/world/generator/populator/GroundCover.php

		-
			message: "#^Cannot call method getBlockLightArray\\(\\) on pocketmine\\\\world\\\\format\\\\SubChunk\\|null\\.$#"
			count: 1
			path: ../../../src/world/light/BlockLightUpdate.php

		-
			message: "#^Only numeric types are allowed in \\-, int\\|null given on the right side\\.$#"
			count: 1
			path: ../../../src/world/light/BlockLightUpdate.php

		-
			message: "#^Cannot call method get\\(\\) on pocketmine\\\\world\\\\format\\\\LightArray\\|null\\.$#"
			count: 4
			path: ../../../src/world/light/LightUpdate.php

		-
			message: "#^Cannot call method set\\(\\) on pocketmine\\\\world\\\\format\\\\LightArray\\|null\\.$#"
			count: 3
			path: ../../../src/world/light/LightUpdate.php

		-
			message: "#^Cannot call method getFullBlock\\(\\) on pocketmine\\\\world\\\\format\\\\SubChunk\\|null\\.$#"
			count: 1
			path: ../../../src/world/light/LightUpdate.php

		-
			message: "#^Only numeric types are allowed in \\-, int\\|null given on the right side\\.$#"
			count: 1
			path: ../../../src/world/light/LightUpdate.php

		-
			message: "#^Cannot call method getBlockSkyLightArray\\(\\) on pocketmine\\\\world\\\\format\\\\SubChunk\\|null\\.$#"
			count: 1
			path: ../../../src/world/light/SkyLightUpdate.php

		-
			message: "#^Only numeric types are allowed in \\-, int\\|null given on the right side\\.$#"
			count: 1
			path: ../../../src/world/light/SkyLightUpdate.php

		-
			message: "#^Property pocketmine\\\\event\\\\HandlerListManagerTest\\:\\:\\$isValidFunc \\(Closure\\) does not accept Closure\\|null\\.$#"
			count: 1
			path: ../../phpunit/event/HandlerListManagerTest.php

		-
			message: "#^Property pocketmine\\\\event\\\\HandlerListManagerTest\\:\\:\\$resolveParentFunc \\(Closure\\) does not accept Closure\\|null\\.$#"
			count: 1
			path: ../../phpunit/event/HandlerListManagerTest.php

		-
			message: "#^Property pocketmine\\\\network\\\\mcpe\\\\handler\\\\StupidJsonDecodeTest\\:\\:\\$stupidJsonDecodeFunc \\(Closure\\) does not accept Closure\\|null\\.$#"
			count: 1
			path: ../../phpunit/network/mcpe/handler/StupidJsonDecodeTest.php
<|MERGE_RESOLUTION|>--- conflicted
+++ resolved
@@ -442,16 +442,11 @@
 
 		-
 			message: "#^Cannot call method getString\\(\\) on pocketmine\\\\nbt\\\\tag\\\\CompoundTag\\|null\\.$#"
-			count: 3
+			count: 1
 			path: ../../../src/network/mcpe/convert/RuntimeBlockMapping.php
 
 		-
-			message: "#^Cannot call method getShort\\(\\) on pocketmine\\\\nbt\\\\tag\\\\CompoundTag\\|null\\.$#"
-			count: 1
-			path: ../../../src/network/mcpe/convert/RuntimeBlockMapping.php
-
-		-
-			message: "#^Cannot call method equals\\(\\) on pocketmine\\\\nbt\\\\tag\\\\CompoundTag\\|null\\.$#"
+			message: "#^Parameter \\#1 \\$that of method pocketmine\\\\nbt\\\\tag\\\\CompoundTag\\:\\:equals\\(\\) expects pocketmine\\\\nbt\\\\tag\\\\Tag, pocketmine\\\\nbt\\\\tag\\\\CompoundTag\\|null given\\.$#"
 			count: 1
 			path: ../../../src/network/mcpe/convert/RuntimeBlockMapping.php
 
@@ -1036,7 +1031,6 @@
 			path: ../../../src/world/generator/GeneratorRegisterTask.php
 
 		-
-<<<<<<< HEAD
 			message: "#^Cannot call method removeFromThreadStore\\(\\) on pocketmine\\\\scheduler\\\\AsyncWorker\\|null\\.$#"
 			count: 2
 			path: ../../../src/world/generator/GeneratorUnregisterTask.php
@@ -1065,111 +1059,6 @@
 			message: "#^Cannot call method isGenerated\\(\\) on pocketmine\\\\world\\\\format\\\\Chunk\\|null\\.$#"
 			count: 1
 			path: ../../../src/world/generator/PopulationTask.php
-=======
-			message: "#^Only booleans are allowed in a negated boolean, bool\\|null given\\.$#"
-			count: 1
-			path: ../../../src/pocketmine/level/generator/object/SpruceTree.php
-
-		-
-			message: "#^Only booleans are allowed in a negated boolean, bool\\|null given\\.$#"
-			count: 1
-			path: ../../../src/pocketmine/level/generator/object/Tree.php
-
-		-
-			message: "#^Cannot call method getBiomeId\\(\\) on pocketmine\\\\level\\\\format\\\\Chunk\\|null\\.$#"
-			count: 1
-			path: ../../../src/pocketmine/level/generator/populator/GroundCover.php
-
-		-
-			message: "#^Cannot call method getBlockIdColumn\\(\\) on pocketmine\\\\level\\\\format\\\\Chunk\\|null\\.$#"
-			count: 1
-			path: ../../../src/pocketmine/level/generator/populator/GroundCover.php
-
-		-
-			message: "#^Cannot call method setBlockId\\(\\) on pocketmine\\\\level\\\\format\\\\Chunk\\|null\\.$#"
-			count: 1
-			path: ../../../src/pocketmine/level/generator/populator/GroundCover.php
-
-		-
-			message: "#^Cannot call method setBlock\\(\\) on pocketmine\\\\level\\\\format\\\\Chunk\\|null\\.$#"
-			count: 1
-			path: ../../../src/pocketmine/level/generator/populator/GroundCover.php
-
-		-
-			message: "#^Cannot call method getBlockLight\\(\\) on pocketmine\\\\level\\\\format\\\\SubChunkInterface\\|null\\.$#"
-			count: 1
-			path: ../../../src/pocketmine/level/light/BlockLightUpdate.php
-
-		-
-			message: "#^Cannot call method setBlockLight\\(\\) on pocketmine\\\\level\\\\format\\\\SubChunkInterface\\|null\\.$#"
-			count: 1
-			path: ../../../src/pocketmine/level/light/BlockLightUpdate.php
-
-		-
-			message: "#^Cannot call method getBlockId\\(\\) on pocketmine\\\\level\\\\format\\\\SubChunkInterface\\|null\\.$#"
-			count: 1
-			path: ../../../src/pocketmine/level/light/LightUpdate.php
-
-		-
-			message: "#^Only numeric types are allowed in \\-, int\\|null given on the right side\\.$#"
-			count: 1
-			path: ../../../src/pocketmine/level/light/LightUpdate.php
-
-		-
-			message: "#^Cannot call method getBlockSkyLight\\(\\) on pocketmine\\\\level\\\\format\\\\SubChunkInterface\\|null\\.$#"
-			count: 1
-			path: ../../../src/pocketmine/level/light/SkyLightUpdate.php
-
-		-
-			message: "#^Cannot call method setBlockSkyLight\\(\\) on pocketmine\\\\level\\\\format\\\\SubChunkInterface\\|null\\.$#"
-			count: 1
-			path: ../../../src/pocketmine/level/light/SkyLightUpdate.php
-
-		-
-			message: "#^Cannot call method getTag\\(\\) on pocketmine\\\\nbt\\\\tag\\\\CompoundTag\\|null\\.$#"
-			count: 1
-			path: ../../../src/pocketmine/network/mcpe/NetworkBinaryStream.php
-
-		-
-			message: "#^Cannot call method removeTag\\(\\) on pocketmine\\\\nbt\\\\tag\\\\CompoundTag\\|null\\.$#"
-			count: 1
-			path: ../../../src/pocketmine/network/mcpe/NetworkBinaryStream.php
-
-		-
-			message: "#^Cannot call method setTag\\(\\) on pocketmine\\\\nbt\\\\tag\\\\CompoundTag\\|null\\.$#"
-			count: 1
-			path: ../../../src/pocketmine/network/mcpe/NetworkBinaryStream.php
-
-		-
-			message: "#^Argument of an invalid type array\\<pocketmine\\\\nbt\\\\tag\\\\CompoundTag\\>\\|null supplied for foreach, only iterables are supported\\.$#"
-			count: 1
-			path: ../../../src/pocketmine/network/mcpe/convert/RuntimeBlockMapping.php
-
-		-
-			message: "#^Parameter \\#1 \\$that of method pocketmine\\\\nbt\\\\tag\\\\NamedTag\\:\\:equals\\(\\) expects pocketmine\\\\nbt\\\\tag\\\\NamedTag, pocketmine\\\\nbt\\\\tag\\\\CompoundTag\\|null given\\.$#"
-			count: 1
-			path: ../../../src/pocketmine/network/mcpe/convert/RuntimeBlockMapping.php
-
-		-
-			message: "#^Method pocketmine\\\\network\\\\mcpe\\\\convert\\\\RuntimeBlockMapping\\:\\:getBedrockKnownStates\\(\\) should return array\\<pocketmine\\\\nbt\\\\tag\\\\CompoundTag\\> but returns array\\<pocketmine\\\\nbt\\\\tag\\\\CompoundTag\\>\\|null\\.$#"
-			count: 1
-			path: ../../../src/pocketmine/network/mcpe/convert/RuntimeBlockMapping.php
-
-		-
-			message: "#^Parameter \\#1 \\$eid of method pocketmine\\\\network\\\\mcpe\\\\NetworkBinaryStream\\:\\:putEntityUniqueId\\(\\) expects int, int\\|null given\\.$#"
-			count: 1
-			path: ../../../src/pocketmine/network/mcpe/protocol/SetScorePacket.php
-
-		-
-			message: "#^Parameter \\#1 \\$v of method pocketmine\\\\network\\\\mcpe\\\\NetworkBinaryStream\\:\\:putString\\(\\) expects string, string\\|null given\\.$#"
-			count: 1
-			path: ../../../src/pocketmine/network/mcpe/protocol/SetScorePacket.php
-
-		-
-			message: "#^Parameter \\#1 \\$eid of method pocketmine\\\\network\\\\mcpe\\\\NetworkBinaryStream\\:\\:putEntityUniqueId\\(\\) expects int, int\\|null given\\.$#"
-			count: 1
-			path: ../../../src/pocketmine/network/mcpe/protocol/SetScoreboardIdentityPacket.php
->>>>>>> e990c5a0
 
 		-
 			message: "#^Cannot call method setPopulated\\(\\) on pocketmine\\\\world\\\\format\\\\Chunk\\|null\\.$#"
