parameters:
	ignoreErrors:
		-
<<<<<<< HEAD
			message: "#^Property pocketmine\\\\event\\\\entity\\\\EntityShootBowEvent\\:\\:\\$projectile \\(pocketmine\\\\entity\\\\projectile\\\\Projectile\\) does not accept pocketmine\\\\entity\\\\Entity\\.$#"
			count: 1
			path: ../../../src/event/entity/EntityShootBowEvent.php
=======
			message: "#^Parameter \\#3 \\$subject of function preg_replace expects array\\|string, string\\|false given\\.$#"
			count: 1
			path: ../../../build/make-release.php

		-
			message: "#^Parameter \\#3 \\$subject of function preg_replace expects array\\|string, string\\|null given\\.$#"
			count: 2
			path: ../../../build/make-release.php

		-
			message: "#^Parameter \\#1 \\$pharPath of function pocketmine\\\\build\\\\server_phar\\\\buildPhar expects string, array\\<int, mixed\\>\\|string\\|false given\\.$#"
			count: 1
			path: ../../../build/server-phar.php

		-
			message: "#^Parameter \\#1 \\$strings of function pocketmine\\\\build\\\\server_phar\\\\preg_quote_array expects array\\<string\\>, array\\<int, string\\|false\\> given\\.$#"
			count: 1
			path: ../../../build/server-phar.php

		-
			message: "#^Cannot access offset \\(float\\|int\\) on mixed\\.$#"
			count: 1
			path: ../../../src/pocketmine/CrashDump.php

		-
			message: "#^Cannot access offset string on mixed\\.$#"
			count: 1
			path: ../../../src/pocketmine/CrashDump.php

		-
			message: "#^Instanceof between pocketmine\\\\plugin\\\\PluginManager and pocketmine\\\\plugin\\\\PluginManager will always evaluate to true\\.$#"
			count: 1
			path: ../../../src/pocketmine/CrashDump.php

		-
			message: "#^Parameter \\#1 \\$path of static method pocketmine\\\\utils\\\\Utils\\:\\:cleanPath\\(\\) expects string, mixed given\\.$#"
			count: 1
			path: ../../../src/pocketmine/CrashDump.php

		-
			message: "#^Cannot cast mixed to int\\.$#"
			count: 7
			path: ../../../src/pocketmine/MemoryManager.php

		-
			message: "#^Parameter \\#1 \\$stream of function fclose expects resource, resource\\|false given\\.$#"
			count: 1
			path: ../../../src/pocketmine/MemoryManager.php

		-
			message: "#^Parameter \\#1 \\$stream of function fwrite expects resource, resource\\|false given\\.$#"
			count: 1
			path: ../../../src/pocketmine/MemoryManager.php

		-
			message: "#^Argument of an invalid type mixed supplied for foreach, only iterables are supported\\.$#"
			count: 3
			path: ../../../src/pocketmine/Player.php

		-
			message: "#^Cannot access offset 'AnimationExpression' on mixed\\.$#"
			count: 1
			path: ../../../src/pocketmine/Player.php

		-
			message: "#^Cannot access offset 'Colors' on mixed\\.$#"
			count: 1
			path: ../../../src/pocketmine/Player.php

		-
			message: "#^Cannot access offset 'Frames' on mixed\\.$#"
			count: 1
			path: ../../../src/pocketmine/Player.php

		-
			message: "#^Cannot access offset 'Image' on mixed\\.$#"
			count: 1
			path: ../../../src/pocketmine/Player.php

		-
			message: "#^Cannot access offset 'ImageHeight' on mixed\\.$#"
			count: 1
			path: ../../../src/pocketmine/Player.php

		-
			message: "#^Cannot access offset 'ImageWidth' on mixed\\.$#"
			count: 1
			path: ../../../src/pocketmine/Player.php

		-
			message: "#^Cannot access offset 'IsDefault' on mixed\\.$#"
			count: 1
			path: ../../../src/pocketmine/Player.php

		-
			message: "#^Cannot access offset 'PackId' on mixed\\.$#"
			count: 1
			path: ../../../src/pocketmine/Player.php

		-
			message: "#^Cannot access offset 'PieceId' on mixed\\.$#"
			count: 1
			path: ../../../src/pocketmine/Player.php

		-
			message: "#^Cannot access offset 'PieceType' on mixed\\.$#"
			count: 2
			path: ../../../src/pocketmine/Player.php

		-
			message: "#^Cannot access offset 'ProductId' on mixed\\.$#"
			count: 1
			path: ../../../src/pocketmine/Player.php

		-
			message: "#^Cannot access offset 'Type' on mixed\\.$#"
			count: 1
			path: ../../../src/pocketmine/Player.php

		-
			message: "#^Cannot access property \\$x on pocketmine\\\\level\\\\Position\\|null\\.$#"
			count: 1
			path: ../../../src/pocketmine/Player.php

		-
			message: "#^Cannot access property \\$y on pocketmine\\\\level\\\\Position\\|null\\.$#"
			count: 1
			path: ../../../src/pocketmine/Player.php

		-
			message: "#^Cannot access property \\$z on pocketmine\\\\level\\\\Position\\|null\\.$#"
			count: 1
			path: ../../../src/pocketmine/Player.php

		-
			message: "#^Cannot call method broadcastLevelEvent\\(\\) on pocketmine\\\\level\\\\Level\\|null\\.$#"
			count: 3
			path: ../../../src/pocketmine/Player.php

		-
			message: "#^Cannot call method checkSpawnProtection\\(\\) on pocketmine\\\\level\\\\Level\\|null\\.$#"
			count: 3
			path: ../../../src/pocketmine/Player.php

		-
			message: "#^Cannot call method dropExperience\\(\\) on pocketmine\\\\level\\\\Level\\|null\\.$#"
			count: 1
			path: ../../../src/pocketmine/Player.php

		-
			message: "#^Cannot call method dropItem\\(\\) on pocketmine\\\\level\\\\Level\\|null\\.$#"
			count: 4
			path: ../../../src/pocketmine/Player.php

		-
			message: "#^Cannot call method equals\\(\\) on pocketmine\\\\utils\\\\UUID\\|null\\.$#"
			count: 1
			path: ../../../src/pocketmine/Player.php

		-
			message: "#^Cannot call method getAllValues\\(\\) on pocketmine\\\\nbt\\\\tag\\\\ListTag\\|null\\.$#"
			count: 1
			path: ../../../src/pocketmine/Player.php

		-
			message: "#^Cannot call method getBlock\\(\\) on pocketmine\\\\level\\\\Level\\|null\\.$#"
			count: 6
			path: ../../../src/pocketmine/Player.php

		-
			message: "#^Cannot call method getBlockAt\\(\\) on pocketmine\\\\level\\\\Level\\|null\\.$#"
			count: 1
			path: ../../../src/pocketmine/Player.php

		-
			message: "#^Cannot call method getChunkEntities\\(\\) on pocketmine\\\\level\\\\Level\\|null\\.$#"
			count: 4
			path: ../../../src/pocketmine/Player.php

		-
			message: "#^Cannot call method getCollisionBlocks\\(\\) on pocketmine\\\\level\\\\Level\\|null\\.$#"
			count: 1
			path: ../../../src/pocketmine/Player.php

		-
			message: "#^Cannot call method getDifficulty\\(\\) on pocketmine\\\\level\\\\Level\\|null\\.$#"
			count: 1
			path: ../../../src/pocketmine/Player.php

		-
			message: "#^Cannot call method getEntity\\(\\) on pocketmine\\\\level\\\\Level\\|null\\.$#"
			count: 2
			path: ../../../src/pocketmine/Player.php

		-
			message: "#^Cannot call method getFloorX\\(\\) on pocketmine\\\\level\\\\Position\\|null\\.$#"
			count: 1
			path: ../../../src/pocketmine/Player.php

		-
			message: "#^Cannot call method getFloorY\\(\\) on pocketmine\\\\level\\\\Position\\|null\\.$#"
			count: 1
			path: ../../../src/pocketmine/Player.php

		-
			message: "#^Cannot call method getFloorZ\\(\\) on pocketmine\\\\level\\\\Position\\|null\\.$#"
			count: 1
			path: ../../../src/pocketmine/Player.php

		-
			message: "#^Cannot call method getFolderName\\(\\) on pocketmine\\\\level\\\\Level\\|null\\.$#"
			count: 2
			path: ../../../src/pocketmine/Player.php

		-
			message: "#^Cannot call method getLevelNonNull\\(\\) on pocketmine\\\\level\\\\Position\\|null\\.$#"
			count: 1
			path: ../../../src/pocketmine/Player.php

		-
			message: "#^Cannot call method getName\\(\\) on pocketmine\\\\level\\\\Level\\|null\\.$#"
			count: 1
			path: ../../../src/pocketmine/Player.php

		-
			message: "#^Cannot call method getNearbyEntities\\(\\) on pocketmine\\\\level\\\\Level\\|null\\.$#"
			count: 1
			path: ../../../src/pocketmine/Player.php

		-
			message: "#^Cannot call method getSafeSpawn\\(\\) on pocketmine\\\\level\\\\Level\\|null\\.$#"
			count: 3
			path: ../../../src/pocketmine/Player.php

		-
			message: "#^Cannot call method getTile\\(\\) on pocketmine\\\\level\\\\Level\\|null\\.$#"
			count: 3
			path: ../../../src/pocketmine/Player.php

		-
			message: "#^Cannot call method getTileAt\\(\\) on pocketmine\\\\level\\\\Level\\|null\\.$#"
			count: 1
			path: ../../../src/pocketmine/Player.php

		-
			message: "#^Cannot call method getTime\\(\\) on pocketmine\\\\level\\\\Level\\|null\\.$#"
			count: 1
			path: ../../../src/pocketmine/Player.php

		-
			message: "#^Cannot call method isChunkGenerated\\(\\) on pocketmine\\\\level\\\\Level\\|null\\.$#"
			count: 1
			path: ../../../src/pocketmine/Player.php

		-
			message: "#^Cannot call method isInLoadedTerrain\\(\\) on pocketmine\\\\level\\\\Level\\|null\\.$#"
			count: 1
			path: ../../../src/pocketmine/Player.php

		-
			message: "#^Cannot call method populateChunk\\(\\) on pocketmine\\\\level\\\\Level\\|null\\.$#"
			count: 1
			path: ../../../src/pocketmine/Player.php

		-
			message: "#^Cannot call method registerChunkLoader\\(\\) on pocketmine\\\\level\\\\Level\\|null\\.$#"
			count: 2
			path: ../../../src/pocketmine/Player.php

		-
			message: "#^Cannot call method requestChunk\\(\\) on pocketmine\\\\level\\\\Level\\|null\\.$#"
			count: 1
			path: ../../../src/pocketmine/Player.php

		-
			message: "#^Cannot call method sendBlocks\\(\\) on pocketmine\\\\level\\\\Level\\|null\\.$#"
			count: 2
			path: ../../../src/pocketmine/Player.php

		-
			message: "#^Cannot call method sendDifficulty\\(\\) on pocketmine\\\\level\\\\Level\\|null\\.$#"
			count: 1
			path: ../../../src/pocketmine/Player.php

		-
			message: "#^Cannot call method sendTime\\(\\) on pocketmine\\\\level\\\\Level\\|null\\.$#"
			count: 2
			path: ../../../src/pocketmine/Player.php

		-
			message: "#^Cannot call method setBlock\\(\\) on pocketmine\\\\level\\\\Level\\|null\\.$#"
			count: 1
			path: ../../../src/pocketmine/Player.php

		-
			message: "#^Cannot call method setSleepTicks\\(\\) on pocketmine\\\\level\\\\Level\\|null\\.$#"
			count: 2
			path: ../../../src/pocketmine/Player.php

		-
			message: "#^Cannot call method unregisterChunkLoader\\(\\) on pocketmine\\\\level\\\\Level\\|null\\.$#"
			count: 2
			path: ../../../src/pocketmine/Player.php

		-
			message: "#^Cannot call method useBreakOn\\(\\) on pocketmine\\\\level\\\\Level\\|null\\.$#"
			count: 1
			path: ../../../src/pocketmine/Player.php

		-
			message: "#^Cannot call method useItemOn\\(\\) on pocketmine\\\\level\\\\Level\\|null\\.$#"
			count: 2
			path: ../../../src/pocketmine/Player.php

		-
			message: "#^Cannot cast mixed to int\\.$#"
			count: 1
			path: ../../../src/pocketmine/Player.php

		-
			message: "#^Method pocketmine\\\\Player\\:\\:getSpawn\\(\\) should return pocketmine\\\\level\\\\Position but returns pocketmine\\\\level\\\\Position\\|null\\.$#"
			count: 1
			path: ../../../src/pocketmine/Player.php

		-
			message: "#^Only booleans are allowed in &&, mixed given on the right side\\.$#"
			count: 1
			path: ../../../src/pocketmine/Player.php

		-
			message: "#^Only numeric types are allowed in \\-, int\\|null given on the left side\\.$#"
			count: 1
			path: ../../../src/pocketmine/Player.php

		-
			message: "#^Only numeric types are allowed in \\-, int\\|null given on the right side\\.$#"
			count: 1
			path: ../../../src/pocketmine/Player.php

		-
			message: "#^Parameter \\#1 \\$height of class pocketmine\\\\network\\\\mcpe\\\\protocol\\\\types\\\\SkinImage constructor expects int, mixed given\\.$#"
			count: 3
			path: ../../../src/pocketmine/Player.php

		-
			message: "#^Parameter \\#1 \\$level of method pocketmine\\\\entity\\\\Human\\:\\:__construct\\(\\) expects pocketmine\\\\level\\\\Level, pocketmine\\\\level\\\\Level\\|null given\\.$#"
			count: 1
			path: ../../../src/pocketmine/Player.php

		-
			message: "#^Parameter \\#1 \\$pieceId of class pocketmine\\\\network\\\\mcpe\\\\protocol\\\\types\\\\PersonaSkinPiece constructor expects string, mixed given\\.$#"
			count: 1
			path: ../../../src/pocketmine/Player.php

		-
			message: "#^Parameter \\#1 \\$pieceType of class pocketmine\\\\network\\\\mcpe\\\\protocol\\\\types\\\\PersonaPieceTintColor constructor expects string, mixed given\\.$#"
			count: 1
			path: ../../../src/pocketmine/Player.php

		-
			message: "#^Parameter \\#1 \\$skinId of class pocketmine\\\\network\\\\mcpe\\\\protocol\\\\types\\\\SkinData constructor expects string, mixed given\\.$#"
			count: 1
			path: ../../../src/pocketmine/Player.php

		-
			message: "#^Parameter \\#1 \\$string of function base64_decode expects string, mixed given\\.$#"
			count: 7
			path: ../../../src/pocketmine/Player.php

		-
			message: "#^Parameter \\#1 \\$uuid of method pocketmine\\\\Server\\:\\:updatePlayerListData\\(\\) expects pocketmine\\\\utils\\\\UUID, pocketmine\\\\utils\\\\UUID\\|null given\\.$#"
			count: 1
			path: ../../../src/pocketmine/Player.php

		-
			message: "#^Parameter \\#1 \\.\\.\\.\\$slots of method pocketmine\\\\inventory\\\\BaseInventory\\:\\:addItem\\(\\) expects pocketmine\\\\item\\\\Item, mixed given\\.$#"
			count: 1
			path: ../../../src/pocketmine/Player.php

		-
			message: "#^Parameter \\#10 \\$capeId of class pocketmine\\\\network\\\\mcpe\\\\protocol\\\\types\\\\SkinData constructor expects string, mixed given\\.$#"
			count: 1
			path: ../../../src/pocketmine/Player.php

		-
			message: "#^Parameter \\#12 \\$armSize of class pocketmine\\\\network\\\\mcpe\\\\protocol\\\\types\\\\SkinData constructor expects string, mixed given\\.$#"
			count: 1
			path: ../../../src/pocketmine/Player.php

		-
			message: "#^Parameter \\#13 \\$skinColor of class pocketmine\\\\network\\\\mcpe\\\\protocol\\\\types\\\\SkinData constructor expects string, mixed given\\.$#"
			count: 1
			path: ../../../src/pocketmine/Player.php

		-
			message: "#^Parameter \\#17 \\$premium of class pocketmine\\\\network\\\\mcpe\\\\protocol\\\\types\\\\SkinData constructor expects bool, mixed given\\.$#"
			count: 1
			path: ../../../src/pocketmine/Player.php

		-
			message: "#^Parameter \\#18 \\$persona of class pocketmine\\\\network\\\\mcpe\\\\protocol\\\\types\\\\SkinData constructor expects bool, mixed given\\.$#"
			count: 1
			path: ../../../src/pocketmine/Player.php

		-
			message: "#^Parameter \\#19 \\$personaCapeOnClassic of class pocketmine\\\\network\\\\mcpe\\\\protocol\\\\types\\\\SkinData constructor expects bool, mixed given\\.$#"
			count: 1
			path: ../../../src/pocketmine/Player.php

		-
			message: "#^Parameter \\#2 \\$colors of class pocketmine\\\\network\\\\mcpe\\\\protocol\\\\types\\\\PersonaPieceTintColor constructor expects array\\<string\\>, mixed given\\.$#"
			count: 1
			path: ../../../src/pocketmine/Player.php

		-
			message: "#^Parameter \\#2 \\$pieceType of class pocketmine\\\\network\\\\mcpe\\\\protocol\\\\types\\\\PersonaSkinPiece constructor expects string, mixed given\\.$#"
			count: 1
			path: ../../../src/pocketmine/Player.php

		-
			message: "#^Parameter \\#2 \\$playFabId of class pocketmine\\\\network\\\\mcpe\\\\protocol\\\\types\\\\SkinData constructor expects string, mixed given\\.$#"
			count: 1
			path: ../../../src/pocketmine/Player.php

		-
			message: "#^Parameter \\#2 \\$type of class pocketmine\\\\network\\\\mcpe\\\\protocol\\\\types\\\\SkinAnimation constructor expects int, mixed given\\.$#"
			count: 1
			path: ../../../src/pocketmine/Player.php

		-
			message: "#^Parameter \\#2 \\$width of class pocketmine\\\\network\\\\mcpe\\\\protocol\\\\types\\\\SkinImage constructor expects int, mixed given\\.$#"
			count: 3
			path: ../../../src/pocketmine/Player.php

		-
			message: "#^Parameter \\#3 \\$data of class pocketmine\\\\network\\\\mcpe\\\\protocol\\\\types\\\\SkinImage constructor expects string, string\\|false given\\.$#"
			count: 3
			path: ../../../src/pocketmine/Player.php

		-
			message: "#^Parameter \\#3 \\$frames of class pocketmine\\\\network\\\\mcpe\\\\protocol\\\\types\\\\SkinAnimation constructor expects float, mixed given\\.$#"
			count: 1
			path: ../../../src/pocketmine/Player.php

		-
			message: "#^Parameter \\#3 \\$packId of class pocketmine\\\\network\\\\mcpe\\\\protocol\\\\types\\\\PersonaSkinPiece constructor expects string, mixed given\\.$#"
			count: 1
			path: ../../../src/pocketmine/Player.php

		-
			message: "#^Parameter \\#3 \\$resourcePatch of class pocketmine\\\\network\\\\mcpe\\\\protocol\\\\types\\\\SkinData constructor expects string, string\\|false given\\.$#"
			count: 1
			path: ../../../src/pocketmine/Player.php

		-
			message: "#^Parameter \\#4 \\$expressionType of class pocketmine\\\\network\\\\mcpe\\\\protocol\\\\types\\\\SkinAnimation constructor expects int, mixed given\\.$#"
			count: 1
			path: ../../../src/pocketmine/Player.php

		-
			message: "#^Parameter \\#4 \\$isDefaultPiece of class pocketmine\\\\network\\\\mcpe\\\\protocol\\\\types\\\\PersonaSkinPiece constructor expects bool, mixed given\\.$#"
			count: 1
			path: ../../../src/pocketmine/Player.php

		-
			message: "#^Parameter \\#5 \\$productId of class pocketmine\\\\network\\\\mcpe\\\\protocol\\\\types\\\\PersonaSkinPiece constructor expects string, mixed given\\.$#"
			count: 1
			path: ../../../src/pocketmine/Player.php

		-
			message: "#^Parameter \\#7 \\$geometryData of class pocketmine\\\\network\\\\mcpe\\\\protocol\\\\types\\\\SkinData constructor expects string, string\\|false given\\.$#"
			count: 1
			path: ../../../src/pocketmine/Player.php

		-
			message: "#^Parameter \\#8 \\$geometryDataEngineVersion of class pocketmine\\\\network\\\\mcpe\\\\protocol\\\\types\\\\SkinData constructor expects string, string\\|false given\\.$#"
			count: 1
			path: ../../../src/pocketmine/Player.php

		-
			message: "#^Parameter \\#9 \\$animationData of class pocketmine\\\\network\\\\mcpe\\\\protocol\\\\types\\\\SkinData constructor expects string, string\\|false given\\.$#"
			count: 1
			path: ../../../src/pocketmine/Player.php

		-
			message: "#^pocketmine\\\\Player\\:\\:__construct\\(\\) does not call parent constructor from pocketmine\\\\entity\\\\Human\\.$#"
			count: 1
			path: ../../../src/pocketmine/Player.php

		-
			message: "#^Binary operation \"\\.\" between array\\<int, mixed\\>\\|string\\|false and '/'\\|'\\\\\\\\' results in an error\\.$#"
			count: 2
			path: ../../../src/pocketmine/PocketMine.php

		-
			message: "#^Cannot access offset 'git' on mixed\\.$#"
			count: 2
			path: ../../../src/pocketmine/PocketMine.php

		-
			message: "#^Do\\-while loop condition is always false\\.$#"
			count: 1
			path: ../../../src/pocketmine/PocketMine.php

		-
			message: "#^Parameter \\#1 \\$haystack of function substr_count expects string, string\\|false given\\.$#"
			count: 1
			path: ../../../src/pocketmine/PocketMine.php

		-
			message: "#^Parameter \\#1 \\$path of function realpath expects string, array\\<int, mixed\\>\\|string\\|false given\\.$#"
			count: 1
			path: ../../../src/pocketmine/PocketMine.php

		-
			message: "#^Parameter \\#1 \\$path of function realpath expects string, string\\|false given\\.$#"
			count: 2
			path: ../../../src/pocketmine/PocketMine.php

		-
			message: "#^Parameter \\#1 \\$version1 of function version_compare expects string, string\\|false given\\.$#"
			count: 2
			path: ../../../src/pocketmine/PocketMine.php

		-
			message: "#^Cannot access offset 'type' on mixed\\.$#"
			count: 1
			path: ../../../src/pocketmine/Server.php

		-
			message: "#^Cannot call method getFolderName\\(\\) on pocketmine\\\\level\\\\Level\\|null\\.$#"
			count: 1
			path: ../../../src/pocketmine/Server.php

		-
			message: "#^Cannot call method getSafeSpawn\\(\\) on pocketmine\\\\level\\\\Level\\|null\\.$#"
			count: 1
			path: ../../../src/pocketmine/Server.php

		-
			message: "#^Cannot call method wait\\(\\) on Threaded\\|null\\.$#"
			count: 1
			path: ../../../src/pocketmine/Server.php

		-
			message: "#^Cannot cast array\\<int, mixed\\>\\|string\\|false to string\\.$#"
			count: 1
			path: ../../../src/pocketmine/Server.php

		-
			message: "#^Cannot cast mixed to float\\.$#"
			count: 1
			path: ../../../src/pocketmine/Server.php

		-
			message: "#^Cannot cast mixed to int\\.$#"
			count: 7
			path: ../../../src/pocketmine/Server.php

		-
			message: "#^Cannot cast mixed to string\\.$#"
			count: 1
			path: ../../../src/pocketmine/Server.php

		-
			message: "#^Instanceof between pocketmine\\\\command\\\\CommandReader and pocketmine\\\\command\\\\CommandReader will always evaluate to true\\.$#"
			count: 1
			path: ../../../src/pocketmine/Server.php

		-
			message: "#^Instanceof between pocketmine\\\\network\\\\Network and pocketmine\\\\network\\\\Network will always evaluate to true\\.$#"
			count: 1
			path: ../../../src/pocketmine/Server.php

		-
			message: "#^Instanceof between pocketmine\\\\plugin\\\\PluginManager and pocketmine\\\\plugin\\\\PluginManager will always evaluate to true\\.$#"
			count: 1
			path: ../../../src/pocketmine/Server.php

		-
			message: "#^Instanceof between pocketmine\\\\scheduler\\\\AsyncPool and pocketmine\\\\scheduler\\\\AsyncPool will always evaluate to true\\.$#"
			count: 1
			path: ../../../src/pocketmine/Server.php

		-
			message: "#^Only numeric types are allowed in \\+, int\\|false given on the left side\\.$#"
			count: 1
			path: ../../../src/pocketmine/Server.php

		-
			message: "#^Parameter \\#1 \\$array of function array_filter expects array, array\\<int, string\\>\\|false given\\.$#"
			count: 1
			path: ../../../src/pocketmine/Server.php

		-
			message: "#^Parameter \\#1 \\$buffer of method pocketmine\\\\nbt\\\\NBTStream\\:\\:readCompressed\\(\\) expects string, string\\|false given\\.$#"
			count: 1
			path: ../../../src/pocketmine/Server.php

		-
			message: "#^Parameter \\#1 \\$name of static method pocketmine\\\\level\\\\format\\\\io\\\\LevelProviderManager\\:\\:getProviderByName\\(\\) expects string, mixed given\\.$#"
			count: 1
			path: ../../../src/pocketmine/Server.php

		-
			message: "#^Parameter \\#1 \\$string of function strtolower expects string, mixed given\\.$#"
			count: 1
			path: ../../../src/pocketmine/Server.php

		-
			message: "#^Parameter \\#1 \\$uuid of method pocketmine\\\\Server\\:\\:removePlayerListData\\(\\) expects pocketmine\\\\utils\\\\UUID, pocketmine\\\\utils\\\\UUID\\|null given\\.$#"
			count: 1
			path: ../../../src/pocketmine/Server.php

		-
			message: "#^Parameter \\#1 \\$uuid of method pocketmine\\\\Server\\:\\:updatePlayerListData\\(\\) expects pocketmine\\\\utils\\\\UUID, pocketmine\\\\utils\\\\UUID\\|null given\\.$#"
			count: 1
			path: ../../../src/pocketmine/Server.php

		-
			message: "#^Parameter \\#1 \\$uuid of static method pocketmine\\\\network\\\\mcpe\\\\protocol\\\\types\\\\PlayerListEntry\\:\\:createAdditionEntry\\(\\) expects pocketmine\\\\utils\\\\UUID, pocketmine\\\\utils\\\\UUID\\|null given\\.$#"
			count: 1
			path: ../../../src/pocketmine/Server.php

		-
			message: "#^Parameter \\#2 \\$defaultValue of method pocketmine\\\\Server\\:\\:getConfigString\\(\\) expects string, mixed given\\.$#"
			count: 1
			path: ../../../src/pocketmine/Server.php

		-
			message: "#^Parameter \\#2 \\$endpoint of class pocketmine\\\\updater\\\\AutoUpdater constructor expects string, mixed given\\.$#"
			count: 1
			path: ../../../src/pocketmine/Server.php

		-
			message: "#^Parameter \\#2 \\$reason of method pocketmine\\\\Player\\:\\:close\\(\\) expects string, mixed given\\.$#"
			count: 1
			path: ../../../src/pocketmine/Server.php

		-
			message: "#^Parameter \\#3 \\$subject of function str_replace expects array\\|string, string\\|false given\\.$#"
			count: 1
			path: ../../../src/pocketmine/Server.php

		-
			message: "#^Method pocketmine\\\\ThreadManager\\:\\:getAll\\(\\) should return array\\<pocketmine\\\\Thread\\|pocketmine\\\\Worker\\> but returns array\\.$#"
			count: 1
			path: ../../../src/pocketmine/ThreadManager.php

		-
			message: "#^pocketmine\\\\block\\\\Air\\:\\:__construct\\(\\) does not call parent constructor from pocketmine\\\\block\\\\Block\\.$#"
			count: 1
			path: ../../../src/pocketmine/block/Air.php

		-
			message: "#^pocketmine\\\\block\\\\Anvil\\:\\:__construct\\(\\) does not call parent constructor from pocketmine\\\\block\\\\Block\\.$#"
			count: 1
			path: ../../../src/pocketmine/block/Anvil.php

		-
			message: "#^Cannot call method setBlock\\(\\) on pocketmine\\\\level\\\\Level\\|null\\.$#"
			count: 1
			path: ../../../src/pocketmine/block/BaseRail.php

		-
			message: "#^pocketmine\\\\block\\\\BaseRail\\:\\:__construct\\(\\) does not call parent constructor from pocketmine\\\\block\\\\Block\\.$#"
			count: 1
			path: ../../../src/pocketmine/block/BaseRail.php

		-
			message: "#^Only numeric types are allowed in \\-, int\\|null given on the left side\\.$#"
			count: 1
			path: ../../../src/pocketmine/block/Bed.php

		-
			message: "#^pocketmine\\\\block\\\\Bed\\:\\:__construct\\(\\) does not call parent constructor from pocketmine\\\\block\\\\Block\\.$#"
			count: 1
			path: ../../../src/pocketmine/block/Bed.php

		-
			message: "#^pocketmine\\\\block\\\\Bedrock\\:\\:__construct\\(\\) does not call parent constructor from pocketmine\\\\block\\\\Block\\.$#"
			count: 1
			path: ../../../src/pocketmine/block/Bedrock.php

		-
			message: "#^pocketmine\\\\block\\\\Beetroot\\:\\:__construct\\(\\) does not call parent constructor from pocketmine\\\\block\\\\Block\\.$#"
			count: 1
			path: ../../../src/pocketmine/block/Beetroot.php

		-
			message: "#^Cannot call method getBlockMetadata\\(\\) on pocketmine\\\\level\\\\Level\\|null\\.$#"
			count: 4
			path: ../../../src/pocketmine/block/Block.php

		-
			message: "#^pocketmine\\\\block\\\\Block\\:\\:__construct\\(\\) does not call parent constructor from pocketmine\\\\level\\\\Position\\.$#"
			count: 1
			path: ../../../src/pocketmine/block/Block.php

		-
			message: "#^Cannot access property \\$level on pocketmine\\\\block\\\\Block\\|null\\.$#"
			count: 1
			path: ../../../src/pocketmine/block/BlockFactory.php

		-
			message: "#^Cannot access property \\$x on pocketmine\\\\block\\\\Block\\|null\\.$#"
			count: 1
			path: ../../../src/pocketmine/block/BlockFactory.php

		-
			message: "#^Cannot access property \\$y on pocketmine\\\\block\\\\Block\\|null\\.$#"
			count: 1
			path: ../../../src/pocketmine/block/BlockFactory.php

		-
			message: "#^Cannot access property \\$z on pocketmine\\\\block\\\\Block\\|null\\.$#"
			count: 1
			path: ../../../src/pocketmine/block/BlockFactory.php

		-
			message: "#^Cannot clone pocketmine\\\\block\\\\Block\\|null\\.$#"
			count: 1
			path: ../../../src/pocketmine/block/BlockFactory.php

		-
			message: "#^Method pocketmine\\\\block\\\\BlockFactory\\:\\:get\\(\\) should return pocketmine\\\\block\\\\Block but returns pocketmine\\\\block\\\\Block\\|null\\.$#"
			count: 1
			path: ../../../src/pocketmine/block/BlockFactory.php

		-
			message: "#^pocketmine\\\\block\\\\BoneBlock\\:\\:__construct\\(\\) does not call parent constructor from pocketmine\\\\block\\\\Block\\.$#"
			count: 1
			path: ../../../src/pocketmine/block/BoneBlock.php

		-
			message: "#^pocketmine\\\\block\\\\Bookshelf\\:\\:__construct\\(\\) does not call parent constructor from pocketmine\\\\block\\\\Block\\.$#"
			count: 1
			path: ../../../src/pocketmine/block/Bookshelf.php

		-
			message: "#^pocketmine\\\\block\\\\BrewingStand\\:\\:__construct\\(\\) does not call parent constructor from pocketmine\\\\block\\\\Block\\.$#"
			count: 1
			path: ../../../src/pocketmine/block/BrewingStand.php

		-
			message: "#^pocketmine\\\\block\\\\BrickStairs\\:\\:__construct\\(\\) does not call parent constructor from pocketmine\\\\block\\\\Block\\.$#"
			count: 1
			path: ../../../src/pocketmine/block/BrickStairs.php

		-
			message: "#^pocketmine\\\\block\\\\Bricks\\:\\:__construct\\(\\) does not call parent constructor from pocketmine\\\\block\\\\Block\\.$#"
			count: 1
			path: ../../../src/pocketmine/block/Bricks.php

		-
			message: "#^pocketmine\\\\block\\\\BurningFurnace\\:\\:__construct\\(\\) does not call parent constructor from pocketmine\\\\block\\\\Block\\.$#"
			count: 1
			path: ../../../src/pocketmine/block/BurningFurnace.php

		-
			message: "#^Cannot call method setBlock\\(\\) on pocketmine\\\\level\\\\Level\\|null\\.$#"
			count: 1
			path: ../../../src/pocketmine/block/Button.php

		-
			message: "#^pocketmine\\\\block\\\\Button\\:\\:__construct\\(\\) does not call parent constructor from pocketmine\\\\block\\\\Block\\.$#"
			count: 1
			path: ../../../src/pocketmine/block/Button.php

		-
			message: "#^Parameter \\#1 \\$x of method pocketmine\\\\level\\\\Level\\:\\:getBlockAt\\(\\) expects int, float\\|int given\\.$#"
			count: 1
			path: ../../../src/pocketmine/block/Cactus.php

		-
			message: "#^Parameter \\#2 \\$y of method pocketmine\\\\level\\\\Level\\:\\:getBlockAt\\(\\) expects int, float\\|int given\\.$#"
			count: 1
			path: ../../../src/pocketmine/block/Cactus.php

		-
			message: "#^Parameter \\#3 \\$z of method pocketmine\\\\level\\\\Level\\:\\:getBlockAt\\(\\) expects int, float\\|int given\\.$#"
			count: 1
			path: ../../../src/pocketmine/block/Cactus.php

		-
			message: "#^pocketmine\\\\block\\\\Cactus\\:\\:__construct\\(\\) does not call parent constructor from pocketmine\\\\block\\\\Block\\.$#"
			count: 1
			path: ../../../src/pocketmine/block/Cactus.php

		-
			message: "#^Cannot call method setBlock\\(\\) on pocketmine\\\\level\\\\Level\\|null\\.$#"
			count: 1
			path: ../../../src/pocketmine/block/Cake.php

		-
			message: "#^pocketmine\\\\block\\\\Cake\\:\\:__construct\\(\\) does not call parent constructor from pocketmine\\\\block\\\\Block\\.$#"
			count: 1
			path: ../../../src/pocketmine/block/Cake.php

		-
			message: "#^pocketmine\\\\block\\\\Carpet\\:\\:__construct\\(\\) does not call parent constructor from pocketmine\\\\block\\\\Block\\.$#"
			count: 1
			path: ../../../src/pocketmine/block/Carpet.php

		-
			message: "#^pocketmine\\\\block\\\\Carrot\\:\\:__construct\\(\\) does not call parent constructor from pocketmine\\\\block\\\\Block\\.$#"
			count: 1
			path: ../../../src/pocketmine/block/Carrot.php

		-
			message: "#^pocketmine\\\\block\\\\Chest\\:\\:__construct\\(\\) does not call parent constructor from pocketmine\\\\block\\\\Block\\.$#"
			count: 1
			path: ../../../src/pocketmine/block/Chest.php

		-
			message: "#^pocketmine\\\\block\\\\Clay\\:\\:__construct\\(\\) does not call parent constructor from pocketmine\\\\block\\\\Block\\.$#"
			count: 1
			path: ../../../src/pocketmine/block/Clay.php

		-
			message: "#^pocketmine\\\\block\\\\Coal\\:\\:__construct\\(\\) does not call parent constructor from pocketmine\\\\block\\\\Block\\.$#"
			count: 1
			path: ../../../src/pocketmine/block/Coal.php

		-
			message: "#^pocketmine\\\\block\\\\CoalOre\\:\\:__construct\\(\\) does not call parent constructor from pocketmine\\\\block\\\\Block\\.$#"
			count: 1
			path: ../../../src/pocketmine/block/CoalOre.php

		-
			message: "#^pocketmine\\\\block\\\\Cobblestone\\:\\:__construct\\(\\) does not call parent constructor from pocketmine\\\\block\\\\Block\\.$#"
			count: 1
			path: ../../../src/pocketmine/block/Cobblestone.php

		-
			message: "#^pocketmine\\\\block\\\\CobblestoneStairs\\:\\:__construct\\(\\) does not call parent constructor from pocketmine\\\\block\\\\Block\\.$#"
			count: 1
			path: ../../../src/pocketmine/block/CobblestoneStairs.php

		-
			message: "#^pocketmine\\\\block\\\\CobblestoneWall\\:\\:__construct\\(\\) does not call parent constructor from pocketmine\\\\block\\\\Block\\.$#"
			count: 1
			path: ../../../src/pocketmine/block/CobblestoneWall.php

		-
			message: "#^pocketmine\\\\block\\\\Cobweb\\:\\:__construct\\(\\) does not call parent constructor from pocketmine\\\\block\\\\Block\\.$#"
			count: 1
			path: ../../../src/pocketmine/block/Cobweb.php

		-
			message: "#^pocketmine\\\\block\\\\CocoaBlock\\:\\:__construct\\(\\) does not call parent constructor from pocketmine\\\\block\\\\Block\\.$#"
			count: 1
			path: ../../../src/pocketmine/block/CocoaBlock.php

		-
			message: "#^pocketmine\\\\block\\\\Concrete\\:\\:__construct\\(\\) does not call parent constructor from pocketmine\\\\block\\\\Block\\.$#"
			count: 1
			path: ../../../src/pocketmine/block/Concrete.php

		-
			message: "#^Cannot call method setBlock\\(\\) on pocketmine\\\\level\\\\Level\\|null\\.$#"
			count: 1
			path: ../../../src/pocketmine/block/ConcretePowder.php

		-
			message: "#^pocketmine\\\\block\\\\ConcretePowder\\:\\:__construct\\(\\) does not call parent constructor from pocketmine\\\\block\\\\Block\\.$#"
			count: 1
			path: ../../../src/pocketmine/block/ConcretePowder.php

		-
			message: "#^pocketmine\\\\block\\\\CraftingTable\\:\\:__construct\\(\\) does not call parent constructor from pocketmine\\\\block\\\\Block\\.$#"
			count: 1
			path: ../../../src/pocketmine/block/CraftingTable.php

		-
			message: "#^pocketmine\\\\block\\\\Dandelion\\:\\:__construct\\(\\) does not call parent constructor from pocketmine\\\\block\\\\Block\\.$#"
			count: 1
			path: ../../../src/pocketmine/block/Dandelion.php

		-
			message: "#^pocketmine\\\\block\\\\DaylightSensor\\:\\:__construct\\(\\) does not call parent constructor from pocketmine\\\\block\\\\Block\\.$#"
			count: 1
			path: ../../../src/pocketmine/block/DaylightSensor.php

		-
			message: "#^pocketmine\\\\block\\\\DeadBush\\:\\:__construct\\(\\) does not call parent constructor from pocketmine\\\\block\\\\Block\\.$#"
			count: 1
			path: ../../../src/pocketmine/block/DeadBush.php

		-
			message: "#^pocketmine\\\\block\\\\Diamond\\:\\:__construct\\(\\) does not call parent constructor from pocketmine\\\\block\\\\Block\\.$#"
			count: 1
			path: ../../../src/pocketmine/block/Diamond.php

		-
			message: "#^pocketmine\\\\block\\\\DiamondOre\\:\\:__construct\\(\\) does not call parent constructor from pocketmine\\\\block\\\\Block\\.$#"
			count: 1
			path: ../../../src/pocketmine/block/DiamondOre.php

		-
			message: "#^pocketmine\\\\block\\\\Dirt\\:\\:__construct\\(\\) does not call parent constructor from pocketmine\\\\block\\\\Block\\.$#"
			count: 1
			path: ../../../src/pocketmine/block/Dirt.php

		-
			message: "#^Cannot call method addSound\\(\\) on pocketmine\\\\level\\\\Level\\|null\\.$#"
			count: 2
			path: ../../../src/pocketmine/block/Door.php

		-
			message: "#^Cannot call method getDirection\\(\\) on pocketmine\\\\Player\\|null\\.$#"
			count: 1
			path: ../../../src/pocketmine/block/Door.php

		-
			message: "#^Cannot call method setBlock\\(\\) on pocketmine\\\\level\\\\Level\\|null\\.$#"
			count: 2
			path: ../../../src/pocketmine/block/Door.php

		-
			message: "#^Only numeric types are allowed in \\+, int\\|null given on the left side\\.$#"
			count: 1
			path: ../../../src/pocketmine/block/Door.php

		-
			message: "#^pocketmine\\\\block\\\\DoublePlant\\:\\:__construct\\(\\) does not call parent constructor from pocketmine\\\\block\\\\Block\\.$#"
			count: 1
			path: ../../../src/pocketmine/block/DoublePlant.php

		-
			message: "#^pocketmine\\\\block\\\\DoubleSlab\\:\\:__construct\\(\\) does not call parent constructor from pocketmine\\\\block\\\\Block\\.$#"
			count: 1
			path: ../../../src/pocketmine/block/DoubleSlab.php

		-
			message: "#^pocketmine\\\\block\\\\Emerald\\:\\:__construct\\(\\) does not call parent constructor from pocketmine\\\\block\\\\Block\\.$#"
			count: 1
			path: ../../../src/pocketmine/block/Emerald.php

		-
			message: "#^pocketmine\\\\block\\\\EmeraldOre\\:\\:__construct\\(\\) does not call parent constructor from pocketmine\\\\block\\\\Block\\.$#"
			count: 1
			path: ../../../src/pocketmine/block/EmeraldOre.php

		-
			message: "#^pocketmine\\\\block\\\\EnchantingTable\\:\\:__construct\\(\\) does not call parent constructor from pocketmine\\\\block\\\\Block\\.$#"
			count: 1
			path: ../../../src/pocketmine/block/EnchantingTable.php

		-
			message: "#^pocketmine\\\\block\\\\EndPortalFrame\\:\\:__construct\\(\\) does not call parent constructor from pocketmine\\\\block\\\\Block\\.$#"
			count: 1
			path: ../../../src/pocketmine/block/EndPortalFrame.php

		-
			message: "#^Cannot call method setBlock\\(\\) on pocketmine\\\\level\\\\Level\\|null\\.$#"
			count: 1
			path: ../../../src/pocketmine/block/EndRod.php

		-
			message: "#^pocketmine\\\\block\\\\EndRod\\:\\:__construct\\(\\) does not call parent constructor from pocketmine\\\\block\\\\Block\\.$#"
			count: 1
			path: ../../../src/pocketmine/block/EndRod.php

		-
			message: "#^pocketmine\\\\block\\\\EndStone\\:\\:__construct\\(\\) does not call parent constructor from pocketmine\\\\block\\\\Block\\.$#"
			count: 1
			path: ../../../src/pocketmine/block/EndStone.php

		-
			message: "#^pocketmine\\\\block\\\\EndStoneBricks\\:\\:__construct\\(\\) does not call parent constructor from pocketmine\\\\block\\\\Block\\.$#"
			count: 1
			path: ../../../src/pocketmine/block/EndStoneBricks.php

		-
			message: "#^Cannot call method setBlock\\(\\) on pocketmine\\\\level\\\\Level\\|null\\.$#"
			count: 1
			path: ../../../src/pocketmine/block/Fallable.php

		-
			message: "#^Cannot call method getBlockIdAt\\(\\) on pocketmine\\\\level\\\\Level\\|null\\.$#"
			count: 1
			path: ../../../src/pocketmine/block/Farmland.php

		-
			message: "#^Cannot call method setBlock\\(\\) on pocketmine\\\\level\\\\Level\\|null\\.$#"
			count: 4
			path: ../../../src/pocketmine/block/Farmland.php

		-
			message: "#^pocketmine\\\\block\\\\Farmland\\:\\:__construct\\(\\) does not call parent constructor from pocketmine\\\\block\\\\Block\\.$#"
			count: 1
			path: ../../../src/pocketmine/block/Farmland.php

		-
			message: "#^pocketmine\\\\block\\\\Fence\\:\\:__construct\\(\\) does not call parent constructor from pocketmine\\\\block\\\\Block\\.$#"
			count: 1
			path: ../../../src/pocketmine/block/Fence.php

		-
			message: "#^Cannot call method addSound\\(\\) on pocketmine\\\\level\\\\Level\\|null\\.$#"
			count: 1
			path: ../../../src/pocketmine/block/FenceGate.php

		-
			message: "#^Only numeric types are allowed in \\-, int\\|null given on the left side\\.$#"
			count: 2
			path: ../../../src/pocketmine/block/FenceGate.php

		-
			message: "#^Cannot call method scheduleDelayedBlockUpdate\\(\\) on pocketmine\\\\level\\\\Level\\|null\\.$#"
			count: 2
			path: ../../../src/pocketmine/block/Fire.php

		-
			message: "#^Cannot call method setBlock\\(\\) on pocketmine\\\\level\\\\Level\\|null\\.$#"
			count: 3
			path: ../../../src/pocketmine/block/Fire.php

		-
			message: "#^pocketmine\\\\block\\\\Fire\\:\\:__construct\\(\\) does not call parent constructor from pocketmine\\\\block\\\\Block\\.$#"
			count: 1
			path: ../../../src/pocketmine/block/Fire.php

		-
			message: "#^pocketmine\\\\block\\\\Flower\\:\\:__construct\\(\\) does not call parent constructor from pocketmine\\\\block\\\\Block\\.$#"
			count: 1
			path: ../../../src/pocketmine/block/Flower.php

		-
			message: "#^pocketmine\\\\block\\\\FlowerPot\\:\\:__construct\\(\\) does not call parent constructor from pocketmine\\\\block\\\\Block\\.$#"
			count: 1
			path: ../../../src/pocketmine/block/FlowerPot.php

		-
			message: "#^pocketmine\\\\block\\\\Glass\\:\\:__construct\\(\\) does not call parent constructor from pocketmine\\\\block\\\\Block\\.$#"
			count: 1
			path: ../../../src/pocketmine/block/Glass.php

		-
			message: "#^pocketmine\\\\block\\\\GlassPane\\:\\:__construct\\(\\) does not call parent constructor from pocketmine\\\\block\\\\Block\\.$#"
			count: 1
			path: ../../../src/pocketmine/block/GlassPane.php

		-
			message: "#^Only numeric types are allowed in \\-, int\\|null given on the left side\\.$#"
			count: 1
			path: ../../../src/pocketmine/block/GlazedTerracotta.php

		-
			message: "#^pocketmine\\\\block\\\\GlowingObsidian\\:\\:__construct\\(\\) does not call parent constructor from pocketmine\\\\block\\\\Block\\.$#"
			count: 1
			path: ../../../src/pocketmine/block/GlowingObsidian.php

		-
			message: "#^pocketmine\\\\block\\\\Glowstone\\:\\:__construct\\(\\) does not call parent constructor from pocketmine\\\\block\\\\Block\\.$#"
			count: 1
			path: ../../../src/pocketmine/block/Glowstone.php

		-
			message: "#^pocketmine\\\\block\\\\Gold\\:\\:__construct\\(\\) does not call parent constructor from pocketmine\\\\block\\\\Block\\.$#"
			count: 1
			path: ../../../src/pocketmine/block/Gold.php

		-
			message: "#^pocketmine\\\\block\\\\GoldOre\\:\\:__construct\\(\\) does not call parent constructor from pocketmine\\\\block\\\\Block\\.$#"
			count: 1
			path: ../../../src/pocketmine/block/GoldOre.php

		-
			message: "#^Cannot call method getBlockAt\\(\\) on pocketmine\\\\level\\\\Level\\|null\\.$#"
			count: 1
			path: ../../../src/pocketmine/block/Grass.php

		-
			message: "#^Cannot call method getBlockDataAt\\(\\) on pocketmine\\\\level\\\\Level\\|null\\.$#"
			count: 1
			path: ../../../src/pocketmine/block/Grass.php

		-
			message: "#^Cannot call method getBlockIdAt\\(\\) on pocketmine\\\\level\\\\Level\\|null\\.$#"
			count: 3
			path: ../../../src/pocketmine/block/Grass.php

		-
			message: "#^Cannot call method getFullLightAt\\(\\) on pocketmine\\\\level\\\\Level\\|null\\.$#"
			count: 2
			path: ../../../src/pocketmine/block/Grass.php

		-
			message: "#^Cannot call method setBlock\\(\\) on pocketmine\\\\level\\\\Level\\|null\\.$#"
			count: 2
			path: ../../../src/pocketmine/block/Grass.php

		-
			message: "#^Parameter \\#1 \\$min of function mt_rand expects int, float\\|int given\\.$#"
			count: 3
			path: ../../../src/pocketmine/block/Grass.php

		-
			message: "#^Parameter \\#2 \\$max of function mt_rand expects int, float\\|int given\\.$#"
			count: 3
			path: ../../../src/pocketmine/block/Grass.php

		-
			message: "#^pocketmine\\\\block\\\\Grass\\:\\:__construct\\(\\) does not call parent constructor from pocketmine\\\\block\\\\Block\\.$#"
			count: 1
			path: ../../../src/pocketmine/block/Grass.php

		-
			message: "#^Cannot call method setBlock\\(\\) on pocketmine\\\\level\\\\Level\\|null\\.$#"
			count: 1
			path: ../../../src/pocketmine/block/GrassPath.php

		-
			message: "#^pocketmine\\\\block\\\\GrassPath\\:\\:__construct\\(\\) does not call parent constructor from pocketmine\\\\block\\\\Block\\.$#"
			count: 1
			path: ../../../src/pocketmine/block/GrassPath.php

		-
			message: "#^pocketmine\\\\block\\\\Gravel\\:\\:__construct\\(\\) does not call parent constructor from pocketmine\\\\block\\\\Block\\.$#"
			count: 1
			path: ../../../src/pocketmine/block/Gravel.php

		-
			message: "#^pocketmine\\\\block\\\\HardenedClay\\:\\:__construct\\(\\) does not call parent constructor from pocketmine\\\\block\\\\Block\\.$#"
			count: 1
			path: ../../../src/pocketmine/block/HardenedClay.php

		-
			message: "#^pocketmine\\\\block\\\\HayBale\\:\\:__construct\\(\\) does not call parent constructor from pocketmine\\\\block\\\\Block\\.$#"
			count: 1
			path: ../../../src/pocketmine/block/HayBale.php

		-
			message: "#^Cannot call method getHighestAdjacentBlockLight\\(\\) on pocketmine\\\\level\\\\Level\\|null\\.$#"
			count: 1
			path: ../../../src/pocketmine/block/Ice.php

		-
			message: "#^Cannot call method useBreakOn\\(\\) on pocketmine\\\\level\\\\Level\\|null\\.$#"
			count: 1
			path: ../../../src/pocketmine/block/Ice.php

		-
			message: "#^pocketmine\\\\block\\\\Ice\\:\\:__construct\\(\\) does not call parent constructor from pocketmine\\\\block\\\\Block\\.$#"
			count: 1
			path: ../../../src/pocketmine/block/Ice.php

		-
			message: "#^pocketmine\\\\block\\\\InvisibleBedrock\\:\\:__construct\\(\\) does not call parent constructor from pocketmine\\\\block\\\\Block\\.$#"
			count: 1
			path: ../../../src/pocketmine/block/InvisibleBedrock.php

		-
			message: "#^pocketmine\\\\block\\\\Iron\\:\\:__construct\\(\\) does not call parent constructor from pocketmine\\\\block\\\\Block\\.$#"
			count: 1
			path: ../../../src/pocketmine/block/Iron.php

		-
			message: "#^pocketmine\\\\block\\\\IronBars\\:\\:__construct\\(\\) does not call parent constructor from pocketmine\\\\block\\\\Block\\.$#"
			count: 1
			path: ../../../src/pocketmine/block/IronBars.php

		-
			message: "#^pocketmine\\\\block\\\\IronDoor\\:\\:__construct\\(\\) does not call parent constructor from pocketmine\\\\block\\\\Block\\.$#"
			count: 1
			path: ../../../src/pocketmine/block/IronDoor.php

		-
			message: "#^pocketmine\\\\block\\\\IronOre\\:\\:__construct\\(\\) does not call parent constructor from pocketmine\\\\block\\\\Block\\.$#"
			count: 1
			path: ../../../src/pocketmine/block/IronOre.php

		-
			message: "#^Cannot call method getTile\\(\\) on pocketmine\\\\level\\\\Level\\|null\\.$#"
			count: 2
			path: ../../../src/pocketmine/block/ItemFrame.php

		-
			message: "#^Cannot call method setBlock\\(\\) on pocketmine\\\\level\\\\Level\\|null\\.$#"
			count: 1
			path: ../../../src/pocketmine/block/ItemFrame.php

		-
			message: "#^Cannot call method useBreakOn\\(\\) on pocketmine\\\\level\\\\Level\\|null\\.$#"
			count: 1
			path: ../../../src/pocketmine/block/ItemFrame.php

		-
			message: "#^pocketmine\\\\block\\\\ItemFrame\\:\\:__construct\\(\\) does not call parent constructor from pocketmine\\\\block\\\\Block\\.$#"
			count: 1
			path: ../../../src/pocketmine/block/ItemFrame.php

		-
			message: "#^Cannot call method useBreakOn\\(\\) on pocketmine\\\\level\\\\Level\\|null\\.$#"
			count: 1
			path: ../../../src/pocketmine/block/Ladder.php

		-
			message: "#^pocketmine\\\\block\\\\Ladder\\:\\:__construct\\(\\) does not call parent constructor from pocketmine\\\\block\\\\Block\\.$#"
			count: 1
			path: ../../../src/pocketmine/block/Ladder.php

		-
			message: "#^pocketmine\\\\block\\\\Lapis\\:\\:__construct\\(\\) does not call parent constructor from pocketmine\\\\block\\\\Block\\.$#"
			count: 1
			path: ../../../src/pocketmine/block/Lapis.php

		-
			message: "#^pocketmine\\\\block\\\\LapisOre\\:\\:__construct\\(\\) does not call parent constructor from pocketmine\\\\block\\\\Block\\.$#"
			count: 1
			path: ../../../src/pocketmine/block/LapisOre.php

		-
			message: "#^pocketmine\\\\block\\\\Lava\\:\\:__construct\\(\\) does not call parent constructor from pocketmine\\\\block\\\\Block\\.$#"
			count: 1
			path: ../../../src/pocketmine/block/Lava.php

		-
			message: "#^pocketmine\\\\block\\\\Leaves\\:\\:__construct\\(\\) does not call parent constructor from pocketmine\\\\block\\\\Block\\.$#"
			count: 1
			path: ../../../src/pocketmine/block/Leaves.php

		-
			message: "#^Cannot call method setBlock\\(\\) on pocketmine\\\\level\\\\Level\\|null\\.$#"
			count: 1
			path: ../../../src/pocketmine/block/Lever.php

		-
			message: "#^Cannot call method useBreakOn\\(\\) on pocketmine\\\\level\\\\Level\\|null\\.$#"
			count: 1
			path: ../../../src/pocketmine/block/Lever.php

		-
			message: "#^pocketmine\\\\block\\\\Lever\\:\\:__construct\\(\\) does not call parent constructor from pocketmine\\\\block\\\\Block\\.$#"
			count: 1
			path: ../../../src/pocketmine/block/Lever.php

		-
			message: "#^Cannot call method addSound\\(\\) on pocketmine\\\\level\\\\Level\\|null\\.$#"
			count: 1
			path: ../../../src/pocketmine/block/Liquid.php

		-
			message: "#^Cannot call method getBlockAt\\(\\) on pocketmine\\\\level\\\\Level\\|null\\.$#"
			count: 25
			path: ../../../src/pocketmine/block/Liquid.php

		-
			message: "#^Cannot call method scheduleDelayedBlockUpdate\\(\\) on pocketmine\\\\level\\\\Level\\|null\\.$#"
			count: 3
			path: ../../../src/pocketmine/block/Liquid.php

		-
			message: "#^Cannot call method setBlock\\(\\) on pocketmine\\\\level\\\\Level\\|null\\.$#"
			count: 4
			path: ../../../src/pocketmine/block/Liquid.php

		-
			message: "#^Cannot call method useBreakOn\\(\\) on pocketmine\\\\level\\\\Level\\|null\\.$#"
			count: 1
			path: ../../../src/pocketmine/block/Liquid.php

		-
			message: "#^Parameter \\#1 \\$blockX of method pocketmine\\\\block\\\\Liquid\\:\\:calculateFlowCost\\(\\) expects int, float\\|int given\\.$#"
			count: 1
			path: ../../../src/pocketmine/block/Liquid.php

		-
			message: "#^Parameter \\#1 \\$x of static method pocketmine\\\\level\\\\Level\\:\\:blockHash\\(\\) expects int, float\\|int given\\.$#"
			count: 3
			path: ../../../src/pocketmine/block/Liquid.php

		-
			message: "#^Parameter \\#2 \\$blockY of method pocketmine\\\\block\\\\Liquid\\:\\:calculateFlowCost\\(\\) expects int, float\\|int given\\.$#"
			count: 1
			path: ../../../src/pocketmine/block/Liquid.php

		-
			message: "#^Parameter \\#2 \\$y of static method pocketmine\\\\level\\\\Level\\:\\:blockHash\\(\\) expects int, float\\|int given\\.$#"
			count: 3
			path: ../../../src/pocketmine/block/Liquid.php

		-
			message: "#^Parameter \\#3 \\$blockZ of method pocketmine\\\\block\\\\Liquid\\:\\:calculateFlowCost\\(\\) expects int, float\\|int given\\.$#"
			count: 1
			path: ../../../src/pocketmine/block/Liquid.php

		-
			message: "#^Parameter \\#3 \\$z of static method pocketmine\\\\level\\\\Level\\:\\:blockHash\\(\\) expects int, float\\|int given\\.$#"
			count: 3
			path: ../../../src/pocketmine/block/Liquid.php

		-
			message: "#^pocketmine\\\\block\\\\Magma\\:\\:__construct\\(\\) does not call parent constructor from pocketmine\\\\block\\\\Block\\.$#"
			count: 1
			path: ../../../src/pocketmine/block/Magma.php

		-
			message: "#^pocketmine\\\\block\\\\Melon\\:\\:__construct\\(\\) does not call parent constructor from pocketmine\\\\block\\\\Block\\.$#"
			count: 1
			path: ../../../src/pocketmine/block/Melon.php

		-
			message: "#^pocketmine\\\\block\\\\MelonStem\\:\\:__construct\\(\\) does not call parent constructor from pocketmine\\\\block\\\\Block\\.$#"
			count: 1
			path: ../../../src/pocketmine/block/MelonStem.php

		-
			message: "#^pocketmine\\\\block\\\\MonsterSpawner\\:\\:__construct\\(\\) does not call parent constructor from pocketmine\\\\block\\\\Block\\.$#"
			count: 1
			path: ../../../src/pocketmine/block/MonsterSpawner.php

		-
			message: "#^Parameter \\#1 \\$min of function mt_rand expects int, float\\|int given\\.$#"
			count: 3
			path: ../../../src/pocketmine/block/Mycelium.php

		-
			message: "#^Parameter \\#2 \\$max of function mt_rand expects int, float\\|int given\\.$#"
			count: 3
			path: ../../../src/pocketmine/block/Mycelium.php

		-
			message: "#^pocketmine\\\\block\\\\Mycelium\\:\\:__construct\\(\\) does not call parent constructor from pocketmine\\\\block\\\\Block\\.$#"
			count: 1
			path: ../../../src/pocketmine/block/Mycelium.php

		-
			message: "#^pocketmine\\\\block\\\\NetherBrickStairs\\:\\:__construct\\(\\) does not call parent constructor from pocketmine\\\\block\\\\Block\\.$#"
			count: 1
			path: ../../../src/pocketmine/block/NetherBrickStairs.php

		-
			message: "#^pocketmine\\\\block\\\\NetherQuartzOre\\:\\:__construct\\(\\) does not call parent constructor from pocketmine\\\\block\\\\Block\\.$#"
			count: 1
			path: ../../../src/pocketmine/block/NetherQuartzOre.php

		-
			message: "#^pocketmine\\\\block\\\\NetherReactor\\:\\:__construct\\(\\) does not call parent constructor from pocketmine\\\\block\\\\Block\\.$#"
			count: 1
			path: ../../../src/pocketmine/block/NetherReactor.php

		-
			message: "#^pocketmine\\\\block\\\\NetherWartBlock\\:\\:__construct\\(\\) does not call parent constructor from pocketmine\\\\block\\\\Block\\.$#"
			count: 1
			path: ../../../src/pocketmine/block/NetherWartBlock.php

		-
			message: "#^pocketmine\\\\block\\\\NetherWartPlant\\:\\:__construct\\(\\) does not call parent constructor from pocketmine\\\\block\\\\Block\\.$#"
			count: 1
			path: ../../../src/pocketmine/block/NetherWartPlant.php

		-
			message: "#^pocketmine\\\\block\\\\Netherrack\\:\\:__construct\\(\\) does not call parent constructor from pocketmine\\\\block\\\\Block\\.$#"
			count: 1
			path: ../../../src/pocketmine/block/Netherrack.php

		-
			message: "#^pocketmine\\\\block\\\\NoteBlock\\:\\:__construct\\(\\) does not call parent constructor from pocketmine\\\\block\\\\Block\\.$#"
			count: 1
			path: ../../../src/pocketmine/block/NoteBlock.php

		-
			message: "#^pocketmine\\\\block\\\\Obsidian\\:\\:__construct\\(\\) does not call parent constructor from pocketmine\\\\block\\\\Block\\.$#"
			count: 1
			path: ../../../src/pocketmine/block/Obsidian.php

		-
			message: "#^pocketmine\\\\block\\\\PackedIce\\:\\:__construct\\(\\) does not call parent constructor from pocketmine\\\\block\\\\Block\\.$#"
			count: 1
			path: ../../../src/pocketmine/block/PackedIce.php

		-
			message: "#^pocketmine\\\\block\\\\Planks\\:\\:__construct\\(\\) does not call parent constructor from pocketmine\\\\block\\\\Block\\.$#"
			count: 1
			path: ../../../src/pocketmine/block/Planks.php

		-
			message: "#^pocketmine\\\\block\\\\Podzol\\:\\:__construct\\(\\) does not call parent constructor from pocketmine\\\\block\\\\Block\\.$#"
			count: 1
			path: ../../../src/pocketmine/block/Podzol.php

		-
			message: "#^pocketmine\\\\block\\\\Potato\\:\\:__construct\\(\\) does not call parent constructor from pocketmine\\\\block\\\\Block\\.$#"
			count: 1
			path: ../../../src/pocketmine/block/Potato.php

		-
			message: "#^pocketmine\\\\block\\\\Prismarine\\:\\:__construct\\(\\) does not call parent constructor from pocketmine\\\\block\\\\Block\\.$#"
			count: 1
			path: ../../../src/pocketmine/block/Prismarine.php

		-
			message: "#^pocketmine\\\\block\\\\Pumpkin\\:\\:__construct\\(\\) does not call parent constructor from pocketmine\\\\block\\\\Block\\.$#"
			count: 1
			path: ../../../src/pocketmine/block/Pumpkin.php

		-
			message: "#^pocketmine\\\\block\\\\PumpkinStem\\:\\:__construct\\(\\) does not call parent constructor from pocketmine\\\\block\\\\Block\\.$#"
			count: 1
			path: ../../../src/pocketmine/block/PumpkinStem.php

		-
			message: "#^pocketmine\\\\block\\\\PurpurStairs\\:\\:__construct\\(\\) does not call parent constructor from pocketmine\\\\block\\\\Block\\.$#"
			count: 1
			path: ../../../src/pocketmine/block/PurpurStairs.php

		-
			message: "#^pocketmine\\\\block\\\\Quartz\\:\\:__construct\\(\\) does not call parent constructor from pocketmine\\\\block\\\\Block\\.$#"
			count: 1
			path: ../../../src/pocketmine/block/Quartz.php

		-
			message: "#^pocketmine\\\\block\\\\QuartzStairs\\:\\:__construct\\(\\) does not call parent constructor from pocketmine\\\\block\\\\Block\\.$#"
			count: 1
			path: ../../../src/pocketmine/block/QuartzStairs.php

		-
			message: "#^pocketmine\\\\block\\\\RedMushroom\\:\\:__construct\\(\\) does not call parent constructor from pocketmine\\\\block\\\\Block\\.$#"
			count: 1
			path: ../../../src/pocketmine/block/RedMushroom.php

		-
			message: "#^pocketmine\\\\block\\\\RedMushroomBlock\\:\\:__construct\\(\\) does not call parent constructor from pocketmine\\\\block\\\\Block\\.$#"
			count: 1
			path: ../../../src/pocketmine/block/RedMushroomBlock.php

		-
			message: "#^pocketmine\\\\block\\\\Redstone\\:\\:__construct\\(\\) does not call parent constructor from pocketmine\\\\block\\\\Block\\.$#"
			count: 1
			path: ../../../src/pocketmine/block/Redstone.php

		-
			message: "#^pocketmine\\\\block\\\\RedstoneLamp\\:\\:__construct\\(\\) does not call parent constructor from pocketmine\\\\block\\\\Block\\.$#"
			count: 1
			path: ../../../src/pocketmine/block/RedstoneLamp.php

		-
			message: "#^pocketmine\\\\block\\\\RedstoneOre\\:\\:__construct\\(\\) does not call parent constructor from pocketmine\\\\block\\\\Block\\.$#"
			count: 1
			path: ../../../src/pocketmine/block/RedstoneOre.php

		-
			message: "#^pocketmine\\\\block\\\\Sand\\:\\:__construct\\(\\) does not call parent constructor from pocketmine\\\\block\\\\Block\\.$#"
			count: 1
			path: ../../../src/pocketmine/block/Sand.php

		-
			message: "#^pocketmine\\\\block\\\\Sandstone\\:\\:__construct\\(\\) does not call parent constructor from pocketmine\\\\block\\\\Block\\.$#"
			count: 1
			path: ../../../src/pocketmine/block/Sandstone.php

		-
			message: "#^pocketmine\\\\block\\\\SandstoneStairs\\:\\:__construct\\(\\) does not call parent constructor from pocketmine\\\\block\\\\Block\\.$#"
			count: 1
			path: ../../../src/pocketmine/block/SandstoneStairs.php

		-
			message: "#^Cannot call method getFullLightAt\\(\\) on pocketmine\\\\level\\\\Level\\|null\\.$#"
			count: 1
			path: ../../../src/pocketmine/block/Sapling.php

		-
			message: "#^Parameter \\#2 \\$x of static method pocketmine\\\\level\\\\generator\\\\object\\\\Tree\\:\\:growTree\\(\\) expects int, float\\|int given\\.$#"
			count: 2
			path: ../../../src/pocketmine/block/Sapling.php

		-
			message: "#^Parameter \\#3 \\$y of static method pocketmine\\\\level\\\\generator\\\\object\\\\Tree\\:\\:growTree\\(\\) expects int, float\\|int given\\.$#"
			count: 2
			path: ../../../src/pocketmine/block/Sapling.php

		-
			message: "#^Parameter \\#4 \\$z of static method pocketmine\\\\level\\\\generator\\\\object\\\\Tree\\:\\:growTree\\(\\) expects int, float\\|int given\\.$#"
			count: 2
			path: ../../../src/pocketmine/block/Sapling.php

		-
			message: "#^pocketmine\\\\block\\\\Sapling\\:\\:__construct\\(\\) does not call parent constructor from pocketmine\\\\block\\\\Block\\.$#"
			count: 1
			path: ../../../src/pocketmine/block/Sapling.php

		-
			message: "#^pocketmine\\\\block\\\\SeaLantern\\:\\:__construct\\(\\) does not call parent constructor from pocketmine\\\\block\\\\Block\\.$#"
			count: 1
			path: ../../../src/pocketmine/block/SeaLantern.php

		-
			message: "#^pocketmine\\\\block\\\\SignPost\\:\\:__construct\\(\\) does not call parent constructor from pocketmine\\\\block\\\\Block\\.$#"
			count: 1
			path: ../../../src/pocketmine/block/SignPost.php

		-
			message: "#^Cannot call method getTile\\(\\) on pocketmine\\\\level\\\\Level\\|null\\.$#"
			count: 1
			path: ../../../src/pocketmine/block/Skull.php

		-
			message: "#^pocketmine\\\\block\\\\Skull\\:\\:__construct\\(\\) does not call parent constructor from pocketmine\\\\block\\\\Block\\.$#"
			count: 1
			path: ../../../src/pocketmine/block/Skull.php

		-
			message: "#^pocketmine\\\\block\\\\Slab\\:\\:__construct\\(\\) does not call parent constructor from pocketmine\\\\block\\\\Block\\.$#"
			count: 1
			path: ../../../src/pocketmine/block/Slab.php

		-
			message: "#^pocketmine\\\\block\\\\Snow\\:\\:__construct\\(\\) does not call parent constructor from pocketmine\\\\block\\\\Block\\.$#"
			count: 1
			path: ../../../src/pocketmine/block/Snow.php

		-
			message: "#^Cannot call method getBlockLightAt\\(\\) on pocketmine\\\\level\\\\Level\\|null\\.$#"
			count: 1
			path: ../../../src/pocketmine/block/SnowLayer.php

		-
			message: "#^pocketmine\\\\block\\\\SnowLayer\\:\\:__construct\\(\\) does not call parent constructor from pocketmine\\\\block\\\\Block\\.$#"
			count: 1
			path: ../../../src/pocketmine/block/SnowLayer.php

		-
			message: "#^pocketmine\\\\block\\\\SoulSand\\:\\:__construct\\(\\) does not call parent constructor from pocketmine\\\\block\\\\Block\\.$#"
			count: 1
			path: ../../../src/pocketmine/block/SoulSand.php

		-
			message: "#^pocketmine\\\\block\\\\Sponge\\:\\:__construct\\(\\) does not call parent constructor from pocketmine\\\\block\\\\Block\\.$#"
			count: 1
			path: ../../../src/pocketmine/block/Sponge.php

		-
			message: "#^Cannot call method getTile\\(\\) on pocketmine\\\\level\\\\Level\\|null\\.$#"
			count: 1
			path: ../../../src/pocketmine/block/StandingBanner.php

		-
			message: "#^pocketmine\\\\block\\\\StandingBanner\\:\\:__construct\\(\\) does not call parent constructor from pocketmine\\\\block\\\\Block\\.$#"
			count: 1
			path: ../../../src/pocketmine/block/StandingBanner.php

		-
			message: "#^pocketmine\\\\block\\\\Stone\\:\\:__construct\\(\\) does not call parent constructor from pocketmine\\\\block\\\\Block\\.$#"
			count: 1
			path: ../../../src/pocketmine/block/Stone.php

		-
			message: "#^pocketmine\\\\block\\\\StoneBrickStairs\\:\\:__construct\\(\\) does not call parent constructor from pocketmine\\\\block\\\\Block\\.$#"
			count: 1
			path: ../../../src/pocketmine/block/StoneBrickStairs.php

		-
			message: "#^pocketmine\\\\block\\\\StoneBricks\\:\\:__construct\\(\\) does not call parent constructor from pocketmine\\\\block\\\\Block\\.$#"
			count: 1
			path: ../../../src/pocketmine/block/StoneBricks.php

		-
			message: "#^pocketmine\\\\block\\\\StonePressurePlate\\:\\:__construct\\(\\) does not call parent constructor from pocketmine\\\\block\\\\Block\\.$#"
			count: 1
			path: ../../../src/pocketmine/block/StonePressurePlate.php

		-
			message: "#^pocketmine\\\\block\\\\Stonecutter\\:\\:__construct\\(\\) does not call parent constructor from pocketmine\\\\block\\\\Block\\.$#"
			count: 1
			path: ../../../src/pocketmine/block/Stonecutter.php

		-
			message: "#^Parameter \\#1 \\$x of method pocketmine\\\\level\\\\Level\\:\\:getBlockAt\\(\\) expects int, float\\|int given\\.$#"
			count: 2
			path: ../../../src/pocketmine/block/Sugarcane.php

		-
			message: "#^Parameter \\#2 \\$y of method pocketmine\\\\level\\\\Level\\:\\:getBlockAt\\(\\) expects int, float\\|int given\\.$#"
			count: 2
			path: ../../../src/pocketmine/block/Sugarcane.php

		-
			message: "#^Parameter \\#3 \\$z of method pocketmine\\\\level\\\\Level\\:\\:getBlockAt\\(\\) expects int, float\\|int given\\.$#"
			count: 2
			path: ../../../src/pocketmine/block/Sugarcane.php

		-
			message: "#^pocketmine\\\\block\\\\Sugarcane\\:\\:__construct\\(\\) does not call parent constructor from pocketmine\\\\block\\\\Block\\.$#"
			count: 1
			path: ../../../src/pocketmine/block/Sugarcane.php

		-
			message: "#^pocketmine\\\\block\\\\TNT\\:\\:__construct\\(\\) does not call parent constructor from pocketmine\\\\block\\\\Block\\.$#"
			count: 1
			path: ../../../src/pocketmine/block/TNT.php

		-
			message: "#^pocketmine\\\\block\\\\TallGrass\\:\\:__construct\\(\\) does not call parent constructor from pocketmine\\\\block\\\\Block\\.$#"
			count: 1
			path: ../../../src/pocketmine/block/TallGrass.php

		-
			message: "#^pocketmine\\\\block\\\\Torch\\:\\:__construct\\(\\) does not call parent constructor from pocketmine\\\\block\\\\Block\\.$#"
			count: 1
			path: ../../../src/pocketmine/block/Torch.php

		-
			message: "#^Cannot call method addSound\\(\\) on pocketmine\\\\level\\\\Level\\|null\\.$#"
			count: 1
			path: ../../../src/pocketmine/block/Trapdoor.php

		-
			message: "#^pocketmine\\\\block\\\\Trapdoor\\:\\:__construct\\(\\) does not call parent constructor from pocketmine\\\\block\\\\Block\\.$#"
			count: 1
			path: ../../../src/pocketmine/block/Trapdoor.php

		-
			message: "#^pocketmine\\\\block\\\\Tripwire\\:\\:__construct\\(\\) does not call parent constructor from pocketmine\\\\block\\\\Block\\.$#"
			count: 1
			path: ../../../src/pocketmine/block/Tripwire.php

		-
			message: "#^pocketmine\\\\block\\\\TripwireHook\\:\\:__construct\\(\\) does not call parent constructor from pocketmine\\\\block\\\\Block\\.$#"
			count: 1
			path: ../../../src/pocketmine/block/TripwireHook.php

		-
			message: "#^Cannot call method setBlock\\(\\) on pocketmine\\\\level\\\\Level\\|null\\.$#"
			count: 1
			path: ../../../src/pocketmine/block/Vine.php

		-
			message: "#^Cannot call method useBreakOn\\(\\) on pocketmine\\\\level\\\\Level\\|null\\.$#"
			count: 1
			path: ../../../src/pocketmine/block/Vine.php

		-
			message: "#^pocketmine\\\\block\\\\Vine\\:\\:__construct\\(\\) does not call parent constructor from pocketmine\\\\block\\\\Block\\.$#"
			count: 1
			path: ../../../src/pocketmine/block/Vine.php

		-
			message: "#^pocketmine\\\\block\\\\Water\\:\\:__construct\\(\\) does not call parent constructor from pocketmine\\\\block\\\\Block\\.$#"
			count: 1
			path: ../../../src/pocketmine/block/Water.php

		-
			message: "#^pocketmine\\\\block\\\\WaterLily\\:\\:__construct\\(\\) does not call parent constructor from pocketmine\\\\block\\\\Block\\.$#"
			count: 1
			path: ../../../src/pocketmine/block/WaterLily.php

		-
			message: "#^pocketmine\\\\block\\\\WeightedPressurePlateLight\\:\\:__construct\\(\\) does not call parent constructor from pocketmine\\\\block\\\\Block\\.$#"
			count: 1
			path: ../../../src/pocketmine/block/WeightedPressurePlateLight.php

		-
			message: "#^pocketmine\\\\block\\\\Wheat\\:\\:__construct\\(\\) does not call parent constructor from pocketmine\\\\block\\\\Block\\.$#"
			count: 1
			path: ../../../src/pocketmine/block/Wheat.php

		-
			message: "#^pocketmine\\\\block\\\\Wood\\:\\:__construct\\(\\) does not call parent constructor from pocketmine\\\\block\\\\Block\\.$#"
			count: 1
			path: ../../../src/pocketmine/block/Wood.php

		-
			message: "#^pocketmine\\\\block\\\\Wool\\:\\:__construct\\(\\) does not call parent constructor from pocketmine\\\\block\\\\Block\\.$#"
			count: 1
			path: ../../../src/pocketmine/block/Wool.php

		-
			message: "#^Parameter \\#2 \\$replace of function str_replace expects array\\|string, string\\|null given\\.$#"
			count: 1
			path: ../../../src/pocketmine/command/Command.php

		-
			message: "#^Cannot access offset 'mode' on array\\{0\\: int, 1\\: int, 2\\: int, 3\\: int, 4\\: int, 5\\: int, 6\\: int, 7\\: int, \\.\\.\\.\\}\\|false\\.$#"
			count: 1
			path: ../../../src/pocketmine/command/CommandReader.php

		-
			message: "#^Cannot cast mixed to string\\.$#"
			count: 1
			path: ../../../src/pocketmine/command/CommandReader.php

		-
			message: "#^Parameter \\#1 \\$stream of method pocketmine\\\\command\\\\CommandReader\\:\\:isPipe\\(\\) expects resource, resource\\|false given\\.$#"
			count: 1
			path: ../../../src/pocketmine/command/CommandReader.php

		-
			message: "#^Static property pocketmine\\\\command\\\\CommandReader\\:\\:\\$stdin \\(resource\\) does not accept resource\\|false\\.$#"
			count: 1
			path: ../../../src/pocketmine/command/CommandReader.php

		-
			message: "#^Cannot call method startTiming\\(\\) on pocketmine\\\\timings\\\\TimingsHandler\\|null\\.$#"
			count: 1
			path: ../../../src/pocketmine/command/SimpleCommandMap.php

		-
			message: "#^Cannot call method stopTiming\\(\\) on pocketmine\\\\timings\\\\TimingsHandler\\|null\\.$#"
			count: 1
			path: ../../../src/pocketmine/command/SimpleCommandMap.php

		-
			message: "#^Only booleans are allowed in an if condition, int\\|false given\\.$#"
			count: 1
			path: ../../../src/pocketmine/command/defaults/BanIpCommand.php

		-
			message: "#^Only booleans are allowed in an if condition, int\\|false given\\.$#"
			count: 1
			path: ../../../src/pocketmine/command/defaults/PardonIpCommand.php

		-
			message: "#^Cannot call method addParticle\\(\\) on pocketmine\\\\level\\\\Level\\|null\\.$#"
			count: 1
			path: ../../../src/pocketmine/command/defaults/ParticleCommand.php

		-
			message: "#^Cannot call method getSeed\\(\\) on pocketmine\\\\level\\\\Level\\|null\\.$#"
			count: 1
			path: ../../../src/pocketmine/command/defaults/SeedCommand.php

		-
			message: "#^Cannot call method setSpawnLocation\\(\\) on pocketmine\\\\level\\\\Level\\|null\\.$#"
			count: 1
			path: ../../../src/pocketmine/command/defaults/SetWorldSpawnCommand.php

		-
			message: "#^Parameter \\#1 \\$num of function round expects float\\|int, mixed given\\.$#"
			count: 1
			path: ../../../src/pocketmine/command/defaults/StatusCommand.php

		-
			message: "#^Cannot call method getTime\\(\\) on pocketmine\\\\level\\\\Level\\|null\\.$#"
			count: 1
			path: ../../../src/pocketmine/command/defaults/TimeCommand.php

		-
			message: "#^Cannot access offset 0 on mixed\\.$#"
			count: 2
			path: ../../../src/pocketmine/command/defaults/TimingsCommand.php

		-
			message: "#^Parameter \\#1 \\$fp of static method pocketmine\\\\timings\\\\TimingsHandler\\:\\:printTimings\\(\\) expects resource, resource\\|false given\\.$#"
			count: 1
			path: ../../../src/pocketmine/command/defaults/TimingsCommand.php

		-
			message: "#^Parameter \\#1 \\$json of function json_decode expects string, mixed given\\.$#"
			count: 1
			path: ../../../src/pocketmine/command/defaults/TimingsCommand.php

		-
			message: "#^Parameter \\#1 \\$stream of function fclose expects resource, resource\\|false given\\.$#"
			count: 2
			path: ../../../src/pocketmine/command/defaults/TimingsCommand.php

		-
			message: "#^Parameter \\#1 \\$stream of function fseek expects resource, resource\\|false given\\.$#"
			count: 1
			path: ../../../src/pocketmine/command/defaults/TimingsCommand.php

		-
			message: "#^Parameter \\#1 \\$stream of function stream_get_contents expects resource, resource\\|false given\\.$#"
			count: 1
			path: ../../../src/pocketmine/command/defaults/TimingsCommand.php

		-
			message: "#^Parameter \\#2 \\$host of class class@anonymous/src/pocketmine/command/defaults/TimingsCommand\\.php\\:126 constructor expects string, mixed given\\.$#"
			count: 1
			path: ../../../src/pocketmine/command/defaults/TimingsCommand.php

		-
			message: "#^Parameter \\#4 \\$data of class class@anonymous/src/pocketmine/command/defaults/TimingsCommand\\.php\\:126 constructor expects array\\<string, string\\>, array\\<string, string\\|false\\> given\\.$#"
			count: 1
			path: ../../../src/pocketmine/command/defaults/TimingsCommand.php

		-
			message: "#^Cannot cast mixed to float\\.$#"
			count: 1
			path: ../../../src/pocketmine/command/defaults/VanillaCommand.php

		-
			message: "#^Cannot cast mixed to int\\.$#"
			count: 1
			path: ../../../src/pocketmine/command/defaults/VanillaCommand.php

		-
			message: "#^Cannot call method getValue\\(\\) on pocketmine\\\\entity\\\\Attribute\\|null\\.$#"
			count: 4
			path: ../../../src/pocketmine/entity/Effect.php

		-
			message: "#^Cannot call method setValue\\(\\) on pocketmine\\\\entity\\\\Attribute\\|null\\.$#"
			count: 4
			path: ../../../src/pocketmine/entity/Effect.php

		-
			message: "#^Parameter \\#1 \\$id of static method pocketmine\\\\entity\\\\Effect\\:\\:getEffect\\(\\) expects int, mixed given\\.$#"
			count: 1
			path: ../../../src/pocketmine/entity/Effect.php

		-
			message: "#^Array \\(array\\<class\\-string\\<pocketmine\\\\entity\\\\Entity\\>, string\\>\\) does not accept string\\|false\\.$#"
			count: 1
			path: ../../../src/pocketmine/entity/Entity.php

		-
			message: "#^Cannot access property \\$updateEntities on pocketmine\\\\level\\\\Level\\|null\\.$#"
			count: 1
			path: ../../../src/pocketmine/entity/Entity.php

		-
			message: "#^Cannot call method addEntity\\(\\) on pocketmine\\\\level\\\\Level\\|null\\.$#"
			count: 2
			path: ../../../src/pocketmine/entity/Entity.php

		-
			message: "#^Cannot call method addEntity\\(\\) on pocketmine\\\\level\\\\format\\\\Chunk\\|null\\.$#"
			count: 1
			path: ../../../src/pocketmine/entity/Entity.php

		-
			message: "#^Cannot call method broadcastPacketToViewers\\(\\) on pocketmine\\\\level\\\\Level\\|null\\.$#"
			count: 2
			path: ../../../src/pocketmine/entity/Entity.php

		-
			message: "#^Cannot call method getAllValues\\(\\) on pocketmine\\\\nbt\\\\tag\\\\ListTag\\|null\\.$#"
			count: 3
			path: ../../../src/pocketmine/entity/Entity.php

		-
			message: "#^Cannot call method getBlockAt\\(\\) on pocketmine\\\\level\\\\Level\\|null\\.$#"
			count: 4
			path: ../../../src/pocketmine/entity/Entity.php

		-
			message: "#^Cannot call method getBlockIdAt\\(\\) on pocketmine\\\\level\\\\Level\\|null\\.$#"
			count: 7
			path: ../../../src/pocketmine/entity/Entity.php

		-
			message: "#^Cannot call method getChunk\\(\\) on pocketmine\\\\level\\\\Level\\|null\\.$#"
			count: 1
			path: ../../../src/pocketmine/entity/Entity.php

		-
			message: "#^Cannot call method getChunkAtPosition\\(\\) on pocketmine\\\\level\\\\Level\\|null\\.$#"
			count: 1
			path: ../../../src/pocketmine/entity/Entity.php

		-
			message: "#^Cannot call method getCollisionBlocks\\(\\) on pocketmine\\\\level\\\\Level\\|null\\.$#"
			count: 1
			path: ../../../src/pocketmine/entity/Entity.php

		-
			message: "#^Cannot call method getCollisionCubes\\(\\) on pocketmine\\\\level\\\\Level\\|null\\.$#"
			count: 4
			path: ../../../src/pocketmine/entity/Entity.php

		-
			message: "#^Cannot call method getTickRateTime\\(\\) on pocketmine\\\\level\\\\Level\\|null\\.$#"
			count: 1
			path: ../../../src/pocketmine/entity/Entity.php

		-
			message: "#^Cannot call method getValue\\(\\) on pocketmine\\\\entity\\\\Attribute\\|null\\.$#"
			count: 2
			path: ../../../src/pocketmine/entity/Entity.php

		-
			message: "#^Cannot call method getViewersForPosition\\(\\) on pocketmine\\\\level\\\\Level\\|null\\.$#"
			count: 2
			path: ../../../src/pocketmine/entity/Entity.php

		-
			message: "#^Cannot call method removeEntity\\(\\) on pocketmine\\\\level\\\\Level\\|null\\.$#"
			count: 2
			path: ../../../src/pocketmine/entity/Entity.php

		-
			message: "#^Cannot call method setValue\\(\\) on pocketmine\\\\entity\\\\Attribute\\|null\\.$#"
			count: 1
			path: ../../../src/pocketmine/entity/Entity.php

		-
			message: "#^Cannot cast mixed to int\\.$#"
			count: 2
			path: ../../../src/pocketmine/entity/Entity.php

		-
			message: "#^Method pocketmine\\\\entity\\\\Entity\\:\\:getNameTag\\(\\) should return string but returns string\\|null\\.$#"
			count: 1
			path: ../../../src/pocketmine/entity/Entity.php

		-
			message: "#^Method pocketmine\\\\entity\\\\Entity\\:\\:getScale\\(\\) should return float but returns float\\|null\\.$#"
			count: 1
			path: ../../../src/pocketmine/entity/Entity.php

		-
			message: "#^Only booleans are allowed in a negated boolean, bool\\|null given\\.$#"
			count: 6
			path: ../../../src/pocketmine/entity/Entity.php

		-
			message: "#^Only booleans are allowed in an if condition, bool\\|null given\\.$#"
			count: 1
			path: ../../../src/pocketmine/entity/Entity.php

		-
			message: "#^Parameter \\#1 \\$fireTicks of method pocketmine\\\\entity\\\\Entity\\:\\:setFireTicks\\(\\) expects int, mixed given\\.$#"
			count: 1
			path: ../../../src/pocketmine/entity/Entity.php

		-
			message: "#^Parameter \\#2 \\$originLevel of class pocketmine\\\\event\\\\entity\\\\EntityLevelChangeEvent constructor expects pocketmine\\\\level\\\\Level, pocketmine\\\\level\\\\Level\\|null given\\.$#"
			count: 1
			path: ../../../src/pocketmine/entity/Entity.php

		-
			message: "#^Parameter \\#2 \\$value of method pocketmine\\\\nbt\\\\tag\\\\CompoundTag\\:\\:setShort\\(\\) expects int, int\\|null given\\.$#"
			count: 1
			path: ../../../src/pocketmine/entity/Entity.php

		-
			message: "#^Cannot call method broadcastLevelEvent\\(\\) on pocketmine\\\\level\\\\Level\\|null\\.$#"
			count: 2
			path: ../../../src/pocketmine/entity/Human.php

		-
			message: "#^Cannot call method broadcastLevelSoundEvent\\(\\) on pocketmine\\\\level\\\\Level\\|null\\.$#"
			count: 1
			path: ../../../src/pocketmine/entity/Human.php

		-
			message: "#^Cannot call method getDifficulty\\(\\) on pocketmine\\\\level\\\\Level\\|null\\.$#"
			count: 1
			path: ../../../src/pocketmine/entity/Human.php

		-
			message: "#^Cannot call method getMaxValue\\(\\) on pocketmine\\\\entity\\\\Attribute\\|null\\.$#"
			count: 2
			path: ../../../src/pocketmine/entity/Human.php

		-
			message: "#^Cannot call method getMinValue\\(\\) on pocketmine\\\\entity\\\\Attribute\\|null\\.$#"
			count: 1
			path: ../../../src/pocketmine/entity/Human.php

		-
			message: "#^Cannot call method getValue\\(\\) on pocketmine\\\\entity\\\\Attribute\\|null\\.$#"
			count: 8
			path: ../../../src/pocketmine/entity/Human.php

		-
			message: "#^Cannot call method setValue\\(\\) on pocketmine\\\\entity\\\\Attribute\\|null\\.$#"
			count: 6
			path: ../../../src/pocketmine/entity/Human.php

		-
			message: "#^Parameter \\#1 \\$attribute of method pocketmine\\\\entity\\\\AttributeMap\\:\\:addAttribute\\(\\) expects pocketmine\\\\entity\\\\Attribute, pocketmine\\\\entity\\\\Attribute\\|null given\\.$#"
			count: 5
			path: ../../../src/pocketmine/entity/Human.php

		-
			message: "#^Parameter \\#1 \\$effectType of class pocketmine\\\\entity\\\\EffectInstance constructor expects pocketmine\\\\entity\\\\Effect, pocketmine\\\\entity\\\\Effect\\|null given\\.$#"
			count: 3
			path: ../../../src/pocketmine/entity/Human.php

		-
			message: "#^Parameter \\#1 \\$index of method pocketmine\\\\inventory\\\\BaseInventory\\:\\:setItem\\(\\) expects int, int\\|string given\\.$#"
			count: 1
			path: ../../../src/pocketmine/entity/Human.php

		-
			message: "#^Property pocketmine\\\\network\\\\mcpe\\\\protocol\\\\AddPlayerPacket\\:\\:\\$uuid \\(pocketmine\\\\utils\\\\UUID\\) does not accept pocketmine\\\\utils\\\\UUID\\|null\\.$#"
			count: 1
			path: ../../../src/pocketmine/entity/Human.php

		-
			message: "#^Property pocketmine\\\\network\\\\mcpe\\\\protocol\\\\PlayerSkinPacket\\:\\:\\$uuid \\(pocketmine\\\\utils\\\\UUID\\) does not accept pocketmine\\\\utils\\\\UUID\\|null\\.$#"
			count: 1
			path: ../../../src/pocketmine/entity/Human.php

		-
			message: "#^Cannot call method attack\\(\\) on pocketmine\\\\entity\\\\Entity\\|null\\.$#"
			count: 1
			path: ../../../src/pocketmine/entity/Living.php

		-
			message: "#^Cannot call method broadcastLevelSoundEvent\\(\\) on pocketmine\\\\level\\\\Level\\|null\\.$#"
			count: 1
			path: ../../../src/pocketmine/entity/Living.php

		-
			message: "#^Cannot call method dropExperience\\(\\) on pocketmine\\\\level\\\\Level\\|null\\.$#"
			count: 1
			path: ../../../src/pocketmine/entity/Living.php

		-
			message: "#^Cannot call method getBlockAt\\(\\) on pocketmine\\\\level\\\\Level\\|null\\.$#"
			count: 1
			path: ../../../src/pocketmine/entity/Living.php

		-
			message: "#^Cannot call method getEffectLevel\\(\\) on pocketmine\\\\entity\\\\EffectInstance\\|null\\.$#"
			count: 3
			path: ../../../src/pocketmine/entity/Living.php

		-
			message: "#^Cannot call method getMaxValue\\(\\) on pocketmine\\\\entity\\\\Attribute\\|null\\.$#"
			count: 1
			path: ../../../src/pocketmine/entity/Living.php

		-
			message: "#^Cannot call method getValue\\(\\) on pocketmine\\\\entity\\\\Attribute\\|null\\.$#"
			count: 2
			path: ../../../src/pocketmine/entity/Living.php

		-
			message: "#^Cannot call method setMaxValue\\(\\) on pocketmine\\\\entity\\\\Attribute\\|null\\.$#"
			count: 1
			path: ../../../src/pocketmine/entity/Living.php

		-
			message: "#^Cannot call method setValue\\(\\) on pocketmine\\\\entity\\\\Attribute\\|null\\.$#"
			count: 2
			path: ../../../src/pocketmine/entity/Living.php

		-
			message: "#^Method pocketmine\\\\entity\\\\Living\\:\\:getAirSupplyTicks\\(\\) should return int but returns int\\|null\\.$#"
			count: 1
			path: ../../../src/pocketmine/entity/Living.php

		-
			message: "#^Method pocketmine\\\\entity\\\\Living\\:\\:getMaxAirSupplyTicks\\(\\) should return int but returns int\\|null\\.$#"
			count: 1
			path: ../../../src/pocketmine/entity/Living.php

		-
			message: "#^Parameter \\#1 \\$attribute of method pocketmine\\\\entity\\\\AttributeMap\\:\\:addAttribute\\(\\) expects pocketmine\\\\entity\\\\Attribute, pocketmine\\\\entity\\\\Attribute\\|null given\\.$#"
			count: 6
			path: ../../../src/pocketmine/entity/Living.php

		-
			message: "#^Parameter \\#2 \\$entity of class pocketmine\\\\event\\\\entity\\\\EntityDamageByEntityEvent constructor expects pocketmine\\\\entity\\\\Entity, pocketmine\\\\entity\\\\Entity\\|null given\\.$#"
			count: 1
			path: ../../../src/pocketmine/entity/Living.php

		-
			message: "#^Method pocketmine\\\\entity\\\\Villager\\:\\:getProfession\\(\\) should return int but returns int\\|null\\.$#"
			count: 1
			path: ../../../src/pocketmine/entity/Villager.php

		-
			message: "#^Cannot call method getEntity\\(\\) on pocketmine\\\\level\\\\Level\\|null\\.$#"
			count: 1
			path: ../../../src/pocketmine/entity/object/ExperienceOrb.php

		-
			message: "#^Cannot call method getNearestEntity\\(\\) on pocketmine\\\\level\\\\Level\\|null\\.$#"
			count: 1
			path: ../../../src/pocketmine/entity/object/ExperienceOrb.php

		-
			message: "#^Cannot call method getBlock\\(\\) on pocketmine\\\\level\\\\Level\\|null\\.$#"
			count: 1
			path: ../../../src/pocketmine/entity/object/FallingBlock.php

		-
			message: "#^Cannot call method addParticle\\(\\) on pocketmine\\\\level\\\\Level\\|null\\.$#"
			count: 1
			path: ../../../src/pocketmine/entity/object/Painting.php

		-
			message: "#^Cannot call method dropItem\\(\\) on pocketmine\\\\level\\\\Level\\|null\\.$#"
			count: 1
			path: ../../../src/pocketmine/entity/object/Painting.php

		-
			message: "#^Method pocketmine\\\\entity\\\\object\\\\Painting\\:\\:getMotive\\(\\) should return pocketmine\\\\entity\\\\object\\\\PaintingMotive but returns pocketmine\\\\entity\\\\object\\\\PaintingMotive\\|null\\.$#"
			count: 1
			path: ../../../src/pocketmine/entity/object/Painting.php

		-
			message: "#^Parameter \\#1 \\$level of static method pocketmine\\\\entity\\\\object\\\\Painting\\:\\:canFit\\(\\) expects pocketmine\\\\level\\\\Level, pocketmine\\\\level\\\\Level\\|null given\\.$#"
			count: 1
			path: ../../../src/pocketmine/entity/object/Painting.php

		-
			message: "#^Parameter \\#1 \\$x of method pocketmine\\\\level\\\\Level\\:\\:getBlockAt\\(\\) expects int, float\\|int given\\.$#"
			count: 1
			path: ../../../src/pocketmine/entity/object/Painting.php

		-
			message: "#^Parameter \\#2 \\$y of method pocketmine\\\\level\\\\Level\\:\\:getBlockAt\\(\\) expects int, float\\|int given\\.$#"
			count: 1
			path: ../../../src/pocketmine/entity/object/Painting.php

		-
			message: "#^Parameter \\#3 \\$z of method pocketmine\\\\level\\\\Level\\:\\:getBlockAt\\(\\) expects int, float\\|int given\\.$#"
			count: 1
			path: ../../../src/pocketmine/entity/object/Painting.php

		-
			message: "#^Cannot call method broadcastLevelEvent\\(\\) on pocketmine\\\\level\\\\Level\\|null\\.$#"
			count: 1
			path: ../../../src/pocketmine/entity/object/PrimedTNT.php

		-
			message: "#^Cannot call method broadcastLevelSoundEvent\\(\\) on pocketmine\\\\level\\\\Level\\|null\\.$#"
			count: 1
			path: ../../../src/pocketmine/entity/projectile/Arrow.php

		-
			message: "#^Cannot call method addParticle\\(\\) on pocketmine\\\\level\\\\Level\\|null\\.$#"
			count: 1
			path: ../../../src/pocketmine/entity/projectile/Egg.php

		-
			message: "#^Cannot call method addSound\\(\\) on pocketmine\\\\level\\\\Level\\|null\\.$#"
			count: 2
			path: ../../../src/pocketmine/entity/projectile/EnderPearl.php

		-
			message: "#^Cannot call method broadcastLevelEvent\\(\\) on pocketmine\\\\level\\\\Level\\|null\\.$#"
			count: 1
			path: ../../../src/pocketmine/entity/projectile/EnderPearl.php

		-
			message: "#^Cannot call method broadcastLevelEvent\\(\\) on pocketmine\\\\level\\\\Level\\|null\\.$#"
			count: 1
			path: ../../../src/pocketmine/entity/projectile/ExperienceBottle.php

		-
			message: "#^Cannot call method broadcastLevelSoundEvent\\(\\) on pocketmine\\\\level\\\\Level\\|null\\.$#"
			count: 1
			path: ../../../src/pocketmine/entity/projectile/ExperienceBottle.php

		-
			message: "#^Cannot call method dropExperience\\(\\) on pocketmine\\\\level\\\\Level\\|null\\.$#"
			count: 1
			path: ../../../src/pocketmine/entity/projectile/ExperienceBottle.php

		-
			message: "#^Cannot call method getBlockAt\\(\\) on pocketmine\\\\level\\\\Level\\|null\\.$#"
			count: 2
			path: ../../../src/pocketmine/entity/projectile/Projectile.php

		-
			message: "#^Cannot call method getCollidingEntities\\(\\) on pocketmine\\\\level\\\\Level\\|null\\.$#"
			count: 1
			path: ../../../src/pocketmine/entity/projectile/Projectile.php

		-
			message: "#^Parameter \\#2 \\$value of method pocketmine\\\\nbt\\\\tag\\\\CompoundTag\\:\\:setByte\\(\\) expects int, int\\|null given\\.$#"
			count: 1
			path: ../../../src/pocketmine/entity/projectile/Projectile.php

		-
			message: "#^Parameter \\#2 \\$value of method pocketmine\\\\nbt\\\\tag\\\\CompoundTag\\:\\:setInt\\(\\) expects int, float\\|int given\\.$#"
			count: 3
			path: ../../../src/pocketmine/entity/projectile/Projectile.php

		-
			message: "#^Parameter \\#2 \\$value of method pocketmine\\\\nbt\\\\tag\\\\CompoundTag\\:\\:setInt\\(\\) expects int, int\\|null given\\.$#"
			count: 1
			path: ../../../src/pocketmine/entity/projectile/Projectile.php

		-
			message: "#^Cannot call method addParticle\\(\\) on pocketmine\\\\level\\\\Level\\|null\\.$#"
			count: 1
			path: ../../../src/pocketmine/entity/projectile/Snowball.php

		-
			message: "#^Cannot call method broadcastLevelEvent\\(\\) on pocketmine\\\\level\\\\Level\\|null\\.$#"
			count: 1
			path: ../../../src/pocketmine/entity/projectile/SplashPotion.php

		-
			message: "#^Cannot call method broadcastLevelSoundEvent\\(\\) on pocketmine\\\\level\\\\Level\\|null\\.$#"
			count: 1
			path: ../../../src/pocketmine/entity/projectile/SplashPotion.php

		-
			message: "#^Cannot call method getNearbyEntities\\(\\) on pocketmine\\\\level\\\\Level\\|null\\.$#"
			count: 1
			path: ../../../src/pocketmine/entity/projectile/SplashPotion.php

		-
			message: "#^Cannot call method setBlock\\(\\) on pocketmine\\\\level\\\\Level\\|null\\.$#"
			count: 2
			path: ../../../src/pocketmine/entity/projectile/SplashPotion.php

		-
			message: "#^Method pocketmine\\\\event\\\\EventPriority\\:\\:fromString\\(\\) should return int but returns mixed\\.$#"
			count: 1
			path: ../../../src/pocketmine/event/EventPriority.php

		-
			message: "#^Parameter \\#1 \\$objectOrClass of class ReflectionClass constructor expects class\\-string\\<T of object\\>\\|T of object, string given\\.$#"
			count: 1
			path: ../../../src/pocketmine/event/HandlerList.php

		-
			message: "#^Cannot call method getEffectLevel\\(\\) on pocketmine\\\\entity\\\\EffectInstance\\|null\\.$#"
			count: 2
			path: ../../../src/pocketmine/event/entity/EntityDamageByEntityEvent.php

		-
			message: "#^Property pocketmine\\\\event\\\\entity\\\\EntityShootBowEvent\\:\\:\\$projectile \\(pocketmine\\\\entity\\\\projectile\\\\Projectile\\) does not accept pocketmine\\\\entity\\\\Entity\\.$#"
			count: 1
			path: ../../../src/pocketmine/event/entity/EntityShootBowEvent.php

		-
			message: "#^PHPDoc type pocketmine\\\\level\\\\Position of property pocketmine\\\\inventory\\\\AnvilInventory\\:\\:\\$holder is not the same as PHPDoc type pocketmine\\\\math\\\\Vector3 of overridden property pocketmine\\\\inventory\\\\ContainerInventory\\:\\:\\$holder\\.$#"
			count: 1
			path: ../../../src/pocketmine/inventory/AnvilInventory.php

		-
			message: "#^PHPDoc type pocketmine\\\\tile\\\\Chest of property pocketmine\\\\inventory\\\\ChestInventory\\:\\:\\$holder is not the same as PHPDoc type pocketmine\\\\math\\\\Vector3 of overridden property pocketmine\\\\inventory\\\\ContainerInventory\\:\\:\\$holder\\.$#"
			count: 1
			path: ../../../src/pocketmine/inventory/ChestInventory.php

		-
			message: "#^Method pocketmine\\\\inventory\\\\CraftingManager\\:\\:getCraftingDataPacket\\(\\) should return pocketmine\\\\network\\\\mcpe\\\\protocol\\\\BatchPacket but returns pocketmine\\\\network\\\\mcpe\\\\protocol\\\\BatchPacket\\|null\\.$#"
			count: 1
			path: ../../../src/pocketmine/inventory/CraftingManager.php

		-
			message: "#^Method pocketmine\\\\inventory\\\\CraftingManager\\:\\:hashOutputs\\(\\) should return string but returns string\\|false\\.$#"
			count: 1
			path: ../../../src/pocketmine/inventory/CraftingManager.php

		-
			message: "#^Parameter \\#1 \\$json of function json_decode expects string, string\\|false given\\.$#"
			count: 1
			path: ../../../src/pocketmine/inventory/CraftingManager.php

		-
			message: "#^pocketmine\\\\inventory\\\\DoubleChestInventory\\:\\:__construct\\(\\) does not call parent constructor from pocketmine\\\\inventory\\\\ChestInventory\\.$#"
			count: 1
			path: ../../../src/pocketmine/inventory/DoubleChestInventory.php

		-
			message: "#^PHPDoc type pocketmine\\\\level\\\\Position of property pocketmine\\\\inventory\\\\EnchantInventory\\:\\:\\$holder is not the same as PHPDoc type pocketmine\\\\math\\\\Vector3 of overridden property pocketmine\\\\inventory\\\\ContainerInventory\\:\\:\\$holder\\.$#"
			count: 1
			path: ../../../src/pocketmine/inventory/EnchantInventory.php

		-
			message: "#^PHPDoc type pocketmine\\\\level\\\\Position of property pocketmine\\\\inventory\\\\EnderChestInventory\\:\\:\\$holder is not the same as PHPDoc type pocketmine\\\\tile\\\\Chest of overridden property pocketmine\\\\inventory\\\\ChestInventory\\:\\:\\$holder\\.$#"
			count: 1
			path: ../../../src/pocketmine/inventory/EnderChestInventory.php

		-
			message: "#^pocketmine\\\\inventory\\\\EnderChestInventory\\:\\:__construct\\(\\) does not call parent constructor from pocketmine\\\\inventory\\\\ChestInventory\\.$#"
			count: 1
			path: ../../../src/pocketmine/inventory/EnderChestInventory.php

		-
			message: "#^PHPDoc type pocketmine\\\\tile\\\\Furnace of property pocketmine\\\\inventory\\\\FurnaceInventory\\:\\:\\$holder is not the same as PHPDoc type pocketmine\\\\math\\\\Vector3 of overridden property pocketmine\\\\inventory\\\\ContainerInventory\\:\\:\\$holder\\.$#"
			count: 1
			path: ../../../src/pocketmine/inventory/FurnaceInventory.php

		-
			message: "#^Property pocketmine\\\\inventory\\\\MultiRecipe\\:\\:\\$uuid is never read, only written\\.$#"
			count: 1
			path: ../../../src/pocketmine/inventory/MultiRecipe.php

		-
			message: "#^Parameter \\#2 \\$recipe of class pocketmine\\\\event\\\\inventory\\\\CraftItemEvent constructor expects pocketmine\\\\inventory\\\\CraftingRecipe, pocketmine\\\\inventory\\\\CraftingRecipe\\|null given\\.$#"
			count: 1
			path: ../../../src/pocketmine/inventory/transaction/CraftingTransaction.php

		-
			message: "#^Parameter \\#3 \\$repetitions of class pocketmine\\\\event\\\\inventory\\\\CraftItemEvent constructor expects int, int\\|null given\\.$#"
			count: 1
			path: ../../../src/pocketmine/inventory/transaction/CraftingTransaction.php

		-
			message: "#^Cannot call method count\\(\\) on pocketmine\\\\nbt\\\\tag\\\\ListTag\\|null\\.$#"
			count: 1
			path: ../../../src/pocketmine/item/Banner.php

		-
			message: "#^Cannot call method isset\\(\\) on pocketmine\\\\nbt\\\\tag\\\\ListTag\\|null\\.$#"
			count: 1
			path: ../../../src/pocketmine/item/Banner.php

		-
			message: "#^Cannot call method spawnToAll\\(\\) on pocketmine\\\\entity\\\\Entity\\|null\\.$#"
			count: 1
			path: ../../../src/pocketmine/item/Bow.php

		-
			message: "#^Parameter \\#1 \\$effectType of class pocketmine\\\\entity\\\\EffectInstance constructor expects pocketmine\\\\entity\\\\Effect, pocketmine\\\\entity\\\\Effect\\|null given\\.$#"
			count: 2
			path: ../../../src/pocketmine/item/GoldenApple.php

		-
			message: "#^Parameter \\#1 \\$effectType of class pocketmine\\\\entity\\\\EffectInstance constructor expects pocketmine\\\\entity\\\\Effect, pocketmine\\\\entity\\\\Effect\\|null given\\.$#"
			count: 4
			path: ../../../src/pocketmine/item/GoldenAppleEnchanted.php

		-
			message: "#^pocketmine\\\\item\\\\GoldenAppleEnchanted\\:\\:__construct\\(\\) does not call parent constructor from pocketmine\\\\item\\\\GoldenApple\\.$#"
			count: 1
			path: ../../../src/pocketmine/item/GoldenAppleEnchanted.php

		-
			message: "#^Argument of an invalid type mixed supplied for foreach, only iterables are supported\\.$#"
			count: 1
			path: ../../../src/pocketmine/item/Item.php

		-
			message: "#^Method pocketmine\\\\item\\\\Item\\:\\:writeCompoundTag\\(\\) should return string but returns string\\|false\\.$#"
			count: 1
			path: ../../../src/pocketmine/item/Item.php

		-
			message: "#^Parameter \\#1 \\$data of static method pocketmine\\\\item\\\\Item\\:\\:jsonDeserialize\\(\\) expects array\\{id\\: int, damage\\?\\: int, count\\?\\: int, nbt\\?\\: string, nbt_hex\\?\\: string, nbt_b64\\?\\: string\\}, mixed given\\.$#"
			count: 1
			path: ../../../src/pocketmine/item/Item.php

		-
			message: "#^Parameter \\#1 \\$json of function json_decode expects string, string\\|false given\\.$#"
			count: 1
			path: ../../../src/pocketmine/item/Item.php

		-
			message: "#^Parameter \\#1 \\$object of function get_class expects object, pocketmine\\\\nbt\\\\tag\\\\NamedTag\\|null given\\.$#"
			count: 1
			path: ../../../src/pocketmine/item/Item.php

		-
			message: "#^Parameter \\#1 \\$id of static method pocketmine\\\\item\\\\ItemFactory\\:\\:get\\(\\) expects int, mixed given\\.$#"
			count: 1
			path: ../../../src/pocketmine/item/ItemFactory.php

		-
			message: "#^Parameter \\#1 \\$level of static method pocketmine\\\\entity\\\\object\\\\Painting\\:\\:canFit\\(\\) expects pocketmine\\\\level\\\\Level, pocketmine\\\\level\\\\Level\\|null given\\.$#"
			count: 1
			path: ../../../src/pocketmine/item/PaintingItem.php

		-
			message: "#^Parameter \\#1 \\$effectType of class pocketmine\\\\entity\\\\EffectInstance constructor expects pocketmine\\\\entity\\\\Effect, pocketmine\\\\entity\\\\Effect\\|null given\\.$#"
			count: 1
			path: ../../../src/pocketmine/item/PoisonousPotato.php

		-
			message: "#^Parameter \\#1 \\$effectType of class pocketmine\\\\entity\\\\EffectInstance constructor expects pocketmine\\\\entity\\\\Effect, pocketmine\\\\entity\\\\Effect\\|null given\\.$#"
			count: 3
			path: ../../../src/pocketmine/item/Pufferfish.php

		-
			message: "#^Parameter \\#1 \\$effectType of class pocketmine\\\\entity\\\\EffectInstance constructor expects pocketmine\\\\entity\\\\Effect, pocketmine\\\\entity\\\\Effect\\|null given\\.$#"
			count: 1
			path: ../../../src/pocketmine/item/RawChicken.php

		-
			message: "#^Parameter \\#1 \\$effectType of class pocketmine\\\\entity\\\\EffectInstance constructor expects pocketmine\\\\entity\\\\Effect, pocketmine\\\\entity\\\\Effect\\|null given\\.$#"
			count: 1
			path: ../../../src/pocketmine/item/RottenFlesh.php

		-
			message: "#^Parameter \\#1 \\$effectType of class pocketmine\\\\entity\\\\EffectInstance constructor expects pocketmine\\\\entity\\\\Effect, pocketmine\\\\entity\\\\Effect\\|null given\\.$#"
			count: 1
			path: ../../../src/pocketmine/item/SpiderEye.php

		-
			message: "#^Parameter \\#2 \\$pageText of method pocketmine\\\\item\\\\WritableBook\\:\\:setPageText\\(\\) expects string, string\\|null given\\.$#"
			count: 2
			path: ../../../src/pocketmine/item/WritableBook.php

		-
			message: "#^pocketmine\\\\item\\\\WrittenBook\\:\\:__construct\\(\\) does not call parent constructor from pocketmine\\\\item\\\\WritableBook\\.$#"
			count: 1
			path: ../../../src/pocketmine/item/WrittenBook.php

		-
			message: "#^Parameter \\#1 \\$id of static method pocketmine\\\\item\\\\enchantment\\\\Enchantment\\:\\:getEnchantment\\(\\) expects int, mixed given\\.$#"
			count: 1
			path: ../../../src/pocketmine/item/enchantment/Enchantment.php

		-
			message: "#^Method pocketmine\\\\item\\\\enchantment\\\\EnchantmentList\\:\\:getSlot\\(\\) should return pocketmine\\\\item\\\\enchantment\\\\EnchantmentEntry but returns pocketmine\\\\item\\\\enchantment\\\\EnchantmentEntry\\|null\\.$#"
			count: 1
			path: ../../../src/pocketmine/item/enchantment/EnchantmentList.php

		-
			message: "#^Parameter \\#2 \\$array of function array_map expects array, array\\|false given\\.$#"
			count: 1
			path: ../../../src/pocketmine/lang/BaseLang.php

		-
			message: "#^Cannot call method getBlockData\\(\\) on pocketmine\\\\level\\\\format\\\\SubChunkInterface\\|null\\.$#"
			count: 1
			path: ../../../src/pocketmine/level/Explosion.php

		-
			message: "#^Cannot call method getBlockId\\(\\) on pocketmine\\\\level\\\\format\\\\SubChunkInterface\\|null\\.$#"
			count: 1
			path: ../../../src/pocketmine/level/Explosion.php

		-
			message: "#^Only numeric types are allowed in /, float\\|null given on the left side\\.$#"
			count: 1
			path: ../../../src/pocketmine/level/Explosion.php

		-
			message: "#^Parameter \\#1 \\$x of method pocketmine\\\\level\\\\Level\\:\\:getBlockAt\\(\\) expects int, float\\|int given\\.$#"
			count: 1
			path: ../../../src/pocketmine/level/Explosion.php

		-
			message: "#^Parameter \\#1 \\$x of method pocketmine\\\\level\\\\Level\\:\\:getTileAt\\(\\) expects int, float\\|int given\\.$#"
			count: 1
			path: ../../../src/pocketmine/level/Explosion.php

		-
			message: "#^Parameter \\#1 \\$x of method pocketmine\\\\level\\\\Level\\:\\:isInWorld\\(\\) expects int, float\\|int given\\.$#"
			count: 1
			path: ../../../src/pocketmine/level/Explosion.php

		-
			message: "#^Parameter \\#1 \\$x of method pocketmine\\\\level\\\\Level\\:\\:setBlockDataAt\\(\\) expects int, float\\|int given\\.$#"
			count: 1
			path: ../../../src/pocketmine/level/Explosion.php

		-
			message: "#^Parameter \\#1 \\$x of method pocketmine\\\\level\\\\Level\\:\\:setBlockIdAt\\(\\) expects int, float\\|int given\\.$#"
			count: 1
			path: ../../../src/pocketmine/level/Explosion.php

		-
			message: "#^Parameter \\#1 \\$x of static method pocketmine\\\\level\\\\Level\\:\\:blockHash\\(\\) expects int, float\\|int given\\.$#"
			count: 2
			path: ../../../src/pocketmine/level/Explosion.php

		-
			message: "#^Parameter \\#2 \\$y of method pocketmine\\\\level\\\\Level\\:\\:getBlockAt\\(\\) expects int, float\\|int given\\.$#"
			count: 1
			path: ../../../src/pocketmine/level/Explosion.php

		-
			message: "#^Parameter \\#2 \\$y of method pocketmine\\\\level\\\\Level\\:\\:getTileAt\\(\\) expects int, float\\|int given\\.$#"
			count: 1
			path: ../../../src/pocketmine/level/Explosion.php

		-
			message: "#^Parameter \\#2 \\$y of method pocketmine\\\\level\\\\Level\\:\\:isInWorld\\(\\) expects int, float\\|int given\\.$#"
			count: 1
			path: ../../../src/pocketmine/level/Explosion.php

		-
			message: "#^Parameter \\#2 \\$y of method pocketmine\\\\level\\\\Level\\:\\:setBlockDataAt\\(\\) expects int, float\\|int given\\.$#"
			count: 1
			path: ../../../src/pocketmine/level/Explosion.php

		-
			message: "#^Parameter \\#2 \\$y of method pocketmine\\\\level\\\\Level\\:\\:setBlockIdAt\\(\\) expects int, float\\|int given\\.$#"
			count: 1
			path: ../../../src/pocketmine/level/Explosion.php

		-
			message: "#^Parameter \\#2 \\$y of static method pocketmine\\\\level\\\\Level\\:\\:blockHash\\(\\) expects int, float\\|int given\\.$#"
			count: 2
			path: ../../../src/pocketmine/level/Explosion.php

		-
			message: "#^Parameter \\#3 \\$z of method pocketmine\\\\level\\\\Level\\:\\:getBlockAt\\(\\) expects int, float\\|int given\\.$#"
			count: 1
			path: ../../../src/pocketmine/level/Explosion.php

		-
			message: "#^Parameter \\#3 \\$z of method pocketmine\\\\level\\\\Level\\:\\:getTileAt\\(\\) expects int, float\\|int given\\.$#"
			count: 1
			path: ../../../src/pocketmine/level/Explosion.php

		-
			message: "#^Parameter \\#3 \\$z of method pocketmine\\\\level\\\\Level\\:\\:isInWorld\\(\\) expects int, float\\|int given\\.$#"
			count: 1
			path: ../../../src/pocketmine/level/Explosion.php

		-
			message: "#^Parameter \\#3 \\$z of method pocketmine\\\\level\\\\Level\\:\\:setBlockDataAt\\(\\) expects int, float\\|int given\\.$#"
			count: 1
			path: ../../../src/pocketmine/level/Explosion.php

		-
			message: "#^Parameter \\#3 \\$z of method pocketmine\\\\level\\\\Level\\:\\:setBlockIdAt\\(\\) expects int, float\\|int given\\.$#"
			count: 1
			path: ../../../src/pocketmine/level/Explosion.php

		-
			message: "#^Parameter \\#3 \\$z of static method pocketmine\\\\level\\\\Level\\:\\:blockHash\\(\\) expects int, float\\|int given\\.$#"
			count: 2
			path: ../../../src/pocketmine/level/Explosion.php

		-
			message: "#^Cannot access offset 'data' on array\\{priority\\: int, data\\: pocketmine\\\\math\\\\Vector3\\}\\|int\\|pocketmine\\\\math\\\\Vector3\\.$#"
			count: 1
			path: ../../../src/pocketmine/level/Level.php

		-
			message: "#^Cannot access offset 'priority' on array\\{priority\\: int, data\\: pocketmine\\\\math\\\\Vector3\\}\\|int\\|pocketmine\\\\math\\\\Vector3\\.$#"
			count: 1
			path: ../../../src/pocketmine/level/Level.php

		-
			message: "#^Cannot access property \\$level on pocketmine\\\\block\\\\Block\\|null\\.$#"
			count: 1
			path: ../../../src/pocketmine/level/Level.php

		-
			message: "#^Cannot access property \\$x on pocketmine\\\\block\\\\Block\\|null\\.$#"
			count: 1
			path: ../../../src/pocketmine/level/Level.php

		-
			message: "#^Cannot access property \\$y on pocketmine\\\\block\\\\Block\\|null\\.$#"
			count: 1
			path: ../../../src/pocketmine/level/Level.php

		-
			message: "#^Cannot access property \\$z on pocketmine\\\\block\\\\Block\\|null\\.$#"
			count: 1
			path: ../../../src/pocketmine/level/Level.php

		-
			message: "#^Cannot call method getBiomeId\\(\\) on pocketmine\\\\level\\\\format\\\\Chunk\\|null\\.$#"
			count: 1
			path: ../../../src/pocketmine/level/Level.php

		-
			message: "#^Cannot call method getBlockData\\(\\) on pocketmine\\\\level\\\\format\\\\Chunk\\|null\\.$#"
			count: 1
			path: ../../../src/pocketmine/level/Level.php

		-
			message: "#^Cannot call method getBlockId\\(\\) on pocketmine\\\\level\\\\format\\\\Chunk\\|null\\.$#"
			count: 1
			path: ../../../src/pocketmine/level/Level.php

		-
			message: "#^Cannot call method getBlockLight\\(\\) on pocketmine\\\\level\\\\format\\\\Chunk\\|null\\.$#"
			count: 1
			path: ../../../src/pocketmine/level/Level.php

		-
			message: "#^Cannot call method getBlockSkyLight\\(\\) on pocketmine\\\\level\\\\format\\\\Chunk\\|null\\.$#"
			count: 1
			path: ../../../src/pocketmine/level/Level.php

		-
			message: "#^Cannot call method getFullBlock\\(\\) on pocketmine\\\\level\\\\format\\\\Chunk\\|null\\.$#"
			count: 1
			path: ../../../src/pocketmine/level/Level.php

		-
			message: "#^Cannot call method getHeightMap\\(\\) on pocketmine\\\\level\\\\format\\\\Chunk\\|null\\.$#"
			count: 1
			path: ../../../src/pocketmine/level/Level.php

		-
			message: "#^Cannot call method getHighestBlockAt\\(\\) on pocketmine\\\\level\\\\format\\\\Chunk\\|null\\.$#"
			count: 1
			path: ../../../src/pocketmine/level/Level.php

		-
			message: "#^Cannot call method isPopulated\\(\\) on pocketmine\\\\level\\\\format\\\\Chunk\\|null\\.$#"
			count: 1
			path: ../../../src/pocketmine/level/Level.php

		-
			message: "#^Cannot call method recalculateHeightMapColumn\\(\\) on pocketmine\\\\level\\\\format\\\\Chunk\\|null\\.$#"
			count: 1
			path: ../../../src/pocketmine/level/Level.php

		-
			message: "#^Cannot call method setBiomeId\\(\\) on pocketmine\\\\level\\\\format\\\\Chunk\\|null\\.$#"
			count: 1
			path: ../../../src/pocketmine/level/Level.php

		-
			message: "#^Cannot call method setBlock\\(\\) on pocketmine\\\\level\\\\format\\\\Chunk\\|null\\.$#"
			count: 1
			path: ../../../src/pocketmine/level/Level.php

		-
			message: "#^Cannot call method setBlockData\\(\\) on pocketmine\\\\level\\\\format\\\\Chunk\\|null\\.$#"
			count: 1
			path: ../../../src/pocketmine/level/Level.php

		-
			message: "#^Cannot call method setBlockId\\(\\) on pocketmine\\\\level\\\\format\\\\Chunk\\|null\\.$#"
			count: 1
			path: ../../../src/pocketmine/level/Level.php

		-
			message: "#^Cannot call method setBlockLight\\(\\) on pocketmine\\\\level\\\\format\\\\Chunk\\|null\\.$#"
			count: 1
			path: ../../../src/pocketmine/level/Level.php

		-
			message: "#^Cannot call method setBlockSkyLight\\(\\) on pocketmine\\\\level\\\\format\\\\Chunk\\|null\\.$#"
			count: 1
			path: ../../../src/pocketmine/level/Level.php

		-
			message: "#^Cannot call method setHeightMap\\(\\) on pocketmine\\\\level\\\\format\\\\Chunk\\|null\\.$#"
			count: 1
			path: ../../../src/pocketmine/level/Level.php

		-
			message: "#^Cannot cast mixed to int\\.$#"
			count: 3
			path: ../../../src/pocketmine/level/Level.php

		-
			message: "#^Cannot clone pocketmine\\\\block\\\\Block\\|null\\.$#"
			count: 1
			path: ../../../src/pocketmine/level/Level.php

		-
			message: "#^Method pocketmine\\\\level\\\\Level\\:\\:getBlockAt\\(\\) should return pocketmine\\\\block\\\\Block but returns pocketmine\\\\block\\\\Block\\|null\\.$#"
			count: 1
			path: ../../../src/pocketmine/level/Level.php

		-
			message: "#^Only booleans are allowed in &&, mixed given on the right side\\.$#"
			count: 1
			path: ../../../src/pocketmine/level/Level.php

		-
			message: "#^Only booleans are allowed in \\|\\|, bool\\|null given on the right side\\.$#"
			count: 1
			path: ../../../src/pocketmine/level/Level.php

		-
			message: "#^Only numeric types are allowed in \\-, int\\|null given on the right side\\.$#"
			count: 2
			path: ../../../src/pocketmine/level/Level.php

		-
			message: "#^Parameter \\#1 \\$chunk of method pocketmine\\\\Player\\:\\:onChunkChanged\\(\\) expects pocketmine\\\\level\\\\format\\\\Chunk, pocketmine\\\\level\\\\format\\\\Chunk\\|null given\\.$#"
			count: 1
			path: ../../../src/pocketmine/level/Level.php

		-
			message: "#^Parameter \\#1 \\$keys of function array_fill_keys expects array, mixed given\\.$#"
			count: 1
			path: ../../../src/pocketmine/level/Level.php

		-
			message: "#^Parameter \\#1 \\$x of method pocketmine\\\\level\\\\Level\\:\\:getFullBlock\\(\\) expects int, float\\|int given\\.$#"
			count: 2
			path: ../../../src/pocketmine/level/Level.php

		-
			message: "#^Parameter \\#1 \\$x of method pocketmine\\\\level\\\\Level\\:\\:getFullLightAt\\(\\) expects int, float\\|int given\\.$#"
			count: 1
			path: ../../../src/pocketmine/level/Level.php

		-
			message: "#^Parameter \\#1 \\$x of method pocketmine\\\\level\\\\Level\\:\\:isInWorld\\(\\) expects int, float\\|int given\\.$#"
			count: 4
			path: ../../../src/pocketmine/level/Level.php

		-
			message: "#^Parameter \\#1 \\$x of method pocketmine\\\\level\\\\Level\\:\\:updateBlockLight\\(\\) expects int, float\\|int given\\.$#"
			count: 1
			path: ../../../src/pocketmine/level/Level.php

		-
			message: "#^Parameter \\#1 \\$x of method pocketmine\\\\level\\\\Level\\:\\:updateBlockSkyLight\\(\\) expects int, float\\|int given\\.$#"
			count: 1
			path: ../../../src/pocketmine/level/Level.php

		-
			message: "#^Parameter \\#1 \\$x of static method pocketmine\\\\level\\\\Level\\:\\:blockHash\\(\\) expects int, float\\|int given\\.$#"
			count: 3
			path: ../../../src/pocketmine/level/Level.php

		-
			message: "#^Parameter \\#1 \\$x of static method pocketmine\\\\level\\\\Level\\:\\:chunkBlockHash\\(\\) expects int, float\\|int given\\.$#"
			count: 1
			path: ../../../src/pocketmine/level/Level.php

		-
			message: "#^Parameter \\#2 \\$chunk of class pocketmine\\\\level\\\\generator\\\\PopulationTask constructor expects pocketmine\\\\level\\\\format\\\\Chunk, pocketmine\\\\level\\\\format\\\\Chunk\\|null given\\.$#"
			count: 1
			path: ../../../src/pocketmine/level/Level.php

		-
			message: "#^Parameter \\#2 \\$y of method pocketmine\\\\level\\\\Level\\:\\:getFullBlock\\(\\) expects int, float\\|int given\\.$#"
			count: 2
			path: ../../../src/pocketmine/level/Level.php

		-
			message: "#^Parameter \\#2 \\$y of method pocketmine\\\\level\\\\Level\\:\\:getFullLightAt\\(\\) expects int, float\\|int given\\.$#"
			count: 1
			path: ../../../src/pocketmine/level/Level.php

		-
			message: "#^Parameter \\#2 \\$y of method pocketmine\\\\level\\\\Level\\:\\:isInWorld\\(\\) expects int, float\\|int given\\.$#"
			count: 4
			path: ../../../src/pocketmine/level/Level.php

		-
			message: "#^Parameter \\#2 \\$y of method pocketmine\\\\level\\\\Level\\:\\:updateBlockLight\\(\\) expects int, float\\|int given\\.$#"
			count: 1
			path: ../../../src/pocketmine/level/Level.php

		-
			message: "#^Parameter \\#2 \\$y of method pocketmine\\\\level\\\\Level\\:\\:updateBlockSkyLight\\(\\) expects int, float\\|int given\\.$#"
			count: 1
			path: ../../../src/pocketmine/level/Level.php

		-
			message: "#^Parameter \\#2 \\$y of static method pocketmine\\\\level\\\\Level\\:\\:blockHash\\(\\) expects int, float\\|int given\\.$#"
			count: 3
			path: ../../../src/pocketmine/level/Level.php

		-
			message: "#^Parameter \\#2 \\$y of static method pocketmine\\\\level\\\\Level\\:\\:chunkBlockHash\\(\\) expects int, float\\|int given\\.$#"
			count: 1
			path: ../../../src/pocketmine/level/Level.php

		-
			message: "#^Parameter \\#3 \\$z of method pocketmine\\\\level\\\\Level\\:\\:getFullBlock\\(\\) expects int, float\\|int given\\.$#"
			count: 2
			path: ../../../src/pocketmine/level/Level.php

		-
			message: "#^Parameter \\#3 \\$z of method pocketmine\\\\level\\\\Level\\:\\:getFullLightAt\\(\\) expects int, float\\|int given\\.$#"
			count: 1
			path: ../../../src/pocketmine/level/Level.php

		-
			message: "#^Parameter \\#3 \\$z of method pocketmine\\\\level\\\\Level\\:\\:isInWorld\\(\\) expects int, float\\|int given\\.$#"
			count: 4
			path: ../../../src/pocketmine/level/Level.php

		-
			message: "#^Parameter \\#3 \\$z of method pocketmine\\\\level\\\\Level\\:\\:updateBlockLight\\(\\) expects int, float\\|int given\\.$#"
			count: 1
			path: ../../../src/pocketmine/level/Level.php

		-
			message: "#^Parameter \\#3 \\$z of method pocketmine\\\\level\\\\Level\\:\\:updateBlockSkyLight\\(\\) expects int, float\\|int given\\.$#"
			count: 1
			path: ../../../src/pocketmine/level/Level.php

		-
			message: "#^Parameter \\#3 \\$z of static method pocketmine\\\\level\\\\Level\\:\\:blockHash\\(\\) expects int, float\\|int given\\.$#"
			count: 3
			path: ../../../src/pocketmine/level/Level.php

		-
			message: "#^Parameter \\#3 \\$z of static method pocketmine\\\\level\\\\Level\\:\\:chunkBlockHash\\(\\) expects int, float\\|int given\\.$#"
			count: 1
			path: ../../../src/pocketmine/level/Level.php

		-
			message: "#^Parameter \\#4 \\$newLevel of method pocketmine\\\\level\\\\light\\\\LightUpdate\\:\\:setAndUpdateLight\\(\\) expects int, int\\|null given\\.$#"
			count: 1
			path: ../../../src/pocketmine/level/Level.php

		-
			message: "#^Property pocketmine\\\\network\\\\mcpe\\\\protocol\\\\UpdateBlockPacket\\:\\:\\$x \\(int\\) does not accept float\\|int\\.$#"
			count: 2
			path: ../../../src/pocketmine/level/Level.php

		-
			message: "#^Property pocketmine\\\\network\\\\mcpe\\\\protocol\\\\UpdateBlockPacket\\:\\:\\$y \\(int\\) does not accept float\\|int\\.$#"
			count: 2
			path: ../../../src/pocketmine/level/Level.php

		-
			message: "#^Property pocketmine\\\\network\\\\mcpe\\\\protocol\\\\UpdateBlockPacket\\:\\:\\$z \\(int\\) does not accept float\\|int\\.$#"
			count: 2
			path: ../../../src/pocketmine/level/Level.php

		-
			message: "#^Method pocketmine\\\\level\\\\biome\\\\Biome\\:\\:getBiome\\(\\) should return pocketmine\\\\level\\\\biome\\\\Biome but returns pocketmine\\\\level\\\\biome\\\\Biome\\|null\\.$#"
			count: 1
			path: ../../../src/pocketmine/level/biome/Biome.php

		-
			message: "#^Cannot call method networkSerialize\\(\\) on pocketmine\\\\level\\\\format\\\\SubChunkInterface\\|null\\.$#"
			count: 1
			path: ../../../src/pocketmine/level/format/Chunk.php

		-
			message: "#^Method pocketmine\\\\level\\\\format\\\\Chunk\\:\\:getHeightMap\\(\\) should return int but returns int\\|null\\.$#"
			count: 1
			path: ../../../src/pocketmine/level/format/Chunk.php

		-
			message: "#^Method pocketmine\\\\level\\\\format\\\\Chunk\\:\\:getSubChunk\\(\\) should return pocketmine\\\\level\\\\format\\\\SubChunkInterface but returns pocketmine\\\\level\\\\format\\\\SubChunkInterface\\|null\\.$#"
			count: 1
			path: ../../../src/pocketmine/level/format/Chunk.php

		-
			message: "#^Only booleans are allowed in \\|\\|, bool\\|null given on the right side\\.$#"
			count: 1
			path: ../../../src/pocketmine/level/format/Chunk.php

		-
			message: "#^Property pocketmine\\\\level\\\\format\\\\io\\\\BaseLevelProvider\\:\\:\\$levelData \\(pocketmine\\\\nbt\\\\tag\\\\CompoundTag\\) does not accept pocketmine\\\\nbt\\\\tag\\\\CompoundTag\\|null\\.$#"
			count: 1
			path: ../../../src/pocketmine/level/format/io/BaseLevelProvider.php

		-
			message: "#^Parameter \\#1 \\$buffer of class pocketmine\\\\network\\\\mcpe\\\\protocol\\\\BatchPacket constructor expects string, mixed given\\.$#"
			count: 1
			path: ../../../src/pocketmine/level/format/io/ChunkRequestTask.php

		-
			message: "#^Cannot cast mixed to string\\.$#"
			count: 1
			path: ../../../src/pocketmine/level/format/io/leveldb/LevelDB.php

		-
			message: "#^Parameter \\#1 \\$string of function strlen expects string, string\\|false given\\.$#"
			count: 2
			path: ../../../src/pocketmine/level/format/io/leveldb/LevelDB.php

		-
			message: "#^Parameter \\#2 \\$string of function explode expects string, mixed given\\.$#"
			count: 1
			path: ../../../src/pocketmine/level/format/io/leveldb/LevelDB.php

		-
			message: "#^Parameter \\#2 \\$value of class pocketmine\\\\nbt\\\\tag\\\\StringTag constructor expects string, mixed given\\.$#"
			count: 1
			path: ../../../src/pocketmine/level/format/io/leveldb/LevelDB.php

		-
			message: "#^Parameter \\#2 \\$value of method LevelDB\\:\\:put\\(\\) expects string, string\\|false given\\.$#"
			count: 1
			path: ../../../src/pocketmine/level/format/io/leveldb/LevelDB.php

		-
			message: "#^Cannot call method getByte\\(\\) on pocketmine\\\\nbt\\\\tag\\\\CompoundTag\\|null\\.$#"
			count: 2
			path: ../../../src/pocketmine/level/format/io/region/Anvil.php

		-
			message: "#^Cannot call method getByteArray\\(\\) on pocketmine\\\\nbt\\\\tag\\\\CompoundTag\\|null\\.$#"
			count: 1
			path: ../../../src/pocketmine/level/format/io/region/Anvil.php

		-
			message: "#^Cannot call method getInt\\(\\) on pocketmine\\\\nbt\\\\tag\\\\CompoundTag\\|null\\.$#"
			count: 2
			path: ../../../src/pocketmine/level/format/io/region/Anvil.php

		-
			message: "#^Cannot call method getIntArray\\(\\) on pocketmine\\\\nbt\\\\tag\\\\CompoundTag\\|null\\.$#"
			count: 2
			path: ../../../src/pocketmine/level/format/io/region/Anvil.php

		-
			message: "#^Cannot call method getListTag\\(\\) on pocketmine\\\\nbt\\\\tag\\\\CompoundTag\\|null\\.$#"
			count: 3
			path: ../../../src/pocketmine/level/format/io/region/Anvil.php

		-
			message: "#^Cannot call method hasTag\\(\\) on pocketmine\\\\nbt\\\\tag\\\\CompoundTag\\|null\\.$#"
			count: 3
			path: ../../../src/pocketmine/level/format/io/region/Anvil.php

		-
			message: "#^Method pocketmine\\\\level\\\\format\\\\io\\\\region\\\\Anvil\\:\\:nbtSerialize\\(\\) should return string but returns string\\|false\\.$#"
			count: 1
			path: ../../../src/pocketmine/level/format/io/region/Anvil.php

		-
			message: "#^Parameter \\#2 \\$list of static method pocketmine\\\\level\\\\format\\\\io\\\\region\\\\McRegion\\:\\:getCompoundList\\(\\) expects pocketmine\\\\nbt\\\\tag\\\\ListTag, pocketmine\\\\nbt\\\\tag\\\\ListTag\\|null given\\.$#"
			count: 2
			path: ../../../src/pocketmine/level/format/io/region/Anvil.php

		-
			message: "#^Cannot call method getBlockDataColumn\\(\\) on pocketmine\\\\level\\\\format\\\\SubChunkInterface\\|null\\.$#"
			count: 1
			path: ../../../src/pocketmine/level/format/io/region/McRegion.php

		-
			message: "#^Cannot call method getBlockIdColumn\\(\\) on pocketmine\\\\level\\\\format\\\\SubChunkInterface\\|null\\.$#"
			count: 1
			path: ../../../src/pocketmine/level/format/io/region/McRegion.php

		-
			message: "#^Cannot call method getBlockLightColumn\\(\\) on pocketmine\\\\level\\\\format\\\\SubChunkInterface\\|null\\.$#"
			count: 1
			path: ../../../src/pocketmine/level/format/io/region/McRegion.php

		-
			message: "#^Cannot call method getBlockSkyLightColumn\\(\\) on pocketmine\\\\level\\\\format\\\\SubChunkInterface\\|null\\.$#"
			count: 1
			path: ../../../src/pocketmine/level/format/io/region/McRegion.php

		-
			message: "#^Cannot call method getByte\\(\\) on pocketmine\\\\nbt\\\\tag\\\\CompoundTag\\|null\\.$#"
			count: 2
			path: ../../../src/pocketmine/level/format/io/region/McRegion.php

		-
			message: "#^Cannot call method getByteArray\\(\\) on pocketmine\\\\nbt\\\\tag\\\\CompoundTag\\|null\\.$#"
			count: 6
			path: ../../../src/pocketmine/level/format/io/region/McRegion.php

		-
			message: "#^Cannot call method getInt\\(\\) on pocketmine\\\\nbt\\\\tag\\\\CompoundTag\\|null\\.$#"
			count: 2
			path: ../../../src/pocketmine/level/format/io/region/McRegion.php

		-
			message: "#^Cannot call method getIntArray\\(\\) on pocketmine\\\\nbt\\\\tag\\\\CompoundTag\\|null\\.$#"
			count: 2
			path: ../../../src/pocketmine/level/format/io/region/McRegion.php

		-
			message: "#^Cannot call method getListTag\\(\\) on pocketmine\\\\nbt\\\\tag\\\\CompoundTag\\|null\\.$#"
			count: 2
			path: ../../../src/pocketmine/level/format/io/region/McRegion.php

		-
			message: "#^Cannot call method hasTag\\(\\) on pocketmine\\\\nbt\\\\tag\\\\CompoundTag\\|null\\.$#"
			count: 10
			path: ../../../src/pocketmine/level/format/io/region/McRegion.php

		-
			message: "#^Cannot call method readChunk\\(\\) on pocketmine\\\\level\\\\format\\\\io\\\\region\\\\RegionLoader\\|null\\.$#"
			count: 1
			path: ../../../src/pocketmine/level/format/io/region/McRegion.php

		-
			message: "#^Cannot call method writeChunk\\(\\) on pocketmine\\\\level\\\\format\\\\io\\\\region\\\\RegionLoader\\|null\\.$#"
			count: 1
			path: ../../../src/pocketmine/level/format/io/region/McRegion.php

		-
			message: "#^Cannot cast mixed to string\\.$#"
			count: 1
			path: ../../../src/pocketmine/level/format/io/region/McRegion.php

		-
			message: "#^Method pocketmine\\\\level\\\\format\\\\io\\\\region\\\\McRegion\\:\\:nbtSerialize\\(\\) should return string but returns string\\|false\\.$#"
			count: 1
			path: ../../../src/pocketmine/level/format/io/region/McRegion.php

		-
			message: "#^Parameter \\#1 \\$array of function array_filter expects array, array\\<int, string\\>\\|false given\\.$#"
			count: 1
			path: ../../../src/pocketmine/level/format/io/region/McRegion.php

		-
			message: "#^Parameter \\#2 \\$list of static method pocketmine\\\\level\\\\format\\\\io\\\\region\\\\McRegion\\:\\:getCompoundList\\(\\) expects pocketmine\\\\nbt\\\\tag\\\\ListTag, pocketmine\\\\nbt\\\\tag\\\\ListTag\\|null given\\.$#"
			count: 2
			path: ../../../src/pocketmine/level/format/io/region/McRegion.php

		-
			message: "#^Parameter \\#2 \\$value of class pocketmine\\\\nbt\\\\tag\\\\StringTag constructor expects string, mixed given\\.$#"
			count: 1
			path: ../../../src/pocketmine/level/format/io/region/McRegion.php

		-
			message: "#^Only numeric types are allowed in %%, int\\<0, max\\>\\|false given on the left side\\.$#"
			count: 1
			path: ../../../src/pocketmine/level/format/io/region/RegionLoader.php

		-
			message: "#^Parameter \\#2 \\$length of function fread expects int\\<0, max\\>, int given\\.$#"
			count: 1
			path: ../../../src/pocketmine/level/format/io/region/RegionLoader.php

		-
			message: "#^Parameter \\#2 \\$size of function ftruncate expects int\\<0, max\\>, int given\\.$#"
			count: 1
			path: ../../../src/pocketmine/level/format/io/region/RegionLoader.php

		-
			message: "#^Property pocketmine\\\\level\\\\generator\\\\Flat\\:\\:\\$preset \\(string\\) does not accept mixed\\.$#"
			count: 1
			path: ../../../src/pocketmine/level/generator/Flat.php

		-
			message: "#^Cannot call method fastSerialize\\(\\) on pocketmine\\\\level\\\\format\\\\Chunk\\|null\\.$#"
			count: 2
			path: ../../../src/pocketmine/level/generator/PopulationTask.php

		-
			message: "#^Cannot call method getAsyncWorkerId\\(\\) on pocketmine\\\\scheduler\\\\AsyncWorker\\|null\\.$#"
			count: 1
			path: ../../../src/pocketmine/level/generator/PopulationTask.php

		-
			message: "#^Cannot call method getX\\(\\) on pocketmine\\\\level\\\\format\\\\Chunk\\|null\\.$#"
			count: 5
			path: ../../../src/pocketmine/level/generator/PopulationTask.php

		-
			message: "#^Cannot call method getZ\\(\\) on pocketmine\\\\level\\\\format\\\\Chunk\\|null\\.$#"
			count: 5
			path: ../../../src/pocketmine/level/generator/PopulationTask.php

		-
			message: "#^Cannot call method hasChanged\\(\\) on pocketmine\\\\level\\\\format\\\\Chunk\\|null\\.$#"
			count: 1
			path: ../../../src/pocketmine/level/generator/PopulationTask.php

		-
			message: "#^Cannot call method isGenerated\\(\\) on pocketmine\\\\level\\\\format\\\\Chunk\\|null\\.$#"
			count: 1
			path: ../../../src/pocketmine/level/generator/PopulationTask.php

		-
			message: "#^Cannot call method populateSkyLight\\(\\) on pocketmine\\\\level\\\\format\\\\Chunk\\|null\\.$#"
			count: 1
			path: ../../../src/pocketmine/level/generator/PopulationTask.php

		-
			message: "#^Cannot call method recalculateHeightMap\\(\\) on pocketmine\\\\level\\\\format\\\\Chunk\\|null\\.$#"
			count: 1
			path: ../../../src/pocketmine/level/generator/PopulationTask.php

		-
			message: "#^Cannot call method setGenerated\\(\\) on pocketmine\\\\level\\\\format\\\\Chunk\\|null\\.$#"
			count: 2
			path: ../../../src/pocketmine/level/generator/PopulationTask.php

		-
			message: "#^Cannot call method setLightPopulated\\(\\) on pocketmine\\\\level\\\\format\\\\Chunk\\|null\\.$#"
			count: 1
			path: ../../../src/pocketmine/level/generator/PopulationTask.php

		-
			message: "#^Cannot call method setPopulated\\(\\) on pocketmine\\\\level\\\\format\\\\Chunk\\|null\\.$#"
			count: 1
			path: ../../../src/pocketmine/level/generator/PopulationTask.php

		-
			message: "#^Variable property access on \\$this\\(pocketmine\\\\level\\\\generator\\\\PopulationTask\\)\\.$#"
			count: 4
			path: ../../../src/pocketmine/level/generator/PopulationTask.php

		-
			message: "#^Method pocketmine\\\\level\\\\generator\\\\biome\\\\BiomeSelector\\:\\:pickBiome\\(\\) should return pocketmine\\\\level\\\\biome\\\\Biome but returns pocketmine\\\\level\\\\biome\\\\Biome\\|null\\.$#"
			count: 1
			path: ../../../src/pocketmine/level/generator/biome/BiomeSelector.php

		-
			message: "#^Cannot call method getBiomeId\\(\\) on pocketmine\\\\level\\\\format\\\\Chunk\\|null\\.$#"
			count: 1
			path: ../../../src/pocketmine/level/generator/hell/Nether.php

		-
			message: "#^Cannot call method setBiomeId\\(\\) on pocketmine\\\\level\\\\format\\\\Chunk\\|null\\.$#"
			count: 1
			path: ../../../src/pocketmine/level/generator/hell/Nether.php

		-
			message: "#^Cannot call method setBlockId\\(\\) on pocketmine\\\\level\\\\format\\\\Chunk\\|null\\.$#"
			count: 3
			path: ../../../src/pocketmine/level/generator/hell/Nether.php

		-
			message: "#^Constructor of class pocketmine\\\\level\\\\generator\\\\hell\\\\Nether has an unused parameter \\$options\\.$#"
			count: 1
			path: ../../../src/pocketmine/level/generator/hell/Nether.php

		-
			message: "#^Cannot call method getBiomeId\\(\\) on pocketmine\\\\level\\\\format\\\\Chunk\\|null\\.$#"
			count: 1
			path: ../../../src/pocketmine/level/generator/normal/Normal.php

		-
			message: "#^Cannot call method setBiomeId\\(\\) on pocketmine\\\\level\\\\format\\\\Chunk\\|null\\.$#"
			count: 1
			path: ../../../src/pocketmine/level/generator/normal/Normal.php

		-
			message: "#^Cannot call method setBlockId\\(\\) on pocketmine\\\\level\\\\format\\\\Chunk\\|null\\.$#"
			count: 3
			path: ../../../src/pocketmine/level/generator/normal/Normal.php

		-
			message: "#^Constructor of class pocketmine\\\\level\\\\generator\\\\normal\\\\Normal has an unused parameter \\$options\\.$#"
			count: 1
			path: ../../../src/pocketmine/level/generator/normal/Normal.php

		-
			message: "#^Offset int does not exist on array\\<array\\<float\\>\\>\\|null\\.$#"
			count: 1
			path: ../../../src/pocketmine/level/generator/normal/Normal.php

		-
			message: "#^Property pocketmine\\\\level\\\\generator\\\\object\\\\Pond\\:\\:\\$random is never read, only written\\.$#"
			count: 1
			path: ../../../src/pocketmine/level/generator/object/Pond.php

		-
			message: "#^Only booleans are allowed in a negated boolean, bool\\|null given\\.$#"
			count: 1
			path: ../../../src/pocketmine/level/generator/object/SpruceTree.php

		-
			message: "#^Parameter \\#1 \\$start of method pocketmine\\\\utils\\\\Random\\:\\:nextRange\\(\\) expects int, float\\|int given\\.$#"
			count: 2
			path: ../../../src/pocketmine/level/generator/object/TallGrass.php

		-
			message: "#^Parameter \\#2 \\$end of method pocketmine\\\\utils\\\\Random\\:\\:nextRange\\(\\) expects int, float\\|int given\\.$#"
			count: 2
			path: ../../../src/pocketmine/level/generator/object/TallGrass.php

		-
			message: "#^Parameter \\#2 \\$y of method pocketmine\\\\level\\\\ChunkManager\\:\\:getBlockIdAt\\(\\) expects int, float\\|int given\\.$#"
			count: 2
			path: ../../../src/pocketmine/level/generator/object/TallGrass.php

		-
			message: "#^Parameter \\#2 \\$y of method pocketmine\\\\level\\\\ChunkManager\\:\\:setBlockDataAt\\(\\) expects int, float\\|int given\\.$#"
			count: 1
			path: ../../../src/pocketmine/level/generator/object/TallGrass.php

		-
			message: "#^Parameter \\#2 \\$y of method pocketmine\\\\level\\\\ChunkManager\\:\\:setBlockIdAt\\(\\) expects int, float\\|int given\\.$#"
			count: 1
			path: ../../../src/pocketmine/level/generator/object/TallGrass.php

		-
			message: "#^Only booleans are allowed in a negated boolean, bool\\|null given\\.$#"
			count: 1
			path: ../../../src/pocketmine/level/generator/object/Tree.php

		-
			message: "#^Cannot call method getBiomeId\\(\\) on pocketmine\\\\level\\\\format\\\\Chunk\\|null\\.$#"
			count: 1
			path: ../../../src/pocketmine/level/generator/populator/GroundCover.php

		-
			message: "#^Cannot call method getBlockIdColumn\\(\\) on pocketmine\\\\level\\\\format\\\\Chunk\\|null\\.$#"
			count: 1
			path: ../../../src/pocketmine/level/generator/populator/GroundCover.php

		-
			message: "#^Cannot call method setBlock\\(\\) on pocketmine\\\\level\\\\format\\\\Chunk\\|null\\.$#"
			count: 1
			path: ../../../src/pocketmine/level/generator/populator/GroundCover.php

		-
			message: "#^Cannot call method setBlockId\\(\\) on pocketmine\\\\level\\\\format\\\\Chunk\\|null\\.$#"
			count: 1
			path: ../../../src/pocketmine/level/generator/populator/GroundCover.php

		-
			message: "#^Property pocketmine\\\\level\\\\generator\\\\populator\\\\Pond\\:\\:\\$lavaOdd is never read, only written\\.$#"
			count: 1
			path: ../../../src/pocketmine/level/generator/populator/Pond.php

		-
			message: "#^Property pocketmine\\\\level\\\\generator\\\\populator\\\\Pond\\:\\:\\$lavaSurfaceOdd is never read, only written\\.$#"
			count: 1
			path: ../../../src/pocketmine/level/generator/populator/Pond.php

		-
			message: "#^Cannot call method getBlockLight\\(\\) on pocketmine\\\\level\\\\format\\\\SubChunkInterface\\|null\\.$#"
			count: 1
			path: ../../../src/pocketmine/level/light/BlockLightUpdate.php

		-
			message: "#^Cannot call method setBlockLight\\(\\) on pocketmine\\\\level\\\\format\\\\SubChunkInterface\\|null\\.$#"
			count: 1
			path: ../../../src/pocketmine/level/light/BlockLightUpdate.php

		-
			message: "#^Cannot call method getBlockId\\(\\) on pocketmine\\\\level\\\\format\\\\SubChunkInterface\\|null\\.$#"
			count: 1
			path: ../../../src/pocketmine/level/light/LightUpdate.php

		-
			message: "#^Only numeric types are allowed in \\-, int\\|null given on the right side\\.$#"
			count: 1
			path: ../../../src/pocketmine/level/light/LightUpdate.php

		-
			message: "#^Cannot call method getBlockSkyLight\\(\\) on pocketmine\\\\level\\\\format\\\\SubChunkInterface\\|null\\.$#"
			count: 1
			path: ../../../src/pocketmine/level/light/SkyLightUpdate.php

		-
			message: "#^Cannot call method setBlockSkyLight\\(\\) on pocketmine\\\\level\\\\format\\\\SubChunkInterface\\|null\\.$#"
			count: 1
			path: ../../../src/pocketmine/level/light/SkyLightUpdate.php

		-
			message: "#^Method pocketmine\\\\metadata\\\\MetadataStore\\:\\:getMetadataInternal\\(\\) should return array\\<pocketmine\\\\metadata\\\\MetadataValue\\> but returns SplObjectStorage\\<pocketmine\\\\plugin\\\\Plugin, pocketmine\\\\metadata\\\\MetadataValue\\>\\.$#"
			count: 1
			path: ../../../src/pocketmine/metadata/MetadataStore.php

		-
			message: "#^Parameter \\#1 \\$buffer of class pocketmine\\\\network\\\\mcpe\\\\protocol\\\\BatchPacket constructor expects string, mixed given\\.$#"
			count: 1
			path: ../../../src/pocketmine/network/CompressBatchedTask.php

		-
			message: "#^Cannot access property \\$x on mixed\\.$#"
			count: 1
			path: ../../../src/pocketmine/network/mcpe/NetworkBinaryStream.php

		-
			message: "#^Cannot access property \\$y on mixed\\.$#"
			count: 1
			path: ../../../src/pocketmine/network/mcpe/NetworkBinaryStream.php

		-
			message: "#^Cannot access property \\$z on mixed\\.$#"
			count: 1
			path: ../../../src/pocketmine/network/mcpe/NetworkBinaryStream.php

		-
			message: "#^Method pocketmine\\\\network\\\\mcpe\\\\NetworkBinaryStream\\:\\:getGameRules\\(\\) should return array\\<string, array\\{int, bool\\|float\\|int, bool\\}\\> but returns array\\<string, array\\{int, bool\\|float\\|int\\|null, bool\\}\\>\\.$#"
			count: 1
			path: ../../../src/pocketmine/network/mcpe/NetworkBinaryStream.php

		-
			message: "#^Parameter \\#1 \\$data of method pocketmine\\\\nbt\\\\NBTStream\\:\\:write\\(\\) expects array\\<pocketmine\\\\nbt\\\\tag\\\\NamedTag\\>\\|pocketmine\\\\nbt\\\\tag\\\\NamedTag, mixed given\\.$#"
			count: 1
			path: ../../../src/pocketmine/network/mcpe/NetworkBinaryStream.php

		-
			message: "#^Parameter \\#1 \\$str of method pocketmine\\\\utils\\\\BinaryStream\\:\\:put\\(\\) expects string, string\\|false given\\.$#"
			count: 2
			path: ../../../src/pocketmine/network/mcpe/NetworkBinaryStream.php

		-
			message: "#^Parameter \\#1 \\$v of method pocketmine\\\\network\\\\mcpe\\\\NetworkBinaryStream\\:\\:putString\\(\\) expects string, mixed given\\.$#"
			count: 1
			path: ../../../src/pocketmine/network/mcpe/NetworkBinaryStream.php

		-
			message: "#^Parameter \\#1 \\$v of method pocketmine\\\\utils\\\\BinaryStream\\:\\:putBool\\(\\) expects bool, bool\\|float\\|int given\\.$#"
			count: 1
			path: ../../../src/pocketmine/network/mcpe/NetworkBinaryStream.php

		-
			message: "#^Parameter \\#1 \\$v of method pocketmine\\\\utils\\\\BinaryStream\\:\\:putByte\\(\\) expects int, mixed given\\.$#"
			count: 1
			path: ../../../src/pocketmine/network/mcpe/NetworkBinaryStream.php

		-
			message: "#^Parameter \\#1 \\$v of method pocketmine\\\\utils\\\\BinaryStream\\:\\:putLFloat\\(\\) expects float, bool\\|float\\|int given\\.$#"
			count: 1
			path: ../../../src/pocketmine/network/mcpe/NetworkBinaryStream.php

		-
			message: "#^Parameter \\#1 \\$v of method pocketmine\\\\utils\\\\BinaryStream\\:\\:putLFloat\\(\\) expects float, mixed given\\.$#"
			count: 1
			path: ../../../src/pocketmine/network/mcpe/NetworkBinaryStream.php

		-
			message: "#^Parameter \\#1 \\$v of method pocketmine\\\\utils\\\\BinaryStream\\:\\:putLShort\\(\\) expects int, mixed given\\.$#"
			count: 1
			path: ../../../src/pocketmine/network/mcpe/NetworkBinaryStream.php

		-
			message: "#^Parameter \\#1 \\$v of method pocketmine\\\\utils\\\\BinaryStream\\:\\:putUnsignedVarInt\\(\\) expects int, bool\\|float\\|int given\\.$#"
			count: 1
			path: ../../../src/pocketmine/network/mcpe/NetworkBinaryStream.php

		-
			message: "#^Parameter \\#1 \\$v of method pocketmine\\\\utils\\\\BinaryStream\\:\\:putVarInt\\(\\) expects int, mixed given\\.$#"
			count: 1
			path: ../../../src/pocketmine/network/mcpe/NetworkBinaryStream.php

		-
			message: "#^Parameter \\#1 \\$v of method pocketmine\\\\utils\\\\BinaryStream\\:\\:putVarLong\\(\\) expects int, mixed given\\.$#"
			count: 1
			path: ../../../src/pocketmine/network/mcpe/NetworkBinaryStream.php

		-
			message: "#^Parameter \\#1 \\$vector of method pocketmine\\\\network\\\\mcpe\\\\NetworkBinaryStream\\:\\:putVector3Nullable\\(\\) expects pocketmine\\\\math\\\\Vector3\\|null, mixed given\\.$#"
			count: 1
			path: ../../../src/pocketmine/network/mcpe/NetworkBinaryStream.php

		-
			message: "#^Cannot access offset 'down' on mixed\\.$#"
			count: 1
			path: ../../../src/pocketmine/network/mcpe/RakLibInterface.php

		-
			message: "#^Cannot access offset 'up' on mixed\\.$#"
			count: 1
			path: ../../../src/pocketmine/network/mcpe/RakLibInterface.php

		-
			message: "#^Cannot cast mixed to int\\.$#"
			count: 1
			path: ../../../src/pocketmine/network/mcpe/RakLibInterface.php

		-
			message: "#^Parameter \\#1 \\$upload of method pocketmine\\\\network\\\\Network\\:\\:addStatistics\\(\\) expects float, mixed given\\.$#"
			count: 1
			path: ../../../src/pocketmine/network/mcpe/RakLibInterface.php

		-
			message: "#^Parameter \\#2 \\$download of method pocketmine\\\\network\\\\Network\\:\\:addStatistics\\(\\) expects float, mixed given\\.$#"
			count: 1
			path: ../../../src/pocketmine/network/mcpe/RakLibInterface.php

		-
			message: "#^Cannot access offset 'exp' on mixed\\.$#"
			count: 2
			path: ../../../src/pocketmine/network/mcpe/VerifyLoginTask.php

		-
			message: "#^Cannot access offset 'identityPublicKey' on mixed\\.$#"
			count: 1
			path: ../../../src/pocketmine/network/mcpe/VerifyLoginTask.php

		-
			message: "#^Cannot access offset 'nbf' on mixed\\.$#"
			count: 2
			path: ../../../src/pocketmine/network/mcpe/VerifyLoginTask.php

		-
			message: "#^Cannot access offset 'x5u' on mixed\\.$#"
			count: 2
			path: ../../../src/pocketmine/network/mcpe/VerifyLoginTask.php

		-
			message: "#^Cannot use array destructuring on mixed\\.$#"
			count: 1
			path: ../../../src/pocketmine/network/mcpe/VerifyLoginTask.php

		-
			message: "#^Offset 'chain' does not exist on array\\{chain\\?\\: array\\<int, string\\>\\}\\.$#"
			count: 1
			path: ../../../src/pocketmine/network/mcpe/VerifyLoginTask.php

		-
			message: "#^Parameter \\#1 \\$json of function json_decode expects string, string\\|false given\\.$#"
			count: 2
			path: ../../../src/pocketmine/network/mcpe/VerifyLoginTask.php

		-
			message: "#^Parameter \\#1 \\$string of function str_split expects string, string\\|false given\\.$#"
			count: 1
			path: ../../../src/pocketmine/network/mcpe/VerifyLoginTask.php

		-
			message: "#^Parameter \\#1 \\$string of function strlen expects string, string\\|false given\\.$#"
			count: 2
			path: ../../../src/pocketmine/network/mcpe/VerifyLoginTask.php

		-
			message: "#^Parameter \\#1 \\$string of function wordwrap expects string, mixed given\\.$#"
			count: 1
			path: ../../../src/pocketmine/network/mcpe/VerifyLoginTask.php

		-
			message: "#^Argument of an invalid type array\\<pocketmine\\\\nbt\\\\tag\\\\CompoundTag\\>\\|null supplied for foreach, only iterables are supported\\.$#"
			count: 1
			path: ../../../src/pocketmine/network/mcpe/convert/RuntimeBlockMapping.php

		-
			message: "#^Cannot access offset string on mixed\\.$#"
			count: 1
			path: ../../../src/pocketmine/network/mcpe/convert/RuntimeBlockMapping.php

		-
			message: "#^Method pocketmine\\\\network\\\\mcpe\\\\convert\\\\RuntimeBlockMapping\\:\\:getBedrockKnownStates\\(\\) should return array\\<pocketmine\\\\nbt\\\\tag\\\\CompoundTag\\> but returns array\\<pocketmine\\\\nbt\\\\tag\\\\CompoundTag\\>\\|null\\.$#"
			count: 1
			path: ../../../src/pocketmine/network/mcpe/convert/RuntimeBlockMapping.php

		-
			message: "#^Offset mixed does not exist on array\\<pocketmine\\\\nbt\\\\tag\\\\CompoundTag\\>\\|null\\.$#"
			count: 1
			path: ../../../src/pocketmine/network/mcpe/convert/RuntimeBlockMapping.php

		-
			message: "#^Parameter \\#1 \\$buffer of class pocketmine\\\\network\\\\mcpe\\\\NetworkBinaryStream constructor expects string, string\\|false given\\.$#"
			count: 1
			path: ../../../src/pocketmine/network/mcpe/convert/RuntimeBlockMapping.php

		-
			message: "#^Parameter \\#1 \\$json of function json_decode expects string, string\\|false given\\.$#"
			count: 1
			path: ../../../src/pocketmine/network/mcpe/convert/RuntimeBlockMapping.php

		-
			message: "#^Parameter \\#2 \\$legacyId of static method pocketmine\\\\network\\\\mcpe\\\\convert\\\\RuntimeBlockMapping\\:\\:registerMapping\\(\\) expects int, mixed given\\.$#"
			count: 1
			path: ../../../src/pocketmine/network/mcpe/convert/RuntimeBlockMapping.php

		-
			message: "#^Property pocketmine\\\\network\\\\mcpe\\\\protocol\\\\AddActorPacket\\:\\:\\$metadata \\(array\\<int, array\\{int, mixed\\}\\>\\) does not accept array\\<int, mixed\\>\\.$#"
			count: 1
			path: ../../../src/pocketmine/network/mcpe/protocol/AddActorPacket.php

		-
			message: "#^Property pocketmine\\\\network\\\\mcpe\\\\protocol\\\\AddItemActorPacket\\:\\:\\$metadata \\(array\\<int, array\\{int, mixed\\}\\>\\) does not accept array\\<int, mixed\\>\\.$#"
			count: 1
			path: ../../../src/pocketmine/network/mcpe/protocol/AddItemActorPacket.php

		-
			message: "#^Property pocketmine\\\\network\\\\mcpe\\\\protocol\\\\AddPlayerPacket\\:\\:\\$metadata \\(array\\<int, array\\{int, mixed\\}\\>\\) does not accept array\\<int, mixed\\>\\.$#"
			count: 1
			path: ../../../src/pocketmine/network/mcpe/protocol/AddPlayerPacket.php

		-
			message: "#^Parameter \\#1 \\$str of method pocketmine\\\\utils\\\\BinaryStream\\:\\:put\\(\\) expects string, string\\|false given\\.$#"
			count: 1
			path: ../../../src/pocketmine/network/mcpe/protocol/AddVolumeEntityPacket.php

		-
			message: "#^Parameter \\#1 \\$str of method pocketmine\\\\utils\\\\BinaryStream\\:\\:put\\(\\) expects string, string\\|false given\\.$#"
			count: 1
			path: ../../../src/pocketmine/network/mcpe/protocol/AvailableActorIdentifiersPacket.php

		-
			message: "#^Property pocketmine\\\\network\\\\mcpe\\\\protocol\\\\AvailableActorIdentifiersPacket\\:\\:\\$namedtag \\(string\\) on left side of \\?\\? is not nullable\\.$#"
			count: 1
			path: ../../../src/pocketmine/network/mcpe/protocol/AvailableActorIdentifiersPacket.php

		-
			message: "#^Static property pocketmine\\\\network\\\\mcpe\\\\protocol\\\\AvailableActorIdentifiersPacket\\:\\:\\$DEFAULT_NBT_CACHE \\(string\\|null\\) does not accept string\\|false\\.$#"
			count: 1
			path: ../../../src/pocketmine/network/mcpe/protocol/AvailableActorIdentifiersPacket.php

		-
			message: "#^Property pocketmine\\\\network\\\\mcpe\\\\protocol\\\\BatchPacket\\:\\:\\$payload \\(string\\) does not accept string\\|false\\.$#"
			count: 1
			path: ../../../src/pocketmine/network/mcpe/protocol/BatchPacket.php

		-
			message: "#^Parameter \\#1 \\$str of method pocketmine\\\\utils\\\\BinaryStream\\:\\:put\\(\\) expects string, string\\|false given\\.$#"
			count: 1
			path: ../../../src/pocketmine/network/mcpe/protocol/BiomeDefinitionListPacket.php

		-
			message: "#^Property pocketmine\\\\network\\\\mcpe\\\\protocol\\\\BiomeDefinitionListPacket\\:\\:\\$namedtag \\(string\\) on left side of \\?\\? is not nullable\\.$#"
			count: 1
			path: ../../../src/pocketmine/network/mcpe/protocol/BiomeDefinitionListPacket.php

		-
			message: "#^Static property pocketmine\\\\network\\\\mcpe\\\\protocol\\\\BiomeDefinitionListPacket\\:\\:\\$DEFAULT_NBT_CACHE \\(string\\|null\\) does not accept string\\|false\\.$#"
			count: 1
			path: ../../../src/pocketmine/network/mcpe/protocol/BiomeDefinitionListPacket.php

		-
			message: "#^Parameter \\#1 \\$str of method pocketmine\\\\utils\\\\BinaryStream\\:\\:put\\(\\) expects string, string\\|false given\\.$#"
			count: 1
			path: ../../../src/pocketmine/network/mcpe/protocol/ItemComponentPacket.php

		-
			message: "#^Property pocketmine\\\\network\\\\mcpe\\\\protocol\\\\LevelEventGenericPacket\\:\\:\\$eventData \\(string\\) does not accept string\\|false\\.$#"
			count: 1
			path: ../../../src/pocketmine/network/mcpe/protocol/LevelEventGenericPacket.php

		-
			message: "#^Argument of an invalid type mixed supplied for foreach, only iterables are supported\\.$#"
			count: 1
			path: ../../../src/pocketmine/network/mcpe/protocol/LoginPacket.php

		-
			message: "#^Cannot access offset 'XUID' on mixed\\.$#"
			count: 2
			path: ../../../src/pocketmine/network/mcpe/protocol/LoginPacket.php

		-
			message: "#^Cannot access offset 'chain' on mixed\\.$#"
			count: 1
			path: ../../../src/pocketmine/network/mcpe/protocol/LoginPacket.php

		-
			message: "#^Cannot access offset 'displayName' on mixed\\.$#"
			count: 2
			path: ../../../src/pocketmine/network/mcpe/protocol/LoginPacket.php

		-
			message: "#^Cannot access offset 'identity' on mixed\\.$#"
			count: 2
			path: ../../../src/pocketmine/network/mcpe/protocol/LoginPacket.php

		-
			message: "#^Parameter \\#1 \\$token of static method pocketmine\\\\utils\\\\Utils\\:\\:decodeJWT\\(\\) expects string, mixed given\\.$#"
			count: 1
			path: ../../../src/pocketmine/network/mcpe/protocol/LoginPacket.php

		-
			message: "#^Property pocketmine\\\\network\\\\mcpe\\\\protocol\\\\LoginPacket\\:\\:\\$chainData \\(array\\{chain\\?\\: array\\<int, string\\>\\}\\) does not accept mixed\\.$#"
			count: 1
			path: ../../../src/pocketmine/network/mcpe/protocol/LoginPacket.php

		-
			message: "#^Property pocketmine\\\\network\\\\mcpe\\\\protocol\\\\LoginPacket\\:\\:\\$clientId \\(int\\) does not accept mixed\\.$#"
			count: 1
			path: ../../../src/pocketmine/network/mcpe/protocol/LoginPacket.php

		-
			message: "#^Property pocketmine\\\\network\\\\mcpe\\\\protocol\\\\LoginPacket\\:\\:\\$clientUUID \\(string\\) does not accept mixed\\.$#"
			count: 1
			path: ../../../src/pocketmine/network/mcpe/protocol/LoginPacket.php

		-
			message: "#^Property pocketmine\\\\network\\\\mcpe\\\\protocol\\\\LoginPacket\\:\\:\\$identityPublicKey \\(string\\) does not accept mixed\\.$#"
			count: 1
			path: ../../../src/pocketmine/network/mcpe/protocol/LoginPacket.php

		-
			message: "#^Property pocketmine\\\\network\\\\mcpe\\\\protocol\\\\LoginPacket\\:\\:\\$locale \\(string\\) does not accept mixed\\.$#"
			count: 1
			path: ../../../src/pocketmine/network/mcpe/protocol/LoginPacket.php

		-
			message: "#^Property pocketmine\\\\network\\\\mcpe\\\\protocol\\\\LoginPacket\\:\\:\\$serverAddress \\(string\\) does not accept mixed\\.$#"
			count: 1
			path: ../../../src/pocketmine/network/mcpe/protocol/LoginPacket.php

		-
			message: "#^Property pocketmine\\\\network\\\\mcpe\\\\protocol\\\\LoginPacket\\:\\:\\$username \\(string\\) does not accept mixed\\.$#"
			count: 1
			path: ../../../src/pocketmine/network/mcpe/protocol/LoginPacket.php

		-
			message: "#^Property pocketmine\\\\network\\\\mcpe\\\\protocol\\\\LoginPacket\\:\\:\\$xuid \\(string\\|null\\) does not accept mixed\\.$#"
			count: 1
			path: ../../../src/pocketmine/network/mcpe/protocol/LoginPacket.php

		-
			message: "#^Parameter \\#1 \\$str of method pocketmine\\\\utils\\\\BinaryStream\\:\\:put\\(\\) expects string, string\\|false given\\.$#"
			count: 1
			path: ../../../src/pocketmine/network/mcpe/protocol/PositionTrackingDBServerBroadcastPacket.php

		-
			message: "#^Property pocketmine\\\\network\\\\mcpe\\\\protocol\\\\SetActorDataPacket\\:\\:\\$metadata \\(array\\<int, array\\{int, mixed\\}\\>\\) does not accept array\\<int, mixed\\>\\.$#"
			count: 1
			path: ../../../src/pocketmine/network/mcpe/protocol/SetActorDataPacket.php

		-
			message: "#^Parameter \\#1 \\$eid of method pocketmine\\\\network\\\\mcpe\\\\NetworkBinaryStream\\:\\:putEntityUniqueId\\(\\) expects int, int\\|null given\\.$#"
			count: 1
			path: ../../../src/pocketmine/network/mcpe/protocol/SetScorePacket.php

		-
			message: "#^Parameter \\#1 \\$v of method pocketmine\\\\network\\\\mcpe\\\\NetworkBinaryStream\\:\\:putString\\(\\) expects string, string\\|null given\\.$#"
			count: 1
			path: ../../../src/pocketmine/network/mcpe/protocol/SetScorePacket.php

		-
			message: "#^Parameter \\#1 \\$eid of method pocketmine\\\\network\\\\mcpe\\\\NetworkBinaryStream\\:\\:putEntityUniqueId\\(\\) expects int, int\\|null given\\.$#"
			count: 1
			path: ../../../src/pocketmine/network/mcpe/protocol/SetScoreboardIdentityPacket.php

		-
			message: "#^Parameter \\#1 \\$str of method pocketmine\\\\utils\\\\BinaryStream\\:\\:put\\(\\) expects string, string\\|false given\\.$#"
			count: 1
			path: ../../../src/pocketmine/network/mcpe/protocol/StartGamePacket.php

		-
			message: "#^Parameter \\#1 \\$str of method pocketmine\\\\utils\\\\BinaryStream\\:\\:put\\(\\) expects string, string\\|false given\\.$#"
			count: 1
			path: ../../../src/pocketmine/network/mcpe/protocol/SyncActorPropertyPacket.php

		-
			message: "#^Property pocketmine\\\\network\\\\mcpe\\\\protocol\\\\UnknownPacket\\:\\:\\$payload \\(string\\) on left side of \\?\\? is not nullable\\.$#"
			count: 1
			path: ../../../src/pocketmine/network/mcpe/protocol/UnknownPacket.php

		-
			message: "#^Parameter \\#3 \\$resourcePatch of class pocketmine\\\\network\\\\mcpe\\\\protocol\\\\types\\\\SkinData constructor expects string, string\\|false given\\.$#"
			count: 1
			path: ../../../src/pocketmine/network/mcpe/protocol/types/LegacySkinAdapter.php

		-
			message: "#^Parameter \\#1 \\$x of method pocketmine\\\\network\\\\mcpe\\\\NetworkBinaryStream\\:\\:putBlockPosition\\(\\) expects int, float\\|int given\\.$#"
			count: 1
			path: ../../../src/pocketmine/network/mcpe/protocol/types/inventory/UseItemTransactionData.php

		-
			message: "#^Parameter \\#2 \\$y of method pocketmine\\\\network\\\\mcpe\\\\NetworkBinaryStream\\:\\:putBlockPosition\\(\\) expects int, float\\|int given\\.$#"
			count: 1
			path: ../../../src/pocketmine/network/mcpe/protocol/types/inventory/UseItemTransactionData.php

		-
			message: "#^Parameter \\#3 \\$z of method pocketmine\\\\network\\\\mcpe\\\\NetworkBinaryStream\\:\\:putBlockPosition\\(\\) expects int, float\\|int given\\.$#"
			count: 1
			path: ../../../src/pocketmine/network/mcpe/protocol/types/inventory/UseItemTransactionData.php

		-
			message: "#^Cannot call method wakeupSleeper\\(\\) on pocketmine\\\\snooze\\\\SleeperNotifier\\|null\\.$#"
			count: 1
			path: ../../../src/pocketmine/network/rcon/RCONInstance.php

		-
			message: "#^Method pocketmine\\\\permission\\\\DefaultPermissions\\:\\:registerPermission\\(\\) should return pocketmine\\\\permission\\\\Permission but returns pocketmine\\\\permission\\\\Permission\\|null\\.$#"
			count: 1
			path: ../../../src/pocketmine/permission/DefaultPermissions.php

		-
			message: "#^Parameter \\#1 \\$value of static method pocketmine\\\\permission\\\\Permission\\:\\:getByName\\(\\) expects bool\\|string, mixed given\\.$#"
			count: 1
			path: ../../../src/pocketmine/permission/Permission.php

		-
			message: "#^Parameter \\#2 \\$description of class pocketmine\\\\permission\\\\Permission constructor expects string\\|null, mixed given\\.$#"
			count: 1
			path: ../../../src/pocketmine/permission/Permission.php

		-
			message: "#^Variable method call on pocketmine\\\\event\\\\Listener\\.$#"
			count: 1
			path: ../../../src/pocketmine/plugin/MethodEventExecutor.php

		-
			message: "#^Method pocketmine\\\\plugin\\\\PluginBase\\:\\:getConfig\\(\\) should return pocketmine\\\\utils\\\\Config but returns pocketmine\\\\utils\\\\Config\\|null\\.$#"
			count: 1
			path: ../../../src/pocketmine/plugin/PluginBase.php

		-
			message: "#^Argument of an invalid type mixed supplied for foreach, only iterables are supported\\.$#"
			count: 1
			path: ../../../src/pocketmine/plugin/PluginDescription.php

		-
			message: "#^Array \\(array\\<string\\>\\) does not accept mixed\\.$#"
			count: 2
			path: ../../../src/pocketmine/plugin/PluginDescription.php

		-
			message: "#^Cannot cast mixed to string\\.$#"
			count: 4
			path: ../../../src/pocketmine/plugin/PluginDescription.php

		-
			message: "#^Parameter \\#1 \\$data of static method pocketmine\\\\permission\\\\Permission\\:\\:loadPermissions\\(\\) expects array\\<string, array\\<string, mixed\\>\\>, mixed given\\.$#"
			count: 1
			path: ../../../src/pocketmine/plugin/PluginDescription.php

		-
			message: "#^Parameter \\#1 \\$haystack of function stripos expects string, mixed given\\.$#"
			count: 1
			path: ../../../src/pocketmine/plugin/PluginDescription.php

		-
			message: "#^Parameter \\#1 \\$plugin of method pocketmine\\\\plugin\\\\PluginDescription\\:\\:loadMap\\(\\) expects array, mixed given\\.$#"
			count: 1
			path: ../../../src/pocketmine/plugin/PluginDescription.php

		-
			message: "#^Parameter \\#1 \\$string of function mb_strtoupper expects string, mixed given\\.$#"
			count: 1
			path: ../../../src/pocketmine/plugin/PluginDescription.php

		-
			message: "#^Parameter \\#2 \\$subject of function preg_match expects string, mixed given\\.$#"
			count: 1
			path: ../../../src/pocketmine/plugin/PluginDescription.php

		-
			message: "#^Parameter \\#3 \\$subject of function str_replace expects array\\|string, mixed given\\.$#"
			count: 1
			path: ../../../src/pocketmine/plugin/PluginDescription.php

		-
			message: "#^Property pocketmine\\\\plugin\\\\PluginDescription\\:\\:\\$depend \\(array\\<string\\>\\) does not accept array\\.$#"
			count: 1
			path: ../../../src/pocketmine/plugin/PluginDescription.php

		-
			message: "#^Property pocketmine\\\\plugin\\\\PluginDescription\\:\\:\\$loadBefore \\(array\\<string\\>\\) does not accept array\\.$#"
			count: 1
			path: ../../../src/pocketmine/plugin/PluginDescription.php

		-
			message: "#^Property pocketmine\\\\plugin\\\\PluginDescription\\:\\:\\$main \\(string\\) does not accept mixed\\.$#"
			count: 1
			path: ../../../src/pocketmine/plugin/PluginDescription.php

		-
			message: "#^Property pocketmine\\\\plugin\\\\PluginDescription\\:\\:\\$name \\(string\\) does not accept mixed\\.$#"
			count: 1
			path: ../../../src/pocketmine/plugin/PluginDescription.php

		-
			message: "#^Property pocketmine\\\\plugin\\\\PluginDescription\\:\\:\\$order \\(int\\) does not accept mixed\\.$#"
			count: 1
			path: ../../../src/pocketmine/plugin/PluginDescription.php

		-
			message: "#^Property pocketmine\\\\plugin\\\\PluginDescription\\:\\:\\$softDepend \\(array\\<string\\>\\) does not accept array\\.$#"
			count: 1
			path: ../../../src/pocketmine/plugin/PluginDescription.php

		-
			message: "#^Parameter \\#1 \\$description of method pocketmine\\\\command\\\\Command\\:\\:setDescription\\(\\) expects string, mixed given\\.$#"
			count: 1
			path: ../../../src/pocketmine/plugin/PluginManager.php

		-
			message: "#^Parameter \\#1 \\$permissionMessage of method pocketmine\\\\command\\\\Command\\:\\:setPermissionMessage\\(\\) expects string, mixed given\\.$#"
			count: 1
			path: ../../../src/pocketmine/plugin/PluginManager.php

		-
			message: "#^Parameter \\#1 \\$usage of method pocketmine\\\\command\\\\Command\\:\\:setUsage\\(\\) expects string, mixed given\\.$#"
			count: 1
			path: ../../../src/pocketmine/plugin/PluginManager.php

		-
			message: "#^Method pocketmine\\\\resourcepacks\\\\ZippedResourcePack\\:\\:getPackChunk\\(\\) should return string but returns string\\|false\\.$#"
			count: 1
			path: ../../../src/pocketmine/resourcepacks/ZippedResourcePack.php

		-
			message: "#^Method pocketmine\\\\resourcepacks\\\\ZippedResourcePack\\:\\:getPackSize\\(\\) should return int but returns int\\<0, max\\>\\|false\\.$#"
			count: 1
			path: ../../../src/pocketmine/resourcepacks/ZippedResourcePack.php

		-
			message: "#^Method pocketmine\\\\resourcepacks\\\\ZippedResourcePack\\:\\:getSha256\\(\\) should return string but returns string\\|false\\.$#"
			count: 1
			path: ../../../src/pocketmine/resourcepacks/ZippedResourcePack.php

		-
			message: "#^Parameter \\#1 \\$string of function strlen expects string, string\\|false given\\.$#"
			count: 2
			path: ../../../src/pocketmine/resourcepacks/ZippedResourcePack.php

		-
			message: "#^Parameter \\#2 \\$code of class pocketmine\\\\resourcepacks\\\\ResourcePackException constructor expects int, mixed given\\.$#"
			count: 1
			path: ../../../src/pocketmine/resourcepacks/ZippedResourcePack.php

		-
			message: "#^Parameter \\#2 \\$length of function fread expects int\\<0, max\\>, int given\\.$#"
			count: 1
			path: ../../../src/pocketmine/resourcepacks/ZippedResourcePack.php

		-
			message: "#^Parameter \\#2 \\$subject of function preg_match expects string, string\\|false given\\.$#"
			count: 1
			path: ../../../src/pocketmine/resourcepacks/ZippedResourcePack.php

		-
			message: "#^Property pocketmine\\\\resourcepacks\\\\ZippedResourcePack\\:\\:\\$fileResource \\(resource\\) does not accept resource\\|false\\.$#"
			count: 1
			path: ../../../src/pocketmine/resourcepacks/ZippedResourcePack.php

		-
			message: "#^Property pocketmine\\\\resourcepacks\\\\ZippedResourcePack\\:\\:\\$sha256 \\(string\\|null\\) does not accept string\\|false\\.$#"
			count: 1
			path: ../../../src/pocketmine/resourcepacks/ZippedResourcePack.php

		-
			message: "#^Cannot call method handleException\\(\\) on pocketmine\\\\scheduler\\\\AsyncWorker\\|null\\.$#"
			count: 1
			path: ../../../src/pocketmine/scheduler/AsyncTask.php

		-
			message: "#^PHPDoc type pocketmine\\\\scheduler\\\\AsyncWorker\\|null of property pocketmine\\\\scheduler\\\\AsyncTask\\:\\:\\$worker is not the same as PHPDoc type Worker of overridden property Threaded\\:\\:\\$worker\\.$#"
			count: 1
			path: ../../../src/pocketmine/scheduler/AsyncTask.php

		-
			message: "#^Parameter \\#1 \\$data of function unserialize expects string, mixed given\\.$#"
			count: 1
			path: ../../../src/pocketmine/scheduler/AsyncTask.php

		-
			message: "#^Property pocketmine\\\\scheduler\\\\AsyncTask\\:\\:\\$result \\(bool\\|float\\|int\\|string\\|null\\) does not accept mixed\\.$#"
			count: 1
			path: ../../../src/pocketmine/scheduler/AsyncTask.php

		-
			message: "#^Cannot call method getAsyncWorkerId\\(\\) on pocketmine\\\\scheduler\\\\AsyncWorker\\|null\\.$#"
			count: 1
			path: ../../../src/pocketmine/scheduler/DumpWorkerMemoryTask.php

		-
			message: "#^Cannot call method getLogger\\(\\) on pocketmine\\\\scheduler\\\\AsyncWorker\\|null\\.$#"
			count: 1
			path: ../../../src/pocketmine/scheduler/DumpWorkerMemoryTask.php

		-
			message: "#^Cannot call method toBinary\\(\\) on pocketmine\\\\utils\\\\UUID\\|null\\.$#"
			count: 1
			path: ../../../src/pocketmine/scheduler/SendUsageTask.php

		-
			message: "#^Cannot call method getNextRun\\(\\) on array\\<string, int\\|pocketmine\\\\scheduler\\\\TaskHandler\\>\\|int\\|pocketmine\\\\scheduler\\\\TaskHandler\\.$#"
			count: 1
			path: ../../../src/pocketmine/scheduler/TaskScheduler.php

		-
			message: "#^Constructor of class pocketmine\\\\scheduler\\\\TaskScheduler has an unused parameter \\$logger\\.$#"
			count: 1
			path: ../../../src/pocketmine/scheduler/TaskScheduler.php

		-
			message: "#^Parameter \\#1 \\$tag of method pocketmine\\\\nbt\\\\tag\\\\CompoundTag\\:\\:setTag\\(\\) expects pocketmine\\\\nbt\\\\tag\\\\NamedTag, pocketmine\\\\nbt\\\\tag\\\\ListTag\\|null given\\.$#"
			count: 1
			path: ../../../src/pocketmine/tile/Banner.php

		-
			message: "#^Argument of an invalid type pocketmine\\\\nbt\\\\tag\\\\ListTag\\|null supplied for foreach, only iterables are supported\\.$#"
			count: 1
			path: ../../../src/pocketmine/tile/Chest.php

		-
			message: "#^Cannot call method isChunkLoaded\\(\\) on pocketmine\\\\level\\\\Level\\|null\\.$#"
			count: 1
			path: ../../../src/pocketmine/tile/Chest.php

		-
			message: "#^Parameter \\#1 \\$x of class pocketmine\\\\math\\\\Vector3 constructor expects float\\|int, int\\|null given\\.$#"
			count: 1
			path: ../../../src/pocketmine/tile/Chest.php

		-
			message: "#^Parameter \\#1 \\$x of method pocketmine\\\\level\\\\Level\\:\\:getTileAt\\(\\) expects int, int\\|null given\\.$#"
			count: 1
			path: ../../../src/pocketmine/tile/Chest.php

		-
			message: "#^Parameter \\#2 \\$value of method pocketmine\\\\nbt\\\\tag\\\\CompoundTag\\:\\:setInt\\(\\) expects int, int\\|null given\\.$#"
			count: 4
			path: ../../../src/pocketmine/tile/Chest.php

		-
			message: "#^Parameter \\#2 \\$y of method pocketmine\\\\level\\\\Level\\:\\:getTileAt\\(\\) expects int, float\\|int given\\.$#"
			count: 1
			path: ../../../src/pocketmine/tile/Chest.php

		-
			message: "#^Parameter \\#3 \\$z of class pocketmine\\\\math\\\\Vector3 constructor expects float\\|int, int\\|null given\\.$#"
			count: 1
			path: ../../../src/pocketmine/tile/Chest.php

		-
			message: "#^Parameter \\#3 \\$z of method pocketmine\\\\level\\\\Level\\:\\:getTileAt\\(\\) expects int, int\\|null given\\.$#"
			count: 1
			path: ../../../src/pocketmine/tile/Chest.php

		-
			message: "#^Property pocketmine\\\\tile\\\\Chest\\:\\:\\$pairX \\(int\\|null\\) does not accept float\\|int\\.$#"
			count: 2
			path: ../../../src/pocketmine/tile/Chest.php

		-
			message: "#^Property pocketmine\\\\tile\\\\Chest\\:\\:\\$pairZ \\(int\\|null\\) does not accept float\\|int\\.$#"
			count: 2
			path: ../../../src/pocketmine/tile/Chest.php

		-
			message: "#^Argument of an invalid type pocketmine\\\\nbt\\\\tag\\\\ListTag\\|null supplied for foreach, only iterables are supported\\.$#"
			count: 1
			path: ../../../src/pocketmine/tile/Furnace.php

		-
			message: "#^Cannot call method broadcastPacketToViewers\\(\\) on pocketmine\\\\level\\\\Level\\|null\\.$#"
			count: 1
			path: ../../../src/pocketmine/tile/Spawnable.php

		-
			message: "#^Cannot call method clearChunkCache\\(\\) on pocketmine\\\\level\\\\Level\\|null\\.$#"
			count: 1
			path: ../../../src/pocketmine/tile/Spawnable.php

		-
			message: "#^Parameter \\#2 \\$value of class pocketmine\\\\nbt\\\\tag\\\\IntTag constructor expects int, float\\|int given\\.$#"
			count: 3
			path: ../../../src/pocketmine/tile/Spawnable.php

		-
			message: "#^Property pocketmine\\\\network\\\\mcpe\\\\protocol\\\\BlockActorDataPacket\\:\\:\\$x \\(int\\) does not accept float\\|int\\.$#"
			count: 1
			path: ../../../src/pocketmine/tile/Spawnable.php

		-
			message: "#^Property pocketmine\\\\network\\\\mcpe\\\\protocol\\\\BlockActorDataPacket\\:\\:\\$y \\(int\\) does not accept float\\|int\\.$#"
			count: 1
			path: ../../../src/pocketmine/tile/Spawnable.php

		-
			message: "#^Property pocketmine\\\\network\\\\mcpe\\\\protocol\\\\BlockActorDataPacket\\:\\:\\$z \\(int\\) does not accept float\\|int\\.$#"
			count: 1
			path: ../../../src/pocketmine/tile/Spawnable.php

		-
			message: "#^Array \\(array\\<class\\-string\\<pocketmine\\\\tile\\\\Tile\\>, string\\>\\) does not accept string\\|false\\.$#"
			count: 1
			path: ../../../src/pocketmine/tile/Tile.php

		-
			message: "#^Cannot access property \\$updateTiles on pocketmine\\\\level\\\\Level\\|null\\.$#"
			count: 1
			path: ../../../src/pocketmine/tile/Tile.php

		-
			message: "#^Cannot call method getBlockAt\\(\\) on pocketmine\\\\level\\\\Level\\|null\\.$#"
			count: 1
			path: ../../../src/pocketmine/tile/Tile.php

		-
			message: "#^Cannot call method removeTile\\(\\) on pocketmine\\\\level\\\\Level\\|null\\.$#"
			count: 1
			path: ../../../src/pocketmine/tile/Tile.php

		-
			message: "#^Parameter \\#2 \\$value of method pocketmine\\\\nbt\\\\tag\\\\CompoundTag\\:\\:setInt\\(\\) expects int, float\\|int given\\.$#"
			count: 3
			path: ../../../src/pocketmine/tile/Tile.php

		-
			message: "#^Cannot call method getFullVersion\\(\\) on pocketmine\\\\utils\\\\VersionString\\|null\\.$#"
			count: 1
			path: ../../../src/pocketmine/updater/AutoUpdater.php

		-
			message: "#^Offset 'date' does not exist on array\\<string, mixed\\>\\|null\\.$#"
			count: 1
			path: ../../../src/pocketmine/updater/AutoUpdater.php

		-
			message: "#^Offset 'details_url' does not exist on array\\<string, mixed\\>\\|null\\.$#"
			count: 2
			path: ../../../src/pocketmine/updater/AutoUpdater.php

		-
			message: "#^Offset 'download_url' does not exist on array\\<string, mixed\\>\\|null\\.$#"
			count: 1
			path: ../../../src/pocketmine/updater/AutoUpdater.php

		-
			message: "#^Parameter \\#1 \\$baseVersion of class pocketmine\\\\utils\\\\VersionString constructor expects string, mixed given\\.$#"
			count: 1
			path: ../../../src/pocketmine/updater/AutoUpdater.php

		-
			message: "#^Parameter \\#1 \\$string of function strtolower expects string, mixed given\\.$#"
			count: 1
			path: ../../../src/pocketmine/updater/AutoUpdater.php

		-
			message: "#^Parameter \\#2 \\$isDevBuild of class pocketmine\\\\utils\\\\VersionString constructor expects bool, mixed given\\.$#"
			count: 1
			path: ../../../src/pocketmine/updater/AutoUpdater.php

		-
			message: "#^Parameter \\#2 \\$timestamp of function date expects int\\|null, mixed given\\.$#"
			count: 1
			path: ../../../src/pocketmine/updater/AutoUpdater.php

		-
			message: "#^Parameter \\#3 \\$buildNumber of class pocketmine\\\\utils\\\\VersionString constructor expects int, mixed given\\.$#"
			count: 1
			path: ../../../src/pocketmine/updater/AutoUpdater.php

		-
			message: "#^Cannot access offset string on mixed\\.$#"
			count: 3
			path: ../../../src/pocketmine/utils/Config.php

		-
			message: "#^Method pocketmine\\\\utils\\\\Config\\:\\:fixYAMLIndexes\\(\\) should return string but returns string\\|null\\.$#"
			count: 1
			path: ../../../src/pocketmine/utils/Config.php

		-
			message: "#^Parameter \\#2 \\$offset of function substr expects int, mixed given\\.$#"
			count: 1
			path: ../../../src/pocketmine/utils/Internet.php

		-
			message: "#^Parameter \\#3 \\$length of function substr expects int\\|null, mixed given\\.$#"
			count: 1
			path: ../../../src/pocketmine/utils/Internet.php

		-
			message: "#^Method pocketmine\\\\utils\\\\MainLogger\\:\\:getLogger\\(\\) should return pocketmine\\\\utils\\\\MainLogger but returns pocketmine\\\\utils\\\\MainLogger\\|null\\.$#"
			count: 1
			path: ../../../src/pocketmine/utils/MainLogger.php

		-
			message: "#^Parameter \\#1 \\$string of function trim expects string, string\\|false given\\.$#"
			count: 1
			path: ../../../src/pocketmine/utils/Timezone.php

		-
			message: "#^Cannot cast mixed to string\\.$#"
			count: 1
			path: ../../../src/pocketmine/utils/Utils.php

		-
			message: "#^Method pocketmine\\\\utils\\\\Utils\\:\\:printable\\(\\) should return string but returns string\\|null\\.$#"
			count: 1
			path: ../../../src/pocketmine/utils/Utils.php

		-
			message: "#^Parameter \\#1 \\$path of static method pocketmine\\\\utils\\\\Utils\\:\\:cleanPath\\(\\) expects string, mixed given\\.$#"
			count: 1
			path: ../../../src/pocketmine/utils/Utils.php

		-
			message: "#^Parameter \\#2 \\$array of function array_map expects array, mixed given\\.$#"
			count: 1
			path: ../../../src/pocketmine/utils/Utils.php

		-
			message: "#^Parameter \\#1 \\$enchantment of class pocketmine\\\\item\\\\enchantment\\\\EnchantmentInstance constructor expects pocketmine\\\\item\\\\enchantment\\\\Enchantment, pocketmine\\\\item\\\\enchantment\\\\Enchantment\\|null given\\.$#"
			count: 1
			path: ../../phpunit/item/ItemTest.php

		-
			message: "#^Cannot call method cancel\\(\\) on pocketmine\\\\scheduler\\\\TaskHandler\\|null\\.$#"
			count: 1
			path: ../../plugins/TesterPlugin/src/pmmp/TesterPlugin/CheckTestCompletionTask.php
>>>>>>> 794142fe
<|MERGE_RESOLUTION|>--- conflicted
+++ resolved
@@ -1,11 +1,6 @@
 parameters:
 	ignoreErrors:
 		-
-<<<<<<< HEAD
-			message: "#^Property pocketmine\\\\event\\\\entity\\\\EntityShootBowEvent\\:\\:\\$projectile \\(pocketmine\\\\entity\\\\projectile\\\\Projectile\\) does not accept pocketmine\\\\entity\\\\Entity\\.$#"
-			count: 1
-			path: ../../../src/event/entity/EntityShootBowEvent.php
-=======
 			message: "#^Parameter \\#3 \\$subject of function preg_replace expects array\\|string, string\\|false given\\.$#"
 			count: 1
 			path: ../../../build/make-release.php
@@ -28,4010 +23,1509 @@
 		-
 			message: "#^Cannot access offset \\(float\\|int\\) on mixed\\.$#"
 			count: 1
-			path: ../../../src/pocketmine/CrashDump.php
+			path: ../../../src/CrashDump.php
 
 		-
 			message: "#^Cannot access offset string on mixed\\.$#"
 			count: 1
-			path: ../../../src/pocketmine/CrashDump.php
-
-		-
-			message: "#^Instanceof between pocketmine\\\\plugin\\\\PluginManager and pocketmine\\\\plugin\\\\PluginManager will always evaluate to true\\.$#"
-			count: 1
-			path: ../../../src/pocketmine/CrashDump.php
-
-		-
-			message: "#^Parameter \\#1 \\$path of static method pocketmine\\\\utils\\\\Utils\\:\\:cleanPath\\(\\) expects string, mixed given\\.$#"
-			count: 1
-			path: ../../../src/pocketmine/CrashDump.php
+			path: ../../../src/CrashDump.php
+
+		-
+			message: "#^Parameter \\#1 \\$path of static method pocketmine\\\\utils\\\\Filesystem\\:\\:cleanPath\\(\\) expects string, mixed given\\.$#"
+			count: 1
+			path: ../../../src/CrashDump.php
+
+		-
+			message: "#^Parameter \\#1 \\$stream of function fclose expects resource, resource\\|false given\\.$#"
+			count: 1
+			path: ../../../src/MemoryManager.php
+
+		-
+			message: "#^Parameter \\#1 \\$stream of function fwrite expects resource, resource\\|false given\\.$#"
+			count: 1
+			path: ../../../src/MemoryManager.php
+
+		-
+			message: "#^Binary operation \"\\.\" between array\\<int, mixed\\>\\|string\\|false and '/'\\|'\\\\\\\\' results in an error\\.$#"
+			count: 2
+			path: ../../../src/PocketMine.php
+
+		-
+			message: "#^Do\\-while loop condition is always false\\.$#"
+			count: 1
+			path: ../../../src/PocketMine.php
+
+		-
+			message: "#^Parameter \\#1 \\$haystack of function substr_count expects string, string\\|false given\\.$#"
+			count: 1
+			path: ../../../src/PocketMine.php
+
+		-
+			message: "#^Parameter \\#1 \\$path of function realpath expects string, string\\|false given\\.$#"
+			count: 2
+			path: ../../../src/PocketMine.php
+
+		-
+			message: "#^Parameter \\#1 \\$version1 of function version_compare expects string, string\\|false given\\.$#"
+			count: 2
+			path: ../../../src/PocketMine.php
+
+		-
+			message: "#^Cannot access offset 'type' on mixed\\.$#"
+			count: 1
+			path: ../../../src/Server.php
+
+		-
+			message: "#^Cannot cast mixed to string\\.$#"
+			count: 1
+			path: ../../../src/Server.php
+
+		-
+			message: "#^Only numeric types are allowed in \\+, int\\|false given on the left side\\.$#"
+			count: 1
+			path: ../../../src/Server.php
+
+		-
+			message: "#^Parameter \\#1 \\$array of static method pocketmine\\\\plugin\\\\PluginGraylist\\:\\:fromArray\\(\\) expects array, mixed given\\.$#"
+			count: 1
+			path: ../../../src/Server.php
+
+		-
+			message: "#^Parameter \\#1 \\$input of function yaml_parse expects string, string\\|false given\\.$#"
+			count: 1
+			path: ../../../src/Server.php
+
+		-
+			message: "#^Parameter \\#3 \\$subject of function str_replace expects array\\|string, string\\|false given\\.$#"
+			count: 1
+			path: ../../../src/Server.php
+
+		-
+			message: "#^Cannot cast array\\<int, mixed\\>\\|string\\|false to string\\.$#"
+			count: 1
+			path: ../../../src/ServerConfigGroup.php
 
 		-
 			message: "#^Cannot cast mixed to int\\.$#"
-			count: 7
-			path: ../../../src/pocketmine/MemoryManager.php
-
-		-
-			message: "#^Parameter \\#1 \\$stream of function fclose expects resource, resource\\|false given\\.$#"
-			count: 1
-			path: ../../../src/pocketmine/MemoryManager.php
-
-		-
-			message: "#^Parameter \\#1 \\$stream of function fwrite expects resource, resource\\|false given\\.$#"
-			count: 1
-			path: ../../../src/pocketmine/MemoryManager.php
-
-		-
-			message: "#^Argument of an invalid type mixed supplied for foreach, only iterables are supported\\.$#"
-			count: 3
-			path: ../../../src/pocketmine/Player.php
-
-		-
-			message: "#^Cannot access offset 'AnimationExpression' on mixed\\.$#"
-			count: 1
-			path: ../../../src/pocketmine/Player.php
-
-		-
-			message: "#^Cannot access offset 'Colors' on mixed\\.$#"
-			count: 1
-			path: ../../../src/pocketmine/Player.php
-
-		-
-			message: "#^Cannot access offset 'Frames' on mixed\\.$#"
-			count: 1
-			path: ../../../src/pocketmine/Player.php
-
-		-
-			message: "#^Cannot access offset 'Image' on mixed\\.$#"
-			count: 1
-			path: ../../../src/pocketmine/Player.php
-
-		-
-			message: "#^Cannot access offset 'ImageHeight' on mixed\\.$#"
-			count: 1
-			path: ../../../src/pocketmine/Player.php
-
-		-
-			message: "#^Cannot access offset 'ImageWidth' on mixed\\.$#"
-			count: 1
-			path: ../../../src/pocketmine/Player.php
-
-		-
-			message: "#^Cannot access offset 'IsDefault' on mixed\\.$#"
-			count: 1
-			path: ../../../src/pocketmine/Player.php
-
-		-
-			message: "#^Cannot access offset 'PackId' on mixed\\.$#"
-			count: 1
-			path: ../../../src/pocketmine/Player.php
-
-		-
-			message: "#^Cannot access offset 'PieceId' on mixed\\.$#"
-			count: 1
-			path: ../../../src/pocketmine/Player.php
-
-		-
-			message: "#^Cannot access offset 'PieceType' on mixed\\.$#"
-			count: 2
-			path: ../../../src/pocketmine/Player.php
-
-		-
-			message: "#^Cannot access offset 'ProductId' on mixed\\.$#"
-			count: 1
-			path: ../../../src/pocketmine/Player.php
-
-		-
-			message: "#^Cannot access offset 'Type' on mixed\\.$#"
-			count: 1
-			path: ../../../src/pocketmine/Player.php
-
-		-
-			message: "#^Cannot access property \\$x on pocketmine\\\\level\\\\Position\\|null\\.$#"
-			count: 1
-			path: ../../../src/pocketmine/Player.php
-
-		-
-			message: "#^Cannot access property \\$y on pocketmine\\\\level\\\\Position\\|null\\.$#"
-			count: 1
-			path: ../../../src/pocketmine/Player.php
-
-		-
-			message: "#^Cannot access property \\$z on pocketmine\\\\level\\\\Position\\|null\\.$#"
-			count: 1
-			path: ../../../src/pocketmine/Player.php
-
-		-
-			message: "#^Cannot call method broadcastLevelEvent\\(\\) on pocketmine\\\\level\\\\Level\\|null\\.$#"
-			count: 3
-			path: ../../../src/pocketmine/Player.php
-
-		-
-			message: "#^Cannot call method checkSpawnProtection\\(\\) on pocketmine\\\\level\\\\Level\\|null\\.$#"
-			count: 3
-			path: ../../../src/pocketmine/Player.php
-
-		-
-			message: "#^Cannot call method dropExperience\\(\\) on pocketmine\\\\level\\\\Level\\|null\\.$#"
-			count: 1
-			path: ../../../src/pocketmine/Player.php
-
-		-
-			message: "#^Cannot call method dropItem\\(\\) on pocketmine\\\\level\\\\Level\\|null\\.$#"
-			count: 4
-			path: ../../../src/pocketmine/Player.php
-
-		-
-			message: "#^Cannot call method equals\\(\\) on pocketmine\\\\utils\\\\UUID\\|null\\.$#"
-			count: 1
-			path: ../../../src/pocketmine/Player.php
-
-		-
-			message: "#^Cannot call method getAllValues\\(\\) on pocketmine\\\\nbt\\\\tag\\\\ListTag\\|null\\.$#"
-			count: 1
-			path: ../../../src/pocketmine/Player.php
-
-		-
-			message: "#^Cannot call method getBlock\\(\\) on pocketmine\\\\level\\\\Level\\|null\\.$#"
-			count: 6
-			path: ../../../src/pocketmine/Player.php
-
-		-
-			message: "#^Cannot call method getBlockAt\\(\\) on pocketmine\\\\level\\\\Level\\|null\\.$#"
-			count: 1
-			path: ../../../src/pocketmine/Player.php
-
-		-
-			message: "#^Cannot call method getChunkEntities\\(\\) on pocketmine\\\\level\\\\Level\\|null\\.$#"
-			count: 4
-			path: ../../../src/pocketmine/Player.php
-
-		-
-			message: "#^Cannot call method getCollisionBlocks\\(\\) on pocketmine\\\\level\\\\Level\\|null\\.$#"
-			count: 1
-			path: ../../../src/pocketmine/Player.php
-
-		-
-			message: "#^Cannot call method getDifficulty\\(\\) on pocketmine\\\\level\\\\Level\\|null\\.$#"
-			count: 1
-			path: ../../../src/pocketmine/Player.php
-
-		-
-			message: "#^Cannot call method getEntity\\(\\) on pocketmine\\\\level\\\\Level\\|null\\.$#"
-			count: 2
-			path: ../../../src/pocketmine/Player.php
-
-		-
-			message: "#^Cannot call method getFloorX\\(\\) on pocketmine\\\\level\\\\Position\\|null\\.$#"
-			count: 1
-			path: ../../../src/pocketmine/Player.php
-
-		-
-			message: "#^Cannot call method getFloorY\\(\\) on pocketmine\\\\level\\\\Position\\|null\\.$#"
-			count: 1
-			path: ../../../src/pocketmine/Player.php
-
-		-
-			message: "#^Cannot call method getFloorZ\\(\\) on pocketmine\\\\level\\\\Position\\|null\\.$#"
-			count: 1
-			path: ../../../src/pocketmine/Player.php
-
-		-
-			message: "#^Cannot call method getFolderName\\(\\) on pocketmine\\\\level\\\\Level\\|null\\.$#"
-			count: 2
-			path: ../../../src/pocketmine/Player.php
-
-		-
-			message: "#^Cannot call method getLevelNonNull\\(\\) on pocketmine\\\\level\\\\Position\\|null\\.$#"
-			count: 1
-			path: ../../../src/pocketmine/Player.php
-
-		-
-			message: "#^Cannot call method getName\\(\\) on pocketmine\\\\level\\\\Level\\|null\\.$#"
-			count: 1
-			path: ../../../src/pocketmine/Player.php
-
-		-
-			message: "#^Cannot call method getNearbyEntities\\(\\) on pocketmine\\\\level\\\\Level\\|null\\.$#"
-			count: 1
-			path: ../../../src/pocketmine/Player.php
-
-		-
-			message: "#^Cannot call method getSafeSpawn\\(\\) on pocketmine\\\\level\\\\Level\\|null\\.$#"
-			count: 3
-			path: ../../../src/pocketmine/Player.php
-
-		-
-			message: "#^Cannot call method getTile\\(\\) on pocketmine\\\\level\\\\Level\\|null\\.$#"
-			count: 3
-			path: ../../../src/pocketmine/Player.php
-
-		-
-			message: "#^Cannot call method getTileAt\\(\\) on pocketmine\\\\level\\\\Level\\|null\\.$#"
-			count: 1
-			path: ../../../src/pocketmine/Player.php
-
-		-
-			message: "#^Cannot call method getTime\\(\\) on pocketmine\\\\level\\\\Level\\|null\\.$#"
-			count: 1
-			path: ../../../src/pocketmine/Player.php
-
-		-
-			message: "#^Cannot call method isChunkGenerated\\(\\) on pocketmine\\\\level\\\\Level\\|null\\.$#"
-			count: 1
-			path: ../../../src/pocketmine/Player.php
-
-		-
-			message: "#^Cannot call method isInLoadedTerrain\\(\\) on pocketmine\\\\level\\\\Level\\|null\\.$#"
-			count: 1
-			path: ../../../src/pocketmine/Player.php
-
-		-
-			message: "#^Cannot call method populateChunk\\(\\) on pocketmine\\\\level\\\\Level\\|null\\.$#"
-			count: 1
-			path: ../../../src/pocketmine/Player.php
-
-		-
-			message: "#^Cannot call method registerChunkLoader\\(\\) on pocketmine\\\\level\\\\Level\\|null\\.$#"
-			count: 2
-			path: ../../../src/pocketmine/Player.php
-
-		-
-			message: "#^Cannot call method requestChunk\\(\\) on pocketmine\\\\level\\\\Level\\|null\\.$#"
-			count: 1
-			path: ../../../src/pocketmine/Player.php
-
-		-
-			message: "#^Cannot call method sendBlocks\\(\\) on pocketmine\\\\level\\\\Level\\|null\\.$#"
-			count: 2
-			path: ../../../src/pocketmine/Player.php
-
-		-
-			message: "#^Cannot call method sendDifficulty\\(\\) on pocketmine\\\\level\\\\Level\\|null\\.$#"
-			count: 1
-			path: ../../../src/pocketmine/Player.php
-
-		-
-			message: "#^Cannot call method sendTime\\(\\) on pocketmine\\\\level\\\\Level\\|null\\.$#"
-			count: 2
-			path: ../../../src/pocketmine/Player.php
-
-		-
-			message: "#^Cannot call method setBlock\\(\\) on pocketmine\\\\level\\\\Level\\|null\\.$#"
-			count: 1
-			path: ../../../src/pocketmine/Player.php
-
-		-
-			message: "#^Cannot call method setSleepTicks\\(\\) on pocketmine\\\\level\\\\Level\\|null\\.$#"
-			count: 2
-			path: ../../../src/pocketmine/Player.php
-
-		-
-			message: "#^Cannot call method unregisterChunkLoader\\(\\) on pocketmine\\\\level\\\\Level\\|null\\.$#"
-			count: 2
-			path: ../../../src/pocketmine/Player.php
-
-		-
-			message: "#^Cannot call method useBreakOn\\(\\) on pocketmine\\\\level\\\\Level\\|null\\.$#"
-			count: 1
-			path: ../../../src/pocketmine/Player.php
-
-		-
-			message: "#^Cannot call method useItemOn\\(\\) on pocketmine\\\\level\\\\Level\\|null\\.$#"
-			count: 2
-			path: ../../../src/pocketmine/Player.php
-
-		-
-			message: "#^Cannot cast mixed to int\\.$#"
-			count: 1
-			path: ../../../src/pocketmine/Player.php
-
-		-
-			message: "#^Method pocketmine\\\\Player\\:\\:getSpawn\\(\\) should return pocketmine\\\\level\\\\Position but returns pocketmine\\\\level\\\\Position\\|null\\.$#"
-			count: 1
-			path: ../../../src/pocketmine/Player.php
-
-		-
-			message: "#^Only booleans are allowed in &&, mixed given on the right side\\.$#"
-			count: 1
-			path: ../../../src/pocketmine/Player.php
-
-		-
-			message: "#^Only numeric types are allowed in \\-, int\\|null given on the left side\\.$#"
-			count: 1
-			path: ../../../src/pocketmine/Player.php
-
-		-
-			message: "#^Only numeric types are allowed in \\-, int\\|null given on the right side\\.$#"
-			count: 1
-			path: ../../../src/pocketmine/Player.php
-
-		-
-			message: "#^Parameter \\#1 \\$height of class pocketmine\\\\network\\\\mcpe\\\\protocol\\\\types\\\\SkinImage constructor expects int, mixed given\\.$#"
-			count: 3
-			path: ../../../src/pocketmine/Player.php
-
-		-
-			message: "#^Parameter \\#1 \\$level of method pocketmine\\\\entity\\\\Human\\:\\:__construct\\(\\) expects pocketmine\\\\level\\\\Level, pocketmine\\\\level\\\\Level\\|null given\\.$#"
-			count: 1
-			path: ../../../src/pocketmine/Player.php
-
-		-
-			message: "#^Parameter \\#1 \\$pieceId of class pocketmine\\\\network\\\\mcpe\\\\protocol\\\\types\\\\PersonaSkinPiece constructor expects string, mixed given\\.$#"
-			count: 1
-			path: ../../../src/pocketmine/Player.php
-
-		-
-			message: "#^Parameter \\#1 \\$pieceType of class pocketmine\\\\network\\\\mcpe\\\\protocol\\\\types\\\\PersonaPieceTintColor constructor expects string, mixed given\\.$#"
-			count: 1
-			path: ../../../src/pocketmine/Player.php
-
-		-
-			message: "#^Parameter \\#1 \\$skinId of class pocketmine\\\\network\\\\mcpe\\\\protocol\\\\types\\\\SkinData constructor expects string, mixed given\\.$#"
-			count: 1
-			path: ../../../src/pocketmine/Player.php
-
-		-
-			message: "#^Parameter \\#1 \\$string of function base64_decode expects string, mixed given\\.$#"
-			count: 7
-			path: ../../../src/pocketmine/Player.php
-
-		-
-			message: "#^Parameter \\#1 \\$uuid of method pocketmine\\\\Server\\:\\:updatePlayerListData\\(\\) expects pocketmine\\\\utils\\\\UUID, pocketmine\\\\utils\\\\UUID\\|null given\\.$#"
-			count: 1
-			path: ../../../src/pocketmine/Player.php
-
-		-
-			message: "#^Parameter \\#1 \\.\\.\\.\\$slots of method pocketmine\\\\inventory\\\\BaseInventory\\:\\:addItem\\(\\) expects pocketmine\\\\item\\\\Item, mixed given\\.$#"
-			count: 1
-			path: ../../../src/pocketmine/Player.php
-
-		-
-			message: "#^Parameter \\#10 \\$capeId of class pocketmine\\\\network\\\\mcpe\\\\protocol\\\\types\\\\SkinData constructor expects string, mixed given\\.$#"
-			count: 1
-			path: ../../../src/pocketmine/Player.php
-
-		-
-			message: "#^Parameter \\#12 \\$armSize of class pocketmine\\\\network\\\\mcpe\\\\protocol\\\\types\\\\SkinData constructor expects string, mixed given\\.$#"
-			count: 1
-			path: ../../../src/pocketmine/Player.php
-
-		-
-			message: "#^Parameter \\#13 \\$skinColor of class pocketmine\\\\network\\\\mcpe\\\\protocol\\\\types\\\\SkinData constructor expects string, mixed given\\.$#"
-			count: 1
-			path: ../../../src/pocketmine/Player.php
-
-		-
-			message: "#^Parameter \\#17 \\$premium of class pocketmine\\\\network\\\\mcpe\\\\protocol\\\\types\\\\SkinData constructor expects bool, mixed given\\.$#"
-			count: 1
-			path: ../../../src/pocketmine/Player.php
-
-		-
-			message: "#^Parameter \\#18 \\$persona of class pocketmine\\\\network\\\\mcpe\\\\protocol\\\\types\\\\SkinData constructor expects bool, mixed given\\.$#"
-			count: 1
-			path: ../../../src/pocketmine/Player.php
-
-		-
-			message: "#^Parameter \\#19 \\$personaCapeOnClassic of class pocketmine\\\\network\\\\mcpe\\\\protocol\\\\types\\\\SkinData constructor expects bool, mixed given\\.$#"
-			count: 1
-			path: ../../../src/pocketmine/Player.php
-
-		-
-			message: "#^Parameter \\#2 \\$colors of class pocketmine\\\\network\\\\mcpe\\\\protocol\\\\types\\\\PersonaPieceTintColor constructor expects array\\<string\\>, mixed given\\.$#"
-			count: 1
-			path: ../../../src/pocketmine/Player.php
-
-		-
-			message: "#^Parameter \\#2 \\$pieceType of class pocketmine\\\\network\\\\mcpe\\\\protocol\\\\types\\\\PersonaSkinPiece constructor expects string, mixed given\\.$#"
-			count: 1
-			path: ../../../src/pocketmine/Player.php
-
-		-
-			message: "#^Parameter \\#2 \\$playFabId of class pocketmine\\\\network\\\\mcpe\\\\protocol\\\\types\\\\SkinData constructor expects string, mixed given\\.$#"
-			count: 1
-			path: ../../../src/pocketmine/Player.php
-
-		-
-			message: "#^Parameter \\#2 \\$type of class pocketmine\\\\network\\\\mcpe\\\\protocol\\\\types\\\\SkinAnimation constructor expects int, mixed given\\.$#"
-			count: 1
-			path: ../../../src/pocketmine/Player.php
-
-		-
-			message: "#^Parameter \\#2 \\$width of class pocketmine\\\\network\\\\mcpe\\\\protocol\\\\types\\\\SkinImage constructor expects int, mixed given\\.$#"
-			count: 3
-			path: ../../../src/pocketmine/Player.php
-
-		-
-			message: "#^Parameter \\#3 \\$data of class pocketmine\\\\network\\\\mcpe\\\\protocol\\\\types\\\\SkinImage constructor expects string, string\\|false given\\.$#"
-			count: 3
-			path: ../../../src/pocketmine/Player.php
-
-		-
-			message: "#^Parameter \\#3 \\$frames of class pocketmine\\\\network\\\\mcpe\\\\protocol\\\\types\\\\SkinAnimation constructor expects float, mixed given\\.$#"
-			count: 1
-			path: ../../../src/pocketmine/Player.php
-
-		-
-			message: "#^Parameter \\#3 \\$packId of class pocketmine\\\\network\\\\mcpe\\\\protocol\\\\types\\\\PersonaSkinPiece constructor expects string, mixed given\\.$#"
-			count: 1
-			path: ../../../src/pocketmine/Player.php
-
-		-
-			message: "#^Parameter \\#3 \\$resourcePatch of class pocketmine\\\\network\\\\mcpe\\\\protocol\\\\types\\\\SkinData constructor expects string, string\\|false given\\.$#"
-			count: 1
-			path: ../../../src/pocketmine/Player.php
-
-		-
-			message: "#^Parameter \\#4 \\$expressionType of class pocketmine\\\\network\\\\mcpe\\\\protocol\\\\types\\\\SkinAnimation constructor expects int, mixed given\\.$#"
-			count: 1
-			path: ../../../src/pocketmine/Player.php
-
-		-
-			message: "#^Parameter \\#4 \\$isDefaultPiece of class pocketmine\\\\network\\\\mcpe\\\\protocol\\\\types\\\\PersonaSkinPiece constructor expects bool, mixed given\\.$#"
-			count: 1
-			path: ../../../src/pocketmine/Player.php
-
-		-
-			message: "#^Parameter \\#5 \\$productId of class pocketmine\\\\network\\\\mcpe\\\\protocol\\\\types\\\\PersonaSkinPiece constructor expects string, mixed given\\.$#"
-			count: 1
-			path: ../../../src/pocketmine/Player.php
-
-		-
-			message: "#^Parameter \\#7 \\$geometryData of class pocketmine\\\\network\\\\mcpe\\\\protocol\\\\types\\\\SkinData constructor expects string, string\\|false given\\.$#"
-			count: 1
-			path: ../../../src/pocketmine/Player.php
-
-		-
-			message: "#^Parameter \\#8 \\$geometryDataEngineVersion of class pocketmine\\\\network\\\\mcpe\\\\protocol\\\\types\\\\SkinData constructor expects string, string\\|false given\\.$#"
-			count: 1
-			path: ../../../src/pocketmine/Player.php
-
-		-
-			message: "#^Parameter \\#9 \\$animationData of class pocketmine\\\\network\\\\mcpe\\\\protocol\\\\types\\\\SkinData constructor expects string, string\\|false given\\.$#"
-			count: 1
-			path: ../../../src/pocketmine/Player.php
-
-		-
-			message: "#^pocketmine\\\\Player\\:\\:__construct\\(\\) does not call parent constructor from pocketmine\\\\entity\\\\Human\\.$#"
-			count: 1
-			path: ../../../src/pocketmine/Player.php
-
-		-
-			message: "#^Binary operation \"\\.\" between array\\<int, mixed\\>\\|string\\|false and '/'\\|'\\\\\\\\' results in an error\\.$#"
-			count: 2
-			path: ../../../src/pocketmine/PocketMine.php
+			count: 2
+			path: ../../../src/ServerConfigGroup.php
+
+		-
+			message: "#^Cannot cast mixed to string\\.$#"
+			count: 2
+			path: ../../../src/ServerConfigGroup.php
 
 		-
 			message: "#^Cannot access offset 'git' on mixed\\.$#"
 			count: 2
-			path: ../../../src/pocketmine/PocketMine.php
-
-		-
-			message: "#^Do\\-while loop condition is always false\\.$#"
-			count: 1
-			path: ../../../src/pocketmine/PocketMine.php
-
-		-
-			message: "#^Parameter \\#1 \\$haystack of function substr_count expects string, string\\|false given\\.$#"
-			count: 1
-			path: ../../../src/pocketmine/PocketMine.php
-
-		-
-			message: "#^Parameter \\#1 \\$path of function realpath expects string, array\\<int, mixed\\>\\|string\\|false given\\.$#"
-			count: 1
-			path: ../../../src/pocketmine/PocketMine.php
-
-		-
-			message: "#^Parameter \\#1 \\$path of function realpath expects string, string\\|false given\\.$#"
-			count: 2
-			path: ../../../src/pocketmine/PocketMine.php
-
-		-
-			message: "#^Parameter \\#1 \\$version1 of function version_compare expects string, string\\|false given\\.$#"
-			count: 2
-			path: ../../../src/pocketmine/PocketMine.php
-
-		-
-			message: "#^Cannot access offset 'type' on mixed\\.$#"
-			count: 1
-			path: ../../../src/pocketmine/Server.php
-
-		-
-			message: "#^Cannot call method getFolderName\\(\\) on pocketmine\\\\level\\\\Level\\|null\\.$#"
-			count: 1
-			path: ../../../src/pocketmine/Server.php
-
-		-
-			message: "#^Cannot call method getSafeSpawn\\(\\) on pocketmine\\\\level\\\\Level\\|null\\.$#"
-			count: 1
-			path: ../../../src/pocketmine/Server.php
-
-		-
-			message: "#^Cannot call method wait\\(\\) on Threaded\\|null\\.$#"
-			count: 1
-			path: ../../../src/pocketmine/Server.php
-
-		-
-			message: "#^Cannot cast array\\<int, mixed\\>\\|string\\|false to string\\.$#"
-			count: 1
-			path: ../../../src/pocketmine/Server.php
-
-		-
-			message: "#^Cannot cast mixed to float\\.$#"
-			count: 1
-			path: ../../../src/pocketmine/Server.php
-
-		-
-			message: "#^Cannot cast mixed to int\\.$#"
-			count: 7
-			path: ../../../src/pocketmine/Server.php
-
-		-
-			message: "#^Cannot cast mixed to string\\.$#"
-			count: 1
-			path: ../../../src/pocketmine/Server.php
-
-		-
-			message: "#^Instanceof between pocketmine\\\\command\\\\CommandReader and pocketmine\\\\command\\\\CommandReader will always evaluate to true\\.$#"
-			count: 1
-			path: ../../../src/pocketmine/Server.php
-
-		-
-			message: "#^Instanceof between pocketmine\\\\network\\\\Network and pocketmine\\\\network\\\\Network will always evaluate to true\\.$#"
-			count: 1
-			path: ../../../src/pocketmine/Server.php
-
-		-
-			message: "#^Instanceof between pocketmine\\\\plugin\\\\PluginManager and pocketmine\\\\plugin\\\\PluginManager will always evaluate to true\\.$#"
-			count: 1
-			path: ../../../src/pocketmine/Server.php
-
-		-
-			message: "#^Instanceof between pocketmine\\\\scheduler\\\\AsyncPool and pocketmine\\\\scheduler\\\\AsyncPool will always evaluate to true\\.$#"
-			count: 1
-			path: ../../../src/pocketmine/Server.php
-
-		-
-			message: "#^Only numeric types are allowed in \\+, int\\|false given on the left side\\.$#"
-			count: 1
-			path: ../../../src/pocketmine/Server.php
-
-		-
-			message: "#^Parameter \\#1 \\$array of function array_filter expects array, array\\<int, string\\>\\|false given\\.$#"
-			count: 1
-			path: ../../../src/pocketmine/Server.php
-
-		-
-			message: "#^Parameter \\#1 \\$buffer of method pocketmine\\\\nbt\\\\NBTStream\\:\\:readCompressed\\(\\) expects string, string\\|false given\\.$#"
-			count: 1
-			path: ../../../src/pocketmine/Server.php
-
-		-
-			message: "#^Parameter \\#1 \\$name of static method pocketmine\\\\level\\\\format\\\\io\\\\LevelProviderManager\\:\\:getProviderByName\\(\\) expects string, mixed given\\.$#"
-			count: 1
-			path: ../../../src/pocketmine/Server.php
-
-		-
-			message: "#^Parameter \\#1 \\$string of function strtolower expects string, mixed given\\.$#"
-			count: 1
-			path: ../../../src/pocketmine/Server.php
-
-		-
-			message: "#^Parameter \\#1 \\$uuid of method pocketmine\\\\Server\\:\\:removePlayerListData\\(\\) expects pocketmine\\\\utils\\\\UUID, pocketmine\\\\utils\\\\UUID\\|null given\\.$#"
-			count: 1
-			path: ../../../src/pocketmine/Server.php
-
-		-
-			message: "#^Parameter \\#1 \\$uuid of method pocketmine\\\\Server\\:\\:updatePlayerListData\\(\\) expects pocketmine\\\\utils\\\\UUID, pocketmine\\\\utils\\\\UUID\\|null given\\.$#"
-			count: 1
-			path: ../../../src/pocketmine/Server.php
-
-		-
-			message: "#^Parameter \\#1 \\$uuid of static method pocketmine\\\\network\\\\mcpe\\\\protocol\\\\types\\\\PlayerListEntry\\:\\:createAdditionEntry\\(\\) expects pocketmine\\\\utils\\\\UUID, pocketmine\\\\utils\\\\UUID\\|null given\\.$#"
-			count: 1
-			path: ../../../src/pocketmine/Server.php
-
-		-
-			message: "#^Parameter \\#2 \\$defaultValue of method pocketmine\\\\Server\\:\\:getConfigString\\(\\) expects string, mixed given\\.$#"
-			count: 1
-			path: ../../../src/pocketmine/Server.php
-
-		-
-			message: "#^Parameter \\#2 \\$endpoint of class pocketmine\\\\updater\\\\AutoUpdater constructor expects string, mixed given\\.$#"
-			count: 1
-			path: ../../../src/pocketmine/Server.php
-
-		-
-			message: "#^Parameter \\#2 \\$reason of method pocketmine\\\\Player\\:\\:close\\(\\) expects string, mixed given\\.$#"
-			count: 1
-			path: ../../../src/pocketmine/Server.php
-
-		-
-			message: "#^Parameter \\#3 \\$subject of function str_replace expects array\\|string, string\\|false given\\.$#"
-			count: 1
-			path: ../../../src/pocketmine/Server.php
-
-		-
-			message: "#^Method pocketmine\\\\ThreadManager\\:\\:getAll\\(\\) should return array\\<pocketmine\\\\Thread\\|pocketmine\\\\Worker\\> but returns array\\.$#"
-			count: 1
-			path: ../../../src/pocketmine/ThreadManager.php
-
-		-
-			message: "#^pocketmine\\\\block\\\\Air\\:\\:__construct\\(\\) does not call parent constructor from pocketmine\\\\block\\\\Block\\.$#"
-			count: 1
-			path: ../../../src/pocketmine/block/Air.php
-
-		-
-			message: "#^pocketmine\\\\block\\\\Anvil\\:\\:__construct\\(\\) does not call parent constructor from pocketmine\\\\block\\\\Block\\.$#"
-			count: 1
-			path: ../../../src/pocketmine/block/Anvil.php
-
-		-
-			message: "#^Cannot call method setBlock\\(\\) on pocketmine\\\\level\\\\Level\\|null\\.$#"
-			count: 1
-			path: ../../../src/pocketmine/block/BaseRail.php
-
-		-
-			message: "#^pocketmine\\\\block\\\\BaseRail\\:\\:__construct\\(\\) does not call parent constructor from pocketmine\\\\block\\\\Block\\.$#"
-			count: 1
-			path: ../../../src/pocketmine/block/BaseRail.php
-
-		-
-			message: "#^Only numeric types are allowed in \\-, int\\|null given on the left side\\.$#"
-			count: 1
-			path: ../../../src/pocketmine/block/Bed.php
-
-		-
-			message: "#^pocketmine\\\\block\\\\Bed\\:\\:__construct\\(\\) does not call parent constructor from pocketmine\\\\block\\\\Block\\.$#"
-			count: 1
-			path: ../../../src/pocketmine/block/Bed.php
-
-		-
-			message: "#^pocketmine\\\\block\\\\Bedrock\\:\\:__construct\\(\\) does not call parent constructor from pocketmine\\\\block\\\\Block\\.$#"
-			count: 1
-			path: ../../../src/pocketmine/block/Bedrock.php
-
-		-
-			message: "#^pocketmine\\\\block\\\\Beetroot\\:\\:__construct\\(\\) does not call parent constructor from pocketmine\\\\block\\\\Block\\.$#"
-			count: 1
-			path: ../../../src/pocketmine/block/Beetroot.php
-
-		-
-			message: "#^Cannot call method getBlockMetadata\\(\\) on pocketmine\\\\level\\\\Level\\|null\\.$#"
-			count: 4
-			path: ../../../src/pocketmine/block/Block.php
-
-		-
-			message: "#^pocketmine\\\\block\\\\Block\\:\\:__construct\\(\\) does not call parent constructor from pocketmine\\\\level\\\\Position\\.$#"
-			count: 1
-			path: ../../../src/pocketmine/block/Block.php
-
-		-
-			message: "#^Cannot access property \\$level on pocketmine\\\\block\\\\Block\\|null\\.$#"
-			count: 1
-			path: ../../../src/pocketmine/block/BlockFactory.php
-
-		-
-			message: "#^Cannot access property \\$x on pocketmine\\\\block\\\\Block\\|null\\.$#"
-			count: 1
-			path: ../../../src/pocketmine/block/BlockFactory.php
-
-		-
-			message: "#^Cannot access property \\$y on pocketmine\\\\block\\\\Block\\|null\\.$#"
-			count: 1
-			path: ../../../src/pocketmine/block/BlockFactory.php
-
-		-
-			message: "#^Cannot access property \\$z on pocketmine\\\\block\\\\Block\\|null\\.$#"
-			count: 1
-			path: ../../../src/pocketmine/block/BlockFactory.php
-
-		-
-			message: "#^Cannot clone pocketmine\\\\block\\\\Block\\|null\\.$#"
-			count: 1
-			path: ../../../src/pocketmine/block/BlockFactory.php
-
-		-
-			message: "#^Method pocketmine\\\\block\\\\BlockFactory\\:\\:get\\(\\) should return pocketmine\\\\block\\\\Block but returns pocketmine\\\\block\\\\Block\\|null\\.$#"
-			count: 1
-			path: ../../../src/pocketmine/block/BlockFactory.php
-
-		-
-			message: "#^pocketmine\\\\block\\\\BoneBlock\\:\\:__construct\\(\\) does not call parent constructor from pocketmine\\\\block\\\\Block\\.$#"
-			count: 1
-			path: ../../../src/pocketmine/block/BoneBlock.php
-
-		-
-			message: "#^pocketmine\\\\block\\\\Bookshelf\\:\\:__construct\\(\\) does not call parent constructor from pocketmine\\\\block\\\\Block\\.$#"
-			count: 1
-			path: ../../../src/pocketmine/block/Bookshelf.php
-
-		-
-			message: "#^pocketmine\\\\block\\\\BrewingStand\\:\\:__construct\\(\\) does not call parent constructor from pocketmine\\\\block\\\\Block\\.$#"
-			count: 1
-			path: ../../../src/pocketmine/block/BrewingStand.php
-
-		-
-			message: "#^pocketmine\\\\block\\\\BrickStairs\\:\\:__construct\\(\\) does not call parent constructor from pocketmine\\\\block\\\\Block\\.$#"
-			count: 1
-			path: ../../../src/pocketmine/block/BrickStairs.php
-
-		-
-			message: "#^pocketmine\\\\block\\\\Bricks\\:\\:__construct\\(\\) does not call parent constructor from pocketmine\\\\block\\\\Block\\.$#"
-			count: 1
-			path: ../../../src/pocketmine/block/Bricks.php
-
-		-
-			message: "#^pocketmine\\\\block\\\\BurningFurnace\\:\\:__construct\\(\\) does not call parent constructor from pocketmine\\\\block\\\\Block\\.$#"
-			count: 1
-			path: ../../../src/pocketmine/block/BurningFurnace.php
-
-		-
-			message: "#^Cannot call method setBlock\\(\\) on pocketmine\\\\level\\\\Level\\|null\\.$#"
-			count: 1
-			path: ../../../src/pocketmine/block/Button.php
-
-		-
-			message: "#^pocketmine\\\\block\\\\Button\\:\\:__construct\\(\\) does not call parent constructor from pocketmine\\\\block\\\\Block\\.$#"
-			count: 1
-			path: ../../../src/pocketmine/block/Button.php
-
-		-
-			message: "#^Parameter \\#1 \\$x of method pocketmine\\\\level\\\\Level\\:\\:getBlockAt\\(\\) expects int, float\\|int given\\.$#"
-			count: 1
-			path: ../../../src/pocketmine/block/Cactus.php
-
-		-
-			message: "#^Parameter \\#2 \\$y of method pocketmine\\\\level\\\\Level\\:\\:getBlockAt\\(\\) expects int, float\\|int given\\.$#"
-			count: 1
-			path: ../../../src/pocketmine/block/Cactus.php
-
-		-
-			message: "#^Parameter \\#3 \\$z of method pocketmine\\\\level\\\\Level\\:\\:getBlockAt\\(\\) expects int, float\\|int given\\.$#"
-			count: 1
-			path: ../../../src/pocketmine/block/Cactus.php
-
-		-
-			message: "#^pocketmine\\\\block\\\\Cactus\\:\\:__construct\\(\\) does not call parent constructor from pocketmine\\\\block\\\\Block\\.$#"
-			count: 1
-			path: ../../../src/pocketmine/block/Cactus.php
-
-		-
-			message: "#^Cannot call method setBlock\\(\\) on pocketmine\\\\level\\\\Level\\|null\\.$#"
-			count: 1
-			path: ../../../src/pocketmine/block/Cake.php
-
-		-
-			message: "#^pocketmine\\\\block\\\\Cake\\:\\:__construct\\(\\) does not call parent constructor from pocketmine\\\\block\\\\Block\\.$#"
-			count: 1
-			path: ../../../src/pocketmine/block/Cake.php
-
-		-
-			message: "#^pocketmine\\\\block\\\\Carpet\\:\\:__construct\\(\\) does not call parent constructor from pocketmine\\\\block\\\\Block\\.$#"
-			count: 1
-			path: ../../../src/pocketmine/block/Carpet.php
-
-		-
-			message: "#^pocketmine\\\\block\\\\Carrot\\:\\:__construct\\(\\) does not call parent constructor from pocketmine\\\\block\\\\Block\\.$#"
-			count: 1
-			path: ../../../src/pocketmine/block/Carrot.php
-
-		-
-			message: "#^pocketmine\\\\block\\\\Chest\\:\\:__construct\\(\\) does not call parent constructor from pocketmine\\\\block\\\\Block\\.$#"
-			count: 1
-			path: ../../../src/pocketmine/block/Chest.php
-
-		-
-			message: "#^pocketmine\\\\block\\\\Clay\\:\\:__construct\\(\\) does not call parent constructor from pocketmine\\\\block\\\\Block\\.$#"
-			count: 1
-			path: ../../../src/pocketmine/block/Clay.php
-
-		-
-			message: "#^pocketmine\\\\block\\\\Coal\\:\\:__construct\\(\\) does not call parent constructor from pocketmine\\\\block\\\\Block\\.$#"
-			count: 1
-			path: ../../../src/pocketmine/block/Coal.php
-
-		-
-			message: "#^pocketmine\\\\block\\\\CoalOre\\:\\:__construct\\(\\) does not call parent constructor from pocketmine\\\\block\\\\Block\\.$#"
-			count: 1
-			path: ../../../src/pocketmine/block/CoalOre.php
-
-		-
-			message: "#^pocketmine\\\\block\\\\Cobblestone\\:\\:__construct\\(\\) does not call parent constructor from pocketmine\\\\block\\\\Block\\.$#"
-			count: 1
-			path: ../../../src/pocketmine/block/Cobblestone.php
-
-		-
-			message: "#^pocketmine\\\\block\\\\CobblestoneStairs\\:\\:__construct\\(\\) does not call parent constructor from pocketmine\\\\block\\\\Block\\.$#"
-			count: 1
-			path: ../../../src/pocketmine/block/CobblestoneStairs.php
-
-		-
-			message: "#^pocketmine\\\\block\\\\CobblestoneWall\\:\\:__construct\\(\\) does not call parent constructor from pocketmine\\\\block\\\\Block\\.$#"
-			count: 1
-			path: ../../../src/pocketmine/block/CobblestoneWall.php
-
-		-
-			message: "#^pocketmine\\\\block\\\\Cobweb\\:\\:__construct\\(\\) does not call parent constructor from pocketmine\\\\block\\\\Block\\.$#"
-			count: 1
-			path: ../../../src/pocketmine/block/Cobweb.php
-
-		-
-			message: "#^pocketmine\\\\block\\\\CocoaBlock\\:\\:__construct\\(\\) does not call parent constructor from pocketmine\\\\block\\\\Block\\.$#"
-			count: 1
-			path: ../../../src/pocketmine/block/CocoaBlock.php
-
-		-
-			message: "#^pocketmine\\\\block\\\\Concrete\\:\\:__construct\\(\\) does not call parent constructor from pocketmine\\\\block\\\\Block\\.$#"
-			count: 1
-			path: ../../../src/pocketmine/block/Concrete.php
-
-		-
-			message: "#^Cannot call method setBlock\\(\\) on pocketmine\\\\level\\\\Level\\|null\\.$#"
-			count: 1
-			path: ../../../src/pocketmine/block/ConcretePowder.php
-
-		-
-			message: "#^pocketmine\\\\block\\\\ConcretePowder\\:\\:__construct\\(\\) does not call parent constructor from pocketmine\\\\block\\\\Block\\.$#"
-			count: 1
-			path: ../../../src/pocketmine/block/ConcretePowder.php
-
-		-
-			message: "#^pocketmine\\\\block\\\\CraftingTable\\:\\:__construct\\(\\) does not call parent constructor from pocketmine\\\\block\\\\Block\\.$#"
-			count: 1
-			path: ../../../src/pocketmine/block/CraftingTable.php
-
-		-
-			message: "#^pocketmine\\\\block\\\\Dandelion\\:\\:__construct\\(\\) does not call parent constructor from pocketmine\\\\block\\\\Block\\.$#"
-			count: 1
-			path: ../../../src/pocketmine/block/Dandelion.php
-
-		-
-			message: "#^pocketmine\\\\block\\\\DaylightSensor\\:\\:__construct\\(\\) does not call parent constructor from pocketmine\\\\block\\\\Block\\.$#"
-			count: 1
-			path: ../../../src/pocketmine/block/DaylightSensor.php
-
-		-
-			message: "#^pocketmine\\\\block\\\\DeadBush\\:\\:__construct\\(\\) does not call parent constructor from pocketmine\\\\block\\\\Block\\.$#"
-			count: 1
-			path: ../../../src/pocketmine/block/DeadBush.php
-
-		-
-			message: "#^pocketmine\\\\block\\\\Diamond\\:\\:__construct\\(\\) does not call parent constructor from pocketmine\\\\block\\\\Block\\.$#"
-			count: 1
-			path: ../../../src/pocketmine/block/Diamond.php
-
-		-
-			message: "#^pocketmine\\\\block\\\\DiamondOre\\:\\:__construct\\(\\) does not call parent constructor from pocketmine\\\\block\\\\Block\\.$#"
-			count: 1
-			path: ../../../src/pocketmine/block/DiamondOre.php
-
-		-
-			message: "#^pocketmine\\\\block\\\\Dirt\\:\\:__construct\\(\\) does not call parent constructor from pocketmine\\\\block\\\\Block\\.$#"
-			count: 1
-			path: ../../../src/pocketmine/block/Dirt.php
-
-		-
-			message: "#^Cannot call method addSound\\(\\) on pocketmine\\\\level\\\\Level\\|null\\.$#"
-			count: 2
-			path: ../../../src/pocketmine/block/Door.php
-
-		-
-			message: "#^Cannot call method getDirection\\(\\) on pocketmine\\\\Player\\|null\\.$#"
-			count: 1
-			path: ../../../src/pocketmine/block/Door.php
-
-		-
-			message: "#^Cannot call method setBlock\\(\\) on pocketmine\\\\level\\\\Level\\|null\\.$#"
-			count: 2
-			path: ../../../src/pocketmine/block/Door.php
-
-		-
-			message: "#^Only numeric types are allowed in \\+, int\\|null given on the left side\\.$#"
-			count: 1
-			path: ../../../src/pocketmine/block/Door.php
-
-		-
-			message: "#^pocketmine\\\\block\\\\DoublePlant\\:\\:__construct\\(\\) does not call parent constructor from pocketmine\\\\block\\\\Block\\.$#"
-			count: 1
-			path: ../../../src/pocketmine/block/DoublePlant.php
-
-		-
-			message: "#^pocketmine\\\\block\\\\DoubleSlab\\:\\:__construct\\(\\) does not call parent constructor from pocketmine\\\\block\\\\Block\\.$#"
-			count: 1
-			path: ../../../src/pocketmine/block/DoubleSlab.php
-
-		-
-			message: "#^pocketmine\\\\block\\\\Emerald\\:\\:__construct\\(\\) does not call parent constructor from pocketmine\\\\block\\\\Block\\.$#"
-			count: 1
-			path: ../../../src/pocketmine/block/Emerald.php
-
-		-
-			message: "#^pocketmine\\\\block\\\\EmeraldOre\\:\\:__construct\\(\\) does not call parent constructor from pocketmine\\\\block\\\\Block\\.$#"
-			count: 1
-			path: ../../../src/pocketmine/block/EmeraldOre.php
-
-		-
-			message: "#^pocketmine\\\\block\\\\EnchantingTable\\:\\:__construct\\(\\) does not call parent constructor from pocketmine\\\\block\\\\Block\\.$#"
-			count: 1
-			path: ../../../src/pocketmine/block/EnchantingTable.php
-
-		-
-			message: "#^pocketmine\\\\block\\\\EndPortalFrame\\:\\:__construct\\(\\) does not call parent constructor from pocketmine\\\\block\\\\Block\\.$#"
-			count: 1
-			path: ../../../src/pocketmine/block/EndPortalFrame.php
-
-		-
-			message: "#^Cannot call method setBlock\\(\\) on pocketmine\\\\level\\\\Level\\|null\\.$#"
-			count: 1
-			path: ../../../src/pocketmine/block/EndRod.php
-
-		-
-			message: "#^pocketmine\\\\block\\\\EndRod\\:\\:__construct\\(\\) does not call parent constructor from pocketmine\\\\block\\\\Block\\.$#"
-			count: 1
-			path: ../../../src/pocketmine/block/EndRod.php
-
-		-
-			message: "#^pocketmine\\\\block\\\\EndStone\\:\\:__construct\\(\\) does not call parent constructor from pocketmine\\\\block\\\\Block\\.$#"
-			count: 1
-			path: ../../../src/pocketmine/block/EndStone.php
-
-		-
-			message: "#^pocketmine\\\\block\\\\EndStoneBricks\\:\\:__construct\\(\\) does not call parent constructor from pocketmine\\\\block\\\\Block\\.$#"
-			count: 1
-			path: ../../../src/pocketmine/block/EndStoneBricks.php
-
-		-
-			message: "#^Cannot call method setBlock\\(\\) on pocketmine\\\\level\\\\Level\\|null\\.$#"
-			count: 1
-			path: ../../../src/pocketmine/block/Fallable.php
-
-		-
-			message: "#^Cannot call method getBlockIdAt\\(\\) on pocketmine\\\\level\\\\Level\\|null\\.$#"
-			count: 1
-			path: ../../../src/pocketmine/block/Farmland.php
-
-		-
-			message: "#^Cannot call method setBlock\\(\\) on pocketmine\\\\level\\\\Level\\|null\\.$#"
-			count: 4
-			path: ../../../src/pocketmine/block/Farmland.php
-
-		-
-			message: "#^pocketmine\\\\block\\\\Farmland\\:\\:__construct\\(\\) does not call parent constructor from pocketmine\\\\block\\\\Block\\.$#"
-			count: 1
-			path: ../../../src/pocketmine/block/Farmland.php
-
-		-
-			message: "#^pocketmine\\\\block\\\\Fence\\:\\:__construct\\(\\) does not call parent constructor from pocketmine\\\\block\\\\Block\\.$#"
-			count: 1
-			path: ../../../src/pocketmine/block/Fence.php
-
-		-
-			message: "#^Cannot call method addSound\\(\\) on pocketmine\\\\level\\\\Level\\|null\\.$#"
-			count: 1
-			path: ../../../src/pocketmine/block/FenceGate.php
-
-		-
-			message: "#^Only numeric types are allowed in \\-, int\\|null given on the left side\\.$#"
-			count: 2
-			path: ../../../src/pocketmine/block/FenceGate.php
-
-		-
-			message: "#^Cannot call method scheduleDelayedBlockUpdate\\(\\) on pocketmine\\\\level\\\\Level\\|null\\.$#"
-			count: 2
-			path: ../../../src/pocketmine/block/Fire.php
-
-		-
-			message: "#^Cannot call method setBlock\\(\\) on pocketmine\\\\level\\\\Level\\|null\\.$#"
-			count: 3
-			path: ../../../src/pocketmine/block/Fire.php
-
-		-
-			message: "#^pocketmine\\\\block\\\\Fire\\:\\:__construct\\(\\) does not call parent constructor from pocketmine\\\\block\\\\Block\\.$#"
-			count: 1
-			path: ../../../src/pocketmine/block/Fire.php
-
-		-
-			message: "#^pocketmine\\\\block\\\\Flower\\:\\:__construct\\(\\) does not call parent constructor from pocketmine\\\\block\\\\Block\\.$#"
-			count: 1
-			path: ../../../src/pocketmine/block/Flower.php
-
-		-
-			message: "#^pocketmine\\\\block\\\\FlowerPot\\:\\:__construct\\(\\) does not call parent constructor from pocketmine\\\\block\\\\Block\\.$#"
-			count: 1
-			path: ../../../src/pocketmine/block/FlowerPot.php
-
-		-
-			message: "#^pocketmine\\\\block\\\\Glass\\:\\:__construct\\(\\) does not call parent constructor from pocketmine\\\\block\\\\Block\\.$#"
-			count: 1
-			path: ../../../src/pocketmine/block/Glass.php
-
-		-
-			message: "#^pocketmine\\\\block\\\\GlassPane\\:\\:__construct\\(\\) does not call parent constructor from pocketmine\\\\block\\\\Block\\.$#"
-			count: 1
-			path: ../../../src/pocketmine/block/GlassPane.php
-
-		-
-			message: "#^Only numeric types are allowed in \\-, int\\|null given on the left side\\.$#"
-			count: 1
-			path: ../../../src/pocketmine/block/GlazedTerracotta.php
-
-		-
-			message: "#^pocketmine\\\\block\\\\GlowingObsidian\\:\\:__construct\\(\\) does not call parent constructor from pocketmine\\\\block\\\\Block\\.$#"
-			count: 1
-			path: ../../../src/pocketmine/block/GlowingObsidian.php
-
-		-
-			message: "#^pocketmine\\\\block\\\\Glowstone\\:\\:__construct\\(\\) does not call parent constructor from pocketmine\\\\block\\\\Block\\.$#"
-			count: 1
-			path: ../../../src/pocketmine/block/Glowstone.php
-
-		-
-			message: "#^pocketmine\\\\block\\\\Gold\\:\\:__construct\\(\\) does not call parent constructor from pocketmine\\\\block\\\\Block\\.$#"
-			count: 1
-			path: ../../../src/pocketmine/block/Gold.php
-
-		-
-			message: "#^pocketmine\\\\block\\\\GoldOre\\:\\:__construct\\(\\) does not call parent constructor from pocketmine\\\\block\\\\Block\\.$#"
-			count: 1
-			path: ../../../src/pocketmine/block/GoldOre.php
-
-		-
-			message: "#^Cannot call method getBlockAt\\(\\) on pocketmine\\\\level\\\\Level\\|null\\.$#"
-			count: 1
-			path: ../../../src/pocketmine/block/Grass.php
-
-		-
-			message: "#^Cannot call method getBlockDataAt\\(\\) on pocketmine\\\\level\\\\Level\\|null\\.$#"
-			count: 1
-			path: ../../../src/pocketmine/block/Grass.php
-
-		-
-			message: "#^Cannot call method getBlockIdAt\\(\\) on pocketmine\\\\level\\\\Level\\|null\\.$#"
-			count: 3
-			path: ../../../src/pocketmine/block/Grass.php
-
-		-
-			message: "#^Cannot call method getFullLightAt\\(\\) on pocketmine\\\\level\\\\Level\\|null\\.$#"
-			count: 2
-			path: ../../../src/pocketmine/block/Grass.php
-
-		-
-			message: "#^Cannot call method setBlock\\(\\) on pocketmine\\\\level\\\\Level\\|null\\.$#"
-			count: 2
-			path: ../../../src/pocketmine/block/Grass.php
+			path: ../../../src/VersionInfo.php
+
+		-
+			message: "#^Method pocketmine\\\\VersionInfo\\:\\:GIT_HASH\\(\\) should return string but returns mixed\\.$#"
+			count: 1
+			path: ../../../src/VersionInfo.php
+
+		-
+			message: "#^Static property pocketmine\\\\VersionInfo\\:\\:\\$gitHash \\(string\\|null\\) does not accept mixed\\.$#"
+			count: 1
+			path: ../../../src/VersionInfo.php
+
+		-
+			message: "#^Cannot call method setFullBlock\\(\\) on pocketmine\\\\world\\\\format\\\\Chunk\\|null\\.$#"
+			count: 1
+			path: ../../../src/block/Block.php
+
+		-
+			message: "#^Parameter \\#1 \\$x of method pocketmine\\\\world\\\\World\\:\\:getBlockAt\\(\\) expects int, float\\|int given\\.$#"
+			count: 1
+			path: ../../../src/block/Cactus.php
+
+		-
+			message: "#^Parameter \\#1 \\$x of method pocketmine\\\\world\\\\World\\:\\:isInWorld\\(\\) expects int, float\\|int given\\.$#"
+			count: 1
+			path: ../../../src/block/Cactus.php
+
+		-
+			message: "#^Parameter \\#2 \\$y of method pocketmine\\\\world\\\\World\\:\\:getBlockAt\\(\\) expects int, float\\|int given\\.$#"
+			count: 1
+			path: ../../../src/block/Cactus.php
+
+		-
+			message: "#^Parameter \\#2 \\$y of method pocketmine\\\\world\\\\World\\:\\:isInWorld\\(\\) expects int, float\\|int given\\.$#"
+			count: 1
+			path: ../../../src/block/Cactus.php
+
+		-
+			message: "#^Parameter \\#3 \\$z of method pocketmine\\\\world\\\\World\\:\\:getBlockAt\\(\\) expects int, float\\|int given\\.$#"
+			count: 1
+			path: ../../../src/block/Cactus.php
+
+		-
+			message: "#^Parameter \\#3 \\$z of method pocketmine\\\\world\\\\World\\:\\:isInWorld\\(\\) expects int, float\\|int given\\.$#"
+			count: 1
+			path: ../../../src/block/Cactus.php
+
+		-
+			message: "#^Parameter \\#1 \\$x of method pocketmine\\\\world\\\\World\\:\\:getRealBlockSkyLightAt\\(\\) expects int, float\\|int given\\.$#"
+			count: 1
+			path: ../../../src/block/DaylightSensor.php
+
+		-
+			message: "#^Parameter \\#2 \\$y of method pocketmine\\\\world\\\\World\\:\\:getRealBlockSkyLightAt\\(\\) expects int, float\\|int given\\.$#"
+			count: 1
+			path: ../../../src/block/DaylightSensor.php
+
+		-
+			message: "#^Parameter \\#3 \\$z of method pocketmine\\\\world\\\\World\\:\\:getRealBlockSkyLightAt\\(\\) expects int, float\\|int given\\.$#"
+			count: 1
+			path: ../../../src/block/DaylightSensor.php
+
+		-
+			message: "#^Parameter \\#1 \\$x of method pocketmine\\\\world\\\\World\\:\\:getBlockAt\\(\\) expects int, float\\|int given\\.$#"
+			count: 1
+			path: ../../../src/block/DragonEgg.php
+
+		-
+			message: "#^Parameter \\#1 \\$xDiff of class pocketmine\\\\world\\\\particle\\\\DragonEggTeleportParticle constructor expects int, float\\|int given\\.$#"
+			count: 1
+			path: ../../../src/block/DragonEgg.php
+
+		-
+			message: "#^Parameter \\#2 \\$y of method pocketmine\\\\world\\\\World\\:\\:getBlockAt\\(\\) expects int, float\\|int\\<0, max\\> given\\.$#"
+			count: 1
+			path: ../../../src/block/DragonEgg.php
+
+		-
+			message: "#^Parameter \\#2 \\$yDiff of class pocketmine\\\\world\\\\particle\\\\DragonEggTeleportParticle constructor expects int, float\\|int given\\.$#"
+			count: 1
+			path: ../../../src/block/DragonEgg.php
+
+		-
+			message: "#^Parameter \\#3 \\$z of method pocketmine\\\\world\\\\World\\:\\:getBlockAt\\(\\) expects int, float\\|int given\\.$#"
+			count: 1
+			path: ../../../src/block/DragonEgg.php
+
+		-
+			message: "#^Parameter \\#3 \\$zDiff of class pocketmine\\\\world\\\\particle\\\\DragonEggTeleportParticle constructor expects int, float\\|int given\\.$#"
+			count: 1
+			path: ../../../src/block/DragonEgg.php
+
+		-
+			message: "#^Parameter \\#1 \\$x of method pocketmine\\\\world\\\\World\\:\\:getBlockAt\\(\\) expects int, float\\|int given\\.$#"
+			count: 1
+			path: ../../../src/block/Farmland.php
+
+		-
+			message: "#^Parameter \\#2 \\$y of method pocketmine\\\\world\\\\World\\:\\:getBlockAt\\(\\) expects int, float\\|int given\\.$#"
+			count: 1
+			path: ../../../src/block/Farmland.php
+
+		-
+			message: "#^Parameter \\#3 \\$z of method pocketmine\\\\world\\\\World\\:\\:getBlockAt\\(\\) expects int, float\\|int given\\.$#"
+			count: 1
+			path: ../../../src/block/Farmland.php
+
+		-
+			message: "#^Parameter \\#1 \\$x of method pocketmine\\\\world\\\\World\\:\\:getBlockAt\\(\\) expects int, float\\|int given\\.$#"
+			count: 1
+			path: ../../../src/block/FrostedIce.php
+
+		-
+			message: "#^Parameter \\#1 \\$x of method pocketmine\\\\world\\\\World\\:\\:getHighestAdjacentFullLightAt\\(\\) expects int, float\\|int given\\.$#"
+			count: 1
+			path: ../../../src/block/FrostedIce.php
+
+		-
+			message: "#^Parameter \\#2 \\$y of method pocketmine\\\\world\\\\World\\:\\:getBlockAt\\(\\) expects int, float\\|int given\\.$#"
+			count: 1
+			path: ../../../src/block/FrostedIce.php
+
+		-
+			message: "#^Parameter \\#2 \\$y of method pocketmine\\\\world\\\\World\\:\\:getHighestAdjacentFullLightAt\\(\\) expects int, float\\|int given\\.$#"
+			count: 1
+			path: ../../../src/block/FrostedIce.php
+
+		-
+			message: "#^Parameter \\#3 \\$z of method pocketmine\\\\world\\\\World\\:\\:getBlockAt\\(\\) expects int, float\\|int given\\.$#"
+			count: 1
+			path: ../../../src/block/FrostedIce.php
+
+		-
+			message: "#^Parameter \\#3 \\$z of method pocketmine\\\\world\\\\World\\:\\:getHighestAdjacentFullLightAt\\(\\) expects int, float\\|int given\\.$#"
+			count: 1
+			path: ../../../src/block/FrostedIce.php
 
 		-
 			message: "#^Parameter \\#1 \\$min of function mt_rand expects int, float\\|int given\\.$#"
 			count: 3
-			path: ../../../src/pocketmine/block/Grass.php
+			path: ../../../src/block/Grass.php
+
+		-
+			message: "#^Parameter \\#1 \\$x of method pocketmine\\\\world\\\\World\\:\\:getBlockAt\\(\\) expects int, float\\|int given\\.$#"
+			count: 1
+			path: ../../../src/block/Grass.php
+
+		-
+			message: "#^Parameter \\#1 \\$x of method pocketmine\\\\world\\\\World\\:\\:getFullLightAt\\(\\) expects int, float\\|int given\\.$#"
+			count: 1
+			path: ../../../src/block/Grass.php
 
 		-
 			message: "#^Parameter \\#2 \\$max of function mt_rand expects int, float\\|int given\\.$#"
 			count: 3
-			path: ../../../src/pocketmine/block/Grass.php
-
-		-
-			message: "#^pocketmine\\\\block\\\\Grass\\:\\:__construct\\(\\) does not call parent constructor from pocketmine\\\\block\\\\Block\\.$#"
-			count: 1
-			path: ../../../src/pocketmine/block/Grass.php
-
-		-
-			message: "#^Cannot call method setBlock\\(\\) on pocketmine\\\\level\\\\Level\\|null\\.$#"
-			count: 1
-			path: ../../../src/pocketmine/block/GrassPath.php
-
-		-
-			message: "#^pocketmine\\\\block\\\\GrassPath\\:\\:__construct\\(\\) does not call parent constructor from pocketmine\\\\block\\\\Block\\.$#"
-			count: 1
-			path: ../../../src/pocketmine/block/GrassPath.php
-
-		-
-			message: "#^pocketmine\\\\block\\\\Gravel\\:\\:__construct\\(\\) does not call parent constructor from pocketmine\\\\block\\\\Block\\.$#"
-			count: 1
-			path: ../../../src/pocketmine/block/Gravel.php
-
-		-
-			message: "#^pocketmine\\\\block\\\\HardenedClay\\:\\:__construct\\(\\) does not call parent constructor from pocketmine\\\\block\\\\Block\\.$#"
-			count: 1
-			path: ../../../src/pocketmine/block/HardenedClay.php
-
-		-
-			message: "#^pocketmine\\\\block\\\\HayBale\\:\\:__construct\\(\\) does not call parent constructor from pocketmine\\\\block\\\\Block\\.$#"
-			count: 1
-			path: ../../../src/pocketmine/block/HayBale.php
-
-		-
-			message: "#^Cannot call method getHighestAdjacentBlockLight\\(\\) on pocketmine\\\\level\\\\Level\\|null\\.$#"
-			count: 1
-			path: ../../../src/pocketmine/block/Ice.php
-
-		-
-			message: "#^Cannot call method useBreakOn\\(\\) on pocketmine\\\\level\\\\Level\\|null\\.$#"
-			count: 1
-			path: ../../../src/pocketmine/block/Ice.php
-
-		-
-			message: "#^pocketmine\\\\block\\\\Ice\\:\\:__construct\\(\\) does not call parent constructor from pocketmine\\\\block\\\\Block\\.$#"
-			count: 1
-			path: ../../../src/pocketmine/block/Ice.php
-
-		-
-			message: "#^pocketmine\\\\block\\\\InvisibleBedrock\\:\\:__construct\\(\\) does not call parent constructor from pocketmine\\\\block\\\\Block\\.$#"
-			count: 1
-			path: ../../../src/pocketmine/block/InvisibleBedrock.php
-
-		-
-			message: "#^pocketmine\\\\block\\\\Iron\\:\\:__construct\\(\\) does not call parent constructor from pocketmine\\\\block\\\\Block\\.$#"
-			count: 1
-			path: ../../../src/pocketmine/block/Iron.php
-
-		-
-			message: "#^pocketmine\\\\block\\\\IronBars\\:\\:__construct\\(\\) does not call parent constructor from pocketmine\\\\block\\\\Block\\.$#"
-			count: 1
-			path: ../../../src/pocketmine/block/IronBars.php
-
-		-
-			message: "#^pocketmine\\\\block\\\\IronDoor\\:\\:__construct\\(\\) does not call parent constructor from pocketmine\\\\block\\\\Block\\.$#"
-			count: 1
-			path: ../../../src/pocketmine/block/IronDoor.php
-
-		-
-			message: "#^pocketmine\\\\block\\\\IronOre\\:\\:__construct\\(\\) does not call parent constructor from pocketmine\\\\block\\\\Block\\.$#"
-			count: 1
-			path: ../../../src/pocketmine/block/IronOre.php
-
-		-
-			message: "#^Cannot call method getTile\\(\\) on pocketmine\\\\level\\\\Level\\|null\\.$#"
-			count: 2
-			path: ../../../src/pocketmine/block/ItemFrame.php
-
-		-
-			message: "#^Cannot call method setBlock\\(\\) on pocketmine\\\\level\\\\Level\\|null\\.$#"
-			count: 1
-			path: ../../../src/pocketmine/block/ItemFrame.php
-
-		-
-			message: "#^Cannot call method useBreakOn\\(\\) on pocketmine\\\\level\\\\Level\\|null\\.$#"
-			count: 1
-			path: ../../../src/pocketmine/block/ItemFrame.php
-
-		-
-			message: "#^pocketmine\\\\block\\\\ItemFrame\\:\\:__construct\\(\\) does not call parent constructor from pocketmine\\\\block\\\\Block\\.$#"
-			count: 1
-			path: ../../../src/pocketmine/block/ItemFrame.php
-
-		-
-			message: "#^Cannot call method useBreakOn\\(\\) on pocketmine\\\\level\\\\Level\\|null\\.$#"
-			count: 1
-			path: ../../../src/pocketmine/block/Ladder.php
-
-		-
-			message: "#^pocketmine\\\\block\\\\Ladder\\:\\:__construct\\(\\) does not call parent constructor from pocketmine\\\\block\\\\Block\\.$#"
-			count: 1
-			path: ../../../src/pocketmine/block/Ladder.php
-
-		-
-			message: "#^pocketmine\\\\block\\\\Lapis\\:\\:__construct\\(\\) does not call parent constructor from pocketmine\\\\block\\\\Block\\.$#"
-			count: 1
-			path: ../../../src/pocketmine/block/Lapis.php
-
-		-
-			message: "#^pocketmine\\\\block\\\\LapisOre\\:\\:__construct\\(\\) does not call parent constructor from pocketmine\\\\block\\\\Block\\.$#"
-			count: 1
-			path: ../../../src/pocketmine/block/LapisOre.php
-
-		-
-			message: "#^pocketmine\\\\block\\\\Lava\\:\\:__construct\\(\\) does not call parent constructor from pocketmine\\\\block\\\\Block\\.$#"
-			count: 1
-			path: ../../../src/pocketmine/block/Lava.php
-
-		-
-			message: "#^pocketmine\\\\block\\\\Leaves\\:\\:__construct\\(\\) does not call parent constructor from pocketmine\\\\block\\\\Block\\.$#"
-			count: 1
-			path: ../../../src/pocketmine/block/Leaves.php
-
-		-
-			message: "#^Cannot call method setBlock\\(\\) on pocketmine\\\\level\\\\Level\\|null\\.$#"
-			count: 1
-			path: ../../../src/pocketmine/block/Lever.php
-
-		-
-			message: "#^Cannot call method useBreakOn\\(\\) on pocketmine\\\\level\\\\Level\\|null\\.$#"
-			count: 1
-			path: ../../../src/pocketmine/block/Lever.php
-
-		-
-			message: "#^pocketmine\\\\block\\\\Lever\\:\\:__construct\\(\\) does not call parent constructor from pocketmine\\\\block\\\\Block\\.$#"
-			count: 1
-			path: ../../../src/pocketmine/block/Lever.php
-
-		-
-			message: "#^Cannot call method addSound\\(\\) on pocketmine\\\\level\\\\Level\\|null\\.$#"
-			count: 1
-			path: ../../../src/pocketmine/block/Liquid.php
-
-		-
-			message: "#^Cannot call method getBlockAt\\(\\) on pocketmine\\\\level\\\\Level\\|null\\.$#"
-			count: 25
-			path: ../../../src/pocketmine/block/Liquid.php
-
-		-
-			message: "#^Cannot call method scheduleDelayedBlockUpdate\\(\\) on pocketmine\\\\level\\\\Level\\|null\\.$#"
-			count: 3
-			path: ../../../src/pocketmine/block/Liquid.php
-
-		-
-			message: "#^Cannot call method setBlock\\(\\) on pocketmine\\\\level\\\\Level\\|null\\.$#"
-			count: 4
-			path: ../../../src/pocketmine/block/Liquid.php
-
-		-
-			message: "#^Cannot call method useBreakOn\\(\\) on pocketmine\\\\level\\\\Level\\|null\\.$#"
-			count: 1
-			path: ../../../src/pocketmine/block/Liquid.php
-
-		-
-			message: "#^Parameter \\#1 \\$blockX of method pocketmine\\\\block\\\\Liquid\\:\\:calculateFlowCost\\(\\) expects int, float\\|int given\\.$#"
-			count: 1
-			path: ../../../src/pocketmine/block/Liquid.php
-
-		-
-			message: "#^Parameter \\#1 \\$x of static method pocketmine\\\\level\\\\Level\\:\\:blockHash\\(\\) expects int, float\\|int given\\.$#"
-			count: 3
-			path: ../../../src/pocketmine/block/Liquid.php
-
-		-
-			message: "#^Parameter \\#2 \\$blockY of method pocketmine\\\\block\\\\Liquid\\:\\:calculateFlowCost\\(\\) expects int, float\\|int given\\.$#"
-			count: 1
-			path: ../../../src/pocketmine/block/Liquid.php
-
-		-
-			message: "#^Parameter \\#2 \\$y of static method pocketmine\\\\level\\\\Level\\:\\:blockHash\\(\\) expects int, float\\|int given\\.$#"
-			count: 3
-			path: ../../../src/pocketmine/block/Liquid.php
-
-		-
-			message: "#^Parameter \\#3 \\$blockZ of method pocketmine\\\\block\\\\Liquid\\:\\:calculateFlowCost\\(\\) expects int, float\\|int given\\.$#"
-			count: 1
-			path: ../../../src/pocketmine/block/Liquid.php
-
-		-
-			message: "#^Parameter \\#3 \\$z of static method pocketmine\\\\level\\\\Level\\:\\:blockHash\\(\\) expects int, float\\|int given\\.$#"
-			count: 3
-			path: ../../../src/pocketmine/block/Liquid.php
-
-		-
-			message: "#^pocketmine\\\\block\\\\Magma\\:\\:__construct\\(\\) does not call parent constructor from pocketmine\\\\block\\\\Block\\.$#"
-			count: 1
-			path: ../../../src/pocketmine/block/Magma.php
-
-		-
-			message: "#^pocketmine\\\\block\\\\Melon\\:\\:__construct\\(\\) does not call parent constructor from pocketmine\\\\block\\\\Block\\.$#"
-			count: 1
-			path: ../../../src/pocketmine/block/Melon.php
-
-		-
-			message: "#^pocketmine\\\\block\\\\MelonStem\\:\\:__construct\\(\\) does not call parent constructor from pocketmine\\\\block\\\\Block\\.$#"
-			count: 1
-			path: ../../../src/pocketmine/block/MelonStem.php
-
-		-
-			message: "#^pocketmine\\\\block\\\\MonsterSpawner\\:\\:__construct\\(\\) does not call parent constructor from pocketmine\\\\block\\\\Block\\.$#"
-			count: 1
-			path: ../../../src/pocketmine/block/MonsterSpawner.php
+			path: ../../../src/block/Grass.php
+
+		-
+			message: "#^Parameter \\#2 \\$y of method pocketmine\\\\world\\\\World\\:\\:getBlockAt\\(\\) expects int, float\\|int given\\.$#"
+			count: 1
+			path: ../../../src/block/Grass.php
+
+		-
+			message: "#^Parameter \\#2 \\$y of method pocketmine\\\\world\\\\World\\:\\:getFullLightAt\\(\\) expects int, float\\|int given\\.$#"
+			count: 1
+			path: ../../../src/block/Grass.php
+
+		-
+			message: "#^Parameter \\#3 \\$z of method pocketmine\\\\world\\\\World\\:\\:getBlockAt\\(\\) expects int, float\\|int given\\.$#"
+			count: 1
+			path: ../../../src/block/Grass.php
+
+		-
+			message: "#^Parameter \\#3 \\$z of method pocketmine\\\\world\\\\World\\:\\:getFullLightAt\\(\\) expects int, float\\|int given\\.$#"
+			count: 1
+			path: ../../../src/block/Grass.php
+
+		-
+			message: "#^Parameter \\#1 \\$x of method pocketmine\\\\world\\\\World\\:\\:getHighestAdjacentBlockLight\\(\\) expects int, float\\|int given\\.$#"
+			count: 1
+			path: ../../../src/block/Ice.php
+
+		-
+			message: "#^Parameter \\#2 \\$y of method pocketmine\\\\world\\\\World\\:\\:getHighestAdjacentBlockLight\\(\\) expects int, float\\|int given\\.$#"
+			count: 1
+			path: ../../../src/block/Ice.php
+
+		-
+			message: "#^Parameter \\#3 \\$z of method pocketmine\\\\world\\\\World\\:\\:getHighestAdjacentBlockLight\\(\\) expects int, float\\|int given\\.$#"
+			count: 1
+			path: ../../../src/block/Ice.php
+
+		-
+			message: "#^Parameter \\#1 \\$x of static method pocketmine\\\\world\\\\World\\:\\:blockHash\\(\\) expects int, float\\|int given\\.$#"
+			count: 1
+			path: ../../../src/block/Leaves.php
+
+		-
+			message: "#^Parameter \\#2 \\$y of static method pocketmine\\\\world\\\\World\\:\\:blockHash\\(\\) expects int, float\\|int given\\.$#"
+			count: 1
+			path: ../../../src/block/Leaves.php
+
+		-
+			message: "#^Parameter \\#3 \\$z of static method pocketmine\\\\world\\\\World\\:\\:blockHash\\(\\) expects int, float\\|int given\\.$#"
+			count: 1
+			path: ../../../src/block/Leaves.php
+
+		-
+			message: "#^Parameter \\#1 \\$x of method pocketmine\\\\world\\\\World\\:\\:getBlockAt\\(\\) expects int, float\\|int given\\.$#"
+			count: 11
+			path: ../../../src/block/Liquid.php
+
+		-
+			message: "#^Parameter \\#1 \\$x of method pocketmine\\\\world\\\\World\\:\\:isInWorld\\(\\) expects int, float\\|int given\\.$#"
+			count: 1
+			path: ../../../src/block/Liquid.php
+
+		-
+			message: "#^Parameter \\#2 \\$y of method pocketmine\\\\world\\\\World\\:\\:getBlockAt\\(\\) expects int, float\\|int given\\.$#"
+			count: 11
+			path: ../../../src/block/Liquid.php
+
+		-
+			message: "#^Parameter \\#2 \\$y of method pocketmine\\\\world\\\\World\\:\\:isInWorld\\(\\) expects int, float\\|int given\\.$#"
+			count: 1
+			path: ../../../src/block/Liquid.php
+
+		-
+			message: "#^Parameter \\#3 \\$z of method pocketmine\\\\world\\\\World\\:\\:getBlockAt\\(\\) expects int, float\\|int given\\.$#"
+			count: 11
+			path: ../../../src/block/Liquid.php
+
+		-
+			message: "#^Parameter \\#3 \\$z of method pocketmine\\\\world\\\\World\\:\\:isInWorld\\(\\) expects int, float\\|int given\\.$#"
+			count: 1
+			path: ../../../src/block/Liquid.php
 
 		-
 			message: "#^Parameter \\#1 \\$min of function mt_rand expects int, float\\|int given\\.$#"
 			count: 3
-			path: ../../../src/pocketmine/block/Mycelium.php
+			path: ../../../src/block/Mycelium.php
 
 		-
 			message: "#^Parameter \\#2 \\$max of function mt_rand expects int, float\\|int given\\.$#"
 			count: 3
-			path: ../../../src/pocketmine/block/Mycelium.php
-
-		-
-			message: "#^pocketmine\\\\block\\\\Mycelium\\:\\:__construct\\(\\) does not call parent constructor from pocketmine\\\\block\\\\Block\\.$#"
-			count: 1
-			path: ../../../src/pocketmine/block/Mycelium.php
-
-		-
-			message: "#^pocketmine\\\\block\\\\NetherBrickStairs\\:\\:__construct\\(\\) does not call parent constructor from pocketmine\\\\block\\\\Block\\.$#"
-			count: 1
-			path: ../../../src/pocketmine/block/NetherBrickStairs.php
-
-		-
-			message: "#^pocketmine\\\\block\\\\NetherQuartzOre\\:\\:__construct\\(\\) does not call parent constructor from pocketmine\\\\block\\\\Block\\.$#"
-			count: 1
-			path: ../../../src/pocketmine/block/NetherQuartzOre.php
-
-		-
-			message: "#^pocketmine\\\\block\\\\NetherReactor\\:\\:__construct\\(\\) does not call parent constructor from pocketmine\\\\block\\\\Block\\.$#"
-			count: 1
-			path: ../../../src/pocketmine/block/NetherReactor.php
-
-		-
-			message: "#^pocketmine\\\\block\\\\NetherWartBlock\\:\\:__construct\\(\\) does not call parent constructor from pocketmine\\\\block\\\\Block\\.$#"
-			count: 1
-			path: ../../../src/pocketmine/block/NetherWartBlock.php
-
-		-
-			message: "#^pocketmine\\\\block\\\\NetherWartPlant\\:\\:__construct\\(\\) does not call parent constructor from pocketmine\\\\block\\\\Block\\.$#"
-			count: 1
-			path: ../../../src/pocketmine/block/NetherWartPlant.php
-
-		-
-			message: "#^pocketmine\\\\block\\\\Netherrack\\:\\:__construct\\(\\) does not call parent constructor from pocketmine\\\\block\\\\Block\\.$#"
-			count: 1
-			path: ../../../src/pocketmine/block/Netherrack.php
-
-		-
-			message: "#^pocketmine\\\\block\\\\NoteBlock\\:\\:__construct\\(\\) does not call parent constructor from pocketmine\\\\block\\\\Block\\.$#"
-			count: 1
-			path: ../../../src/pocketmine/block/NoteBlock.php
-
-		-
-			message: "#^pocketmine\\\\block\\\\Obsidian\\:\\:__construct\\(\\) does not call parent constructor from pocketmine\\\\block\\\\Block\\.$#"
-			count: 1
-			path: ../../../src/pocketmine/block/Obsidian.php
-
-		-
-			message: "#^pocketmine\\\\block\\\\PackedIce\\:\\:__construct\\(\\) does not call parent constructor from pocketmine\\\\block\\\\Block\\.$#"
-			count: 1
-			path: ../../../src/pocketmine/block/PackedIce.php
-
-		-
-			message: "#^pocketmine\\\\block\\\\Planks\\:\\:__construct\\(\\) does not call parent constructor from pocketmine\\\\block\\\\Block\\.$#"
-			count: 1
-			path: ../../../src/pocketmine/block/Planks.php
-
-		-
-			message: "#^pocketmine\\\\block\\\\Podzol\\:\\:__construct\\(\\) does not call parent constructor from pocketmine\\\\block\\\\Block\\.$#"
-			count: 1
-			path: ../../../src/pocketmine/block/Podzol.php
-
-		-
-			message: "#^pocketmine\\\\block\\\\Potato\\:\\:__construct\\(\\) does not call parent constructor from pocketmine\\\\block\\\\Block\\.$#"
-			count: 1
-			path: ../../../src/pocketmine/block/Potato.php
-
-		-
-			message: "#^pocketmine\\\\block\\\\Prismarine\\:\\:__construct\\(\\) does not call parent constructor from pocketmine\\\\block\\\\Block\\.$#"
-			count: 1
-			path: ../../../src/pocketmine/block/Prismarine.php
-
-		-
-			message: "#^pocketmine\\\\block\\\\Pumpkin\\:\\:__construct\\(\\) does not call parent constructor from pocketmine\\\\block\\\\Block\\.$#"
-			count: 1
-			path: ../../../src/pocketmine/block/Pumpkin.php
-
-		-
-			message: "#^pocketmine\\\\block\\\\PumpkinStem\\:\\:__construct\\(\\) does not call parent constructor from pocketmine\\\\block\\\\Block\\.$#"
-			count: 1
-			path: ../../../src/pocketmine/block/PumpkinStem.php
-
-		-
-			message: "#^pocketmine\\\\block\\\\PurpurStairs\\:\\:__construct\\(\\) does not call parent constructor from pocketmine\\\\block\\\\Block\\.$#"
-			count: 1
-			path: ../../../src/pocketmine/block/PurpurStairs.php
-
-		-
-			message: "#^pocketmine\\\\block\\\\Quartz\\:\\:__construct\\(\\) does not call parent constructor from pocketmine\\\\block\\\\Block\\.$#"
-			count: 1
-			path: ../../../src/pocketmine/block/Quartz.php
-
-		-
-			message: "#^pocketmine\\\\block\\\\QuartzStairs\\:\\:__construct\\(\\) does not call parent constructor from pocketmine\\\\block\\\\Block\\.$#"
-			count: 1
-			path: ../../../src/pocketmine/block/QuartzStairs.php
-
-		-
-			message: "#^pocketmine\\\\block\\\\RedMushroom\\:\\:__construct\\(\\) does not call parent constructor from pocketmine\\\\block\\\\Block\\.$#"
-			count: 1
-			path: ../../../src/pocketmine/block/RedMushroom.php
-
-		-
-			message: "#^pocketmine\\\\block\\\\RedMushroomBlock\\:\\:__construct\\(\\) does not call parent constructor from pocketmine\\\\block\\\\Block\\.$#"
-			count: 1
-			path: ../../../src/pocketmine/block/RedMushroomBlock.php
-
-		-
-			message: "#^pocketmine\\\\block\\\\Redstone\\:\\:__construct\\(\\) does not call parent constructor from pocketmine\\\\block\\\\Block\\.$#"
-			count: 1
-			path: ../../../src/pocketmine/block/Redstone.php
-
-		-
-			message: "#^pocketmine\\\\block\\\\RedstoneLamp\\:\\:__construct\\(\\) does not call parent constructor from pocketmine\\\\block\\\\Block\\.$#"
-			count: 1
-			path: ../../../src/pocketmine/block/RedstoneLamp.php
-
-		-
-			message: "#^pocketmine\\\\block\\\\RedstoneOre\\:\\:__construct\\(\\) does not call parent constructor from pocketmine\\\\block\\\\Block\\.$#"
-			count: 1
-			path: ../../../src/pocketmine/block/RedstoneOre.php
-
-		-
-			message: "#^pocketmine\\\\block\\\\Sand\\:\\:__construct\\(\\) does not call parent constructor from pocketmine\\\\block\\\\Block\\.$#"
-			count: 1
-			path: ../../../src/pocketmine/block/Sand.php
-
-		-
-			message: "#^pocketmine\\\\block\\\\Sandstone\\:\\:__construct\\(\\) does not call parent constructor from pocketmine\\\\block\\\\Block\\.$#"
-			count: 1
-			path: ../../../src/pocketmine/block/Sandstone.php
-
-		-
-			message: "#^pocketmine\\\\block\\\\SandstoneStairs\\:\\:__construct\\(\\) does not call parent constructor from pocketmine\\\\block\\\\Block\\.$#"
-			count: 1
-			path: ../../../src/pocketmine/block/SandstoneStairs.php
-
-		-
-			message: "#^Cannot call method getFullLightAt\\(\\) on pocketmine\\\\level\\\\Level\\|null\\.$#"
-			count: 1
-			path: ../../../src/pocketmine/block/Sapling.php
-
-		-
-			message: "#^Parameter \\#2 \\$x of static method pocketmine\\\\level\\\\generator\\\\object\\\\Tree\\:\\:growTree\\(\\) expects int, float\\|int given\\.$#"
-			count: 2
-			path: ../../../src/pocketmine/block/Sapling.php
-
-		-
-			message: "#^Parameter \\#3 \\$y of static method pocketmine\\\\level\\\\generator\\\\object\\\\Tree\\:\\:growTree\\(\\) expects int, float\\|int given\\.$#"
-			count: 2
-			path: ../../../src/pocketmine/block/Sapling.php
-
-		-
-			message: "#^Parameter \\#4 \\$z of static method pocketmine\\\\level\\\\generator\\\\object\\\\Tree\\:\\:growTree\\(\\) expects int, float\\|int given\\.$#"
-			count: 2
-			path: ../../../src/pocketmine/block/Sapling.php
-
-		-
-			message: "#^pocketmine\\\\block\\\\Sapling\\:\\:__construct\\(\\) does not call parent constructor from pocketmine\\\\block\\\\Block\\.$#"
-			count: 1
-			path: ../../../src/pocketmine/block/Sapling.php
-
-		-
-			message: "#^pocketmine\\\\block\\\\SeaLantern\\:\\:__construct\\(\\) does not call parent constructor from pocketmine\\\\block\\\\Block\\.$#"
-			count: 1
-			path: ../../../src/pocketmine/block/SeaLantern.php
-
-		-
-			message: "#^pocketmine\\\\block\\\\SignPost\\:\\:__construct\\(\\) does not call parent constructor from pocketmine\\\\block\\\\Block\\.$#"
-			count: 1
-			path: ../../../src/pocketmine/block/SignPost.php
-
-		-
-			message: "#^Cannot call method getTile\\(\\) on pocketmine\\\\level\\\\Level\\|null\\.$#"
-			count: 1
-			path: ../../../src/pocketmine/block/Skull.php
-
-		-
-			message: "#^pocketmine\\\\block\\\\Skull\\:\\:__construct\\(\\) does not call parent constructor from pocketmine\\\\block\\\\Block\\.$#"
-			count: 1
-			path: ../../../src/pocketmine/block/Skull.php
-
-		-
-			message: "#^pocketmine\\\\block\\\\Slab\\:\\:__construct\\(\\) does not call parent constructor from pocketmine\\\\block\\\\Block\\.$#"
-			count: 1
-			path: ../../../src/pocketmine/block/Slab.php
-
-		-
-			message: "#^pocketmine\\\\block\\\\Snow\\:\\:__construct\\(\\) does not call parent constructor from pocketmine\\\\block\\\\Block\\.$#"
-			count: 1
-			path: ../../../src/pocketmine/block/Snow.php
-
-		-
-			message: "#^Cannot call method getBlockLightAt\\(\\) on pocketmine\\\\level\\\\Level\\|null\\.$#"
-			count: 1
-			path: ../../../src/pocketmine/block/SnowLayer.php
-
-		-
-			message: "#^pocketmine\\\\block\\\\SnowLayer\\:\\:__construct\\(\\) does not call parent constructor from pocketmine\\\\block\\\\Block\\.$#"
-			count: 1
-			path: ../../../src/pocketmine/block/SnowLayer.php
-
-		-
-			message: "#^pocketmine\\\\block\\\\SoulSand\\:\\:__construct\\(\\) does not call parent constructor from pocketmine\\\\block\\\\Block\\.$#"
-			count: 1
-			path: ../../../src/pocketmine/block/SoulSand.php
-
-		-
-			message: "#^pocketmine\\\\block\\\\Sponge\\:\\:__construct\\(\\) does not call parent constructor from pocketmine\\\\block\\\\Block\\.$#"
-			count: 1
-			path: ../../../src/pocketmine/block/Sponge.php
-
-		-
-			message: "#^Cannot call method getTile\\(\\) on pocketmine\\\\level\\\\Level\\|null\\.$#"
-			count: 1
-			path: ../../../src/pocketmine/block/StandingBanner.php
-
-		-
-			message: "#^pocketmine\\\\block\\\\StandingBanner\\:\\:__construct\\(\\) does not call parent constructor from pocketmine\\\\block\\\\Block\\.$#"
-			count: 1
-			path: ../../../src/pocketmine/block/StandingBanner.php
-
-		-
-			message: "#^pocketmine\\\\block\\\\Stone\\:\\:__construct\\(\\) does not call parent constructor from pocketmine\\\\block\\\\Block\\.$#"
-			count: 1
-			path: ../../../src/pocketmine/block/Stone.php
-
-		-
-			message: "#^pocketmine\\\\block\\\\StoneBrickStairs\\:\\:__construct\\(\\) does not call parent constructor from pocketmine\\\\block\\\\Block\\.$#"
-			count: 1
-			path: ../../../src/pocketmine/block/StoneBrickStairs.php
-
-		-
-			message: "#^pocketmine\\\\block\\\\StoneBricks\\:\\:__construct\\(\\) does not call parent constructor from pocketmine\\\\block\\\\Block\\.$#"
-			count: 1
-			path: ../../../src/pocketmine/block/StoneBricks.php
-
-		-
-			message: "#^pocketmine\\\\block\\\\StonePressurePlate\\:\\:__construct\\(\\) does not call parent constructor from pocketmine\\\\block\\\\Block\\.$#"
-			count: 1
-			path: ../../../src/pocketmine/block/StonePressurePlate.php
-
-		-
-			message: "#^pocketmine\\\\block\\\\Stonecutter\\:\\:__construct\\(\\) does not call parent constructor from pocketmine\\\\block\\\\Block\\.$#"
-			count: 1
-			path: ../../../src/pocketmine/block/Stonecutter.php
-
-		-
-			message: "#^Parameter \\#1 \\$x of method pocketmine\\\\level\\\\Level\\:\\:getBlockAt\\(\\) expects int, float\\|int given\\.$#"
-			count: 2
-			path: ../../../src/pocketmine/block/Sugarcane.php
-
-		-
-			message: "#^Parameter \\#2 \\$y of method pocketmine\\\\level\\\\Level\\:\\:getBlockAt\\(\\) expects int, float\\|int given\\.$#"
-			count: 2
-			path: ../../../src/pocketmine/block/Sugarcane.php
-
-		-
-			message: "#^Parameter \\#3 \\$z of method pocketmine\\\\level\\\\Level\\:\\:getBlockAt\\(\\) expects int, float\\|int given\\.$#"
-			count: 2
-			path: ../../../src/pocketmine/block/Sugarcane.php
-
-		-
-			message: "#^pocketmine\\\\block\\\\Sugarcane\\:\\:__construct\\(\\) does not call parent constructor from pocketmine\\\\block\\\\Block\\.$#"
-			count: 1
-			path: ../../../src/pocketmine/block/Sugarcane.php
-
-		-
-			message: "#^pocketmine\\\\block\\\\TNT\\:\\:__construct\\(\\) does not call parent constructor from pocketmine\\\\block\\\\Block\\.$#"
-			count: 1
-			path: ../../../src/pocketmine/block/TNT.php
-
-		-
-			message: "#^pocketmine\\\\block\\\\TallGrass\\:\\:__construct\\(\\) does not call parent constructor from pocketmine\\\\block\\\\Block\\.$#"
-			count: 1
-			path: ../../../src/pocketmine/block/TallGrass.php
-
-		-
-			message: "#^pocketmine\\\\block\\\\Torch\\:\\:__construct\\(\\) does not call parent constructor from pocketmine\\\\block\\\\Block\\.$#"
-			count: 1
-			path: ../../../src/pocketmine/block/Torch.php
-
-		-
-			message: "#^Cannot call method addSound\\(\\) on pocketmine\\\\level\\\\Level\\|null\\.$#"
-			count: 1
-			path: ../../../src/pocketmine/block/Trapdoor.php
-
-		-
-			message: "#^pocketmine\\\\block\\\\Trapdoor\\:\\:__construct\\(\\) does not call parent constructor from pocketmine\\\\block\\\\Block\\.$#"
-			count: 1
-			path: ../../../src/pocketmine/block/Trapdoor.php
-
-		-
-			message: "#^pocketmine\\\\block\\\\Tripwire\\:\\:__construct\\(\\) does not call parent constructor from pocketmine\\\\block\\\\Block\\.$#"
-			count: 1
-			path: ../../../src/pocketmine/block/Tripwire.php
-
-		-
-			message: "#^pocketmine\\\\block\\\\TripwireHook\\:\\:__construct\\(\\) does not call parent constructor from pocketmine\\\\block\\\\Block\\.$#"
-			count: 1
-			path: ../../../src/pocketmine/block/TripwireHook.php
-
-		-
-			message: "#^Cannot call method setBlock\\(\\) on pocketmine\\\\level\\\\Level\\|null\\.$#"
-			count: 1
-			path: ../../../src/pocketmine/block/Vine.php
-
-		-
-			message: "#^Cannot call method useBreakOn\\(\\) on pocketmine\\\\level\\\\Level\\|null\\.$#"
-			count: 1
-			path: ../../../src/pocketmine/block/Vine.php
-
-		-
-			message: "#^pocketmine\\\\block\\\\Vine\\:\\:__construct\\(\\) does not call parent constructor from pocketmine\\\\block\\\\Block\\.$#"
-			count: 1
-			path: ../../../src/pocketmine/block/Vine.php
-
-		-
-			message: "#^pocketmine\\\\block\\\\Water\\:\\:__construct\\(\\) does not call parent constructor from pocketmine\\\\block\\\\Block\\.$#"
-			count: 1
-			path: ../../../src/pocketmine/block/Water.php
-
-		-
-			message: "#^pocketmine\\\\block\\\\WaterLily\\:\\:__construct\\(\\) does not call parent constructor from pocketmine\\\\block\\\\Block\\.$#"
-			count: 1
-			path: ../../../src/pocketmine/block/WaterLily.php
-
-		-
-			message: "#^pocketmine\\\\block\\\\WeightedPressurePlateLight\\:\\:__construct\\(\\) does not call parent constructor from pocketmine\\\\block\\\\Block\\.$#"
-			count: 1
-			path: ../../../src/pocketmine/block/WeightedPressurePlateLight.php
-
-		-
-			message: "#^pocketmine\\\\block\\\\Wheat\\:\\:__construct\\(\\) does not call parent constructor from pocketmine\\\\block\\\\Block\\.$#"
-			count: 1
-			path: ../../../src/pocketmine/block/Wheat.php
-
-		-
-			message: "#^pocketmine\\\\block\\\\Wood\\:\\:__construct\\(\\) does not call parent constructor from pocketmine\\\\block\\\\Block\\.$#"
-			count: 1
-			path: ../../../src/pocketmine/block/Wood.php
-
-		-
-			message: "#^pocketmine\\\\block\\\\Wool\\:\\:__construct\\(\\) does not call parent constructor from pocketmine\\\\block\\\\Block\\.$#"
-			count: 1
-			path: ../../../src/pocketmine/block/Wool.php
-
-		-
-			message: "#^Parameter \\#2 \\$replace of function str_replace expects array\\|string, string\\|null given\\.$#"
-			count: 1
-			path: ../../../src/pocketmine/command/Command.php
-
-		-
-			message: "#^Cannot access offset 'mode' on array\\{0\\: int, 1\\: int, 2\\: int, 3\\: int, 4\\: int, 5\\: int, 6\\: int, 7\\: int, \\.\\.\\.\\}\\|false\\.$#"
-			count: 1
-			path: ../../../src/pocketmine/command/CommandReader.php
-
-		-
-			message: "#^Cannot cast mixed to string\\.$#"
-			count: 1
-			path: ../../../src/pocketmine/command/CommandReader.php
-
-		-
-			message: "#^Parameter \\#1 \\$stream of method pocketmine\\\\command\\\\CommandReader\\:\\:isPipe\\(\\) expects resource, resource\\|false given\\.$#"
-			count: 1
-			path: ../../../src/pocketmine/command/CommandReader.php
-
-		-
-			message: "#^Static property pocketmine\\\\command\\\\CommandReader\\:\\:\\$stdin \\(resource\\) does not accept resource\\|false\\.$#"
-			count: 1
-			path: ../../../src/pocketmine/command/CommandReader.php
-
-		-
-			message: "#^Cannot call method startTiming\\(\\) on pocketmine\\\\timings\\\\TimingsHandler\\|null\\.$#"
-			count: 1
-			path: ../../../src/pocketmine/command/SimpleCommandMap.php
-
-		-
-			message: "#^Cannot call method stopTiming\\(\\) on pocketmine\\\\timings\\\\TimingsHandler\\|null\\.$#"
-			count: 1
-			path: ../../../src/pocketmine/command/SimpleCommandMap.php
-
-		-
-			message: "#^Only booleans are allowed in an if condition, int\\|false given\\.$#"
-			count: 1
-			path: ../../../src/pocketmine/command/defaults/BanIpCommand.php
-
-		-
-			message: "#^Only booleans are allowed in an if condition, int\\|false given\\.$#"
-			count: 1
-			path: ../../../src/pocketmine/command/defaults/PardonIpCommand.php
-
-		-
-			message: "#^Cannot call method addParticle\\(\\) on pocketmine\\\\level\\\\Level\\|null\\.$#"
-			count: 1
-			path: ../../../src/pocketmine/command/defaults/ParticleCommand.php
-
-		-
-			message: "#^Cannot call method getSeed\\(\\) on pocketmine\\\\level\\\\Level\\|null\\.$#"
-			count: 1
-			path: ../../../src/pocketmine/command/defaults/SeedCommand.php
-
-		-
-			message: "#^Cannot call method setSpawnLocation\\(\\) on pocketmine\\\\level\\\\Level\\|null\\.$#"
-			count: 1
-			path: ../../../src/pocketmine/command/defaults/SetWorldSpawnCommand.php
-
-		-
-			message: "#^Parameter \\#1 \\$num of function round expects float\\|int, mixed given\\.$#"
-			count: 1
-			path: ../../../src/pocketmine/command/defaults/StatusCommand.php
-
-		-
-			message: "#^Cannot call method getTime\\(\\) on pocketmine\\\\level\\\\Level\\|null\\.$#"
-			count: 1
-			path: ../../../src/pocketmine/command/defaults/TimeCommand.php
-
-		-
-			message: "#^Cannot access offset 0 on mixed\\.$#"
-			count: 2
-			path: ../../../src/pocketmine/command/defaults/TimingsCommand.php
-
-		-
-			message: "#^Parameter \\#1 \\$fp of static method pocketmine\\\\timings\\\\TimingsHandler\\:\\:printTimings\\(\\) expects resource, resource\\|false given\\.$#"
-			count: 1
-			path: ../../../src/pocketmine/command/defaults/TimingsCommand.php
-
-		-
-			message: "#^Parameter \\#1 \\$json of function json_decode expects string, mixed given\\.$#"
-			count: 1
-			path: ../../../src/pocketmine/command/defaults/TimingsCommand.php
-
-		-
-			message: "#^Parameter \\#1 \\$stream of function fclose expects resource, resource\\|false given\\.$#"
-			count: 2
-			path: ../../../src/pocketmine/command/defaults/TimingsCommand.php
-
-		-
-			message: "#^Parameter \\#1 \\$stream of function fseek expects resource, resource\\|false given\\.$#"
-			count: 1
-			path: ../../../src/pocketmine/command/defaults/TimingsCommand.php
-
-		-
-			message: "#^Parameter \\#1 \\$stream of function stream_get_contents expects resource, resource\\|false given\\.$#"
-			count: 1
-			path: ../../../src/pocketmine/command/defaults/TimingsCommand.php
-
-		-
-			message: "#^Parameter \\#2 \\$host of class class@anonymous/src/pocketmine/command/defaults/TimingsCommand\\.php\\:126 constructor expects string, mixed given\\.$#"
-			count: 1
-			path: ../../../src/pocketmine/command/defaults/TimingsCommand.php
-
-		-
-			message: "#^Parameter \\#4 \\$data of class class@anonymous/src/pocketmine/command/defaults/TimingsCommand\\.php\\:126 constructor expects array\\<string, string\\>, array\\<string, string\\|false\\> given\\.$#"
-			count: 1
-			path: ../../../src/pocketmine/command/defaults/TimingsCommand.php
-
-		-
-			message: "#^Cannot cast mixed to float\\.$#"
-			count: 1
-			path: ../../../src/pocketmine/command/defaults/VanillaCommand.php
-
-		-
-			message: "#^Cannot cast mixed to int\\.$#"
-			count: 1
-			path: ../../../src/pocketmine/command/defaults/VanillaCommand.php
-
-		-
-			message: "#^Cannot call method getValue\\(\\) on pocketmine\\\\entity\\\\Attribute\\|null\\.$#"
+			path: ../../../src/block/Mycelium.php
+
+		-
+			message: "#^Parameter \\#1 \\$x of method pocketmine\\\\world\\\\World\\:\\:getBlockLightAt\\(\\) expects int, float\\|int given\\.$#"
+			count: 1
+			path: ../../../src/block/SnowLayer.php
+
+		-
+			message: "#^Parameter \\#2 \\$y of method pocketmine\\\\world\\\\World\\:\\:getBlockLightAt\\(\\) expects int, float\\|int given\\.$#"
+			count: 1
+			path: ../../../src/block/SnowLayer.php
+
+		-
+			message: "#^Parameter \\#3 \\$z of method pocketmine\\\\world\\\\World\\:\\:getBlockLightAt\\(\\) expects int, float\\|int given\\.$#"
+			count: 1
+			path: ../../../src/block/SnowLayer.php
+
+		-
+			message: "#^Parameter \\#1 \\$x of method pocketmine\\\\world\\\\World\\:\\:getBlockAt\\(\\) expects int, float\\|int given\\.$#"
+			count: 1
+			path: ../../../src/block/Sugarcane.php
+
+		-
+			message: "#^Parameter \\#1 \\$x of method pocketmine\\\\world\\\\World\\:\\:isInWorld\\(\\) expects int, float\\|int given\\.$#"
+			count: 1
+			path: ../../../src/block/Sugarcane.php
+
+		-
+			message: "#^Parameter \\#2 \\$y of method pocketmine\\\\world\\\\World\\:\\:getBlockAt\\(\\) expects int, float\\|int given\\.$#"
+			count: 1
+			path: ../../../src/block/Sugarcane.php
+
+		-
+			message: "#^Parameter \\#2 \\$y of method pocketmine\\\\world\\\\World\\:\\:isInWorld\\(\\) expects int, float\\|int given\\.$#"
+			count: 1
+			path: ../../../src/block/Sugarcane.php
+
+		-
+			message: "#^Parameter \\#3 \\$z of method pocketmine\\\\world\\\\World\\:\\:getBlockAt\\(\\) expects int, float\\|int given\\.$#"
+			count: 1
+			path: ../../../src/block/Sugarcane.php
+
+		-
+			message: "#^Parameter \\#3 \\$z of method pocketmine\\\\world\\\\World\\:\\:isInWorld\\(\\) expects int, float\\|int given\\.$#"
+			count: 1
+			path: ../../../src/block/Sugarcane.php
+
+		-
+			message: "#^Parameter \\#1 \\$x of class pocketmine\\\\math\\\\Vector3 constructor expects float\\|int, int\\|null given\\.$#"
+			count: 1
+			path: ../../../src/block/tile/Chest.php
+
+		-
+			message: "#^Parameter \\#1 \\$x of method pocketmine\\\\world\\\\World\\:\\:getTileAt\\(\\) expects int, int\\|null given\\.$#"
+			count: 1
+			path: ../../../src/block/tile/Chest.php
+
+		-
+			message: "#^Parameter \\#2 \\$value of method pocketmine\\\\nbt\\\\tag\\\\CompoundTag\\:\\:setInt\\(\\) expects int, int\\|null given\\.$#"
 			count: 4
-			path: ../../../src/pocketmine/entity/Effect.php
-
-		-
-			message: "#^Cannot call method setValue\\(\\) on pocketmine\\\\entity\\\\Attribute\\|null\\.$#"
-			count: 4
-			path: ../../../src/pocketmine/entity/Effect.php
-
-		-
-			message: "#^Parameter \\#1 \\$id of static method pocketmine\\\\entity\\\\Effect\\:\\:getEffect\\(\\) expects int, mixed given\\.$#"
-			count: 1
-			path: ../../../src/pocketmine/entity/Effect.php
-
-		-
-			message: "#^Array \\(array\\<class\\-string\\<pocketmine\\\\entity\\\\Entity\\>, string\\>\\) does not accept string\\|false\\.$#"
-			count: 1
-			path: ../../../src/pocketmine/entity/Entity.php
-
-		-
-			message: "#^Cannot access property \\$updateEntities on pocketmine\\\\level\\\\Level\\|null\\.$#"
-			count: 1
-			path: ../../../src/pocketmine/entity/Entity.php
-
-		-
-			message: "#^Cannot call method addEntity\\(\\) on pocketmine\\\\level\\\\Level\\|null\\.$#"
-			count: 2
-			path: ../../../src/pocketmine/entity/Entity.php
-
-		-
-			message: "#^Cannot call method addEntity\\(\\) on pocketmine\\\\level\\\\format\\\\Chunk\\|null\\.$#"
-			count: 1
-			path: ../../../src/pocketmine/entity/Entity.php
-
-		-
-			message: "#^Cannot call method broadcastPacketToViewers\\(\\) on pocketmine\\\\level\\\\Level\\|null\\.$#"
-			count: 2
-			path: ../../../src/pocketmine/entity/Entity.php
-
-		-
-			message: "#^Cannot call method getAllValues\\(\\) on pocketmine\\\\nbt\\\\tag\\\\ListTag\\|null\\.$#"
-			count: 3
-			path: ../../../src/pocketmine/entity/Entity.php
-
-		-
-			message: "#^Cannot call method getBlockAt\\(\\) on pocketmine\\\\level\\\\Level\\|null\\.$#"
-			count: 4
-			path: ../../../src/pocketmine/entity/Entity.php
-
-		-
-			message: "#^Cannot call method getBlockIdAt\\(\\) on pocketmine\\\\level\\\\Level\\|null\\.$#"
-			count: 7
-			path: ../../../src/pocketmine/entity/Entity.php
-
-		-
-			message: "#^Cannot call method getChunk\\(\\) on pocketmine\\\\level\\\\Level\\|null\\.$#"
-			count: 1
-			path: ../../../src/pocketmine/entity/Entity.php
-
-		-
-			message: "#^Cannot call method getChunkAtPosition\\(\\) on pocketmine\\\\level\\\\Level\\|null\\.$#"
-			count: 1
-			path: ../../../src/pocketmine/entity/Entity.php
-
-		-
-			message: "#^Cannot call method getCollisionBlocks\\(\\) on pocketmine\\\\level\\\\Level\\|null\\.$#"
-			count: 1
-			path: ../../../src/pocketmine/entity/Entity.php
-
-		-
-			message: "#^Cannot call method getCollisionCubes\\(\\) on pocketmine\\\\level\\\\Level\\|null\\.$#"
-			count: 4
-			path: ../../../src/pocketmine/entity/Entity.php
-
-		-
-			message: "#^Cannot call method getTickRateTime\\(\\) on pocketmine\\\\level\\\\Level\\|null\\.$#"
-			count: 1
-			path: ../../../src/pocketmine/entity/Entity.php
-
-		-
-			message: "#^Cannot call method getValue\\(\\) on pocketmine\\\\entity\\\\Attribute\\|null\\.$#"
-			count: 2
-			path: ../../../src/pocketmine/entity/Entity.php
-
-		-
-			message: "#^Cannot call method getViewersForPosition\\(\\) on pocketmine\\\\level\\\\Level\\|null\\.$#"
-			count: 2
-			path: ../../../src/pocketmine/entity/Entity.php
-
-		-
-			message: "#^Cannot call method removeEntity\\(\\) on pocketmine\\\\level\\\\Level\\|null\\.$#"
-			count: 2
-			path: ../../../src/pocketmine/entity/Entity.php
-
-		-
-			message: "#^Cannot call method setValue\\(\\) on pocketmine\\\\entity\\\\Attribute\\|null\\.$#"
-			count: 1
-			path: ../../../src/pocketmine/entity/Entity.php
-
-		-
-			message: "#^Cannot cast mixed to int\\.$#"
-			count: 2
-			path: ../../../src/pocketmine/entity/Entity.php
-
-		-
-			message: "#^Method pocketmine\\\\entity\\\\Entity\\:\\:getNameTag\\(\\) should return string but returns string\\|null\\.$#"
-			count: 1
-			path: ../../../src/pocketmine/entity/Entity.php
-
-		-
-			message: "#^Method pocketmine\\\\entity\\\\Entity\\:\\:getScale\\(\\) should return float but returns float\\|null\\.$#"
-			count: 1
-			path: ../../../src/pocketmine/entity/Entity.php
-
-		-
-			message: "#^Only booleans are allowed in a negated boolean, bool\\|null given\\.$#"
-			count: 6
-			path: ../../../src/pocketmine/entity/Entity.php
-
-		-
-			message: "#^Only booleans are allowed in an if condition, bool\\|null given\\.$#"
-			count: 1
-			path: ../../../src/pocketmine/entity/Entity.php
-
-		-
-			message: "#^Parameter \\#1 \\$fireTicks of method pocketmine\\\\entity\\\\Entity\\:\\:setFireTicks\\(\\) expects int, mixed given\\.$#"
-			count: 1
-			path: ../../../src/pocketmine/entity/Entity.php
-
-		-
-			message: "#^Parameter \\#2 \\$originLevel of class pocketmine\\\\event\\\\entity\\\\EntityLevelChangeEvent constructor expects pocketmine\\\\level\\\\Level, pocketmine\\\\level\\\\Level\\|null given\\.$#"
-			count: 1
-			path: ../../../src/pocketmine/entity/Entity.php
-
-		-
-			message: "#^Parameter \\#2 \\$value of method pocketmine\\\\nbt\\\\tag\\\\CompoundTag\\:\\:setShort\\(\\) expects int, int\\|null given\\.$#"
-			count: 1
-			path: ../../../src/pocketmine/entity/Entity.php
-
-		-
-			message: "#^Cannot call method broadcastLevelEvent\\(\\) on pocketmine\\\\level\\\\Level\\|null\\.$#"
-			count: 2
-			path: ../../../src/pocketmine/entity/Human.php
-
-		-
-			message: "#^Cannot call method broadcastLevelSoundEvent\\(\\) on pocketmine\\\\level\\\\Level\\|null\\.$#"
-			count: 1
-			path: ../../../src/pocketmine/entity/Human.php
-
-		-
-			message: "#^Cannot call method getDifficulty\\(\\) on pocketmine\\\\level\\\\Level\\|null\\.$#"
-			count: 1
-			path: ../../../src/pocketmine/entity/Human.php
-
-		-
-			message: "#^Cannot call method getMaxValue\\(\\) on pocketmine\\\\entity\\\\Attribute\\|null\\.$#"
-			count: 2
-			path: ../../../src/pocketmine/entity/Human.php
-
-		-
-			message: "#^Cannot call method getMinValue\\(\\) on pocketmine\\\\entity\\\\Attribute\\|null\\.$#"
-			count: 1
-			path: ../../../src/pocketmine/entity/Human.php
-
-		-
-			message: "#^Cannot call method getValue\\(\\) on pocketmine\\\\entity\\\\Attribute\\|null\\.$#"
-			count: 8
-			path: ../../../src/pocketmine/entity/Human.php
-
-		-
-			message: "#^Cannot call method setValue\\(\\) on pocketmine\\\\entity\\\\Attribute\\|null\\.$#"
-			count: 6
-			path: ../../../src/pocketmine/entity/Human.php
-
-		-
-			message: "#^Parameter \\#1 \\$attribute of method pocketmine\\\\entity\\\\AttributeMap\\:\\:addAttribute\\(\\) expects pocketmine\\\\entity\\\\Attribute, pocketmine\\\\entity\\\\Attribute\\|null given\\.$#"
-			count: 5
-			path: ../../../src/pocketmine/entity/Human.php
-
-		-
-			message: "#^Parameter \\#1 \\$effectType of class pocketmine\\\\entity\\\\EffectInstance constructor expects pocketmine\\\\entity\\\\Effect, pocketmine\\\\entity\\\\Effect\\|null given\\.$#"
-			count: 3
-			path: ../../../src/pocketmine/entity/Human.php
-
-		-
-			message: "#^Parameter \\#1 \\$index of method pocketmine\\\\inventory\\\\BaseInventory\\:\\:setItem\\(\\) expects int, int\\|string given\\.$#"
-			count: 1
-			path: ../../../src/pocketmine/entity/Human.php
-
-		-
-			message: "#^Property pocketmine\\\\network\\\\mcpe\\\\protocol\\\\AddPlayerPacket\\:\\:\\$uuid \\(pocketmine\\\\utils\\\\UUID\\) does not accept pocketmine\\\\utils\\\\UUID\\|null\\.$#"
-			count: 1
-			path: ../../../src/pocketmine/entity/Human.php
-
-		-
-			message: "#^Property pocketmine\\\\network\\\\mcpe\\\\protocol\\\\PlayerSkinPacket\\:\\:\\$uuid \\(pocketmine\\\\utils\\\\UUID\\) does not accept pocketmine\\\\utils\\\\UUID\\|null\\.$#"
-			count: 1
-			path: ../../../src/pocketmine/entity/Human.php
-
-		-
-			message: "#^Cannot call method attack\\(\\) on pocketmine\\\\entity\\\\Entity\\|null\\.$#"
-			count: 1
-			path: ../../../src/pocketmine/entity/Living.php
-
-		-
-			message: "#^Cannot call method broadcastLevelSoundEvent\\(\\) on pocketmine\\\\level\\\\Level\\|null\\.$#"
-			count: 1
-			path: ../../../src/pocketmine/entity/Living.php
-
-		-
-			message: "#^Cannot call method dropExperience\\(\\) on pocketmine\\\\level\\\\Level\\|null\\.$#"
-			count: 1
-			path: ../../../src/pocketmine/entity/Living.php
-
-		-
-			message: "#^Cannot call method getBlockAt\\(\\) on pocketmine\\\\level\\\\Level\\|null\\.$#"
-			count: 1
-			path: ../../../src/pocketmine/entity/Living.php
-
-		-
-			message: "#^Cannot call method getEffectLevel\\(\\) on pocketmine\\\\entity\\\\EffectInstance\\|null\\.$#"
-			count: 3
-			path: ../../../src/pocketmine/entity/Living.php
-
-		-
-			message: "#^Cannot call method getMaxValue\\(\\) on pocketmine\\\\entity\\\\Attribute\\|null\\.$#"
-			count: 1
-			path: ../../../src/pocketmine/entity/Living.php
-
-		-
-			message: "#^Cannot call method getValue\\(\\) on pocketmine\\\\entity\\\\Attribute\\|null\\.$#"
-			count: 2
-			path: ../../../src/pocketmine/entity/Living.php
-
-		-
-			message: "#^Cannot call method setMaxValue\\(\\) on pocketmine\\\\entity\\\\Attribute\\|null\\.$#"
-			count: 1
-			path: ../../../src/pocketmine/entity/Living.php
-
-		-
-			message: "#^Cannot call method setValue\\(\\) on pocketmine\\\\entity\\\\Attribute\\|null\\.$#"
-			count: 2
-			path: ../../../src/pocketmine/entity/Living.php
-
-		-
-			message: "#^Method pocketmine\\\\entity\\\\Living\\:\\:getAirSupplyTicks\\(\\) should return int but returns int\\|null\\.$#"
-			count: 1
-			path: ../../../src/pocketmine/entity/Living.php
-
-		-
-			message: "#^Method pocketmine\\\\entity\\\\Living\\:\\:getMaxAirSupplyTicks\\(\\) should return int but returns int\\|null\\.$#"
-			count: 1
-			path: ../../../src/pocketmine/entity/Living.php
-
-		-
-			message: "#^Parameter \\#1 \\$attribute of method pocketmine\\\\entity\\\\AttributeMap\\:\\:addAttribute\\(\\) expects pocketmine\\\\entity\\\\Attribute, pocketmine\\\\entity\\\\Attribute\\|null given\\.$#"
-			count: 6
-			path: ../../../src/pocketmine/entity/Living.php
-
-		-
-			message: "#^Parameter \\#2 \\$entity of class pocketmine\\\\event\\\\entity\\\\EntityDamageByEntityEvent constructor expects pocketmine\\\\entity\\\\Entity, pocketmine\\\\entity\\\\Entity\\|null given\\.$#"
-			count: 1
-			path: ../../../src/pocketmine/entity/Living.php
-
-		-
-			message: "#^Method pocketmine\\\\entity\\\\Villager\\:\\:getProfession\\(\\) should return int but returns int\\|null\\.$#"
-			count: 1
-			path: ../../../src/pocketmine/entity/Villager.php
-
-		-
-			message: "#^Cannot call method getEntity\\(\\) on pocketmine\\\\level\\\\Level\\|null\\.$#"
-			count: 1
-			path: ../../../src/pocketmine/entity/object/ExperienceOrb.php
-
-		-
-			message: "#^Cannot call method getNearestEntity\\(\\) on pocketmine\\\\level\\\\Level\\|null\\.$#"
-			count: 1
-			path: ../../../src/pocketmine/entity/object/ExperienceOrb.php
-
-		-
-			message: "#^Cannot call method getBlock\\(\\) on pocketmine\\\\level\\\\Level\\|null\\.$#"
-			count: 1
-			path: ../../../src/pocketmine/entity/object/FallingBlock.php
-
-		-
-			message: "#^Cannot call method addParticle\\(\\) on pocketmine\\\\level\\\\Level\\|null\\.$#"
-			count: 1
-			path: ../../../src/pocketmine/entity/object/Painting.php
-
-		-
-			message: "#^Cannot call method dropItem\\(\\) on pocketmine\\\\level\\\\Level\\|null\\.$#"
-			count: 1
-			path: ../../../src/pocketmine/entity/object/Painting.php
-
-		-
-			message: "#^Method pocketmine\\\\entity\\\\object\\\\Painting\\:\\:getMotive\\(\\) should return pocketmine\\\\entity\\\\object\\\\PaintingMotive but returns pocketmine\\\\entity\\\\object\\\\PaintingMotive\\|null\\.$#"
-			count: 1
-			path: ../../../src/pocketmine/entity/object/Painting.php
-
-		-
-			message: "#^Parameter \\#1 \\$level of static method pocketmine\\\\entity\\\\object\\\\Painting\\:\\:canFit\\(\\) expects pocketmine\\\\level\\\\Level, pocketmine\\\\level\\\\Level\\|null given\\.$#"
-			count: 1
-			path: ../../../src/pocketmine/entity/object/Painting.php
-
-		-
-			message: "#^Parameter \\#1 \\$x of method pocketmine\\\\level\\\\Level\\:\\:getBlockAt\\(\\) expects int, float\\|int given\\.$#"
-			count: 1
-			path: ../../../src/pocketmine/entity/object/Painting.php
-
-		-
-			message: "#^Parameter \\#2 \\$y of method pocketmine\\\\level\\\\Level\\:\\:getBlockAt\\(\\) expects int, float\\|int given\\.$#"
-			count: 1
-			path: ../../../src/pocketmine/entity/object/Painting.php
-
-		-
-			message: "#^Parameter \\#3 \\$z of method pocketmine\\\\level\\\\Level\\:\\:getBlockAt\\(\\) expects int, float\\|int given\\.$#"
-			count: 1
-			path: ../../../src/pocketmine/entity/object/Painting.php
-
-		-
-			message: "#^Cannot call method broadcastLevelEvent\\(\\) on pocketmine\\\\level\\\\Level\\|null\\.$#"
-			count: 1
-			path: ../../../src/pocketmine/entity/object/PrimedTNT.php
-
-		-
-			message: "#^Cannot call method broadcastLevelSoundEvent\\(\\) on pocketmine\\\\level\\\\Level\\|null\\.$#"
-			count: 1
-			path: ../../../src/pocketmine/entity/projectile/Arrow.php
-
-		-
-			message: "#^Cannot call method addParticle\\(\\) on pocketmine\\\\level\\\\Level\\|null\\.$#"
-			count: 1
-			path: ../../../src/pocketmine/entity/projectile/Egg.php
-
-		-
-			message: "#^Cannot call method addSound\\(\\) on pocketmine\\\\level\\\\Level\\|null\\.$#"
-			count: 2
-			path: ../../../src/pocketmine/entity/projectile/EnderPearl.php
-
-		-
-			message: "#^Cannot call method broadcastLevelEvent\\(\\) on pocketmine\\\\level\\\\Level\\|null\\.$#"
-			count: 1
-			path: ../../../src/pocketmine/entity/projectile/EnderPearl.php
-
-		-
-			message: "#^Cannot call method broadcastLevelEvent\\(\\) on pocketmine\\\\level\\\\Level\\|null\\.$#"
-			count: 1
-			path: ../../../src/pocketmine/entity/projectile/ExperienceBottle.php
-
-		-
-			message: "#^Cannot call method broadcastLevelSoundEvent\\(\\) on pocketmine\\\\level\\\\Level\\|null\\.$#"
-			count: 1
-			path: ../../../src/pocketmine/entity/projectile/ExperienceBottle.php
-
-		-
-			message: "#^Cannot call method dropExperience\\(\\) on pocketmine\\\\level\\\\Level\\|null\\.$#"
-			count: 1
-			path: ../../../src/pocketmine/entity/projectile/ExperienceBottle.php
-
-		-
-			message: "#^Cannot call method getBlockAt\\(\\) on pocketmine\\\\level\\\\Level\\|null\\.$#"
-			count: 2
-			path: ../../../src/pocketmine/entity/projectile/Projectile.php
-
-		-
-			message: "#^Cannot call method getCollidingEntities\\(\\) on pocketmine\\\\level\\\\Level\\|null\\.$#"
-			count: 1
-			path: ../../../src/pocketmine/entity/projectile/Projectile.php
-
-		-
-			message: "#^Parameter \\#2 \\$value of method pocketmine\\\\nbt\\\\tag\\\\CompoundTag\\:\\:setByte\\(\\) expects int, int\\|null given\\.$#"
-			count: 1
-			path: ../../../src/pocketmine/entity/projectile/Projectile.php
+			path: ../../../src/block/tile/Chest.php
+
+		-
+			message: "#^Parameter \\#2 \\$y of method pocketmine\\\\world\\\\World\\:\\:getTileAt\\(\\) expects int, float\\|int given\\.$#"
+			count: 1
+			path: ../../../src/block/tile/Chest.php
+
+		-
+			message: "#^Parameter \\#3 \\$z of class pocketmine\\\\math\\\\Vector3 constructor expects float\\|int, int\\|null given\\.$#"
+			count: 1
+			path: ../../../src/block/tile/Chest.php
+
+		-
+			message: "#^Parameter \\#3 \\$z of method pocketmine\\\\world\\\\World\\:\\:getTileAt\\(\\) expects int, int\\|null given\\.$#"
+			count: 1
+			path: ../../../src/block/tile/Chest.php
+
+		-
+			message: "#^Property pocketmine\\\\block\\\\tile\\\\Chest\\:\\:\\$pairX \\(int\\|null\\) does not accept float\\|int\\.$#"
+			count: 2
+			path: ../../../src/block/tile/Chest.php
+
+		-
+			message: "#^Property pocketmine\\\\block\\\\tile\\\\Chest\\:\\:\\$pairZ \\(int\\|null\\) does not accept float\\|int\\.$#"
+			count: 2
+			path: ../../../src/block/tile/Chest.php
+
+		-
+			message: "#^Constant pocketmine\\\\block\\\\tile\\\\Skull\\:\\:TAG_MOUTH_MOVING is unused\\.$#"
+			count: 1
+			path: ../../../src/block/tile/Skull.php
+
+		-
+			message: "#^Constant pocketmine\\\\block\\\\tile\\\\Skull\\:\\:TAG_MOUTH_TICK_COUNT is unused\\.$#"
+			count: 1
+			path: ../../../src/block/tile/Skull.php
 
 		-
 			message: "#^Parameter \\#2 \\$value of method pocketmine\\\\nbt\\\\tag\\\\CompoundTag\\:\\:setInt\\(\\) expects int, float\\|int given\\.$#"
 			count: 3
-			path: ../../../src/pocketmine/entity/projectile/Projectile.php
-
-		-
-			message: "#^Parameter \\#2 \\$value of method pocketmine\\\\nbt\\\\tag\\\\CompoundTag\\:\\:setInt\\(\\) expects int, int\\|null given\\.$#"
-			count: 1
-			path: ../../../src/pocketmine/entity/projectile/Projectile.php
-
-		-
-			message: "#^Cannot call method addParticle\\(\\) on pocketmine\\\\level\\\\Level\\|null\\.$#"
-			count: 1
-			path: ../../../src/pocketmine/entity/projectile/Snowball.php
-
-		-
-			message: "#^Cannot call method broadcastLevelEvent\\(\\) on pocketmine\\\\level\\\\Level\\|null\\.$#"
-			count: 1
-			path: ../../../src/pocketmine/entity/projectile/SplashPotion.php
-
-		-
-			message: "#^Cannot call method broadcastLevelSoundEvent\\(\\) on pocketmine\\\\level\\\\Level\\|null\\.$#"
-			count: 1
-			path: ../../../src/pocketmine/entity/projectile/SplashPotion.php
-
-		-
-			message: "#^Cannot call method getNearbyEntities\\(\\) on pocketmine\\\\level\\\\Level\\|null\\.$#"
-			count: 1
-			path: ../../../src/pocketmine/entity/projectile/SplashPotion.php
-
-		-
-			message: "#^Cannot call method setBlock\\(\\) on pocketmine\\\\level\\\\Level\\|null\\.$#"
-			count: 2
-			path: ../../../src/pocketmine/entity/projectile/SplashPotion.php
-
-		-
-			message: "#^Method pocketmine\\\\event\\\\EventPriority\\:\\:fromString\\(\\) should return int but returns mixed\\.$#"
-			count: 1
-			path: ../../../src/pocketmine/event/EventPriority.php
-
-		-
-			message: "#^Parameter \\#1 \\$objectOrClass of class ReflectionClass constructor expects class\\-string\\<T of object\\>\\|T of object, string given\\.$#"
-			count: 1
-			path: ../../../src/pocketmine/event/HandlerList.php
-
-		-
-			message: "#^Cannot call method getEffectLevel\\(\\) on pocketmine\\\\entity\\\\EffectInstance\\|null\\.$#"
-			count: 2
-			path: ../../../src/pocketmine/event/entity/EntityDamageByEntityEvent.php
+			path: ../../../src/block/tile/Spawnable.php
+
+		-
+			message: "#^Array \\(array\\<class\\-string\\<pocketmine\\\\block\\\\tile\\\\Tile\\>, string\\>\\) does not accept string\\|false\\.$#"
+			count: 1
+			path: ../../../src/block/tile/TileFactory.php
+
+		-
+			message: "#^Parameter \\#2 \\$replace of function str_replace expects array\\|string, string\\|null given\\.$#"
+			count: 1
+			path: ../../../src/command/Command.php
+
+		-
+			message: "#^Cannot call method startTiming\\(\\) on pocketmine\\\\timings\\\\TimingsHandler\\|null\\.$#"
+			count: 1
+			path: ../../../src/command/SimpleCommandMap.php
+
+		-
+			message: "#^Cannot call method stopTiming\\(\\) on pocketmine\\\\timings\\\\TimingsHandler\\|null\\.$#"
+			count: 1
+			path: ../../../src/command/SimpleCommandMap.php
+
+		-
+			message: "#^Only booleans are allowed in an if condition, int\\|false given\\.$#"
+			count: 1
+			path: ../../../src/command/defaults/BanIpCommand.php
+
+		-
+			message: "#^Only booleans are allowed in an if condition, int\\|false given\\.$#"
+			count: 1
+			path: ../../../src/command/defaults/PardonIpCommand.php
+
+		-
+			message: "#^Cannot call method addParticle\\(\\) on pocketmine\\\\world\\\\World\\|null\\.$#"
+			count: 1
+			path: ../../../src/command/defaults/ParticleCommand.php
+
+		-
+			message: "#^Cannot call method getSeed\\(\\) on pocketmine\\\\world\\\\World\\|null\\.$#"
+			count: 1
+			path: ../../../src/command/defaults/SeedCommand.php
+
+		-
+			message: "#^Cannot call method setSpawnLocation\\(\\) on pocketmine\\\\world\\\\World\\|null\\.$#"
+			count: 1
+			path: ../../../src/command/defaults/SetWorldSpawnCommand.php
+
+		-
+			message: "#^Cannot call method getTime\\(\\) on pocketmine\\\\world\\\\World\\|null\\.$#"
+			count: 1
+			path: ../../../src/command/defaults/TimeCommand.php
+
+		-
+			message: "#^Parameter \\#1 \\$stream of function fclose expects resource, resource\\|false given\\.$#"
+			count: 2
+			path: ../../../src/command/defaults/TimingsCommand.php
+
+		-
+			message: "#^Parameter \\#1 \\$stream of function fseek expects resource, resource\\|false given\\.$#"
+			count: 1
+			path: ../../../src/command/defaults/TimingsCommand.php
+
+		-
+			message: "#^Parameter \\#1 \\$stream of function fwrite expects resource, resource\\|false given\\.$#"
+			count: 1
+			path: ../../../src/command/defaults/TimingsCommand.php
+
+		-
+			message: "#^Parameter \\#1 \\$stream of function stream_get_contents expects resource, resource\\|false given\\.$#"
+			count: 1
+			path: ../../../src/command/defaults/TimingsCommand.php
+
+		-
+			message: "#^Property pocketmine\\\\console\\\\ConsoleReader\\:\\:\\$stdin \\(resource\\) does not accept resource\\|false\\.$#"
+			count: 1
+			path: ../../../src/console/ConsoleReader.php
+
+		-
+			message: "#^Parameter \\#1 \\$json of function json_decode expects string, string\\|false given\\.$#"
+			count: 1
+			path: ../../../src/crafting/CraftingManagerFromDataHelper.php
+
+		-
+			message: "#^Parameter \\#1 \\$json of function json_decode expects string, string\\|false given\\.$#"
+			count: 1
+			path: ../../../src/data/bedrock/LegacyToStringBidirectionalIdMap.php
+
+		-
+			message: "#^Parameter \\#1 \\$index of method pocketmine\\\\inventory\\\\BaseInventory\\:\\:setItem\\(\\) expects int, int\\|string given\\.$#"
+			count: 1
+			path: ../../../src/entity/ExperienceManager.php
+
+		-
+			message: "#^Parameter \\#1 \\$x of method pocketmine\\\\world\\\\World\\:\\:getBlockAt\\(\\) expects int, float\\|int given\\.$#"
+			count: 1
+			path: ../../../src/entity/Living.php
+
+		-
+			message: "#^Parameter \\#2 \\$y of method pocketmine\\\\world\\\\World\\:\\:getBlockAt\\(\\) expects int, float\\|int given\\.$#"
+			count: 1
+			path: ../../../src/entity/Living.php
+
+		-
+			message: "#^Parameter \\#3 \\$z of method pocketmine\\\\world\\\\World\\:\\:getBlockAt\\(\\) expects int, float\\|int given\\.$#"
+			count: 1
+			path: ../../../src/entity/Living.php
+
+		-
+			message: "#^Property pocketmine\\\\entity\\\\Skin\\:\\:\\$geometryData \\(string\\) does not accept string\\|false\\.$#"
+			count: 1
+			path: ../../../src/entity/Skin.php
+
+		-
+			message: "#^Parameter \\#2 \\$x of method pocketmine\\\\block\\\\Block\\:\\:position\\(\\) expects int, float\\|int given\\.$#"
+			count: 1
+			path: ../../../src/entity/object/FallingBlock.php
+
+		-
+			message: "#^Parameter \\#3 \\$y of method pocketmine\\\\block\\\\Block\\:\\:position\\(\\) expects int, float\\|int given\\.$#"
+			count: 1
+			path: ../../../src/entity/object/FallingBlock.php
+
+		-
+			message: "#^Parameter \\#4 \\$z of method pocketmine\\\\block\\\\Block\\:\\:position\\(\\) expects int, float\\|int given\\.$#"
+			count: 1
+			path: ../../../src/entity/object/FallingBlock.php
+
+		-
+			message: "#^Parameter \\#1 \\$x of method pocketmine\\\\world\\\\World\\:\\:getBlockAt\\(\\) expects int, float\\|int given\\.$#"
+			count: 1
+			path: ../../../src/entity/object/Painting.php
+
+		-
+			message: "#^Parameter \\#2 \\$y of method pocketmine\\\\world\\\\World\\:\\:getBlockAt\\(\\) expects int, float\\|int given\\.$#"
+			count: 1
+			path: ../../../src/entity/object/Painting.php
+
+		-
+			message: "#^Parameter \\#3 \\$z of method pocketmine\\\\world\\\\World\\:\\:getBlockAt\\(\\) expects int, float\\|int given\\.$#"
+			count: 1
+			path: ../../../src/entity/object/Painting.php
+
+		-
+			message: "#^Parameter \\#1 \\$x of method pocketmine\\\\world\\\\World\\:\\:getBlockAt\\(\\) expects int, float\\|int given\\.$#"
+			count: 1
+			path: ../../../src/entity/projectile/Projectile.php
+
+		-
+			message: "#^Parameter \\#2 \\$value of method pocketmine\\\\nbt\\\\tag\\\\CompoundTag\\:\\:setInt\\(\\) expects int, float\\|int given\\.$#"
+			count: 3
+			path: ../../../src/entity/projectile/Projectile.php
+
+		-
+			message: "#^Parameter \\#2 \\$y of method pocketmine\\\\world\\\\World\\:\\:getBlockAt\\(\\) expects int, float\\|int given\\.$#"
+			count: 1
+			path: ../../../src/entity/projectile/Projectile.php
+
+		-
+			message: "#^Parameter \\#3 \\$z of method pocketmine\\\\world\\\\World\\:\\:getBlockAt\\(\\) expects int, float\\|int given\\.$#"
+			count: 1
+			path: ../../../src/entity/projectile/Projectile.php
 
 		-
 			message: "#^Property pocketmine\\\\event\\\\entity\\\\EntityShootBowEvent\\:\\:\\$projectile \\(pocketmine\\\\entity\\\\projectile\\\\Projectile\\) does not accept pocketmine\\\\entity\\\\Entity\\.$#"
 			count: 1
-			path: ../../../src/pocketmine/event/entity/EntityShootBowEvent.php
-
-		-
-			message: "#^PHPDoc type pocketmine\\\\level\\\\Position of property pocketmine\\\\inventory\\\\AnvilInventory\\:\\:\\$holder is not the same as PHPDoc type pocketmine\\\\math\\\\Vector3 of overridden property pocketmine\\\\inventory\\\\ContainerInventory\\:\\:\\$holder\\.$#"
-			count: 1
-			path: ../../../src/pocketmine/inventory/AnvilInventory.php
-
-		-
-			message: "#^PHPDoc type pocketmine\\\\tile\\\\Chest of property pocketmine\\\\inventory\\\\ChestInventory\\:\\:\\$holder is not the same as PHPDoc type pocketmine\\\\math\\\\Vector3 of overridden property pocketmine\\\\inventory\\\\ContainerInventory\\:\\:\\$holder\\.$#"
-			count: 1
-			path: ../../../src/pocketmine/inventory/ChestInventory.php
-
-		-
-			message: "#^Method pocketmine\\\\inventory\\\\CraftingManager\\:\\:getCraftingDataPacket\\(\\) should return pocketmine\\\\network\\\\mcpe\\\\protocol\\\\BatchPacket but returns pocketmine\\\\network\\\\mcpe\\\\protocol\\\\BatchPacket\\|null\\.$#"
-			count: 1
-			path: ../../../src/pocketmine/inventory/CraftingManager.php
-
-		-
-			message: "#^Method pocketmine\\\\inventory\\\\CraftingManager\\:\\:hashOutputs\\(\\) should return string but returns string\\|false\\.$#"
-			count: 1
-			path: ../../../src/pocketmine/inventory/CraftingManager.php
+			path: ../../../src/event/entity/EntityShootBowEvent.php
+
+		-
+			message: "#^Argument of an invalid type mixed supplied for foreach, only iterables are supported\\.$#"
+			count: 1
+			path: ../../../src/inventory/CreativeInventory.php
+
+		-
+			message: "#^Parameter \\#1 \\$data of static method pocketmine\\\\item\\\\Item\\:\\:jsonDeserialize\\(\\) expects array\\{id\\: int, damage\\?\\: int, count\\?\\: int, nbt\\?\\: string, nbt_hex\\?\\: string, nbt_b64\\?\\: string\\}, mixed given\\.$#"
+			count: 1
+			path: ../../../src/inventory/CreativeInventory.php
 
 		-
 			message: "#^Parameter \\#1 \\$json of function json_decode expects string, string\\|false given\\.$#"
 			count: 1
-			path: ../../../src/pocketmine/inventory/CraftingManager.php
-
-		-
-			message: "#^pocketmine\\\\inventory\\\\DoubleChestInventory\\:\\:__construct\\(\\) does not call parent constructor from pocketmine\\\\inventory\\\\ChestInventory\\.$#"
-			count: 1
-			path: ../../../src/pocketmine/inventory/DoubleChestInventory.php
-
-		-
-			message: "#^PHPDoc type pocketmine\\\\level\\\\Position of property pocketmine\\\\inventory\\\\EnchantInventory\\:\\:\\$holder is not the same as PHPDoc type pocketmine\\\\math\\\\Vector3 of overridden property pocketmine\\\\inventory\\\\ContainerInventory\\:\\:\\$holder\\.$#"
-			count: 1
-			path: ../../../src/pocketmine/inventory/EnchantInventory.php
-
-		-
-			message: "#^PHPDoc type pocketmine\\\\level\\\\Position of property pocketmine\\\\inventory\\\\EnderChestInventory\\:\\:\\$holder is not the same as PHPDoc type pocketmine\\\\tile\\\\Chest of overridden property pocketmine\\\\inventory\\\\ChestInventory\\:\\:\\$holder\\.$#"
-			count: 1
-			path: ../../../src/pocketmine/inventory/EnderChestInventory.php
-
-		-
-			message: "#^pocketmine\\\\inventory\\\\EnderChestInventory\\:\\:__construct\\(\\) does not call parent constructor from pocketmine\\\\inventory\\\\ChestInventory\\.$#"
-			count: 1
-			path: ../../../src/pocketmine/inventory/EnderChestInventory.php
-
-		-
-			message: "#^PHPDoc type pocketmine\\\\tile\\\\Furnace of property pocketmine\\\\inventory\\\\FurnaceInventory\\:\\:\\$holder is not the same as PHPDoc type pocketmine\\\\math\\\\Vector3 of overridden property pocketmine\\\\inventory\\\\ContainerInventory\\:\\:\\$holder\\.$#"
-			count: 1
-			path: ../../../src/pocketmine/inventory/FurnaceInventory.php
-
-		-
-			message: "#^Property pocketmine\\\\inventory\\\\MultiRecipe\\:\\:\\$uuid is never read, only written\\.$#"
-			count: 1
-			path: ../../../src/pocketmine/inventory/MultiRecipe.php
-
-		-
-			message: "#^Parameter \\#2 \\$recipe of class pocketmine\\\\event\\\\inventory\\\\CraftItemEvent constructor expects pocketmine\\\\inventory\\\\CraftingRecipe, pocketmine\\\\inventory\\\\CraftingRecipe\\|null given\\.$#"
-			count: 1
-			path: ../../../src/pocketmine/inventory/transaction/CraftingTransaction.php
+			path: ../../../src/inventory/CreativeInventory.php
+
+		-
+			message: "#^Parameter \\#2 \\$recipe of class pocketmine\\\\event\\\\inventory\\\\CraftItemEvent constructor expects pocketmine\\\\crafting\\\\CraftingRecipe, pocketmine\\\\crafting\\\\CraftingRecipe\\|null given\\.$#"
+			count: 1
+			path: ../../../src/inventory/transaction/CraftingTransaction.php
 
 		-
 			message: "#^Parameter \\#3 \\$repetitions of class pocketmine\\\\event\\\\inventory\\\\CraftItemEvent constructor expects int, int\\|null given\\.$#"
 			count: 1
-			path: ../../../src/pocketmine/inventory/transaction/CraftingTransaction.php
-
-		-
-			message: "#^Cannot call method count\\(\\) on pocketmine\\\\nbt\\\\tag\\\\ListTag\\|null\\.$#"
-			count: 1
-			path: ../../../src/pocketmine/item/Banner.php
-
-		-
-			message: "#^Cannot call method isset\\(\\) on pocketmine\\\\nbt\\\\tag\\\\ListTag\\|null\\.$#"
-			count: 1
-			path: ../../../src/pocketmine/item/Banner.php
-
-		-
-			message: "#^Cannot call method spawnToAll\\(\\) on pocketmine\\\\entity\\\\Entity\\|null\\.$#"
-			count: 1
-			path: ../../../src/pocketmine/item/Bow.php
-
-		-
-			message: "#^Parameter \\#1 \\$effectType of class pocketmine\\\\entity\\\\EffectInstance constructor expects pocketmine\\\\entity\\\\Effect, pocketmine\\\\entity\\\\Effect\\|null given\\.$#"
-			count: 2
-			path: ../../../src/pocketmine/item/GoldenApple.php
-
-		-
-			message: "#^Parameter \\#1 \\$effectType of class pocketmine\\\\entity\\\\EffectInstance constructor expects pocketmine\\\\entity\\\\Effect, pocketmine\\\\entity\\\\Effect\\|null given\\.$#"
-			count: 4
-			path: ../../../src/pocketmine/item/GoldenAppleEnchanted.php
-
-		-
-			message: "#^pocketmine\\\\item\\\\GoldenAppleEnchanted\\:\\:__construct\\(\\) does not call parent constructor from pocketmine\\\\item\\\\GoldenApple\\.$#"
-			count: 1
-			path: ../../../src/pocketmine/item/GoldenAppleEnchanted.php
+			path: ../../../src/inventory/transaction/CraftingTransaction.php
+
+		-
+			message: "#^Parameter \\#1 \\$buffer of method pocketmine\\\\nbt\\\\BaseNbtSerializer\\:\\:read\\(\\) expects string, string\\|false given\\.$#"
+			count: 1
+			path: ../../../src/item/Item.php
+
+		-
+			message: "#^Parameter \\#2 \\$array of function array_map expects array, array\\|false given\\.$#"
+			count: 1
+			path: ../../../src/lang/Language.php
+
+		-
+			message: "#^Parameter \\#1 \\$result of method pocketmine\\\\network\\\\mcpe\\\\compression\\\\CompressBatchPromise\\:\\:resolve\\(\\) expects string, mixed given\\.$#"
+			count: 1
+			path: ../../../src/network/mcpe/ChunkRequestTask.php
+
+		-
+			message: "#^Cannot call method doFirstSpawn\\(\\) on pocketmine\\\\player\\\\Player\\|null\\.$#"
+			count: 1
+			path: ../../../src/network/mcpe/NetworkSession.php
+
+		-
+			message: "#^Cannot call method getLanguage\\(\\) on pocketmine\\\\player\\\\Player\\|null\\.$#"
+			count: 1
+			path: ../../../src/network/mcpe/NetworkSession.php
+
+		-
+			message: "#^Cannot call method getLocation\\(\\) on pocketmine\\\\player\\\\Player\\|null\\.$#"
+			count: 2
+			path: ../../../src/network/mcpe/NetworkSession.php
+
+		-
+			message: "#^Cannot call method getUsedChunkStatus\\(\\) on pocketmine\\\\player\\\\Player\\|null\\.$#"
+			count: 1
+			path: ../../../src/network/mcpe/NetworkSession.php
+
+		-
+			message: "#^Cannot call method getUsername\\(\\) on pocketmine\\\\player\\\\PlayerInfo\\|null\\.$#"
+			count: 2
+			path: ../../../src/network/mcpe/NetworkSession.php
+
+		-
+			message: "#^Cannot call method getUuid\\(\\) on pocketmine\\\\player\\\\PlayerInfo\\|null\\.$#"
+			count: 1
+			path: ../../../src/network/mcpe/NetworkSession.php
+
+		-
+			message: "#^Cannot call method sendData\\(\\) on pocketmine\\\\player\\\\Player\\|null\\.$#"
+			count: 1
+			path: ../../../src/network/mcpe/NetworkSession.php
+
+		-
+			message: "#^Cannot call method setImmobile\\(\\) on pocketmine\\\\player\\\\Player\\|null\\.$#"
+			count: 2
+			path: ../../../src/network/mcpe/NetworkSession.php
+
+		-
+			message: "#^Cannot call method syncAll\\(\\) on pocketmine\\\\network\\\\mcpe\\\\InventoryManager\\|null\\.$#"
+			count: 1
+			path: ../../../src/network/mcpe/NetworkSession.php
+
+		-
+			message: "#^Parameter \\#1 \\$clientPub of class pocketmine\\\\network\\\\mcpe\\\\encryption\\\\PrepareEncryptionTask constructor expects string, string\\|null given\\.$#"
+			count: 1
+			path: ../../../src/network/mcpe/NetworkSession.php
+
+		-
+			message: "#^Parameter \\#1 \\$entity of method pocketmine\\\\network\\\\mcpe\\\\NetworkSession\\:\\:onEntityEffectAdded\\(\\) expects pocketmine\\\\entity\\\\Living, pocketmine\\\\player\\\\Player\\|null given\\.$#"
+			count: 1
+			path: ../../../src/network/mcpe/NetworkSession.php
+
+		-
+			message: "#^Parameter \\#1 \\$entity of method pocketmine\\\\network\\\\mcpe\\\\NetworkSession\\:\\:onEntityEffectRemoved\\(\\) expects pocketmine\\\\entity\\\\Living, pocketmine\\\\player\\\\Player\\|null given\\.$#"
+			count: 1
+			path: ../../../src/network/mcpe/NetworkSession.php
+
+		-
+			message: "#^Parameter \\#1 \\$for of method pocketmine\\\\network\\\\mcpe\\\\NetworkSession\\:\\:syncAdventureSettings\\(\\) expects pocketmine\\\\player\\\\Player, pocketmine\\\\player\\\\Player\\|null given\\.$#"
+			count: 2
+			path: ../../../src/network/mcpe/NetworkSession.php
+
+		-
+			message: "#^Parameter \\#1 \\$player of class pocketmine\\\\network\\\\mcpe\\\\handler\\\\DeathPacketHandler constructor expects pocketmine\\\\player\\\\Player, pocketmine\\\\player\\\\Player\\|null given\\.$#"
+			count: 1
+			path: ../../../src/network/mcpe/NetworkSession.php
+
+		-
+			message: "#^Parameter \\#1 \\$player of class pocketmine\\\\network\\\\mcpe\\\\handler\\\\InGamePacketHandler constructor expects pocketmine\\\\player\\\\Player, pocketmine\\\\player\\\\Player\\|null given\\.$#"
+			count: 2
+			path: ../../../src/network/mcpe/NetworkSession.php
+
+		-
+			message: "#^Parameter \\#1 \\$target of method pocketmine\\\\command\\\\Command\\:\\:testPermissionSilent\\(\\) expects pocketmine\\\\command\\\\CommandSender, pocketmine\\\\player\\\\Player\\|null given\\.$#"
+			count: 1
+			path: ../../../src/network/mcpe/NetworkSession.php
+
+		-
+			message: "#^Parameter \\#2 \\$player of class pocketmine\\\\network\\\\mcpe\\\\handler\\\\PreSpawnPacketHandler constructor expects pocketmine\\\\player\\\\Player, pocketmine\\\\player\\\\Player\\|null given\\.$#"
+			count: 1
+			path: ../../../src/network/mcpe/NetworkSession.php
+
+		-
+			message: "#^Parameter \\#2 \\$playerInfo of method pocketmine\\\\Server\\:\\:createPlayer\\(\\) expects pocketmine\\\\player\\\\PlayerInfo, pocketmine\\\\player\\\\PlayerInfo\\|null given\\.$#"
+			count: 1
+			path: ../../../src/network/mcpe/NetworkSession.php
+
+		-
+			message: "#^Parameter \\#3 \\$inventoryManager of class pocketmine\\\\network\\\\mcpe\\\\handler\\\\InGamePacketHandler constructor expects pocketmine\\\\network\\\\mcpe\\\\InventoryManager, pocketmine\\\\network\\\\mcpe\\\\InventoryManager\\|null given\\.$#"
+			count: 2
+			path: ../../../src/network/mcpe/NetworkSession.php
+
+		-
+			message: "#^Parameter \\#4 \\$inventoryManager of class pocketmine\\\\network\\\\mcpe\\\\handler\\\\PreSpawnPacketHandler constructor expects pocketmine\\\\network\\\\mcpe\\\\InventoryManager, pocketmine\\\\network\\\\mcpe\\\\InventoryManager\\|null given\\.$#"
+			count: 1
+			path: ../../../src/network/mcpe/NetworkSession.php
+
+		-
+			message: "#^Property pocketmine\\\\network\\\\mcpe\\\\auth\\\\ProcessLoginTask\\:\\:\\$chain \\(string\\) does not accept string\\|null\\.$#"
+			count: 1
+			path: ../../../src/network/mcpe/auth/ProcessLoginTask.php
+
+		-
+			message: "#^Parameter \\#1 \\$result of method pocketmine\\\\network\\\\mcpe\\\\compression\\\\CompressBatchPromise\\:\\:resolve\\(\\) expects string, mixed given\\.$#"
+			count: 1
+			path: ../../../src/network/mcpe/compression/CompressBatchTask.php
+
+		-
+			message: "#^Parameter \\#1 \\$buffer of static method pocketmine\\\\network\\\\mcpe\\\\protocol\\\\serializer\\\\PacketSerializer\\:\\:decoder\\(\\) expects string, string\\|false given\\.$#"
+			count: 1
+			path: ../../../src/network/mcpe/convert/RuntimeBlockMapping.php
+
+		-
+			message: "#^Method pocketmine\\\\network\\\\mcpe\\\\encryption\\\\EncryptionUtils\\:\\:generateKey\\(\\) should return string but returns string\\|false\\.$#"
+			count: 1
+			path: ../../../src/network/mcpe/encryption/EncryptionUtils.php
+
+		-
+			message: "#^Property pocketmine\\\\network\\\\mcpe\\\\encryption\\\\PrepareEncryptionTask\\:\\:\\$serverPrivateKey \\(string\\) does not accept string\\|null\\.$#"
+			count: 1
+			path: ../../../src/network/mcpe/encryption/PrepareEncryptionTask.php
+
+		-
+			message: "#^Method pocketmine\\\\network\\\\mcpe\\\\raklib\\\\PthreadsChannelReader\\:\\:read\\(\\) should return string\\|null but returns mixed\\.$#"
+			count: 1
+			path: ../../../src/network/mcpe/raklib/PthreadsChannelReader.php
+
+		-
+			message: "#^Method pocketmine\\\\permission\\\\DefaultPermissions\\:\\:registerPermission\\(\\) should return pocketmine\\\\permission\\\\Permission but returns pocketmine\\\\permission\\\\Permission\\|null\\.$#"
+			count: 1
+			path: ../../../src/permission/DefaultPermissions.php
+
+		-
+			message: "#^Parameter \\#1 \\$value of static method pocketmine\\\\permission\\\\PermissionParser\\:\\:defaultFromString\\(\\) expects bool\\|string, mixed given\\.$#"
+			count: 1
+			path: ../../../src/permission/PermissionParser.php
+
+		-
+			message: "#^Parameter \\#2 \\$description of class pocketmine\\\\permission\\\\Permission constructor expects string\\|null, mixed given\\.$#"
+			count: 1
+			path: ../../../src/permission/PermissionParser.php
+
+		-
+			message: "#^Cannot call method getSpawnLocation\\(\\) on pocketmine\\\\world\\\\World\\|null\\.$#"
+			count: 1
+			path: ../../../src/player/Player.php
+
+		-
+			message: "#^Method pocketmine\\\\player\\\\Player\\:\\:getSpawn\\(\\) should return pocketmine\\\\world\\\\Position but returns pocketmine\\\\world\\\\Position\\|null\\.$#"
+			count: 1
+			path: ../../../src/player/Player.php
+
+		-
+			message: "#^Method pocketmine\\\\plugin\\\\PluginBase\\:\\:getConfig\\(\\) should return pocketmine\\\\utils\\\\Config but returns pocketmine\\\\utils\\\\Config\\|null\\.$#"
+			count: 1
+			path: ../../../src/plugin/PluginBase.php
 
 		-
 			message: "#^Argument of an invalid type mixed supplied for foreach, only iterables are supported\\.$#"
 			count: 1
-			path: ../../../src/pocketmine/item/Item.php
-
-		-
-			message: "#^Method pocketmine\\\\item\\\\Item\\:\\:writeCompoundTag\\(\\) should return string but returns string\\|false\\.$#"
-			count: 1
-			path: ../../../src/pocketmine/item/Item.php
-
-		-
-			message: "#^Parameter \\#1 \\$data of static method pocketmine\\\\item\\\\Item\\:\\:jsonDeserialize\\(\\) expects array\\{id\\: int, damage\\?\\: int, count\\?\\: int, nbt\\?\\: string, nbt_hex\\?\\: string, nbt_b64\\?\\: string\\}, mixed given\\.$#"
-			count: 1
-			path: ../../../src/pocketmine/item/Item.php
-
-		-
-			message: "#^Parameter \\#1 \\$json of function json_decode expects string, string\\|false given\\.$#"
-			count: 1
-			path: ../../../src/pocketmine/item/Item.php
-
-		-
-			message: "#^Parameter \\#1 \\$object of function get_class expects object, pocketmine\\\\nbt\\\\tag\\\\NamedTag\\|null given\\.$#"
-			count: 1
-			path: ../../../src/pocketmine/item/Item.php
-
-		-
-			message: "#^Parameter \\#1 \\$id of static method pocketmine\\\\item\\\\ItemFactory\\:\\:get\\(\\) expects int, mixed given\\.$#"
-			count: 1
-			path: ../../../src/pocketmine/item/ItemFactory.php
-
-		-
-			message: "#^Parameter \\#1 \\$level of static method pocketmine\\\\entity\\\\object\\\\Painting\\:\\:canFit\\(\\) expects pocketmine\\\\level\\\\Level, pocketmine\\\\level\\\\Level\\|null given\\.$#"
-			count: 1
-			path: ../../../src/pocketmine/item/PaintingItem.php
-
-		-
-			message: "#^Parameter \\#1 \\$effectType of class pocketmine\\\\entity\\\\EffectInstance constructor expects pocketmine\\\\entity\\\\Effect, pocketmine\\\\entity\\\\Effect\\|null given\\.$#"
-			count: 1
-			path: ../../../src/pocketmine/item/PoisonousPotato.php
-
-		-
-			message: "#^Parameter \\#1 \\$effectType of class pocketmine\\\\entity\\\\EffectInstance constructor expects pocketmine\\\\entity\\\\Effect, pocketmine\\\\entity\\\\Effect\\|null given\\.$#"
-			count: 3
-			path: ../../../src/pocketmine/item/Pufferfish.php
-
-		-
-			message: "#^Parameter \\#1 \\$effectType of class pocketmine\\\\entity\\\\EffectInstance constructor expects pocketmine\\\\entity\\\\Effect, pocketmine\\\\entity\\\\Effect\\|null given\\.$#"
-			count: 1
-			path: ../../../src/pocketmine/item/RawChicken.php
-
-		-
-			message: "#^Parameter \\#1 \\$effectType of class pocketmine\\\\entity\\\\EffectInstance constructor expects pocketmine\\\\entity\\\\Effect, pocketmine\\\\entity\\\\Effect\\|null given\\.$#"
-			count: 1
-			path: ../../../src/pocketmine/item/RottenFlesh.php
-
-		-
-			message: "#^Parameter \\#1 \\$effectType of class pocketmine\\\\entity\\\\EffectInstance constructor expects pocketmine\\\\entity\\\\Effect, pocketmine\\\\entity\\\\Effect\\|null given\\.$#"
-			count: 1
-			path: ../../../src/pocketmine/item/SpiderEye.php
-
-		-
-			message: "#^Parameter \\#2 \\$pageText of method pocketmine\\\\item\\\\WritableBook\\:\\:setPageText\\(\\) expects string, string\\|null given\\.$#"
-			count: 2
-			path: ../../../src/pocketmine/item/WritableBook.php
-
-		-
-			message: "#^pocketmine\\\\item\\\\WrittenBook\\:\\:__construct\\(\\) does not call parent constructor from pocketmine\\\\item\\\\WritableBook\\.$#"
-			count: 1
-			path: ../../../src/pocketmine/item/WrittenBook.php
-
-		-
-			message: "#^Parameter \\#1 \\$id of static method pocketmine\\\\item\\\\enchantment\\\\Enchantment\\:\\:getEnchantment\\(\\) expects int, mixed given\\.$#"
-			count: 1
-			path: ../../../src/pocketmine/item/enchantment/Enchantment.php
-
-		-
-			message: "#^Method pocketmine\\\\item\\\\enchantment\\\\EnchantmentList\\:\\:getSlot\\(\\) should return pocketmine\\\\item\\\\enchantment\\\\EnchantmentEntry but returns pocketmine\\\\item\\\\enchantment\\\\EnchantmentEntry\\|null\\.$#"
-			count: 1
-			path: ../../../src/pocketmine/item/enchantment/EnchantmentList.php
-
-		-
-			message: "#^Parameter \\#2 \\$array of function array_map expects array, array\\|false given\\.$#"
-			count: 1
-			path: ../../../src/pocketmine/lang/BaseLang.php
-
-		-
-			message: "#^Cannot call method getBlockData\\(\\) on pocketmine\\\\level\\\\format\\\\SubChunkInterface\\|null\\.$#"
-			count: 1
-			path: ../../../src/pocketmine/level/Explosion.php
-
-		-
-			message: "#^Cannot call method getBlockId\\(\\) on pocketmine\\\\level\\\\format\\\\SubChunkInterface\\|null\\.$#"
-			count: 1
-			path: ../../../src/pocketmine/level/Explosion.php
-
-		-
-			message: "#^Only numeric types are allowed in /, float\\|null given on the left side\\.$#"
-			count: 1
-			path: ../../../src/pocketmine/level/Explosion.php
-
-		-
-			message: "#^Parameter \\#1 \\$x of method pocketmine\\\\level\\\\Level\\:\\:getBlockAt\\(\\) expects int, float\\|int given\\.$#"
-			count: 1
-			path: ../../../src/pocketmine/level/Explosion.php
-
-		-
-			message: "#^Parameter \\#1 \\$x of method pocketmine\\\\level\\\\Level\\:\\:getTileAt\\(\\) expects int, float\\|int given\\.$#"
-			count: 1
-			path: ../../../src/pocketmine/level/Explosion.php
-
-		-
-			message: "#^Parameter \\#1 \\$x of method pocketmine\\\\level\\\\Level\\:\\:isInWorld\\(\\) expects int, float\\|int given\\.$#"
-			count: 1
-			path: ../../../src/pocketmine/level/Explosion.php
-
-		-
-			message: "#^Parameter \\#1 \\$x of method pocketmine\\\\level\\\\Level\\:\\:setBlockDataAt\\(\\) expects int, float\\|int given\\.$#"
-			count: 1
-			path: ../../../src/pocketmine/level/Explosion.php
-
-		-
-			message: "#^Parameter \\#1 \\$x of method pocketmine\\\\level\\\\Level\\:\\:setBlockIdAt\\(\\) expects int, float\\|int given\\.$#"
-			count: 1
-			path: ../../../src/pocketmine/level/Explosion.php
-
-		-
-			message: "#^Parameter \\#1 \\$x of static method pocketmine\\\\level\\\\Level\\:\\:blockHash\\(\\) expects int, float\\|int given\\.$#"
-			count: 2
-			path: ../../../src/pocketmine/level/Explosion.php
-
-		-
-			message: "#^Parameter \\#2 \\$y of method pocketmine\\\\level\\\\Level\\:\\:getBlockAt\\(\\) expects int, float\\|int given\\.$#"
-			count: 1
-			path: ../../../src/pocketmine/level/Explosion.php
-
-		-
-			message: "#^Parameter \\#2 \\$y of method pocketmine\\\\level\\\\Level\\:\\:getTileAt\\(\\) expects int, float\\|int given\\.$#"
-			count: 1
-			path: ../../../src/pocketmine/level/Explosion.php
-
-		-
-			message: "#^Parameter \\#2 \\$y of method pocketmine\\\\level\\\\Level\\:\\:isInWorld\\(\\) expects int, float\\|int given\\.$#"
-			count: 1
-			path: ../../../src/pocketmine/level/Explosion.php
-
-		-
-			message: "#^Parameter \\#2 \\$y of method pocketmine\\\\level\\\\Level\\:\\:setBlockDataAt\\(\\) expects int, float\\|int given\\.$#"
-			count: 1
-			path: ../../../src/pocketmine/level/Explosion.php
-
-		-
-			message: "#^Parameter \\#2 \\$y of method pocketmine\\\\level\\\\Level\\:\\:setBlockIdAt\\(\\) expects int, float\\|int given\\.$#"
-			count: 1
-			path: ../../../src/pocketmine/level/Explosion.php
-
-		-
-			message: "#^Parameter \\#2 \\$y of static method pocketmine\\\\level\\\\Level\\:\\:blockHash\\(\\) expects int, float\\|int given\\.$#"
-			count: 2
-			path: ../../../src/pocketmine/level/Explosion.php
-
-		-
-			message: "#^Parameter \\#3 \\$z of method pocketmine\\\\level\\\\Level\\:\\:getBlockAt\\(\\) expects int, float\\|int given\\.$#"
-			count: 1
-			path: ../../../src/pocketmine/level/Explosion.php
-
-		-
-			message: "#^Parameter \\#3 \\$z of method pocketmine\\\\level\\\\Level\\:\\:getTileAt\\(\\) expects int, float\\|int given\\.$#"
-			count: 1
-			path: ../../../src/pocketmine/level/Explosion.php
-
-		-
-			message: "#^Parameter \\#3 \\$z of method pocketmine\\\\level\\\\Level\\:\\:isInWorld\\(\\) expects int, float\\|int given\\.$#"
-			count: 1
-			path: ../../../src/pocketmine/level/Explosion.php
-
-		-
-			message: "#^Parameter \\#3 \\$z of method pocketmine\\\\level\\\\Level\\:\\:setBlockDataAt\\(\\) expects int, float\\|int given\\.$#"
-			count: 1
-			path: ../../../src/pocketmine/level/Explosion.php
-
-		-
-			message: "#^Parameter \\#3 \\$z of method pocketmine\\\\level\\\\Level\\:\\:setBlockIdAt\\(\\) expects int, float\\|int given\\.$#"
-			count: 1
-			path: ../../../src/pocketmine/level/Explosion.php
-
-		-
-			message: "#^Parameter \\#3 \\$z of static method pocketmine\\\\level\\\\Level\\:\\:blockHash\\(\\) expects int, float\\|int given\\.$#"
-			count: 2
-			path: ../../../src/pocketmine/level/Explosion.php
-
-		-
-			message: "#^Cannot access offset 'data' on array\\{priority\\: int, data\\: pocketmine\\\\math\\\\Vector3\\}\\|int\\|pocketmine\\\\math\\\\Vector3\\.$#"
-			count: 1
-			path: ../../../src/pocketmine/level/Level.php
-
-		-
-			message: "#^Cannot access offset 'priority' on array\\{priority\\: int, data\\: pocketmine\\\\math\\\\Vector3\\}\\|int\\|pocketmine\\\\math\\\\Vector3\\.$#"
-			count: 1
-			path: ../../../src/pocketmine/level/Level.php
-
-		-
-			message: "#^Cannot access property \\$level on pocketmine\\\\block\\\\Block\\|null\\.$#"
-			count: 1
-			path: ../../../src/pocketmine/level/Level.php
-
-		-
-			message: "#^Cannot access property \\$x on pocketmine\\\\block\\\\Block\\|null\\.$#"
-			count: 1
-			path: ../../../src/pocketmine/level/Level.php
-
-		-
-			message: "#^Cannot access property \\$y on pocketmine\\\\block\\\\Block\\|null\\.$#"
-			count: 1
-			path: ../../../src/pocketmine/level/Level.php
-
-		-
-			message: "#^Cannot access property \\$z on pocketmine\\\\block\\\\Block\\|null\\.$#"
-			count: 1
-			path: ../../../src/pocketmine/level/Level.php
-
-		-
-			message: "#^Cannot call method getBiomeId\\(\\) on pocketmine\\\\level\\\\format\\\\Chunk\\|null\\.$#"
-			count: 1
-			path: ../../../src/pocketmine/level/Level.php
-
-		-
-			message: "#^Cannot call method getBlockData\\(\\) on pocketmine\\\\level\\\\format\\\\Chunk\\|null\\.$#"
-			count: 1
-			path: ../../../src/pocketmine/level/Level.php
-
-		-
-			message: "#^Cannot call method getBlockId\\(\\) on pocketmine\\\\level\\\\format\\\\Chunk\\|null\\.$#"
-			count: 1
-			path: ../../../src/pocketmine/level/Level.php
-
-		-
-			message: "#^Cannot call method getBlockLight\\(\\) on pocketmine\\\\level\\\\format\\\\Chunk\\|null\\.$#"
-			count: 1
-			path: ../../../src/pocketmine/level/Level.php
-
-		-
-			message: "#^Cannot call method getBlockSkyLight\\(\\) on pocketmine\\\\level\\\\format\\\\Chunk\\|null\\.$#"
-			count: 1
-			path: ../../../src/pocketmine/level/Level.php
-
-		-
-			message: "#^Cannot call method getFullBlock\\(\\) on pocketmine\\\\level\\\\format\\\\Chunk\\|null\\.$#"
-			count: 1
-			path: ../../../src/pocketmine/level/Level.php
-
-		-
-			message: "#^Cannot call method getHeightMap\\(\\) on pocketmine\\\\level\\\\format\\\\Chunk\\|null\\.$#"
-			count: 1
-			path: ../../../src/pocketmine/level/Level.php
-
-		-
-			message: "#^Cannot call method getHighestBlockAt\\(\\) on pocketmine\\\\level\\\\format\\\\Chunk\\|null\\.$#"
-			count: 1
-			path: ../../../src/pocketmine/level/Level.php
-
-		-
-			message: "#^Cannot call method isPopulated\\(\\) on pocketmine\\\\level\\\\format\\\\Chunk\\|null\\.$#"
-			count: 1
-			path: ../../../src/pocketmine/level/Level.php
-
-		-
-			message: "#^Cannot call method recalculateHeightMapColumn\\(\\) on pocketmine\\\\level\\\\format\\\\Chunk\\|null\\.$#"
-			count: 1
-			path: ../../../src/pocketmine/level/Level.php
-
-		-
-			message: "#^Cannot call method setBiomeId\\(\\) on pocketmine\\\\level\\\\format\\\\Chunk\\|null\\.$#"
-			count: 1
-			path: ../../../src/pocketmine/level/Level.php
-
-		-
-			message: "#^Cannot call method setBlock\\(\\) on pocketmine\\\\level\\\\format\\\\Chunk\\|null\\.$#"
-			count: 1
-			path: ../../../src/pocketmine/level/Level.php
-
-		-
-			message: "#^Cannot call method setBlockData\\(\\) on pocketmine\\\\level\\\\format\\\\Chunk\\|null\\.$#"
-			count: 1
-			path: ../../../src/pocketmine/level/Level.php
-
-		-
-			message: "#^Cannot call method setBlockId\\(\\) on pocketmine\\\\level\\\\format\\\\Chunk\\|null\\.$#"
-			count: 1
-			path: ../../../src/pocketmine/level/Level.php
-
-		-
-			message: "#^Cannot call method setBlockLight\\(\\) on pocketmine\\\\level\\\\format\\\\Chunk\\|null\\.$#"
-			count: 1
-			path: ../../../src/pocketmine/level/Level.php
-
-		-
-			message: "#^Cannot call method setBlockSkyLight\\(\\) on pocketmine\\\\level\\\\format\\\\Chunk\\|null\\.$#"
-			count: 1
-			path: ../../../src/pocketmine/level/Level.php
-
-		-
-			message: "#^Cannot call method setHeightMap\\(\\) on pocketmine\\\\level\\\\format\\\\Chunk\\|null\\.$#"
-			count: 1
-			path: ../../../src/pocketmine/level/Level.php
-
-		-
-			message: "#^Cannot cast mixed to int\\.$#"
-			count: 3
-			path: ../../../src/pocketmine/level/Level.php
-
-		-
-			message: "#^Cannot clone pocketmine\\\\block\\\\Block\\|null\\.$#"
-			count: 1
-			path: ../../../src/pocketmine/level/Level.php
-
-		-
-			message: "#^Method pocketmine\\\\level\\\\Level\\:\\:getBlockAt\\(\\) should return pocketmine\\\\block\\\\Block but returns pocketmine\\\\block\\\\Block\\|null\\.$#"
-			count: 1
-			path: ../../../src/pocketmine/level/Level.php
-
-		-
-			message: "#^Only booleans are allowed in &&, mixed given on the right side\\.$#"
-			count: 1
-			path: ../../../src/pocketmine/level/Level.php
-
-		-
-			message: "#^Only booleans are allowed in \\|\\|, bool\\|null given on the right side\\.$#"
-			count: 1
-			path: ../../../src/pocketmine/level/Level.php
-
-		-
-			message: "#^Only numeric types are allowed in \\-, int\\|null given on the right side\\.$#"
-			count: 2
-			path: ../../../src/pocketmine/level/Level.php
-
-		-
-			message: "#^Parameter \\#1 \\$chunk of method pocketmine\\\\Player\\:\\:onChunkChanged\\(\\) expects pocketmine\\\\level\\\\format\\\\Chunk, pocketmine\\\\level\\\\format\\\\Chunk\\|null given\\.$#"
-			count: 1
-			path: ../../../src/pocketmine/level/Level.php
-
-		-
-			message: "#^Parameter \\#1 \\$keys of function array_fill_keys expects array, mixed given\\.$#"
-			count: 1
-			path: ../../../src/pocketmine/level/Level.php
-
-		-
-			message: "#^Parameter \\#1 \\$x of method pocketmine\\\\level\\\\Level\\:\\:getFullBlock\\(\\) expects int, float\\|int given\\.$#"
-			count: 2
-			path: ../../../src/pocketmine/level/Level.php
-
-		-
-			message: "#^Parameter \\#1 \\$x of method pocketmine\\\\level\\\\Level\\:\\:getFullLightAt\\(\\) expects int, float\\|int given\\.$#"
-			count: 1
-			path: ../../../src/pocketmine/level/Level.php
-
-		-
-			message: "#^Parameter \\#1 \\$x of method pocketmine\\\\level\\\\Level\\:\\:isInWorld\\(\\) expects int, float\\|int given\\.$#"
-			count: 4
-			path: ../../../src/pocketmine/level/Level.php
-
-		-
-			message: "#^Parameter \\#1 \\$x of method pocketmine\\\\level\\\\Level\\:\\:updateBlockLight\\(\\) expects int, float\\|int given\\.$#"
-			count: 1
-			path: ../../../src/pocketmine/level/Level.php
-
-		-
-			message: "#^Parameter \\#1 \\$x of method pocketmine\\\\level\\\\Level\\:\\:updateBlockSkyLight\\(\\) expects int, float\\|int given\\.$#"
-			count: 1
-			path: ../../../src/pocketmine/level/Level.php
-
-		-
-			message: "#^Parameter \\#1 \\$x of static method pocketmine\\\\level\\\\Level\\:\\:blockHash\\(\\) expects int, float\\|int given\\.$#"
-			count: 3
-			path: ../../../src/pocketmine/level/Level.php
-
-		-
-			message: "#^Parameter \\#1 \\$x of static method pocketmine\\\\level\\\\Level\\:\\:chunkBlockHash\\(\\) expects int, float\\|int given\\.$#"
-			count: 1
-			path: ../../../src/pocketmine/level/Level.php
-
-		-
-			message: "#^Parameter \\#2 \\$chunk of class pocketmine\\\\level\\\\generator\\\\PopulationTask constructor expects pocketmine\\\\level\\\\format\\\\Chunk, pocketmine\\\\level\\\\format\\\\Chunk\\|null given\\.$#"
-			count: 1
-			path: ../../../src/pocketmine/level/Level.php
-
-		-
-			message: "#^Parameter \\#2 \\$y of method pocketmine\\\\level\\\\Level\\:\\:getFullBlock\\(\\) expects int, float\\|int given\\.$#"
-			count: 2
-			path: ../../../src/pocketmine/level/Level.php
-
-		-
-			message: "#^Parameter \\#2 \\$y of method pocketmine\\\\level\\\\Level\\:\\:getFullLightAt\\(\\) expects int, float\\|int given\\.$#"
-			count: 1
-			path: ../../../src/pocketmine/level/Level.php
-
-		-
-			message: "#^Parameter \\#2 \\$y of method pocketmine\\\\level\\\\Level\\:\\:isInWorld\\(\\) expects int, float\\|int given\\.$#"
-			count: 4
-			path: ../../../src/pocketmine/level/Level.php
-
-		-
-			message: "#^Parameter \\#2 \\$y of method pocketmine\\\\level\\\\Level\\:\\:updateBlockLight\\(\\) expects int, float\\|int given\\.$#"
-			count: 1
-			path: ../../../src/pocketmine/level/Level.php
-
-		-
-			message: "#^Parameter \\#2 \\$y of method pocketmine\\\\level\\\\Level\\:\\:updateBlockSkyLight\\(\\) expects int, float\\|int given\\.$#"
-			count: 1
-			path: ../../../src/pocketmine/level/Level.php
-
-		-
-			message: "#^Parameter \\#2 \\$y of static method pocketmine\\\\level\\\\Level\\:\\:blockHash\\(\\) expects int, float\\|int given\\.$#"
-			count: 3
-			path: ../../../src/pocketmine/level/Level.php
-
-		-
-			message: "#^Parameter \\#2 \\$y of static method pocketmine\\\\level\\\\Level\\:\\:chunkBlockHash\\(\\) expects int, float\\|int given\\.$#"
-			count: 1
-			path: ../../../src/pocketmine/level/Level.php
-
-		-
-			message: "#^Parameter \\#3 \\$z of method pocketmine\\\\level\\\\Level\\:\\:getFullBlock\\(\\) expects int, float\\|int given\\.$#"
-			count: 2
-			path: ../../../src/pocketmine/level/Level.php
-
-		-
-			message: "#^Parameter \\#3 \\$z of method pocketmine\\\\level\\\\Level\\:\\:getFullLightAt\\(\\) expects int, float\\|int given\\.$#"
-			count: 1
-			path: ../../../src/pocketmine/level/Level.php
-
-		-
-			message: "#^Parameter \\#3 \\$z of method pocketmine\\\\level\\\\Level\\:\\:isInWorld\\(\\) expects int, float\\|int given\\.$#"
-			count: 4
-			path: ../../../src/pocketmine/level/Level.php
-
-		-
-			message: "#^Parameter \\#3 \\$z of method pocketmine\\\\level\\\\Level\\:\\:updateBlockLight\\(\\) expects int, float\\|int given\\.$#"
-			count: 1
-			path: ../../../src/pocketmine/level/Level.php
-
-		-
-			message: "#^Parameter \\#3 \\$z of method pocketmine\\\\level\\\\Level\\:\\:updateBlockSkyLight\\(\\) expects int, float\\|int given\\.$#"
-			count: 1
-			path: ../../../src/pocketmine/level/Level.php
-
-		-
-			message: "#^Parameter \\#3 \\$z of static method pocketmine\\\\level\\\\Level\\:\\:blockHash\\(\\) expects int, float\\|int given\\.$#"
-			count: 3
-			path: ../../../src/pocketmine/level/Level.php
-
-		-
-			message: "#^Parameter \\#3 \\$z of static method pocketmine\\\\level\\\\Level\\:\\:chunkBlockHash\\(\\) expects int, float\\|int given\\.$#"
-			count: 1
-			path: ../../../src/pocketmine/level/Level.php
-
-		-
-			message: "#^Parameter \\#4 \\$newLevel of method pocketmine\\\\level\\\\light\\\\LightUpdate\\:\\:setAndUpdateLight\\(\\) expects int, int\\|null given\\.$#"
-			count: 1
-			path: ../../../src/pocketmine/level/Level.php
-
-		-
-			message: "#^Property pocketmine\\\\network\\\\mcpe\\\\protocol\\\\UpdateBlockPacket\\:\\:\\$x \\(int\\) does not accept float\\|int\\.$#"
-			count: 2
-			path: ../../../src/pocketmine/level/Level.php
-
-		-
-			message: "#^Property pocketmine\\\\network\\\\mcpe\\\\protocol\\\\UpdateBlockPacket\\:\\:\\$y \\(int\\) does not accept float\\|int\\.$#"
-			count: 2
-			path: ../../../src/pocketmine/level/Level.php
-
-		-
-			message: "#^Property pocketmine\\\\network\\\\mcpe\\\\protocol\\\\UpdateBlockPacket\\:\\:\\$z \\(int\\) does not accept float\\|int\\.$#"
-			count: 2
-			path: ../../../src/pocketmine/level/Level.php
-
-		-
-			message: "#^Method pocketmine\\\\level\\\\biome\\\\Biome\\:\\:getBiome\\(\\) should return pocketmine\\\\level\\\\biome\\\\Biome but returns pocketmine\\\\level\\\\biome\\\\Biome\\|null\\.$#"
-			count: 1
-			path: ../../../src/pocketmine/level/biome/Biome.php
-
-		-
-			message: "#^Cannot call method networkSerialize\\(\\) on pocketmine\\\\level\\\\format\\\\SubChunkInterface\\|null\\.$#"
-			count: 1
-			path: ../../../src/pocketmine/level/format/Chunk.php
-
-		-
-			message: "#^Method pocketmine\\\\level\\\\format\\\\Chunk\\:\\:getHeightMap\\(\\) should return int but returns int\\|null\\.$#"
-			count: 1
-			path: ../../../src/pocketmine/level/format/Chunk.php
-
-		-
-			message: "#^Method pocketmine\\\\level\\\\format\\\\Chunk\\:\\:getSubChunk\\(\\) should return pocketmine\\\\level\\\\format\\\\SubChunkInterface but returns pocketmine\\\\level\\\\format\\\\SubChunkInterface\\|null\\.$#"
-			count: 1
-			path: ../../../src/pocketmine/level/format/Chunk.php
-
-		-
-			message: "#^Only booleans are allowed in \\|\\|, bool\\|null given on the right side\\.$#"
-			count: 1
-			path: ../../../src/pocketmine/level/format/Chunk.php
-
-		-
-			message: "#^Property pocketmine\\\\level\\\\format\\\\io\\\\BaseLevelProvider\\:\\:\\$levelData \\(pocketmine\\\\nbt\\\\tag\\\\CompoundTag\\) does not accept pocketmine\\\\nbt\\\\tag\\\\CompoundTag\\|null\\.$#"
-			count: 1
-			path: ../../../src/pocketmine/level/format/io/BaseLevelProvider.php
-
-		-
-			message: "#^Parameter \\#1 \\$buffer of class pocketmine\\\\network\\\\mcpe\\\\protocol\\\\BatchPacket constructor expects string, mixed given\\.$#"
-			count: 1
-			path: ../../../src/pocketmine/level/format/io/ChunkRequestTask.php
-
-		-
-			message: "#^Cannot cast mixed to string\\.$#"
-			count: 1
-			path: ../../../src/pocketmine/level/format/io/leveldb/LevelDB.php
-
-		-
-			message: "#^Parameter \\#1 \\$string of function strlen expects string, string\\|false given\\.$#"
-			count: 2
-			path: ../../../src/pocketmine/level/format/io/leveldb/LevelDB.php
-
-		-
-			message: "#^Parameter \\#2 \\$string of function explode expects string, mixed given\\.$#"
-			count: 1
-			path: ../../../src/pocketmine/level/format/io/leveldb/LevelDB.php
-
-		-
-			message: "#^Parameter \\#2 \\$value of class pocketmine\\\\nbt\\\\tag\\\\StringTag constructor expects string, mixed given\\.$#"
-			count: 1
-			path: ../../../src/pocketmine/level/format/io/leveldb/LevelDB.php
-
-		-
-			message: "#^Parameter \\#2 \\$value of method LevelDB\\:\\:put\\(\\) expects string, string\\|false given\\.$#"
-			count: 1
-			path: ../../../src/pocketmine/level/format/io/leveldb/LevelDB.php
-
-		-
-			message: "#^Cannot call method getByte\\(\\) on pocketmine\\\\nbt\\\\tag\\\\CompoundTag\\|null\\.$#"
-			count: 2
-			path: ../../../src/pocketmine/level/format/io/region/Anvil.php
-
-		-
-			message: "#^Cannot call method getByteArray\\(\\) on pocketmine\\\\nbt\\\\tag\\\\CompoundTag\\|null\\.$#"
-			count: 1
-			path: ../../../src/pocketmine/level/format/io/region/Anvil.php
-
-		-
-			message: "#^Cannot call method getInt\\(\\) on pocketmine\\\\nbt\\\\tag\\\\CompoundTag\\|null\\.$#"
-			count: 2
-			path: ../../../src/pocketmine/level/format/io/region/Anvil.php
-
-		-
-			message: "#^Cannot call method getIntArray\\(\\) on pocketmine\\\\nbt\\\\tag\\\\CompoundTag\\|null\\.$#"
-			count: 2
-			path: ../../../src/pocketmine/level/format/io/region/Anvil.php
-
-		-
-			message: "#^Cannot call method getListTag\\(\\) on pocketmine\\\\nbt\\\\tag\\\\CompoundTag\\|null\\.$#"
-			count: 3
-			path: ../../../src/pocketmine/level/format/io/region/Anvil.php
-
-		-
-			message: "#^Cannot call method hasTag\\(\\) on pocketmine\\\\nbt\\\\tag\\\\CompoundTag\\|null\\.$#"
-			count: 3
-			path: ../../../src/pocketmine/level/format/io/region/Anvil.php
-
-		-
-			message: "#^Method pocketmine\\\\level\\\\format\\\\io\\\\region\\\\Anvil\\:\\:nbtSerialize\\(\\) should return string but returns string\\|false\\.$#"
-			count: 1
-			path: ../../../src/pocketmine/level/format/io/region/Anvil.php
-
-		-
-			message: "#^Parameter \\#2 \\$list of static method pocketmine\\\\level\\\\format\\\\io\\\\region\\\\McRegion\\:\\:getCompoundList\\(\\) expects pocketmine\\\\nbt\\\\tag\\\\ListTag, pocketmine\\\\nbt\\\\tag\\\\ListTag\\|null given\\.$#"
-			count: 2
-			path: ../../../src/pocketmine/level/format/io/region/Anvil.php
-
-		-
-			message: "#^Cannot call method getBlockDataColumn\\(\\) on pocketmine\\\\level\\\\format\\\\SubChunkInterface\\|null\\.$#"
-			count: 1
-			path: ../../../src/pocketmine/level/format/io/region/McRegion.php
-
-		-
-			message: "#^Cannot call method getBlockIdColumn\\(\\) on pocketmine\\\\level\\\\format\\\\SubChunkInterface\\|null\\.$#"
-			count: 1
-			path: ../../../src/pocketmine/level/format/io/region/McRegion.php
-
-		-
-			message: "#^Cannot call method getBlockLightColumn\\(\\) on pocketmine\\\\level\\\\format\\\\SubChunkInterface\\|null\\.$#"
-			count: 1
-			path: ../../../src/pocketmine/level/format/io/region/McRegion.php
-
-		-
-			message: "#^Cannot call method getBlockSkyLightColumn\\(\\) on pocketmine\\\\level\\\\format\\\\SubChunkInterface\\|null\\.$#"
-			count: 1
-			path: ../../../src/pocketmine/level/format/io/region/McRegion.php
-
-		-
-			message: "#^Cannot call method getByte\\(\\) on pocketmine\\\\nbt\\\\tag\\\\CompoundTag\\|null\\.$#"
-			count: 2
-			path: ../../../src/pocketmine/level/format/io/region/McRegion.php
-
-		-
-			message: "#^Cannot call method getByteArray\\(\\) on pocketmine\\\\nbt\\\\tag\\\\CompoundTag\\|null\\.$#"
-			count: 6
-			path: ../../../src/pocketmine/level/format/io/region/McRegion.php
-
-		-
-			message: "#^Cannot call method getInt\\(\\) on pocketmine\\\\nbt\\\\tag\\\\CompoundTag\\|null\\.$#"
-			count: 2
-			path: ../../../src/pocketmine/level/format/io/region/McRegion.php
-
-		-
-			message: "#^Cannot call method getIntArray\\(\\) on pocketmine\\\\nbt\\\\tag\\\\CompoundTag\\|null\\.$#"
-			count: 2
-			path: ../../../src/pocketmine/level/format/io/region/McRegion.php
-
-		-
-			message: "#^Cannot call method getListTag\\(\\) on pocketmine\\\\nbt\\\\tag\\\\CompoundTag\\|null\\.$#"
-			count: 2
-			path: ../../../src/pocketmine/level/format/io/region/McRegion.php
-
-		-
-			message: "#^Cannot call method hasTag\\(\\) on pocketmine\\\\nbt\\\\tag\\\\CompoundTag\\|null\\.$#"
-			count: 10
-			path: ../../../src/pocketmine/level/format/io/region/McRegion.php
-
-		-
-			message: "#^Cannot call method readChunk\\(\\) on pocketmine\\\\level\\\\format\\\\io\\\\region\\\\RegionLoader\\|null\\.$#"
-			count: 1
-			path: ../../../src/pocketmine/level/format/io/region/McRegion.php
-
-		-
-			message: "#^Cannot call method writeChunk\\(\\) on pocketmine\\\\level\\\\format\\\\io\\\\region\\\\RegionLoader\\|null\\.$#"
-			count: 1
-			path: ../../../src/pocketmine/level/format/io/region/McRegion.php
-
-		-
-			message: "#^Cannot cast mixed to string\\.$#"
-			count: 1
-			path: ../../../src/pocketmine/level/format/io/region/McRegion.php
-
-		-
-			message: "#^Method pocketmine\\\\level\\\\format\\\\io\\\\region\\\\McRegion\\:\\:nbtSerialize\\(\\) should return string but returns string\\|false\\.$#"
-			count: 1
-			path: ../../../src/pocketmine/level/format/io/region/McRegion.php
-
-		-
-			message: "#^Parameter \\#1 \\$array of function array_filter expects array, array\\<int, string\\>\\|false given\\.$#"
-			count: 1
-			path: ../../../src/pocketmine/level/format/io/region/McRegion.php
-
-		-
-			message: "#^Parameter \\#2 \\$list of static method pocketmine\\\\level\\\\format\\\\io\\\\region\\\\McRegion\\:\\:getCompoundList\\(\\) expects pocketmine\\\\nbt\\\\tag\\\\ListTag, pocketmine\\\\nbt\\\\tag\\\\ListTag\\|null given\\.$#"
-			count: 2
-			path: ../../../src/pocketmine/level/format/io/region/McRegion.php
-
-		-
-			message: "#^Parameter \\#2 \\$value of class pocketmine\\\\nbt\\\\tag\\\\StringTag constructor expects string, mixed given\\.$#"
-			count: 1
-			path: ../../../src/pocketmine/level/format/io/region/McRegion.php
-
-		-
-			message: "#^Only numeric types are allowed in %%, int\\<0, max\\>\\|false given on the left side\\.$#"
-			count: 1
-			path: ../../../src/pocketmine/level/format/io/region/RegionLoader.php
-
-		-
-			message: "#^Parameter \\#2 \\$length of function fread expects int\\<0, max\\>, int given\\.$#"
-			count: 1
-			path: ../../../src/pocketmine/level/format/io/region/RegionLoader.php
-
-		-
-			message: "#^Parameter \\#2 \\$size of function ftruncate expects int\\<0, max\\>, int given\\.$#"
-			count: 1
-			path: ../../../src/pocketmine/level/format/io/region/RegionLoader.php
-
-		-
-			message: "#^Property pocketmine\\\\level\\\\generator\\\\Flat\\:\\:\\$preset \\(string\\) does not accept mixed\\.$#"
-			count: 1
-			path: ../../../src/pocketmine/level/generator/Flat.php
-
-		-
-			message: "#^Cannot call method fastSerialize\\(\\) on pocketmine\\\\level\\\\format\\\\Chunk\\|null\\.$#"
-			count: 2
-			path: ../../../src/pocketmine/level/generator/PopulationTask.php
-
-		-
-			message: "#^Cannot call method getAsyncWorkerId\\(\\) on pocketmine\\\\scheduler\\\\AsyncWorker\\|null\\.$#"
-			count: 1
-			path: ../../../src/pocketmine/level/generator/PopulationTask.php
-
-		-
-			message: "#^Cannot call method getX\\(\\) on pocketmine\\\\level\\\\format\\\\Chunk\\|null\\.$#"
-			count: 5
-			path: ../../../src/pocketmine/level/generator/PopulationTask.php
-
-		-
-			message: "#^Cannot call method getZ\\(\\) on pocketmine\\\\level\\\\format\\\\Chunk\\|null\\.$#"
-			count: 5
-			path: ../../../src/pocketmine/level/generator/PopulationTask.php
-
-		-
-			message: "#^Cannot call method hasChanged\\(\\) on pocketmine\\\\level\\\\format\\\\Chunk\\|null\\.$#"
-			count: 1
-			path: ../../../src/pocketmine/level/generator/PopulationTask.php
-
-		-
-			message: "#^Cannot call method isGenerated\\(\\) on pocketmine\\\\level\\\\format\\\\Chunk\\|null\\.$#"
-			count: 1
-			path: ../../../src/pocketmine/level/generator/PopulationTask.php
-
-		-
-			message: "#^Cannot call method populateSkyLight\\(\\) on pocketmine\\\\level\\\\format\\\\Chunk\\|null\\.$#"
-			count: 1
-			path: ../../../src/pocketmine/level/generator/PopulationTask.php
-
-		-
-			message: "#^Cannot call method recalculateHeightMap\\(\\) on pocketmine\\\\level\\\\format\\\\Chunk\\|null\\.$#"
-			count: 1
-			path: ../../../src/pocketmine/level/generator/PopulationTask.php
-
-		-
-			message: "#^Cannot call method setGenerated\\(\\) on pocketmine\\\\level\\\\format\\\\Chunk\\|null\\.$#"
-			count: 2
-			path: ../../../src/pocketmine/level/generator/PopulationTask.php
-
-		-
-			message: "#^Cannot call method setLightPopulated\\(\\) on pocketmine\\\\level\\\\format\\\\Chunk\\|null\\.$#"
-			count: 1
-			path: ../../../src/pocketmine/level/generator/PopulationTask.php
-
-		-
-			message: "#^Cannot call method setPopulated\\(\\) on pocketmine\\\\level\\\\format\\\\Chunk\\|null\\.$#"
-			count: 1
-			path: ../../../src/pocketmine/level/generator/PopulationTask.php
-
-		-
-			message: "#^Variable property access on \\$this\\(pocketmine\\\\level\\\\generator\\\\PopulationTask\\)\\.$#"
-			count: 4
-			path: ../../../src/pocketmine/level/generator/PopulationTask.php
-
-		-
-			message: "#^Method pocketmine\\\\level\\\\generator\\\\biome\\\\BiomeSelector\\:\\:pickBiome\\(\\) should return pocketmine\\\\level\\\\biome\\\\Biome but returns pocketmine\\\\level\\\\biome\\\\Biome\\|null\\.$#"
-			count: 1
-			path: ../../../src/pocketmine/level/generator/biome/BiomeSelector.php
-
-		-
-			message: "#^Cannot call method getBiomeId\\(\\) on pocketmine\\\\level\\\\format\\\\Chunk\\|null\\.$#"
-			count: 1
-			path: ../../../src/pocketmine/level/generator/hell/Nether.php
-
-		-
-			message: "#^Cannot call method setBiomeId\\(\\) on pocketmine\\\\level\\\\format\\\\Chunk\\|null\\.$#"
-			count: 1
-			path: ../../../src/pocketmine/level/generator/hell/Nether.php
-
-		-
-			message: "#^Cannot call method setBlockId\\(\\) on pocketmine\\\\level\\\\format\\\\Chunk\\|null\\.$#"
-			count: 3
-			path: ../../../src/pocketmine/level/generator/hell/Nether.php
-
-		-
-			message: "#^Constructor of class pocketmine\\\\level\\\\generator\\\\hell\\\\Nether has an unused parameter \\$options\\.$#"
-			count: 1
-			path: ../../../src/pocketmine/level/generator/hell/Nether.php
-
-		-
-			message: "#^Cannot call method getBiomeId\\(\\) on pocketmine\\\\level\\\\format\\\\Chunk\\|null\\.$#"
-			count: 1
-			path: ../../../src/pocketmine/level/generator/normal/Normal.php
-
-		-
-			message: "#^Cannot call method setBiomeId\\(\\) on pocketmine\\\\level\\\\format\\\\Chunk\\|null\\.$#"
-			count: 1
-			path: ../../../src/pocketmine/level/generator/normal/Normal.php
-
-		-
-			message: "#^Cannot call method setBlockId\\(\\) on pocketmine\\\\level\\\\format\\\\Chunk\\|null\\.$#"
-			count: 3
-			path: ../../../src/pocketmine/level/generator/normal/Normal.php
-
-		-
-			message: "#^Constructor of class pocketmine\\\\level\\\\generator\\\\normal\\\\Normal has an unused parameter \\$options\\.$#"
-			count: 1
-			path: ../../../src/pocketmine/level/generator/normal/Normal.php
-
-		-
-			message: "#^Offset int does not exist on array\\<array\\<float\\>\\>\\|null\\.$#"
-			count: 1
-			path: ../../../src/pocketmine/level/generator/normal/Normal.php
-
-		-
-			message: "#^Property pocketmine\\\\level\\\\generator\\\\object\\\\Pond\\:\\:\\$random is never read, only written\\.$#"
-			count: 1
-			path: ../../../src/pocketmine/level/generator/object/Pond.php
-
-		-
-			message: "#^Only booleans are allowed in a negated boolean, bool\\|null given\\.$#"
-			count: 1
-			path: ../../../src/pocketmine/level/generator/object/SpruceTree.php
-
-		-
-			message: "#^Parameter \\#1 \\$start of method pocketmine\\\\utils\\\\Random\\:\\:nextRange\\(\\) expects int, float\\|int given\\.$#"
-			count: 2
-			path: ../../../src/pocketmine/level/generator/object/TallGrass.php
-
-		-
-			message: "#^Parameter \\#2 \\$end of method pocketmine\\\\utils\\\\Random\\:\\:nextRange\\(\\) expects int, float\\|int given\\.$#"
-			count: 2
-			path: ../../../src/pocketmine/level/generator/object/TallGrass.php
-
-		-
-			message: "#^Parameter \\#2 \\$y of method pocketmine\\\\level\\\\ChunkManager\\:\\:getBlockIdAt\\(\\) expects int, float\\|int given\\.$#"
-			count: 2
-			path: ../../../src/pocketmine/level/generator/object/TallGrass.php
-
-		-
-			message: "#^Parameter \\#2 \\$y of method pocketmine\\\\level\\\\ChunkManager\\:\\:setBlockDataAt\\(\\) expects int, float\\|int given\\.$#"
-			count: 1
-			path: ../../../src/pocketmine/level/generator/object/TallGrass.php
-
-		-
-			message: "#^Parameter \\#2 \\$y of method pocketmine\\\\level\\\\ChunkManager\\:\\:setBlockIdAt\\(\\) expects int, float\\|int given\\.$#"
-			count: 1
-			path: ../../../src/pocketmine/level/generator/object/TallGrass.php
-
-		-
-			message: "#^Only booleans are allowed in a negated boolean, bool\\|null given\\.$#"
-			count: 1
-			path: ../../../src/pocketmine/level/generator/object/Tree.php
-
-		-
-			message: "#^Cannot call method getBiomeId\\(\\) on pocketmine\\\\level\\\\format\\\\Chunk\\|null\\.$#"
-			count: 1
-			path: ../../../src/pocketmine/level/generator/populator/GroundCover.php
-
-		-
-			message: "#^Cannot call method getBlockIdColumn\\(\\) on pocketmine\\\\level\\\\format\\\\Chunk\\|null\\.$#"
-			count: 1
-			path: ../../../src/pocketmine/level/generator/populator/GroundCover.php
-
-		-
-			message: "#^Cannot call method setBlock\\(\\) on pocketmine\\\\level\\\\format\\\\Chunk\\|null\\.$#"
-			count: 1
-			path: ../../../src/pocketmine/level/generator/populator/GroundCover.php
-
-		-
-			message: "#^Cannot call method setBlockId\\(\\) on pocketmine\\\\level\\\\format\\\\Chunk\\|null\\.$#"
-			count: 1
-			path: ../../../src/pocketmine/level/generator/populator/GroundCover.php
-
-		-
-			message: "#^Property pocketmine\\\\level\\\\generator\\\\populator\\\\Pond\\:\\:\\$lavaOdd is never read, only written\\.$#"
-			count: 1
-			path: ../../../src/pocketmine/level/generator/populator/Pond.php
-
-		-
-			message: "#^Property pocketmine\\\\level\\\\generator\\\\populator\\\\Pond\\:\\:\\$lavaSurfaceOdd is never read, only written\\.$#"
-			count: 1
-			path: ../../../src/pocketmine/level/generator/populator/Pond.php
-
-		-
-			message: "#^Cannot call method getBlockLight\\(\\) on pocketmine\\\\level\\\\format\\\\SubChunkInterface\\|null\\.$#"
-			count: 1
-			path: ../../../src/pocketmine/level/light/BlockLightUpdate.php
-
-		-
-			message: "#^Cannot call method setBlockLight\\(\\) on pocketmine\\\\level\\\\format\\\\SubChunkInterface\\|null\\.$#"
-			count: 1
-			path: ../../../src/pocketmine/level/light/BlockLightUpdate.php
-
-		-
-			message: "#^Cannot call method getBlockId\\(\\) on pocketmine\\\\level\\\\format\\\\SubChunkInterface\\|null\\.$#"
-			count: 1
-			path: ../../../src/pocketmine/level/light/LightUpdate.php
-
-		-
-			message: "#^Only numeric types are allowed in \\-, int\\|null given on the right side\\.$#"
-			count: 1
-			path: ../../../src/pocketmine/level/light/LightUpdate.php
-
-		-
-			message: "#^Cannot call method getBlockSkyLight\\(\\) on pocketmine\\\\level\\\\format\\\\SubChunkInterface\\|null\\.$#"
-			count: 1
-			path: ../../../src/pocketmine/level/light/SkyLightUpdate.php
-
-		-
-			message: "#^Cannot call method setBlockSkyLight\\(\\) on pocketmine\\\\level\\\\format\\\\SubChunkInterface\\|null\\.$#"
-			count: 1
-			path: ../../../src/pocketmine/level/light/SkyLightUpdate.php
-
-		-
-			message: "#^Method pocketmine\\\\metadata\\\\MetadataStore\\:\\:getMetadataInternal\\(\\) should return array\\<pocketmine\\\\metadata\\\\MetadataValue\\> but returns SplObjectStorage\\<pocketmine\\\\plugin\\\\Plugin, pocketmine\\\\metadata\\\\MetadataValue\\>\\.$#"
-			count: 1
-			path: ../../../src/pocketmine/metadata/MetadataStore.php
-
-		-
-			message: "#^Parameter \\#1 \\$buffer of class pocketmine\\\\network\\\\mcpe\\\\protocol\\\\BatchPacket constructor expects string, mixed given\\.$#"
-			count: 1
-			path: ../../../src/pocketmine/network/CompressBatchedTask.php
-
-		-
-			message: "#^Cannot access property \\$x on mixed\\.$#"
-			count: 1
-			path: ../../../src/pocketmine/network/mcpe/NetworkBinaryStream.php
-
-		-
-			message: "#^Cannot access property \\$y on mixed\\.$#"
-			count: 1
-			path: ../../../src/pocketmine/network/mcpe/NetworkBinaryStream.php
-
-		-
-			message: "#^Cannot access property \\$z on mixed\\.$#"
-			count: 1
-			path: ../../../src/pocketmine/network/mcpe/NetworkBinaryStream.php
-
-		-
-			message: "#^Method pocketmine\\\\network\\\\mcpe\\\\NetworkBinaryStream\\:\\:getGameRules\\(\\) should return array\\<string, array\\{int, bool\\|float\\|int, bool\\}\\> but returns array\\<string, array\\{int, bool\\|float\\|int\\|null, bool\\}\\>\\.$#"
-			count: 1
-			path: ../../../src/pocketmine/network/mcpe/NetworkBinaryStream.php
-
-		-
-			message: "#^Parameter \\#1 \\$data of method pocketmine\\\\nbt\\\\NBTStream\\:\\:write\\(\\) expects array\\<pocketmine\\\\nbt\\\\tag\\\\NamedTag\\>\\|pocketmine\\\\nbt\\\\tag\\\\NamedTag, mixed given\\.$#"
-			count: 1
-			path: ../../../src/pocketmine/network/mcpe/NetworkBinaryStream.php
-
-		-
-			message: "#^Parameter \\#1 \\$str of method pocketmine\\\\utils\\\\BinaryStream\\:\\:put\\(\\) expects string, string\\|false given\\.$#"
-			count: 2
-			path: ../../../src/pocketmine/network/mcpe/NetworkBinaryStream.php
-
-		-
-			message: "#^Parameter \\#1 \\$v of method pocketmine\\\\network\\\\mcpe\\\\NetworkBinaryStream\\:\\:putString\\(\\) expects string, mixed given\\.$#"
-			count: 1
-			path: ../../../src/pocketmine/network/mcpe/NetworkBinaryStream.php
-
-		-
-			message: "#^Parameter \\#1 \\$v of method pocketmine\\\\utils\\\\BinaryStream\\:\\:putBool\\(\\) expects bool, bool\\|float\\|int given\\.$#"
-			count: 1
-			path: ../../../src/pocketmine/network/mcpe/NetworkBinaryStream.php
-
-		-
-			message: "#^Parameter \\#1 \\$v of method pocketmine\\\\utils\\\\BinaryStream\\:\\:putByte\\(\\) expects int, mixed given\\.$#"
-			count: 1
-			path: ../../../src/pocketmine/network/mcpe/NetworkBinaryStream.php
-
-		-
-			message: "#^Parameter \\#1 \\$v of method pocketmine\\\\utils\\\\BinaryStream\\:\\:putLFloat\\(\\) expects float, bool\\|float\\|int given\\.$#"
-			count: 1
-			path: ../../../src/pocketmine/network/mcpe/NetworkBinaryStream.php
-
-		-
-			message: "#^Parameter \\#1 \\$v of method pocketmine\\\\utils\\\\BinaryStream\\:\\:putLFloat\\(\\) expects float, mixed given\\.$#"
-			count: 1
-			path: ../../../src/pocketmine/network/mcpe/NetworkBinaryStream.php
-
-		-
-			message: "#^Parameter \\#1 \\$v of method pocketmine\\\\utils\\\\BinaryStream\\:\\:putLShort\\(\\) expects int, mixed given\\.$#"
-			count: 1
-			path: ../../../src/pocketmine/network/mcpe/NetworkBinaryStream.php
-
-		-
-			message: "#^Parameter \\#1 \\$v of method pocketmine\\\\utils\\\\BinaryStream\\:\\:putUnsignedVarInt\\(\\) expects int, bool\\|float\\|int given\\.$#"
-			count: 1
-			path: ../../../src/pocketmine/network/mcpe/NetworkBinaryStream.php
-
-		-
-			message: "#^Parameter \\#1 \\$v of method pocketmine\\\\utils\\\\BinaryStream\\:\\:putVarInt\\(\\) expects int, mixed given\\.$#"
-			count: 1
-			path: ../../../src/pocketmine/network/mcpe/NetworkBinaryStream.php
-
-		-
-			message: "#^Parameter \\#1 \\$v of method pocketmine\\\\utils\\\\BinaryStream\\:\\:putVarLong\\(\\) expects int, mixed given\\.$#"
-			count: 1
-			path: ../../../src/pocketmine/network/mcpe/NetworkBinaryStream.php
-
-		-
-			message: "#^Parameter \\#1 \\$vector of method pocketmine\\\\network\\\\mcpe\\\\NetworkBinaryStream\\:\\:putVector3Nullable\\(\\) expects pocketmine\\\\math\\\\Vector3\\|null, mixed given\\.$#"
-			count: 1
-			path: ../../../src/pocketmine/network/mcpe/NetworkBinaryStream.php
-
-		-
-			message: "#^Cannot access offset 'down' on mixed\\.$#"
-			count: 1
-			path: ../../../src/pocketmine/network/mcpe/RakLibInterface.php
-
-		-
-			message: "#^Cannot access offset 'up' on mixed\\.$#"
-			count: 1
-			path: ../../../src/pocketmine/network/mcpe/RakLibInterface.php
-
-		-
-			message: "#^Cannot cast mixed to int\\.$#"
-			count: 1
-			path: ../../../src/pocketmine/network/mcpe/RakLibInterface.php
-
-		-
-			message: "#^Parameter \\#1 \\$upload of method pocketmine\\\\network\\\\Network\\:\\:addStatistics\\(\\) expects float, mixed given\\.$#"
-			count: 1
-			path: ../../../src/pocketmine/network/mcpe/RakLibInterface.php
-
-		-
-			message: "#^Parameter \\#2 \\$download of method pocketmine\\\\network\\\\Network\\:\\:addStatistics\\(\\) expects float, mixed given\\.$#"
-			count: 1
-			path: ../../../src/pocketmine/network/mcpe/RakLibInterface.php
-
-		-
-			message: "#^Cannot access offset 'exp' on mixed\\.$#"
-			count: 2
-			path: ../../../src/pocketmine/network/mcpe/VerifyLoginTask.php
-
-		-
-			message: "#^Cannot access offset 'identityPublicKey' on mixed\\.$#"
-			count: 1
-			path: ../../../src/pocketmine/network/mcpe/VerifyLoginTask.php
-
-		-
-			message: "#^Cannot access offset 'nbf' on mixed\\.$#"
-			count: 2
-			path: ../../../src/pocketmine/network/mcpe/VerifyLoginTask.php
-
-		-
-			message: "#^Cannot access offset 'x5u' on mixed\\.$#"
-			count: 2
-			path: ../../../src/pocketmine/network/mcpe/VerifyLoginTask.php
-
-		-
-			message: "#^Cannot use array destructuring on mixed\\.$#"
-			count: 1
-			path: ../../../src/pocketmine/network/mcpe/VerifyLoginTask.php
-
-		-
-			message: "#^Offset 'chain' does not exist on array\\{chain\\?\\: array\\<int, string\\>\\}\\.$#"
-			count: 1
-			path: ../../../src/pocketmine/network/mcpe/VerifyLoginTask.php
-
-		-
-			message: "#^Parameter \\#1 \\$json of function json_decode expects string, string\\|false given\\.$#"
-			count: 2
-			path: ../../../src/pocketmine/network/mcpe/VerifyLoginTask.php
-
-		-
-			message: "#^Parameter \\#1 \\$string of function str_split expects string, string\\|false given\\.$#"
-			count: 1
-			path: ../../../src/pocketmine/network/mcpe/VerifyLoginTask.php
-
-		-
-			message: "#^Parameter \\#1 \\$string of function strlen expects string, string\\|false given\\.$#"
-			count: 2
-			path: ../../../src/pocketmine/network/mcpe/VerifyLoginTask.php
-
-		-
-			message: "#^Parameter \\#1 \\$string of function wordwrap expects string, mixed given\\.$#"
-			count: 1
-			path: ../../../src/pocketmine/network/mcpe/VerifyLoginTask.php
-
-		-
-			message: "#^Argument of an invalid type array\\<pocketmine\\\\nbt\\\\tag\\\\CompoundTag\\>\\|null supplied for foreach, only iterables are supported\\.$#"
-			count: 1
-			path: ../../../src/pocketmine/network/mcpe/convert/RuntimeBlockMapping.php
-
-		-
-			message: "#^Cannot access offset string on mixed\\.$#"
-			count: 1
-			path: ../../../src/pocketmine/network/mcpe/convert/RuntimeBlockMapping.php
-
-		-
-			message: "#^Method pocketmine\\\\network\\\\mcpe\\\\convert\\\\RuntimeBlockMapping\\:\\:getBedrockKnownStates\\(\\) should return array\\<pocketmine\\\\nbt\\\\tag\\\\CompoundTag\\> but returns array\\<pocketmine\\\\nbt\\\\tag\\\\CompoundTag\\>\\|null\\.$#"
-			count: 1
-			path: ../../../src/pocketmine/network/mcpe/convert/RuntimeBlockMapping.php
-
-		-
-			message: "#^Offset mixed does not exist on array\\<pocketmine\\\\nbt\\\\tag\\\\CompoundTag\\>\\|null\\.$#"
-			count: 1
-			path: ../../../src/pocketmine/network/mcpe/convert/RuntimeBlockMapping.php
-
-		-
-			message: "#^Parameter \\#1 \\$buffer of class pocketmine\\\\network\\\\mcpe\\\\NetworkBinaryStream constructor expects string, string\\|false given\\.$#"
-			count: 1
-			path: ../../../src/pocketmine/network/mcpe/convert/RuntimeBlockMapping.php
-
-		-
-			message: "#^Parameter \\#1 \\$json of function json_decode expects string, string\\|false given\\.$#"
-			count: 1
-			path: ../../../src/pocketmine/network/mcpe/convert/RuntimeBlockMapping.php
-
-		-
-			message: "#^Parameter \\#2 \\$legacyId of static method pocketmine\\\\network\\\\mcpe\\\\convert\\\\RuntimeBlockMapping\\:\\:registerMapping\\(\\) expects int, mixed given\\.$#"
-			count: 1
-			path: ../../../src/pocketmine/network/mcpe/convert/RuntimeBlockMapping.php
-
-		-
-			message: "#^Property pocketmine\\\\network\\\\mcpe\\\\protocol\\\\AddActorPacket\\:\\:\\$metadata \\(array\\<int, array\\{int, mixed\\}\\>\\) does not accept array\\<int, mixed\\>\\.$#"
-			count: 1
-			path: ../../../src/pocketmine/network/mcpe/protocol/AddActorPacket.php
-
-		-
-			message: "#^Property pocketmine\\\\network\\\\mcpe\\\\protocol\\\\AddItemActorPacket\\:\\:\\$metadata \\(array\\<int, array\\{int, mixed\\}\\>\\) does not accept array\\<int, mixed\\>\\.$#"
-			count: 1
-			path: ../../../src/pocketmine/network/mcpe/protocol/AddItemActorPacket.php
-
-		-
-			message: "#^Property pocketmine\\\\network\\\\mcpe\\\\protocol\\\\AddPlayerPacket\\:\\:\\$metadata \\(array\\<int, array\\{int, mixed\\}\\>\\) does not accept array\\<int, mixed\\>\\.$#"
-			count: 1
-			path: ../../../src/pocketmine/network/mcpe/protocol/AddPlayerPacket.php
-
-		-
-			message: "#^Parameter \\#1 \\$str of method pocketmine\\\\utils\\\\BinaryStream\\:\\:put\\(\\) expects string, string\\|false given\\.$#"
-			count: 1
-			path: ../../../src/pocketmine/network/mcpe/protocol/AddVolumeEntityPacket.php
-
-		-
-			message: "#^Parameter \\#1 \\$str of method pocketmine\\\\utils\\\\BinaryStream\\:\\:put\\(\\) expects string, string\\|false given\\.$#"
-			count: 1
-			path: ../../../src/pocketmine/network/mcpe/protocol/AvailableActorIdentifiersPacket.php
-
-		-
-			message: "#^Property pocketmine\\\\network\\\\mcpe\\\\protocol\\\\AvailableActorIdentifiersPacket\\:\\:\\$namedtag \\(string\\) on left side of \\?\\? is not nullable\\.$#"
-			count: 1
-			path: ../../../src/pocketmine/network/mcpe/protocol/AvailableActorIdentifiersPacket.php
-
-		-
-			message: "#^Static property pocketmine\\\\network\\\\mcpe\\\\protocol\\\\AvailableActorIdentifiersPacket\\:\\:\\$DEFAULT_NBT_CACHE \\(string\\|null\\) does not accept string\\|false\\.$#"
-			count: 1
-			path: ../../../src/pocketmine/network/mcpe/protocol/AvailableActorIdentifiersPacket.php
-
-		-
-			message: "#^Property pocketmine\\\\network\\\\mcpe\\\\protocol\\\\BatchPacket\\:\\:\\$payload \\(string\\) does not accept string\\|false\\.$#"
-			count: 1
-			path: ../../../src/pocketmine/network/mcpe/protocol/BatchPacket.php
-
-		-
-			message: "#^Parameter \\#1 \\$str of method pocketmine\\\\utils\\\\BinaryStream\\:\\:put\\(\\) expects string, string\\|false given\\.$#"
-			count: 1
-			path: ../../../src/pocketmine/network/mcpe/protocol/BiomeDefinitionListPacket.php
-
-		-
-			message: "#^Property pocketmine\\\\network\\\\mcpe\\\\protocol\\\\BiomeDefinitionListPacket\\:\\:\\$namedtag \\(string\\) on left side of \\?\\? is not nullable\\.$#"
-			count: 1
-			path: ../../../src/pocketmine/network/mcpe/protocol/BiomeDefinitionListPacket.php
-
-		-
-			message: "#^Static property pocketmine\\\\network\\\\mcpe\\\\protocol\\\\BiomeDefinitionListPacket\\:\\:\\$DEFAULT_NBT_CACHE \\(string\\|null\\) does not accept string\\|false\\.$#"
-			count: 1
-			path: ../../../src/pocketmine/network/mcpe/protocol/BiomeDefinitionListPacket.php
-
-		-
-			message: "#^Parameter \\#1 \\$str of method pocketmine\\\\utils\\\\BinaryStream\\:\\:put\\(\\) expects string, string\\|false given\\.$#"
-			count: 1
-			path: ../../../src/pocketmine/network/mcpe/protocol/ItemComponentPacket.php
-
-		-
-			message: "#^Property pocketmine\\\\network\\\\mcpe\\\\protocol\\\\LevelEventGenericPacket\\:\\:\\$eventData \\(string\\) does not accept string\\|false\\.$#"
-			count: 1
-			path: ../../../src/pocketmine/network/mcpe/protocol/LevelEventGenericPacket.php
-
-		-
-			message: "#^Argument of an invalid type mixed supplied for foreach, only iterables are supported\\.$#"
-			count: 1
-			path: ../../../src/pocketmine/network/mcpe/protocol/LoginPacket.php
-
-		-
-			message: "#^Cannot access offset 'XUID' on mixed\\.$#"
-			count: 2
-			path: ../../../src/pocketmine/network/mcpe/protocol/LoginPacket.php
-
-		-
-			message: "#^Cannot access offset 'chain' on mixed\\.$#"
-			count: 1
-			path: ../../../src/pocketmine/network/mcpe/protocol/LoginPacket.php
-
-		-
-			message: "#^Cannot access offset 'displayName' on mixed\\.$#"
-			count: 2
-			path: ../../../src/pocketmine/network/mcpe/protocol/LoginPacket.php
-
-		-
-			message: "#^Cannot access offset 'identity' on mixed\\.$#"
-			count: 2
-			path: ../../../src/pocketmine/network/mcpe/protocol/LoginPacket.php
-
-		-
-			message: "#^Parameter \\#1 \\$token of static method pocketmine\\\\utils\\\\Utils\\:\\:decodeJWT\\(\\) expects string, mixed given\\.$#"
-			count: 1
-			path: ../../../src/pocketmine/network/mcpe/protocol/LoginPacket.php
-
-		-
-			message: "#^Property pocketmine\\\\network\\\\mcpe\\\\protocol\\\\LoginPacket\\:\\:\\$chainData \\(array\\{chain\\?\\: array\\<int, string\\>\\}\\) does not accept mixed\\.$#"
-			count: 1
-			path: ../../../src/pocketmine/network/mcpe/protocol/LoginPacket.php
-
-		-
-			message: "#^Property pocketmine\\\\network\\\\mcpe\\\\protocol\\\\LoginPacket\\:\\:\\$clientId \\(int\\) does not accept mixed\\.$#"
-			count: 1
-			path: ../../../src/pocketmine/network/mcpe/protocol/LoginPacket.php
-
-		-
-			message: "#^Property pocketmine\\\\network\\\\mcpe\\\\protocol\\\\LoginPacket\\:\\:\\$clientUUID \\(string\\) does not accept mixed\\.$#"
-			count: 1
-			path: ../../../src/pocketmine/network/mcpe/protocol/LoginPacket.php
-
-		-
-			message: "#^Property pocketmine\\\\network\\\\mcpe\\\\protocol\\\\LoginPacket\\:\\:\\$identityPublicKey \\(string\\) does not accept mixed\\.$#"
-			count: 1
-			path: ../../../src/pocketmine/network/mcpe/protocol/LoginPacket.php
-
-		-
-			message: "#^Property pocketmine\\\\network\\\\mcpe\\\\protocol\\\\LoginPacket\\:\\:\\$locale \\(string\\) does not accept mixed\\.$#"
-			count: 1
-			path: ../../../src/pocketmine/network/mcpe/protocol/LoginPacket.php
-
-		-
-			message: "#^Property pocketmine\\\\network\\\\mcpe\\\\protocol\\\\LoginPacket\\:\\:\\$serverAddress \\(string\\) does not accept mixed\\.$#"
-			count: 1
-			path: ../../../src/pocketmine/network/mcpe/protocol/LoginPacket.php
-
-		-
-			message: "#^Property pocketmine\\\\network\\\\mcpe\\\\protocol\\\\LoginPacket\\:\\:\\$username \\(string\\) does not accept mixed\\.$#"
-			count: 1
-			path: ../../../src/pocketmine/network/mcpe/protocol/LoginPacket.php
-
-		-
-			message: "#^Property pocketmine\\\\network\\\\mcpe\\\\protocol\\\\LoginPacket\\:\\:\\$xuid \\(string\\|null\\) does not accept mixed\\.$#"
-			count: 1
-			path: ../../../src/pocketmine/network/mcpe/protocol/LoginPacket.php
-
-		-
-			message: "#^Parameter \\#1 \\$str of method pocketmine\\\\utils\\\\BinaryStream\\:\\:put\\(\\) expects string, string\\|false given\\.$#"
-			count: 1
-			path: ../../../src/pocketmine/network/mcpe/protocol/PositionTrackingDBServerBroadcastPacket.php
-
-		-
-			message: "#^Property pocketmine\\\\network\\\\mcpe\\\\protocol\\\\SetActorDataPacket\\:\\:\\$metadata \\(array\\<int, array\\{int, mixed\\}\\>\\) does not accept array\\<int, mixed\\>\\.$#"
-			count: 1
-			path: ../../../src/pocketmine/network/mcpe/protocol/SetActorDataPacket.php
-
-		-
-			message: "#^Parameter \\#1 \\$eid of method pocketmine\\\\network\\\\mcpe\\\\NetworkBinaryStream\\:\\:putEntityUniqueId\\(\\) expects int, int\\|null given\\.$#"
-			count: 1
-			path: ../../../src/pocketmine/network/mcpe/protocol/SetScorePacket.php
-
-		-
-			message: "#^Parameter \\#1 \\$v of method pocketmine\\\\network\\\\mcpe\\\\NetworkBinaryStream\\:\\:putString\\(\\) expects string, string\\|null given\\.$#"
-			count: 1
-			path: ../../../src/pocketmine/network/mcpe/protocol/SetScorePacket.php
-
-		-
-			message: "#^Parameter \\#1 \\$eid of method pocketmine\\\\network\\\\mcpe\\\\NetworkBinaryStream\\:\\:putEntityUniqueId\\(\\) expects int, int\\|null given\\.$#"
-			count: 1
-			path: ../../../src/pocketmine/network/mcpe/protocol/SetScoreboardIdentityPacket.php
-
-		-
-			message: "#^Parameter \\#1 \\$str of method pocketmine\\\\utils\\\\BinaryStream\\:\\:put\\(\\) expects string, string\\|false given\\.$#"
-			count: 1
-			path: ../../../src/pocketmine/network/mcpe/protocol/StartGamePacket.php
-
-		-
-			message: "#^Parameter \\#1 \\$str of method pocketmine\\\\utils\\\\BinaryStream\\:\\:put\\(\\) expects string, string\\|false given\\.$#"
-			count: 1
-			path: ../../../src/pocketmine/network/mcpe/protocol/SyncActorPropertyPacket.php
-
-		-
-			message: "#^Property pocketmine\\\\network\\\\mcpe\\\\protocol\\\\UnknownPacket\\:\\:\\$payload \\(string\\) on left side of \\?\\? is not nullable\\.$#"
-			count: 1
-			path: ../../../src/pocketmine/network/mcpe/protocol/UnknownPacket.php
-
-		-
-			message: "#^Parameter \\#3 \\$resourcePatch of class pocketmine\\\\network\\\\mcpe\\\\protocol\\\\types\\\\SkinData constructor expects string, string\\|false given\\.$#"
-			count: 1
-			path: ../../../src/pocketmine/network/mcpe/protocol/types/LegacySkinAdapter.php
-
-		-
-			message: "#^Parameter \\#1 \\$x of method pocketmine\\\\network\\\\mcpe\\\\NetworkBinaryStream\\:\\:putBlockPosition\\(\\) expects int, float\\|int given\\.$#"
-			count: 1
-			path: ../../../src/pocketmine/network/mcpe/protocol/types/inventory/UseItemTransactionData.php
-
-		-
-			message: "#^Parameter \\#2 \\$y of method pocketmine\\\\network\\\\mcpe\\\\NetworkBinaryStream\\:\\:putBlockPosition\\(\\) expects int, float\\|int given\\.$#"
-			count: 1
-			path: ../../../src/pocketmine/network/mcpe/protocol/types/inventory/UseItemTransactionData.php
-
-		-
-			message: "#^Parameter \\#3 \\$z of method pocketmine\\\\network\\\\mcpe\\\\NetworkBinaryStream\\:\\:putBlockPosition\\(\\) expects int, float\\|int given\\.$#"
-			count: 1
-			path: ../../../src/pocketmine/network/mcpe/protocol/types/inventory/UseItemTransactionData.php
-
-		-
-			message: "#^Cannot call method wakeupSleeper\\(\\) on pocketmine\\\\snooze\\\\SleeperNotifier\\|null\\.$#"
-			count: 1
-			path: ../../../src/pocketmine/network/rcon/RCONInstance.php
-
-		-
-			message: "#^Method pocketmine\\\\permission\\\\DefaultPermissions\\:\\:registerPermission\\(\\) should return pocketmine\\\\permission\\\\Permission but returns pocketmine\\\\permission\\\\Permission\\|null\\.$#"
-			count: 1
-			path: ../../../src/pocketmine/permission/DefaultPermissions.php
-
-		-
-			message: "#^Parameter \\#1 \\$value of static method pocketmine\\\\permission\\\\Permission\\:\\:getByName\\(\\) expects bool\\|string, mixed given\\.$#"
-			count: 1
-			path: ../../../src/pocketmine/permission/Permission.php
-
-		-
-			message: "#^Parameter \\#2 \\$description of class pocketmine\\\\permission\\\\Permission constructor expects string\\|null, mixed given\\.$#"
-			count: 1
-			path: ../../../src/pocketmine/permission/Permission.php
-
-		-
-			message: "#^Variable method call on pocketmine\\\\event\\\\Listener\\.$#"
-			count: 1
-			path: ../../../src/pocketmine/plugin/MethodEventExecutor.php
-
-		-
-			message: "#^Method pocketmine\\\\plugin\\\\PluginBase\\:\\:getConfig\\(\\) should return pocketmine\\\\utils\\\\Config but returns pocketmine\\\\utils\\\\Config\\|null\\.$#"
-			count: 1
-			path: ../../../src/pocketmine/plugin/PluginBase.php
-
-		-
-			message: "#^Argument of an invalid type mixed supplied for foreach, only iterables are supported\\.$#"
-			count: 1
-			path: ../../../src/pocketmine/plugin/PluginDescription.php
+			path: ../../../src/plugin/PluginDescription.php
 
 		-
 			message: "#^Array \\(array\\<string\\>\\) does not accept mixed\\.$#"
 			count: 2
-			path: ../../../src/pocketmine/plugin/PluginDescription.php
+			path: ../../../src/plugin/PluginDescription.php
 
 		-
 			message: "#^Cannot cast mixed to string\\.$#"
 			count: 4
-			path: ../../../src/pocketmine/plugin/PluginDescription.php
-
-		-
-			message: "#^Parameter \\#1 \\$data of static method pocketmine\\\\permission\\\\Permission\\:\\:loadPermissions\\(\\) expects array\\<string, array\\<string, mixed\\>\\>, mixed given\\.$#"
-			count: 1
-			path: ../../../src/pocketmine/plugin/PluginDescription.php
+			path: ../../../src/plugin/PluginDescription.php
+
+		-
+			message: "#^Parameter \\#1 \\$data of static method pocketmine\\\\permission\\\\PermissionParser\\:\\:loadPermissions\\(\\) expects array\\<string, array\\<string, mixed\\>\\>, mixed given\\.$#"
+			count: 1
+			path: ../../../src/plugin/PluginDescription.php
 
 		-
 			message: "#^Parameter \\#1 \\$haystack of function stripos expects string, mixed given\\.$#"
 			count: 1
-			path: ../../../src/pocketmine/plugin/PluginDescription.php
+			path: ../../../src/plugin/PluginDescription.php
+
+		-
+			message: "#^Parameter \\#1 \\$name of static method pocketmine\\\\plugin\\\\PluginEnableOrder\\:\\:fromString\\(\\) expects string, mixed given\\.$#"
+			count: 1
+			path: ../../../src/plugin/PluginDescription.php
 
 		-
 			message: "#^Parameter \\#1 \\$plugin of method pocketmine\\\\plugin\\\\PluginDescription\\:\\:loadMap\\(\\) expects array, mixed given\\.$#"
 			count: 1
-			path: ../../../src/pocketmine/plugin/PluginDescription.php
-
-		-
-			message: "#^Parameter \\#1 \\$string of function mb_strtoupper expects string, mixed given\\.$#"
-			count: 1
-			path: ../../../src/pocketmine/plugin/PluginDescription.php
+			path: ../../../src/plugin/PluginDescription.php
 
 		-
 			message: "#^Parameter \\#2 \\$subject of function preg_match expects string, mixed given\\.$#"
 			count: 1
-			path: ../../../src/pocketmine/plugin/PluginDescription.php
+			path: ../../../src/plugin/PluginDescription.php
 
 		-
 			message: "#^Parameter \\#3 \\$subject of function str_replace expects array\\|string, mixed given\\.$#"
 			count: 1
-			path: ../../../src/pocketmine/plugin/PluginDescription.php
+			path: ../../../src/plugin/PluginDescription.php
 
 		-
 			message: "#^Property pocketmine\\\\plugin\\\\PluginDescription\\:\\:\\$depend \\(array\\<string\\>\\) does not accept array\\.$#"
 			count: 1
-			path: ../../../src/pocketmine/plugin/PluginDescription.php
+			path: ../../../src/plugin/PluginDescription.php
 
 		-
 			message: "#^Property pocketmine\\\\plugin\\\\PluginDescription\\:\\:\\$loadBefore \\(array\\<string\\>\\) does not accept array\\.$#"
 			count: 1
-			path: ../../../src/pocketmine/plugin/PluginDescription.php
+			path: ../../../src/plugin/PluginDescription.php
 
 		-
 			message: "#^Property pocketmine\\\\plugin\\\\PluginDescription\\:\\:\\$main \\(string\\) does not accept mixed\\.$#"
 			count: 1
-			path: ../../../src/pocketmine/plugin/PluginDescription.php
+			path: ../../../src/plugin/PluginDescription.php
 
 		-
 			message: "#^Property pocketmine\\\\plugin\\\\PluginDescription\\:\\:\\$name \\(string\\) does not accept mixed\\.$#"
 			count: 1
-			path: ../../../src/pocketmine/plugin/PluginDescription.php
-
-		-
-			message: "#^Property pocketmine\\\\plugin\\\\PluginDescription\\:\\:\\$order \\(int\\) does not accept mixed\\.$#"
-			count: 1
-			path: ../../../src/pocketmine/plugin/PluginDescription.php
+			path: ../../../src/plugin/PluginDescription.php
 
 		-
 			message: "#^Property pocketmine\\\\plugin\\\\PluginDescription\\:\\:\\$softDepend \\(array\\<string\\>\\) does not accept array\\.$#"
 			count: 1
-			path: ../../../src/pocketmine/plugin/PluginDescription.php
-
-		-
-			message: "#^Parameter \\#1 \\$description of method pocketmine\\\\command\\\\Command\\:\\:setDescription\\(\\) expects string, mixed given\\.$#"
-			count: 1
-			path: ../../../src/pocketmine/plugin/PluginManager.php
-
-		-
-			message: "#^Parameter \\#1 \\$permissionMessage of method pocketmine\\\\command\\\\Command\\:\\:setPermissionMessage\\(\\) expects string, mixed given\\.$#"
-			count: 1
-			path: ../../../src/pocketmine/plugin/PluginManager.php
-
-		-
-			message: "#^Parameter \\#1 \\$usage of method pocketmine\\\\command\\\\Command\\:\\:setUsage\\(\\) expects string, mixed given\\.$#"
-			count: 1
-			path: ../../../src/pocketmine/plugin/PluginManager.php
+			path: ../../../src/plugin/PluginDescription.php
+
+		-
+			message: "#^Property pocketmine\\\\plugin\\\\PluginDescription\\:\\:\\$srcNamespacePrefix \\(string\\) does not accept mixed\\.$#"
+			count: 1
+			path: ../../../src/plugin/PluginDescription.php
+
+		-
+			message: "#^Cannot call method addChild\\(\\) on pocketmine\\\\permission\\\\Permission\\|null\\.$#"
+			count: 4
+			path: ../../../src/plugin/PluginManager.php
 
 		-
 			message: "#^Method pocketmine\\\\resourcepacks\\\\ZippedResourcePack\\:\\:getPackChunk\\(\\) should return string but returns string\\|false\\.$#"
 			count: 1
-			path: ../../../src/pocketmine/resourcepacks/ZippedResourcePack.php
+			path: ../../../src/resourcepacks/ZippedResourcePack.php
 
 		-
 			message: "#^Method pocketmine\\\\resourcepacks\\\\ZippedResourcePack\\:\\:getPackSize\\(\\) should return int but returns int\\<0, max\\>\\|false\\.$#"
 			count: 1
-			path: ../../../src/pocketmine/resourcepacks/ZippedResourcePack.php
+			path: ../../../src/resourcepacks/ZippedResourcePack.php
 
 		-
 			message: "#^Method pocketmine\\\\resourcepacks\\\\ZippedResourcePack\\:\\:getSha256\\(\\) should return string but returns string\\|false\\.$#"
 			count: 1
-			path: ../../../src/pocketmine/resourcepacks/ZippedResourcePack.php
+			path: ../../../src/resourcepacks/ZippedResourcePack.php
 
 		-
 			message: "#^Parameter \\#1 \\$string of function strlen expects string, string\\|false given\\.$#"
 			count: 2
-			path: ../../../src/pocketmine/resourcepacks/ZippedResourcePack.php
+			path: ../../../src/resourcepacks/ZippedResourcePack.php
 
 		-
 			message: "#^Parameter \\#2 \\$code of class pocketmine\\\\resourcepacks\\\\ResourcePackException constructor expects int, mixed given\\.$#"
 			count: 1
-			path: ../../../src/pocketmine/resourcepacks/ZippedResourcePack.php
+			path: ../../../src/resourcepacks/ZippedResourcePack.php
 
 		-
 			message: "#^Parameter \\#2 \\$length of function fread expects int\\<0, max\\>, int given\\.$#"
 			count: 1
-			path: ../../../src/pocketmine/resourcepacks/ZippedResourcePack.php
+			path: ../../../src/resourcepacks/ZippedResourcePack.php
 
 		-
 			message: "#^Parameter \\#2 \\$subject of function preg_match expects string, string\\|false given\\.$#"
 			count: 1
-			path: ../../../src/pocketmine/resourcepacks/ZippedResourcePack.php
+			path: ../../../src/resourcepacks/ZippedResourcePack.php
 
 		-
 			message: "#^Property pocketmine\\\\resourcepacks\\\\ZippedResourcePack\\:\\:\\$fileResource \\(resource\\) does not accept resource\\|false\\.$#"
 			count: 1
-			path: ../../../src/pocketmine/resourcepacks/ZippedResourcePack.php
+			path: ../../../src/resourcepacks/ZippedResourcePack.php
 
 		-
 			message: "#^Property pocketmine\\\\resourcepacks\\\\ZippedResourcePack\\:\\:\\$sha256 \\(string\\|null\\) does not accept string\\|false\\.$#"
 			count: 1
-			path: ../../../src/pocketmine/resourcepacks/ZippedResourcePack.php
+			path: ../../../src/resourcepacks/ZippedResourcePack.php
+
+		-
+			message: "#^Cannot call method count\\(\\) on ArrayObject\\<int, array\\<string, mixed\\>\\>\\|null\\.$#"
+			count: 1
+			path: ../../../src/scheduler/AsyncTask.php
+
+		-
+			message: "#^Cannot call method getNotifier\\(\\) on pocketmine\\\\scheduler\\\\AsyncWorker\\|null\\.$#"
+			count: 1
+			path: ../../../src/scheduler/AsyncTask.php
 
 		-
 			message: "#^Cannot call method handleException\\(\\) on pocketmine\\\\scheduler\\\\AsyncWorker\\|null\\.$#"
 			count: 1
-			path: ../../../src/pocketmine/scheduler/AsyncTask.php
+			path: ../../../src/scheduler/AsyncTask.php
 
 		-
 			message: "#^PHPDoc type pocketmine\\\\scheduler\\\\AsyncWorker\\|null of property pocketmine\\\\scheduler\\\\AsyncTask\\:\\:\\$worker is not the same as PHPDoc type Worker of overridden property Threaded\\:\\:\\$worker\\.$#"
 			count: 1
-			path: ../../../src/pocketmine/scheduler/AsyncTask.php
-
-		-
-			message: "#^Parameter \\#1 \\$data of function unserialize expects string, mixed given\\.$#"
-			count: 1
-			path: ../../../src/pocketmine/scheduler/AsyncTask.php
+			path: ../../../src/scheduler/AsyncTask.php
+
+		-
+			message: "#^Parameter \\#1 \\$str of function igbinary_unserialize expects string, mixed given\\.$#"
+			count: 1
+			path: ../../../src/scheduler/AsyncTask.php
 
 		-
 			message: "#^Property pocketmine\\\\scheduler\\\\AsyncTask\\:\\:\\$result \\(bool\\|float\\|int\\|string\\|null\\) does not accept mixed\\.$#"
 			count: 1
-			path: ../../../src/pocketmine/scheduler/AsyncTask.php
+			path: ../../../src/scheduler/AsyncTask.php
+
+		-
+			message: "#^Property pocketmine\\\\scheduler\\\\BulkCurlTask\\:\\:\\$operations \\(string\\) does not accept string\\|null\\.$#"
+			count: 1
+			path: ../../../src/scheduler/BulkCurlTask.php
 
 		-
 			message: "#^Cannot call method getAsyncWorkerId\\(\\) on pocketmine\\\\scheduler\\\\AsyncWorker\\|null\\.$#"
 			count: 1
-			path: ../../../src/pocketmine/scheduler/DumpWorkerMemoryTask.php
+			path: ../../../src/scheduler/DumpWorkerMemoryTask.php
 
 		-
 			message: "#^Cannot call method getLogger\\(\\) on pocketmine\\\\scheduler\\\\AsyncWorker\\|null\\.$#"
 			count: 1
-			path: ../../../src/pocketmine/scheduler/DumpWorkerMemoryTask.php
-
-		-
-			message: "#^Cannot call method toBinary\\(\\) on pocketmine\\\\utils\\\\UUID\\|null\\.$#"
-			count: 1
-			path: ../../../src/pocketmine/scheduler/SendUsageTask.php
+			path: ../../../src/scheduler/DumpWorkerMemoryTask.php
 
 		-
 			message: "#^Cannot call method getNextRun\\(\\) on array\\<string, int\\|pocketmine\\\\scheduler\\\\TaskHandler\\>\\|int\\|pocketmine\\\\scheduler\\\\TaskHandler\\.$#"
 			count: 1
-			path: ../../../src/pocketmine/scheduler/TaskScheduler.php
-
-		-
-			message: "#^Constructor of class pocketmine\\\\scheduler\\\\TaskScheduler has an unused parameter \\$logger\\.$#"
-			count: 1
-			path: ../../../src/pocketmine/scheduler/TaskScheduler.php
-
-		-
-			message: "#^Parameter \\#1 \\$tag of method pocketmine\\\\nbt\\\\tag\\\\CompoundTag\\:\\:setTag\\(\\) expects pocketmine\\\\nbt\\\\tag\\\\NamedTag, pocketmine\\\\nbt\\\\tag\\\\ListTag\\|null given\\.$#"
-			count: 1
-			path: ../../../src/pocketmine/tile/Banner.php
-
-		-
-			message: "#^Argument of an invalid type pocketmine\\\\nbt\\\\tag\\\\ListTag\\|null supplied for foreach, only iterables are supported\\.$#"
-			count: 1
-			path: ../../../src/pocketmine/tile/Chest.php
-
-		-
-			message: "#^Cannot call method isChunkLoaded\\(\\) on pocketmine\\\\level\\\\Level\\|null\\.$#"
-			count: 1
-			path: ../../../src/pocketmine/tile/Chest.php
-
-		-
-			message: "#^Parameter \\#1 \\$x of class pocketmine\\\\math\\\\Vector3 constructor expects float\\|int, int\\|null given\\.$#"
-			count: 1
-			path: ../../../src/pocketmine/tile/Chest.php
-
-		-
-			message: "#^Parameter \\#1 \\$x of method pocketmine\\\\level\\\\Level\\:\\:getTileAt\\(\\) expects int, int\\|null given\\.$#"
-			count: 1
-			path: ../../../src/pocketmine/tile/Chest.php
-
-		-
-			message: "#^Parameter \\#2 \\$value of method pocketmine\\\\nbt\\\\tag\\\\CompoundTag\\:\\:setInt\\(\\) expects int, int\\|null given\\.$#"
-			count: 4
-			path: ../../../src/pocketmine/tile/Chest.php
-
-		-
-			message: "#^Parameter \\#2 \\$y of method pocketmine\\\\level\\\\Level\\:\\:getTileAt\\(\\) expects int, float\\|int given\\.$#"
-			count: 1
-			path: ../../../src/pocketmine/tile/Chest.php
-
-		-
-			message: "#^Parameter \\#3 \\$z of class pocketmine\\\\math\\\\Vector3 constructor expects float\\|int, int\\|null given\\.$#"
-			count: 1
-			path: ../../../src/pocketmine/tile/Chest.php
-
-		-
-			message: "#^Parameter \\#3 \\$z of method pocketmine\\\\level\\\\Level\\:\\:getTileAt\\(\\) expects int, int\\|null given\\.$#"
-			count: 1
-			path: ../../../src/pocketmine/tile/Chest.php
-
-		-
-			message: "#^Property pocketmine\\\\tile\\\\Chest\\:\\:\\$pairX \\(int\\|null\\) does not accept float\\|int\\.$#"
-			count: 2
-			path: ../../../src/pocketmine/tile/Chest.php
-
-		-
-			message: "#^Property pocketmine\\\\tile\\\\Chest\\:\\:\\$pairZ \\(int\\|null\\) does not accept float\\|int\\.$#"
-			count: 2
-			path: ../../../src/pocketmine/tile/Chest.php
-
-		-
-			message: "#^Argument of an invalid type pocketmine\\\\nbt\\\\tag\\\\ListTag\\|null supplied for foreach, only iterables are supported\\.$#"
-			count: 1
-			path: ../../../src/pocketmine/tile/Furnace.php
-
-		-
-			message: "#^Cannot call method broadcastPacketToViewers\\(\\) on pocketmine\\\\level\\\\Level\\|null\\.$#"
-			count: 1
-			path: ../../../src/pocketmine/tile/Spawnable.php
-
-		-
-			message: "#^Cannot call method clearChunkCache\\(\\) on pocketmine\\\\level\\\\Level\\|null\\.$#"
-			count: 1
-			path: ../../../src/pocketmine/tile/Spawnable.php
-
-		-
-			message: "#^Parameter \\#2 \\$value of class pocketmine\\\\nbt\\\\tag\\\\IntTag constructor expects int, float\\|int given\\.$#"
-			count: 3
-			path: ../../../src/pocketmine/tile/Spawnable.php
-
-		-
-			message: "#^Property pocketmine\\\\network\\\\mcpe\\\\protocol\\\\BlockActorDataPacket\\:\\:\\$x \\(int\\) does not accept float\\|int\\.$#"
-			count: 1
-			path: ../../../src/pocketmine/tile/Spawnable.php
-
-		-
-			message: "#^Property pocketmine\\\\network\\\\mcpe\\\\protocol\\\\BlockActorDataPacket\\:\\:\\$y \\(int\\) does not accept float\\|int\\.$#"
-			count: 1
-			path: ../../../src/pocketmine/tile/Spawnable.php
-
-		-
-			message: "#^Property pocketmine\\\\network\\\\mcpe\\\\protocol\\\\BlockActorDataPacket\\:\\:\\$z \\(int\\) does not accept float\\|int\\.$#"
-			count: 1
-			path: ../../../src/pocketmine/tile/Spawnable.php
-
-		-
-			message: "#^Array \\(array\\<class\\-string\\<pocketmine\\\\tile\\\\Tile\\>, string\\>\\) does not accept string\\|false\\.$#"
-			count: 1
-			path: ../../../src/pocketmine/tile/Tile.php
-
-		-
-			message: "#^Cannot access property \\$updateTiles on pocketmine\\\\level\\\\Level\\|null\\.$#"
-			count: 1
-			path: ../../../src/pocketmine/tile/Tile.php
-
-		-
-			message: "#^Cannot call method getBlockAt\\(\\) on pocketmine\\\\level\\\\Level\\|null\\.$#"
-			count: 1
-			path: ../../../src/pocketmine/tile/Tile.php
-
-		-
-			message: "#^Cannot call method removeTile\\(\\) on pocketmine\\\\level\\\\Level\\|null\\.$#"
-			count: 1
-			path: ../../../src/pocketmine/tile/Tile.php
-
-		-
-			message: "#^Parameter \\#2 \\$value of method pocketmine\\\\nbt\\\\tag\\\\CompoundTag\\:\\:setInt\\(\\) expects int, float\\|int given\\.$#"
-			count: 3
-			path: ../../../src/pocketmine/tile/Tile.php
-
-		-
-			message: "#^Cannot call method getFullVersion\\(\\) on pocketmine\\\\utils\\\\VersionString\\|null\\.$#"
-			count: 1
-			path: ../../../src/pocketmine/updater/AutoUpdater.php
-
-		-
-			message: "#^Offset 'date' does not exist on array\\<string, mixed\\>\\|null\\.$#"
-			count: 1
-			path: ../../../src/pocketmine/updater/AutoUpdater.php
-
-		-
-			message: "#^Offset 'details_url' does not exist on array\\<string, mixed\\>\\|null\\.$#"
-			count: 2
-			path: ../../../src/pocketmine/updater/AutoUpdater.php
-
-		-
-			message: "#^Offset 'download_url' does not exist on array\\<string, mixed\\>\\|null\\.$#"
-			count: 1
-			path: ../../../src/pocketmine/updater/AutoUpdater.php
-
-		-
-			message: "#^Parameter \\#1 \\$baseVersion of class pocketmine\\\\utils\\\\VersionString constructor expects string, mixed given\\.$#"
-			count: 1
-			path: ../../../src/pocketmine/updater/AutoUpdater.php
-
-		-
-			message: "#^Parameter \\#1 \\$string of function strtolower expects string, mixed given\\.$#"
-			count: 1
-			path: ../../../src/pocketmine/updater/AutoUpdater.php
-
-		-
-			message: "#^Parameter \\#2 \\$isDevBuild of class pocketmine\\\\utils\\\\VersionString constructor expects bool, mixed given\\.$#"
-			count: 1
-			path: ../../../src/pocketmine/updater/AutoUpdater.php
-
-		-
-			message: "#^Parameter \\#2 \\$timestamp of function date expects int\\|null, mixed given\\.$#"
-			count: 1
-			path: ../../../src/pocketmine/updater/AutoUpdater.php
-
-		-
-			message: "#^Parameter \\#3 \\$buildNumber of class pocketmine\\\\utils\\\\VersionString constructor expects int, mixed given\\.$#"
-			count: 1
-			path: ../../../src/pocketmine/updater/AutoUpdater.php
+			path: ../../../src/scheduler/TaskScheduler.php
+
+		-
+			message: "#^Method pocketmine\\\\thread\\\\ThreadManager\\:\\:getAll\\(\\) should return array\\<pocketmine\\\\thread\\\\Thread\\|pocketmine\\\\thread\\\\Worker\\> but returns array\\.$#"
+			count: 1
+			path: ../../../src/thread/ThreadManager.php
 
 		-
 			message: "#^Cannot access offset string on mixed\\.$#"
 			count: 3
-			path: ../../../src/pocketmine/utils/Config.php
+			path: ../../../src/utils/Config.php
 
 		-
 			message: "#^Method pocketmine\\\\utils\\\\Config\\:\\:fixYAMLIndexes\\(\\) should return string but returns string\\|null\\.$#"
 			count: 1
-			path: ../../../src/pocketmine/utils/Config.php
+			path: ../../../src/utils/Config.php
+
+		-
+			message: "#^Parameter \\#1 \\$config of static method pocketmine\\\\utils\\\\Config\\:\\:writeProperties\\(\\) expects array\\<string, bool\\|float\\|int\\|string\\>, array\\<string, mixed\\> given\\.$#"
+			count: 1
+			path: ../../../src/utils/Config.php
+
+		-
+			message: "#^Parameter \\#2 \\$subject of function preg_match expects string, string\\|false given\\.$#"
+			count: 1
+			path: ../../../src/utils/Filesystem.php
 
 		-
 			message: "#^Parameter \\#2 \\$offset of function substr expects int, mixed given\\.$#"
 			count: 1
-			path: ../../../src/pocketmine/utils/Internet.php
+			path: ../../../src/utils/Internet.php
 
 		-
 			message: "#^Parameter \\#3 \\$length of function substr expects int\\|null, mixed given\\.$#"
 			count: 1
-			path: ../../../src/pocketmine/utils/Internet.php
-
-		-
-			message: "#^Method pocketmine\\\\utils\\\\MainLogger\\:\\:getLogger\\(\\) should return pocketmine\\\\utils\\\\MainLogger but returns pocketmine\\\\utils\\\\MainLogger\\|null\\.$#"
-			count: 1
-			path: ../../../src/pocketmine/utils/MainLogger.php
+			path: ../../../src/utils/Internet.php
+
+		-
+			message: "#^Parameter \\#1 \\$abbr of function timezone_name_from_abbr expects string, string\\|false given\\.$#"
+			count: 1
+			path: ../../../src/utils/Timezone.php
+
+		-
+			message: "#^Parameter \\#1 \\$haystack of function strpos expects string, string\\|false given\\.$#"
+			count: 1
+			path: ../../../src/utils/Timezone.php
 
 		-
 			message: "#^Parameter \\#1 \\$string of function trim expects string, string\\|false given\\.$#"
 			count: 1
-			path: ../../../src/pocketmine/utils/Timezone.php
+			path: ../../../src/utils/Timezone.php
+
+		-
+			message: "#^Parameter \\#1 \\$timezoneId of function date_default_timezone_set expects string, string\\|false given\\.$#"
+			count: 1
+			path: ../../../src/utils/Timezone.php
 
 		-
 			message: "#^Cannot cast mixed to string\\.$#"
 			count: 1
-			path: ../../../src/pocketmine/utils/Utils.php
+			path: ../../../src/utils/Utils.php
 
 		-
 			message: "#^Method pocketmine\\\\utils\\\\Utils\\:\\:printable\\(\\) should return string but returns string\\|null\\.$#"
 			count: 1
-			path: ../../../src/pocketmine/utils/Utils.php
-
-		-
-			message: "#^Parameter \\#1 \\$path of static method pocketmine\\\\utils\\\\Utils\\:\\:cleanPath\\(\\) expects string, mixed given\\.$#"
-			count: 1
-			path: ../../../src/pocketmine/utils/Utils.php
+			path: ../../../src/utils/Utils.php
+
+		-
+			message: "#^Parameter \\#1 \\$path of static method pocketmine\\\\utils\\\\Filesystem\\:\\:cleanPath\\(\\) expects string, mixed given\\.$#"
+			count: 1
+			path: ../../../src/utils/Utils.php
+
+		-
+			message: "#^Parameter \\#1 \\$trace of static method pocketmine\\\\utils\\\\Utils\\:\\:printableTrace\\(\\) expects array\\<int, array\\<string, mixed\\>\\>, array given\\.$#"
+			count: 1
+			path: ../../../src/utils/Utils.php
 
 		-
 			message: "#^Parameter \\#2 \\$array of function array_map expects array, mixed given\\.$#"
 			count: 1
-			path: ../../../src/pocketmine/utils/Utils.php
-
-		-
-			message: "#^Parameter \\#1 \\$enchantment of class pocketmine\\\\item\\\\enchantment\\\\EnchantmentInstance constructor expects pocketmine\\\\item\\\\enchantment\\\\Enchantment, pocketmine\\\\item\\\\enchantment\\\\Enchantment\\|null given\\.$#"
-			count: 1
-			path: ../../phpunit/item/ItemTest.php
-
-		-
-			message: "#^Cannot call method cancel\\(\\) on pocketmine\\\\scheduler\\\\TaskHandler\\|null\\.$#"
-			count: 1
-			path: ../../plugins/TesterPlugin/src/pmmp/TesterPlugin/CheckTestCompletionTask.php
->>>>>>> 794142fe
+			path: ../../../src/utils/Utils.php
+
+		-
+			message: "#^Part \\$errno \\(mixed\\) of encapsed string cannot be cast to string\\.$#"
+			count: 1
+			path: ../../../src/utils/Utils.php
+
+		-
+			message: "#^Cannot call method getFullBlock\\(\\) on pocketmine\\\\world\\\\format\\\\SubChunk\\|null\\.$#"
+			count: 1
+			path: ../../../src/world/Explosion.php
+
+		-
+			message: "#^Only numeric types are allowed in /, float\\|null given on the left side\\.$#"
+			count: 1
+			path: ../../../src/world/Explosion.php
+
+		-
+			message: "#^Parameter \\#1 \\$x of method pocketmine\\\\world\\\\World\\:\\:getTileAt\\(\\) expects int, float\\|int given\\.$#"
+			count: 1
+			path: ../../../src/world/Explosion.php
+
+		-
+			message: "#^Parameter \\#1 \\$x of method pocketmine\\\\world\\\\World\\:\\:setBlockAt\\(\\) expects int, float\\|int given\\.$#"
+			count: 1
+			path: ../../../src/world/Explosion.php
+
+		-
+			message: "#^Parameter \\#1 \\$x of static method pocketmine\\\\world\\\\World\\:\\:blockHash\\(\\) expects int, float\\|int given\\.$#"
+			count: 1
+			path: ../../../src/world/Explosion.php
+
+		-
+			message: "#^Parameter \\#2 \\$y of method pocketmine\\\\world\\\\World\\:\\:getTileAt\\(\\) expects int, float\\|int given\\.$#"
+			count: 1
+			path: ../../../src/world/Explosion.php
+
+		-
+			message: "#^Parameter \\#2 \\$y of method pocketmine\\\\world\\\\World\\:\\:setBlockAt\\(\\) expects int, float\\|int given\\.$#"
+			count: 1
+			path: ../../../src/world/Explosion.php
+
+		-
+			message: "#^Parameter \\#2 \\$y of static method pocketmine\\\\world\\\\World\\:\\:blockHash\\(\\) expects int, float\\|int given\\.$#"
+			count: 1
+			path: ../../../src/world/Explosion.php
+
+		-
+			message: "#^Parameter \\#3 \\$z of method pocketmine\\\\world\\\\World\\:\\:getTileAt\\(\\) expects int, float\\|int given\\.$#"
+			count: 1
+			path: ../../../src/world/Explosion.php
+
+		-
+			message: "#^Parameter \\#3 \\$z of method pocketmine\\\\world\\\\World\\:\\:setBlockAt\\(\\) expects int, float\\|int given\\.$#"
+			count: 1
+			path: ../../../src/world/Explosion.php
+
+		-
+			message: "#^Parameter \\#3 \\$z of static method pocketmine\\\\world\\\\World\\:\\:blockHash\\(\\) expects int, float\\|int given\\.$#"
+			count: 1
+			path: ../../../src/world/Explosion.php
+
+		-
+			message: "#^Cannot access offset 'data' on array\\{priority\\: int, data\\: pocketmine\\\\math\\\\Vector3\\}\\|int\\|pocketmine\\\\math\\\\Vector3\\.$#"
+			count: 1
+			path: ../../../src/world/World.php
+
+		-
+			message: "#^Cannot access offset 'priority' on array\\{priority\\: int, data\\: pocketmine\\\\math\\\\Vector3\\}\\|int\\|pocketmine\\\\math\\\\Vector3\\.$#"
+			count: 1
+			path: ../../../src/world/World.php
+
+		-
+			message: "#^Parameter \\#1 \\$keys of function array_fill_keys expects array, mixed given\\.$#"
+			count: 1
+			path: ../../../src/world/World.php
+
+		-
+			message: "#^Parameter \\#1 \\$x of method pocketmine\\\\world\\\\World\\:\\:getBlockAt\\(\\) expects int, float\\|int given\\.$#"
+			count: 1
+			path: ../../../src/world/World.php
+
+		-
+			message: "#^Parameter \\#1 \\$x of method pocketmine\\\\world\\\\World\\:\\:getFullLightAt\\(\\) expects int, float\\|int given\\.$#"
+			count: 1
+			path: ../../../src/world/World.php
+
+		-
+			message: "#^Parameter \\#1 \\$x of method pocketmine\\\\world\\\\World\\:\\:getTileAt\\(\\) expects int, float\\|int given\\.$#"
+			count: 1
+			path: ../../../src/world/World.php
+
+		-
+			message: "#^Parameter \\#1 \\$x of method pocketmine\\\\world\\\\World\\:\\:isInWorld\\(\\) expects int, float\\|int given\\.$#"
+			count: 3
+			path: ../../../src/world/World.php
+
+		-
+			message: "#^Parameter \\#1 \\$x of static method pocketmine\\\\world\\\\World\\:\\:blockHash\\(\\) expects int, float\\|int given\\.$#"
+			count: 3
+			path: ../../../src/world/World.php
+
+		-
+			message: "#^Parameter \\#2 \\$x of method pocketmine\\\\block\\\\Block\\:\\:position\\(\\) expects int, float\\|int given\\.$#"
+			count: 2
+			path: ../../../src/world/World.php
+
+		-
+			message: "#^Parameter \\#2 \\$y of method pocketmine\\\\world\\\\World\\:\\:getBlockAt\\(\\) expects int, float\\|int given\\.$#"
+			count: 1
+			path: ../../../src/world/World.php
+
+		-
+			message: "#^Parameter \\#2 \\$y of method pocketmine\\\\world\\\\World\\:\\:getFullLightAt\\(\\) expects int, float\\|int given\\.$#"
+			count: 1
+			path: ../../../src/world/World.php
+
+		-
+			message: "#^Parameter \\#2 \\$y of method pocketmine\\\\world\\\\World\\:\\:getTileAt\\(\\) expects int, float\\|int given\\.$#"
+			count: 1
+			path: ../../../src/world/World.php
+
+		-
+			message: "#^Parameter \\#2 \\$y of method pocketmine\\\\world\\\\World\\:\\:isInWorld\\(\\) expects int, float\\|int given\\.$#"
+			count: 3
+			path: ../../../src/world/World.php
+
+		-
+			message: "#^Parameter \\#2 \\$y of static method pocketmine\\\\world\\\\World\\:\\:blockHash\\(\\) expects int, float\\|int given\\.$#"
+			count: 3
+			path: ../../../src/world/World.php
+
+		-
+			message: "#^Parameter \\#3 \\$chunk of method pocketmine\\\\player\\\\Player\\:\\:onChunkChanged\\(\\) expects pocketmine\\\\world\\\\format\\\\Chunk, pocketmine\\\\world\\\\format\\\\Chunk\\|null given\\.$#"
+			count: 1
+			path: ../../../src/world/World.php
+
+		-
+			message: "#^Parameter \\#3 \\$y of method pocketmine\\\\block\\\\Block\\:\\:position\\(\\) expects int, float\\|int given\\.$#"
+			count: 2
+			path: ../../../src/world/World.php
+
+		-
+			message: "#^Parameter \\#3 \\$z of method pocketmine\\\\world\\\\World\\:\\:getBlockAt\\(\\) expects int, float\\|int given\\.$#"
+			count: 1
+			path: ../../../src/world/World.php
+
+		-
+			message: "#^Parameter \\#3 \\$z of method pocketmine\\\\world\\\\World\\:\\:getFullLightAt\\(\\) expects int, float\\|int given\\.$#"
+			count: 1
+			path: ../../../src/world/World.php
+
+		-
+			message: "#^Parameter \\#3 \\$z of method pocketmine\\\\world\\\\World\\:\\:getTileAt\\(\\) expects int, float\\|int given\\.$#"
+			count: 1
+			path: ../../../src/world/World.php
+
+		-
+			message: "#^Parameter \\#3 \\$z of method pocketmine\\\\world\\\\World\\:\\:isInWorld\\(\\) expects int, float\\|int given\\.$#"
+			count: 3
+			path: ../../../src/world/World.php
+
+		-
+			message: "#^Parameter \\#3 \\$z of static method pocketmine\\\\world\\\\World\\:\\:blockHash\\(\\) expects int, float\\|int given\\.$#"
+			count: 3
+			path: ../../../src/world/World.php
+
+		-
+			message: "#^Parameter \\#4 \\$z of method pocketmine\\\\block\\\\Block\\:\\:position\\(\\) expects int, float\\|int given\\.$#"
+			count: 2
+			path: ../../../src/world/World.php
+
+		-
+			message: "#^Method pocketmine\\\\world\\\\biome\\\\BiomeRegistry\\:\\:getBiome\\(\\) should return pocketmine\\\\world\\\\biome\\\\Biome but returns pocketmine\\\\world\\\\biome\\\\Biome\\|null\\.$#"
+			count: 1
+			path: ../../../src/world/biome/BiomeRegistry.php
+
+		-
+			message: "#^Method pocketmine\\\\world\\\\format\\\\Chunk\\:\\:getSubChunk\\(\\) should return pocketmine\\\\world\\\\format\\\\SubChunk but returns pocketmine\\\\world\\\\format\\\\SubChunk\\|null\\.$#"
+			count: 1
+			path: ../../../src/world/format/Chunk.php
+
+		-
+			message: "#^Parameter \\#1 \\$x of static method pocketmine\\\\world\\\\format\\\\Chunk\\:\\:blockHash\\(\\) expects int, float\\|int given\\.$#"
+			count: 2
+			path: ../../../src/world/format/Chunk.php
+
+		-
+			message: "#^Parameter \\#2 \\$y of static method pocketmine\\\\world\\\\format\\\\Chunk\\:\\:blockHash\\(\\) expects int, float\\|int given\\.$#"
+			count: 2
+			path: ../../../src/world/format/Chunk.php
+
+		-
+			message: "#^Parameter \\#3 \\$z of static method pocketmine\\\\world\\\\format\\\\Chunk\\:\\:blockHash\\(\\) expects int, float\\|int given\\.$#"
+			count: 2
+			path: ../../../src/world/format/Chunk.php
+
+		-
+			message: "#^Method pocketmine\\\\world\\\\format\\\\HeightArray\\:\\:get\\(\\) should return int but returns int\\|null\\.$#"
+			count: 1
+			path: ../../../src/world/format/HeightArray.php
+
+		-
+			message: "#^Only numeric types are allowed in %%, int\\<0, max\\>\\|false given on the left side\\.$#"
+			count: 1
+			path: ../../../src/world/format/io/region/RegionLoader.php
+
+		-
+			message: "#^Parameter \\#2 \\$length of function fread expects int\\<0, max\\>, int given\\.$#"
+			count: 1
+			path: ../../../src/world/format/io/region/RegionLoader.php
+
+		-
+			message: "#^Parameter \\#2 \\$size of function ftruncate expects int\\<0, max\\>, int given\\.$#"
+			count: 1
+			path: ../../../src/world/format/io/region/RegionLoader.php
+
+		-
+			message: "#^Argument of an invalid type array\\<int, string\\>\\|false supplied for foreach, only iterables are supported\\.$#"
+			count: 1
+			path: ../../../src/world/format/io/region/RegionWorldProvider.php
+
+		-
+			message: "#^Cannot access offset 1 on mixed\\.$#"
+			count: 2
+			path: ../../../src/world/format/io/region/RegionWorldProvider.php
+
+		-
+			message: "#^Cannot access offset 2 on mixed\\.$#"
+			count: 2
+			path: ../../../src/world/format/io/region/RegionWorldProvider.php
+
+		-
+			message: "#^Cannot cast mixed to int\\.$#"
+			count: 4
+			path: ../../../src/world/format/io/region/RegionWorldProvider.php
+
+		-
+			message: "#^Method pocketmine\\\\world\\\\generator\\\\biome\\\\BiomeSelector\\:\\:pickBiome\\(\\) should return pocketmine\\\\world\\\\biome\\\\Biome but returns pocketmine\\\\world\\\\biome\\\\Biome\\|null\\.$#"
+			count: 1
+			path: ../../../src/world/generator/biome/BiomeSelector.php
+
+		-
+			message: "#^Cannot call method getBiomeId\\(\\) on pocketmine\\\\world\\\\format\\\\Chunk\\|null\\.$#"
+			count: 1
+			path: ../../../src/world/generator/hell/Nether.php
+
+		-
+			message: "#^Cannot call method setBiomeId\\(\\) on pocketmine\\\\world\\\\format\\\\Chunk\\|null\\.$#"
+			count: 1
+			path: ../../../src/world/generator/hell/Nether.php
+
+		-
+			message: "#^Cannot call method setFullBlock\\(\\) on pocketmine\\\\world\\\\format\\\\Chunk\\|null\\.$#"
+			count: 3
+			path: ../../../src/world/generator/hell/Nether.php
+
+		-
+			message: "#^Cannot call method getBiomeId\\(\\) on pocketmine\\\\world\\\\format\\\\Chunk\\|null\\.$#"
+			count: 1
+			path: ../../../src/world/generator/normal/Normal.php
+
+		-
+			message: "#^Cannot call method setBiomeId\\(\\) on pocketmine\\\\world\\\\format\\\\Chunk\\|null\\.$#"
+			count: 1
+			path: ../../../src/world/generator/normal/Normal.php
+
+		-
+			message: "#^Cannot call method setFullBlock\\(\\) on pocketmine\\\\world\\\\format\\\\Chunk\\|null\\.$#"
+			count: 3
+			path: ../../../src/world/generator/normal/Normal.php
+
+		-
+			message: "#^Parameter \\#1 \\$start of method pocketmine\\\\utils\\\\Random\\:\\:nextRange\\(\\) expects int, float\\|int given\\.$#"
+			count: 2
+			path: ../../../src/world/generator/object/TallGrass.php
+
+		-
+			message: "#^Parameter \\#2 \\$end of method pocketmine\\\\utils\\\\Random\\:\\:nextRange\\(\\) expects int, float\\|int given\\.$#"
+			count: 2
+			path: ../../../src/world/generator/object/TallGrass.php
+
+		-
+			message: "#^Parameter \\#2 \\$y of method pocketmine\\\\world\\\\ChunkManager\\:\\:getBlockAt\\(\\) expects int, float\\|int given\\.$#"
+			count: 2
+			path: ../../../src/world/generator/object/TallGrass.php
+
+		-
+			message: "#^Parameter \\#2 \\$y of method pocketmine\\\\world\\\\ChunkManager\\:\\:setBlockAt\\(\\) expects int, float\\|int given\\.$#"
+			count: 1
+			path: ../../../src/world/generator/object/TallGrass.php
+
+		-
+			message: "#^Cannot call method getBiomeId\\(\\) on pocketmine\\\\world\\\\format\\\\Chunk\\|null\\.$#"
+			count: 1
+			path: ../../../src/world/generator/populator/GroundCover.php
+
+		-
+			message: "#^Cannot call method getFullBlock\\(\\) on pocketmine\\\\world\\\\format\\\\Chunk\\|null\\.$#"
+			count: 2
+			path: ../../../src/world/generator/populator/GroundCover.php
+
+		-
+			message: "#^Cannot call method setFullBlock\\(\\) on pocketmine\\\\world\\\\format\\\\Chunk\\|null\\.$#"
+			count: 1
+			path: ../../../src/world/generator/populator/GroundCover.php
+
+		-
+			message: "#^Cannot call method getBlockLightArray\\(\\) on pocketmine\\\\world\\\\format\\\\SubChunk\\|null\\.$#"
+			count: 1
+			path: ../../../src/world/light/BlockLightUpdate.php
+
+		-
+			message: "#^Cannot call method getFullBlock\\(\\) on pocketmine\\\\world\\\\format\\\\SubChunk\\|null\\.$#"
+			count: 1
+			path: ../../../src/world/light/BlockLightUpdate.php
+
+		-
+			message: "#^Cannot call method getSubChunks\\(\\) on pocketmine\\\\world\\\\format\\\\Chunk\\|null\\.$#"
+			count: 1
+			path: ../../../src/world/light/BlockLightUpdate.php
+
+		-
+			message: "#^Only numeric types are allowed in \\-, int\\|null given on the right side\\.$#"
+			count: 1
+			path: ../../../src/world/light/BlockLightUpdate.php
+
+		-
+			message: "#^Parameter \\#4 \\$newLevel of method pocketmine\\\\world\\\\light\\\\LightUpdate\\:\\:setAndUpdateLight\\(\\) expects int, int\\|null given\\.$#"
+			count: 1
+			path: ../../../src/world/light/BlockLightUpdate.php
+
+		-
+			message: "#^Property pocketmine\\\\world\\\\light\\\\LightPopulationTask\\:\\:\\$resultBlockLightArrays \\(string\\) does not accept string\\|null\\.$#"
+			count: 1
+			path: ../../../src/world/light/LightPopulationTask.php
+
+		-
+			message: "#^Property pocketmine\\\\world\\\\light\\\\LightPopulationTask\\:\\:\\$resultHeightMap \\(string\\) does not accept string\\|null\\.$#"
+			count: 1
+			path: ../../../src/world/light/LightPopulationTask.php
+
+		-
+			message: "#^Property pocketmine\\\\world\\\\light\\\\LightPopulationTask\\:\\:\\$resultSkyLightArrays \\(string\\) does not accept string\\|null\\.$#"
+			count: 1
+			path: ../../../src/world/light/LightPopulationTask.php
+
+		-
+			message: "#^Cannot call method getFullBlock\\(\\) on pocketmine\\\\world\\\\format\\\\SubChunk\\|null\\.$#"
+			count: 1
+			path: ../../../src/world/light/LightUpdate.php
+
+		-
+			message: "#^Only numeric types are allowed in \\-, int\\|null given on the right side\\.$#"
+			count: 1
+			path: ../../../src/world/light/LightUpdate.php
+
+		-
+			message: "#^Cannot call method getBlockSkyLightArray\\(\\) on pocketmine\\\\world\\\\format\\\\SubChunk\\|null\\.$#"
+			count: 1
+			path: ../../../src/world/light/SkyLightUpdate.php
+
+		-
+			message: "#^Cannot call method getFullBlock\\(\\) on pocketmine\\\\world\\\\format\\\\SubChunk\\|null\\.$#"
+			count: 1
+			path: ../../../src/world/light/SkyLightUpdate.php
+
+		-
+			message: "#^Cannot call method getHeightMap\\(\\) on pocketmine\\\\world\\\\format\\\\Chunk\\|null\\.$#"
+			count: 6
+			path: ../../../src/world/light/SkyLightUpdate.php
+
+		-
+			message: "#^Cannot call method getHeightMapArray\\(\\) on pocketmine\\\\world\\\\format\\\\Chunk\\|null\\.$#"
+			count: 1
+			path: ../../../src/world/light/SkyLightUpdate.php
+
+		-
+			message: "#^Cannot call method getSubChunk\\(\\) on pocketmine\\\\world\\\\format\\\\Chunk\\|null\\.$#"
+			count: 2
+			path: ../../../src/world/light/SkyLightUpdate.php
+
+		-
+			message: "#^Cannot call method getSubChunks\\(\\) on pocketmine\\\\world\\\\format\\\\Chunk\\|null\\.$#"
+			count: 1
+			path: ../../../src/world/light/SkyLightUpdate.php
+
+		-
+			message: "#^Cannot call method setHeightMap\\(\\) on pocketmine\\\\world\\\\format\\\\Chunk\\|null\\.$#"
+			count: 2
+			path: ../../../src/world/light/SkyLightUpdate.php
+
+		-
+			message: "#^Cannot call method setHeightMapArray\\(\\) on pocketmine\\\\world\\\\format\\\\Chunk\\|null\\.$#"
+			count: 1
+			path: ../../../src/world/light/SkyLightUpdate.php
+
+		-
+			message: "#^Only booleans are allowed in an if condition, bool\\|null given\\.$#"
+			count: 3
+			path: ../../../src/world/light/SkyLightUpdate.php
+
+		-
+			message: "#^Only numeric types are allowed in \\+, int\\|false given on the left side\\.$#"
+			count: 1
+			path: ../../../src/world/light/SkyLightUpdate.php
+
+		-
+			message: "#^Only numeric types are allowed in \\-, int\\|null given on the right side\\.$#"
+			count: 1
+			path: ../../../src/world/light/SkyLightUpdate.php
+
+		-
+			message: "#^Parameter \\#1 \\$chunk of static method pocketmine\\\\world\\\\light\\\\SkyLightUpdate\\:\\:recalculateHeightMap\\(\\) expects pocketmine\\\\world\\\\format\\\\Chunk, pocketmine\\\\world\\\\format\\\\Chunk\\|null given\\.$#"
+			count: 1
+			path: ../../../src/world/light/SkyLightUpdate.php
+
+		-
+			message: "#^Parameter \\#1 \\$chunk of static method pocketmine\\\\world\\\\light\\\\SkyLightUpdate\\:\\:recalculateHeightMapColumn\\(\\) expects pocketmine\\\\world\\\\format\\\\Chunk, pocketmine\\\\world\\\\format\\\\Chunk\\|null given\\.$#"
+			count: 1
+			path: ../../../src/world/light/SkyLightUpdate.php
+
+		-
+			message: "#^Parameter \\#1 \\$json of function json_decode expects string, string\\|false given\\.$#"
+			count: 1
+			path: ../../phpunit/block/BlockTest.php
+
+		-
+			message: "#^Parameter \\#1 \\$json of function json_decode expects string, string\\|false given\\.$#"
+			count: 1
+			path: ../../phpunit/block/regenerate_consistency_check.php
+
+		-
+			message: "#^Property pocketmine\\\\event\\\\HandlerListManagerTest\\:\\:\\$isValidFunc \\(Closure\\(ReflectionClass\\<pocketmine\\\\event\\\\Event\\>\\)\\: bool\\) does not accept Closure\\|null\\.$#"
+			count: 1
+			path: ../../phpunit/event/HandlerListManagerTest.php
+
+		-
+			message: "#^Property pocketmine\\\\event\\\\HandlerListManagerTest\\:\\:\\$resolveParentFunc \\(Closure\\(ReflectionClass\\<pocketmine\\\\event\\\\Event\\>\\)\\: ReflectionClass\\<pocketmine\\\\event\\\\Event\\>\\|null\\) does not accept Closure\\|null\\.$#"
+			count: 1
+			path: ../../phpunit/event/HandlerListManagerTest.php
+
+		-
+			message: "#^Parameter \\#1 \\$logFile of class pocketmine\\\\utils\\\\MainLogger constructor expects string, string\\|false given\\.$#"
+			count: 1
+			path: ../../phpunit/scheduler/AsyncPoolTest.php
