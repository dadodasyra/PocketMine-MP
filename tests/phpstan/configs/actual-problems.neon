parameters:
	ignoreErrors:
		-
			message: "#^Parameter \\#3 \\$subject of function preg_replace expects array\\|string, string\\|false given\\.$#"
			count: 1
			path: ../../../build/make-release.php

		-
			message: "#^Parameter \\#3 \\$subject of function preg_replace expects array\\|string, string\\|null given\\.$#"
			count: 2
			path: ../../../build/make-release.php

		-
			message: "#^Parameter \\#1 \\$pharPath of function pocketmine\\\\build\\\\server_phar\\\\buildPhar expects string, array\\<int, mixed\\>\\|string\\|false given\\.$#"
			count: 1
			path: ../../../build/server-phar.php

		-
			message: "#^Parameter \\#1 \\$strings of function pocketmine\\\\build\\\\server_phar\\\\preg_quote_array expects array\\<string\\>, array\\<int, string\\|false\\> given\\.$#"
			count: 1
			path: ../../../build/server-phar.php

		-
			message: "#^Cannot access offset \\(float\\|int\\) on mixed\\.$#"
			count: 1
			path: ../../../src/CrashDump.php

		-
			message: "#^Cannot access offset string on mixed\\.$#"
			count: 1
			path: ../../../src/CrashDump.php

		-
			message: "#^Parameter \\#1 \\$path of static method pocketmine\\\\utils\\\\Filesystem\\:\\:cleanPath\\(\\) expects string, mixed given\\.$#"
			count: 1
			path: ../../../src/CrashDump.php

		-
			message: "#^Parameter \\#1 \\$stream of function fclose expects resource, resource\\|false given\\.$#"
			count: 1
			path: ../../../src/MemoryManager.php

		-
			message: "#^Parameter \\#1 \\$stream of function fwrite expects resource, resource\\|false given\\.$#"
			count: 1
			path: ../../../src/MemoryManager.php

		-
			message: "#^Binary operation \"\\.\" between array\\<int, mixed\\>\\|string\\|false and '/'\\|'\\\\\\\\' results in an error\\.$#"
			count: 2
			path: ../../../src/PocketMine.php

		-
			message: "#^Do\\-while loop condition is always false\\.$#"
			count: 1
			path: ../../../src/PocketMine.php

		-
			message: "#^Parameter \\#1 \\$haystack of function substr_count expects string, string\\|false given\\.$#"
			count: 1
			path: ../../../src/PocketMine.php

		-
			message: "#^Parameter \\#1 \\$path of function realpath expects string, string\\|false given\\.$#"
			count: 2
			path: ../../../src/PocketMine.php

		-
			message: "#^Parameter \\#1 \\$version1 of function version_compare expects string, string\\|false given\\.$#"
			count: 2
			path: ../../../src/PocketMine.php

		-
			message: "#^Cannot access offset 'type' on mixed\\.$#"
			count: 1
			path: ../../../src/Server.php

		-
			message: "#^Cannot cast mixed to string\\.$#"
			count: 1
			path: ../../../src/Server.php

		-
			message: "#^Only numeric types are allowed in \\+, int\\|false given on the left side\\.$#"
			count: 1
			path: ../../../src/Server.php

		-
			message: "#^Parameter \\#1 \\$array of static method pocketmine\\\\plugin\\\\PluginGraylist\\:\\:fromArray\\(\\) expects array, mixed given\\.$#"
			count: 1
			path: ../../../src/Server.php

		-
			message: "#^Parameter \\#1 \\$input of function yaml_parse expects string, string\\|false given\\.$#"
			count: 1
			path: ../../../src/Server.php

		-
			message: "#^Parameter \\#3 \\$subject of function str_replace expects array\\|string, string\\|false given\\.$#"
			count: 1
			path: ../../../src/Server.php

		-
			message: "#^Cannot cast array\\<int, mixed\\>\\|string\\|false to string\\.$#"
			count: 1
			path: ../../../src/ServerConfigGroup.php

		-
			message: "#^Cannot cast mixed to int\\.$#"
			count: 2
			path: ../../../src/ServerConfigGroup.php

		-
			message: "#^Cannot cast mixed to string\\.$#"
			count: 2
			path: ../../../src/ServerConfigGroup.php

		-
			message: "#^Cannot access offset 'git' on mixed\\.$#"
			count: 2
			path: ../../../src/VersionInfo.php

		-
			message: "#^Method pocketmine\\\\VersionInfo\\:\\:GIT_HASH\\(\\) should return string but returns mixed\\.$#"
			count: 1
			path: ../../../src/VersionInfo.php

		-
			message: "#^Static property pocketmine\\\\VersionInfo\\:\\:\\$gitHash \\(string\\|null\\) does not accept mixed\\.$#"
			count: 1
			path: ../../../src/VersionInfo.php

		-
			message: "#^Cannot call method setFullBlock\\(\\) on pocketmine\\\\world\\\\format\\\\Chunk\\|null\\.$#"
			count: 1
			path: ../../../src/block/Block.php

		-
			message: "#^Parameter \\#1 \\$x of method pocketmine\\\\world\\\\World\\:\\:getBlockAt\\(\\) expects int, float\\|int given\\.$#"
			count: 1
			path: ../../../src/block/Cactus.php

		-
			message: "#^Parameter \\#1 \\$x of method pocketmine\\\\world\\\\World\\:\\:isInWorld\\(\\) expects int, float\\|int given\\.$#"
			count: 1
			path: ../../../src/block/Cactus.php

		-
			message: "#^Parameter \\#2 \\$y of method pocketmine\\\\world\\\\World\\:\\:getBlockAt\\(\\) expects int, float\\|int given\\.$#"
			count: 1
			path: ../../../src/block/Cactus.php

		-
			message: "#^Parameter \\#2 \\$y of method pocketmine\\\\world\\\\World\\:\\:isInWorld\\(\\) expects int, float\\|int given\\.$#"
			count: 1
			path: ../../../src/block/Cactus.php

		-
			message: "#^Parameter \\#3 \\$z of method pocketmine\\\\world\\\\World\\:\\:getBlockAt\\(\\) expects int, float\\|int given\\.$#"
			count: 1
			path: ../../../src/block/Cactus.php

		-
			message: "#^Parameter \\#3 \\$z of method pocketmine\\\\world\\\\World\\:\\:isInWorld\\(\\) expects int, float\\|int given\\.$#"
			count: 1
			path: ../../../src/block/Cactus.php

		-
			message: "#^Parameter \\#1 \\$x of method pocketmine\\\\world\\\\World\\:\\:getRealBlockSkyLightAt\\(\\) expects int, float\\|int given\\.$#"
			count: 1
			path: ../../../src/block/DaylightSensor.php

		-
			message: "#^Parameter \\#2 \\$y of method pocketmine\\\\world\\\\World\\:\\:getRealBlockSkyLightAt\\(\\) expects int, float\\|int given\\.$#"
			count: 1
			path: ../../../src/block/DaylightSensor.php

		-
			message: "#^Parameter \\#3 \\$z of method pocketmine\\\\world\\\\World\\:\\:getRealBlockSkyLightAt\\(\\) expects int, float\\|int given\\.$#"
			count: 1
			path: ../../../src/block/DaylightSensor.php

		-
			message: "#^Parameter \\#1 \\$x of method pocketmine\\\\world\\\\World\\:\\:getBlockAt\\(\\) expects int, float\\|int given\\.$#"
			count: 1
			path: ../../../src/block/DragonEgg.php

		-
			message: "#^Parameter \\#1 \\$xDiff of class pocketmine\\\\world\\\\particle\\\\DragonEggTeleportParticle constructor expects int, float\\|int given\\.$#"
			count: 1
			path: ../../../src/block/DragonEgg.php

		-
			message: "#^Parameter \\#2 \\$y of method pocketmine\\\\world\\\\World\\:\\:getBlockAt\\(\\) expects int, float\\|int\\<0, max\\> given\\.$#"
			count: 1
			path: ../../../src/block/DragonEgg.php

		-
			message: "#^Parameter \\#2 \\$yDiff of class pocketmine\\\\world\\\\particle\\\\DragonEggTeleportParticle constructor expects int, float\\|int given\\.$#"
			count: 1
			path: ../../../src/block/DragonEgg.php

		-
			message: "#^Parameter \\#3 \\$z of method pocketmine\\\\world\\\\World\\:\\:getBlockAt\\(\\) expects int, float\\|int given\\.$#"
			count: 1
			path: ../../../src/block/DragonEgg.php

		-
			message: "#^Parameter \\#3 \\$zDiff of class pocketmine\\\\world\\\\particle\\\\DragonEggTeleportParticle constructor expects int, float\\|int given\\.$#"
			count: 1
			path: ../../../src/block/DragonEgg.php

		-
			message: "#^Parameter \\#1 \\$x of method pocketmine\\\\world\\\\World\\:\\:getBlockAt\\(\\) expects int, float\\|int given\\.$#"
			count: 1
			path: ../../../src/block/Farmland.php

		-
			message: "#^Parameter \\#2 \\$y of method pocketmine\\\\world\\\\World\\:\\:getBlockAt\\(\\) expects int, float\\|int given\\.$#"
			count: 1
			path: ../../../src/block/Farmland.php

		-
			message: "#^Parameter \\#3 \\$z of method pocketmine\\\\world\\\\World\\:\\:getBlockAt\\(\\) expects int, float\\|int given\\.$#"
			count: 1
			path: ../../../src/block/Farmland.php

		-
			message: "#^Parameter \\#1 \\$x of method pocketmine\\\\world\\\\World\\:\\:getBlockAt\\(\\) expects int, float\\|int given\\.$#"
			count: 1
			path: ../../../src/block/FrostedIce.php

		-
			message: "#^Parameter \\#1 \\$x of method pocketmine\\\\world\\\\World\\:\\:getHighestAdjacentFullLightAt\\(\\) expects int, float\\|int given\\.$#"
			count: 1
			path: ../../../src/block/FrostedIce.php

		-
			message: "#^Parameter \\#2 \\$y of method pocketmine\\\\world\\\\World\\:\\:getBlockAt\\(\\) expects int, float\\|int given\\.$#"
			count: 1
			path: ../../../src/block/FrostedIce.php

		-
			message: "#^Parameter \\#2 \\$y of method pocketmine\\\\world\\\\World\\:\\:getHighestAdjacentFullLightAt\\(\\) expects int, float\\|int given\\.$#"
			count: 1
			path: ../../../src/block/FrostedIce.php

		-
			message: "#^Parameter \\#3 \\$z of method pocketmine\\\\world\\\\World\\:\\:getBlockAt\\(\\) expects int, float\\|int given\\.$#"
			count: 1
			path: ../../../src/block/FrostedIce.php

		-
			message: "#^Parameter \\#3 \\$z of method pocketmine\\\\world\\\\World\\:\\:getHighestAdjacentFullLightAt\\(\\) expects int, float\\|int given\\.$#"
			count: 1
			path: ../../../src/block/FrostedIce.php

		-
			message: "#^Parameter \\#1 \\$min of function mt_rand expects int, float\\|int given\\.$#"
			count: 3
			path: ../../../src/block/Grass.php

		-
			message: "#^Parameter \\#1 \\$x of method pocketmine\\\\world\\\\World\\:\\:getBlockAt\\(\\) expects int, float\\|int given\\.$#"
			count: 1
			path: ../../../src/block/Grass.php

		-
			message: "#^Parameter \\#1 \\$x of method pocketmine\\\\world\\\\World\\:\\:getFullLightAt\\(\\) expects int, float\\|int given\\.$#"
			count: 1
			path: ../../../src/block/Grass.php

		-
			message: "#^Parameter \\#2 \\$max of function mt_rand expects int, float\\|int given\\.$#"
			count: 3
			path: ../../../src/block/Grass.php

		-
			message: "#^Parameter \\#2 \\$y of method pocketmine\\\\world\\\\World\\:\\:getBlockAt\\(\\) expects int, float\\|int given\\.$#"
			count: 1
			path: ../../../src/block/Grass.php

		-
			message: "#^Parameter \\#2 \\$y of method pocketmine\\\\world\\\\World\\:\\:getFullLightAt\\(\\) expects int, float\\|int given\\.$#"
			count: 1
			path: ../../../src/block/Grass.php

		-
			message: "#^Parameter \\#3 \\$z of method pocketmine\\\\world\\\\World\\:\\:getBlockAt\\(\\) expects int, float\\|int given\\.$#"
			count: 1
			path: ../../../src/block/Grass.php

		-
			message: "#^Parameter \\#3 \\$z of method pocketmine\\\\world\\\\World\\:\\:getFullLightAt\\(\\) expects int, float\\|int given\\.$#"
			count: 1
			path: ../../../src/block/Grass.php

		-
			message: "#^Parameter \\#1 \\$x of method pocketmine\\\\world\\\\World\\:\\:getHighestAdjacentBlockLight\\(\\) expects int, float\\|int given\\.$#"
			count: 1
			path: ../../../src/block/Ice.php

		-
			message: "#^Parameter \\#2 \\$y of method pocketmine\\\\world\\\\World\\:\\:getHighestAdjacentBlockLight\\(\\) expects int, float\\|int given\\.$#"
			count: 1
			path: ../../../src/block/Ice.php

		-
			message: "#^Parameter \\#3 \\$z of method pocketmine\\\\world\\\\World\\:\\:getHighestAdjacentBlockLight\\(\\) expects int, float\\|int given\\.$#"
			count: 1
			path: ../../../src/block/Ice.php

		-
			message: "#^Parameter \\#1 \\$x of static method pocketmine\\\\world\\\\World\\:\\:blockHash\\(\\) expects int, float\\|int given\\.$#"
			count: 1
			path: ../../../src/block/Leaves.php

		-
			message: "#^Parameter \\#2 \\$y of static method pocketmine\\\\world\\\\World\\:\\:blockHash\\(\\) expects int, float\\|int given\\.$#"
			count: 1
			path: ../../../src/block/Leaves.php

		-
			message: "#^Parameter \\#3 \\$z of static method pocketmine\\\\world\\\\World\\:\\:blockHash\\(\\) expects int, float\\|int given\\.$#"
			count: 1
			path: ../../../src/block/Leaves.php

		-
			message: "#^Parameter \\#1 \\$x of method pocketmine\\\\world\\\\World\\:\\:getBlockAt\\(\\) expects int, float\\|int given\\.$#"
			count: 11
			path: ../../../src/block/Liquid.php

		-
			message: "#^Parameter \\#1 \\$x of method pocketmine\\\\world\\\\World\\:\\:isInWorld\\(\\) expects int, float\\|int given\\.$#"
			count: 1
			path: ../../../src/block/Liquid.php

		-
			message: "#^Parameter \\#2 \\$y of method pocketmine\\\\world\\\\World\\:\\:getBlockAt\\(\\) expects int, float\\|int given\\.$#"
			count: 11
			path: ../../../src/block/Liquid.php

		-
			message: "#^Parameter \\#2 \\$y of method pocketmine\\\\world\\\\World\\:\\:isInWorld\\(\\) expects int, float\\|int given\\.$#"
			count: 1
			path: ../../../src/block/Liquid.php

		-
			message: "#^Parameter \\#3 \\$z of method pocketmine\\\\world\\\\World\\:\\:getBlockAt\\(\\) expects int, float\\|int given\\.$#"
			count: 11
			path: ../../../src/block/Liquid.php

		-
			message: "#^Parameter \\#3 \\$z of method pocketmine\\\\world\\\\World\\:\\:isInWorld\\(\\) expects int, float\\|int given\\.$#"
			count: 1
			path: ../../../src/block/Liquid.php

		-
			message: "#^Parameter \\#1 \\$min of function mt_rand expects int, float\\|int given\\.$#"
			count: 3
			path: ../../../src/block/Mycelium.php

		-
			message: "#^Parameter \\#2 \\$max of function mt_rand expects int, float\\|int given\\.$#"
			count: 3
			path: ../../../src/block/Mycelium.php

		-
			message: "#^Parameter \\#1 \\$x of method pocketmine\\\\world\\\\World\\:\\:getBlockLightAt\\(\\) expects int, float\\|int given\\.$#"
			count: 1
			path: ../../../src/block/SnowLayer.php

		-
			message: "#^Parameter \\#2 \\$y of method pocketmine\\\\world\\\\World\\:\\:getBlockLightAt\\(\\) expects int, float\\|int given\\.$#"
			count: 1
			path: ../../../src/block/SnowLayer.php

		-
			message: "#^Parameter \\#3 \\$z of method pocketmine\\\\world\\\\World\\:\\:getBlockLightAt\\(\\) expects int, float\\|int given\\.$#"
			count: 1
			path: ../../../src/block/SnowLayer.php

		-
			message: "#^Parameter \\#1 \\$x of method pocketmine\\\\world\\\\World\\:\\:getBlockAt\\(\\) expects int, float\\|int given\\.$#"
			count: 1
			path: ../../../src/block/Sugarcane.php

		-
			message: "#^Parameter \\#1 \\$x of method pocketmine\\\\world\\\\World\\:\\:isInWorld\\(\\) expects int, float\\|int given\\.$#"
			count: 1
			path: ../../../src/block/Sugarcane.php

		-
			message: "#^Parameter \\#2 \\$y of method pocketmine\\\\world\\\\World\\:\\:getBlockAt\\(\\) expects int, float\\|int given\\.$#"
			count: 1
			path: ../../../src/block/Sugarcane.php

		-
			message: "#^Parameter \\#2 \\$y of method pocketmine\\\\world\\\\World\\:\\:isInWorld\\(\\) expects int, float\\|int given\\.$#"
			count: 1
			path: ../../../src/block/Sugarcane.php

		-
			message: "#^Parameter \\#3 \\$z of method pocketmine\\\\world\\\\World\\:\\:getBlockAt\\(\\) expects int, float\\|int given\\.$#"
			count: 1
			path: ../../../src/block/Sugarcane.php

		-
			message: "#^Parameter \\#3 \\$z of method pocketmine\\\\world\\\\World\\:\\:isInWorld\\(\\) expects int, float\\|int given\\.$#"
			count: 1
			path: ../../../src/block/Sugarcane.php

		-
			message: "#^Parameter \\#1 \\$x of class pocketmine\\\\math\\\\Vector3 constructor expects float\\|int, int\\|null given\\.$#"
			count: 1
			path: ../../../src/block/tile/Chest.php

		-
			message: "#^Parameter \\#1 \\$x of method pocketmine\\\\world\\\\World\\:\\:getTileAt\\(\\) expects int, int\\|null given\\.$#"
			count: 1
			path: ../../../src/block/tile/Chest.php

		-
			message: "#^Parameter \\#2 \\$value of method pocketmine\\\\nbt\\\\tag\\\\CompoundTag\\:\\:setInt\\(\\) expects int, int\\|null given\\.$#"
			count: 4
			path: ../../../src/block/tile/Chest.php

		-
			message: "#^Parameter \\#2 \\$y of method pocketmine\\\\world\\\\World\\:\\:getTileAt\\(\\) expects int, float\\|int given\\.$#"
			count: 1
			path: ../../../src/block/tile/Chest.php

		-
			message: "#^Parameter \\#3 \\$z of class pocketmine\\\\math\\\\Vector3 constructor expects float\\|int, int\\|null given\\.$#"
			count: 1
			path: ../../../src/block/tile/Chest.php

		-
			message: "#^Parameter \\#3 \\$z of method pocketmine\\\\world\\\\World\\:\\:getTileAt\\(\\) expects int, int\\|null given\\.$#"
			count: 1
			path: ../../../src/block/tile/Chest.php

		-
			message: "#^Property pocketmine\\\\block\\\\tile\\\\Chest\\:\\:\\$pairX \\(int\\|null\\) does not accept float\\|int\\.$#"
			count: 2
			path: ../../../src/block/tile/Chest.php

		-
<<<<<<< HEAD
			message: "#^Property pocketmine\\\\block\\\\tile\\\\Chest\\:\\:\\$pairZ \\(int\\|null\\) does not accept float\\|int\\.$#"
			count: 2
			path: ../../../src/block/tile/Chest.php
=======
			message: "#^Parameter \\#1 \\$version1 of function version_compare expects string, string\\|false given\\.$#"
			count: 3
			path: ../../../src/pocketmine/PocketMine.php
>>>>>>> 5257755d

		-
			message: "#^Constant pocketmine\\\\block\\\\tile\\\\Skull\\:\\:TAG_MOUTH_MOVING is unused\\.$#"
			count: 1
			path: ../../../src/block/tile/Skull.php

		-
			message: "#^Constant pocketmine\\\\block\\\\tile\\\\Skull\\:\\:TAG_MOUTH_TICK_COUNT is unused\\.$#"
			count: 1
			path: ../../../src/block/tile/Skull.php

		-
			message: "#^Parameter \\#2 \\$value of method pocketmine\\\\nbt\\\\tag\\\\CompoundTag\\:\\:setInt\\(\\) expects int, float\\|int given\\.$#"
			count: 3
			path: ../../../src/block/tile/Spawnable.php

		-
			message: "#^Array \\(array\\<class\\-string\\<pocketmine\\\\block\\\\tile\\\\Tile\\>, string\\>\\) does not accept string\\|false\\.$#"
			count: 1
			path: ../../../src/block/tile/TileFactory.php

		-
			message: "#^Parameter \\#2 \\$replace of function str_replace expects array\\|string, string\\|null given\\.$#"
			count: 1
			path: ../../../src/command/Command.php

		-
			message: "#^Cannot call method startTiming\\(\\) on pocketmine\\\\timings\\\\TimingsHandler\\|null\\.$#"
			count: 1
			path: ../../../src/command/SimpleCommandMap.php

		-
			message: "#^Cannot call method stopTiming\\(\\) on pocketmine\\\\timings\\\\TimingsHandler\\|null\\.$#"
			count: 1
			path: ../../../src/command/SimpleCommandMap.php

		-
			message: "#^Only booleans are allowed in an if condition, int\\|false given\\.$#"
			count: 1
			path: ../../../src/command/defaults/BanIpCommand.php

		-
			message: "#^Only booleans are allowed in an if condition, int\\|false given\\.$#"
			count: 1
			path: ../../../src/command/defaults/PardonIpCommand.php

		-
			message: "#^Cannot call method addParticle\\(\\) on pocketmine\\\\world\\\\World\\|null\\.$#"
			count: 1
			path: ../../../src/command/defaults/ParticleCommand.php

		-
			message: "#^Cannot call method getSeed\\(\\) on pocketmine\\\\world\\\\World\\|null\\.$#"
			count: 1
			path: ../../../src/command/defaults/SeedCommand.php

		-
			message: "#^Cannot call method setSpawnLocation\\(\\) on pocketmine\\\\world\\\\World\\|null\\.$#"
			count: 1
			path: ../../../src/command/defaults/SetWorldSpawnCommand.php

		-
			message: "#^Cannot call method getTime\\(\\) on pocketmine\\\\world\\\\World\\|null\\.$#"
			count: 1
			path: ../../../src/command/defaults/TimeCommand.php

		-
			message: "#^Parameter \\#1 \\$stream of function fclose expects resource, resource\\|false given\\.$#"
			count: 2
			path: ../../../src/command/defaults/TimingsCommand.php

		-
			message: "#^Parameter \\#1 \\$stream of function fseek expects resource, resource\\|false given\\.$#"
			count: 1
			path: ../../../src/command/defaults/TimingsCommand.php

		-
			message: "#^Parameter \\#1 \\$stream of function fwrite expects resource, resource\\|false given\\.$#"
			count: 1
			path: ../../../src/command/defaults/TimingsCommand.php

		-
			message: "#^Parameter \\#1 \\$stream of function stream_get_contents expects resource, resource\\|false given\\.$#"
			count: 1
			path: ../../../src/command/defaults/TimingsCommand.php

		-
			message: "#^Property pocketmine\\\\console\\\\ConsoleReader\\:\\:\\$stdin \\(resource\\) does not accept resource\\|false\\.$#"
			count: 1
			path: ../../../src/console/ConsoleReader.php

		-
			message: "#^Parameter \\#1 \\$json of function json_decode expects string, string\\|false given\\.$#"
			count: 1
			path: ../../../src/crafting/CraftingManagerFromDataHelper.php

		-
			message: "#^Parameter \\#1 \\$json of function json_decode expects string, string\\|false given\\.$#"
			count: 1
			path: ../../../src/data/bedrock/LegacyToStringBidirectionalIdMap.php

		-
			message: "#^Parameter \\#1 \\$index of method pocketmine\\\\inventory\\\\BaseInventory\\:\\:setItem\\(\\) expects int, int\\|string given\\.$#"
			count: 1
			path: ../../../src/entity/ExperienceManager.php

		-
			message: "#^Parameter \\#1 \\$x of method pocketmine\\\\world\\\\World\\:\\:getBlockAt\\(\\) expects int, float\\|int given\\.$#"
			count: 1
			path: ../../../src/entity/Living.php

		-
			message: "#^Parameter \\#2 \\$y of method pocketmine\\\\world\\\\World\\:\\:getBlockAt\\(\\) expects int, float\\|int given\\.$#"
			count: 1
			path: ../../../src/entity/Living.php

		-
			message: "#^Parameter \\#3 \\$z of method pocketmine\\\\world\\\\World\\:\\:getBlockAt\\(\\) expects int, float\\|int given\\.$#"
			count: 1
			path: ../../../src/entity/Living.php

		-
			message: "#^Property pocketmine\\\\entity\\\\Skin\\:\\:\\$geometryData \\(string\\) does not accept string\\|false\\.$#"
			count: 1
			path: ../../../src/entity/Skin.php

		-
			message: "#^Parameter \\#2 \\$x of method pocketmine\\\\block\\\\Block\\:\\:position\\(\\) expects int, float\\|int given\\.$#"
			count: 1
			path: ../../../src/entity/object/FallingBlock.php

		-
			message: "#^Parameter \\#3 \\$y of method pocketmine\\\\block\\\\Block\\:\\:position\\(\\) expects int, float\\|int given\\.$#"
			count: 1
			path: ../../../src/entity/object/FallingBlock.php

		-
			message: "#^Parameter \\#4 \\$z of method pocketmine\\\\block\\\\Block\\:\\:position\\(\\) expects int, float\\|int given\\.$#"
			count: 1
			path: ../../../src/entity/object/FallingBlock.php

		-
			message: "#^Parameter \\#1 \\$x of method pocketmine\\\\world\\\\World\\:\\:getBlockAt\\(\\) expects int, float\\|int given\\.$#"
			count: 1
			path: ../../../src/entity/object/Painting.php

		-
			message: "#^Parameter \\#2 \\$y of method pocketmine\\\\world\\\\World\\:\\:getBlockAt\\(\\) expects int, float\\|int given\\.$#"
			count: 1
			path: ../../../src/entity/object/Painting.php

		-
			message: "#^Parameter \\#3 \\$z of method pocketmine\\\\world\\\\World\\:\\:getBlockAt\\(\\) expects int, float\\|int given\\.$#"
			count: 1
			path: ../../../src/entity/object/Painting.php

		-
			message: "#^Parameter \\#1 \\$x of method pocketmine\\\\world\\\\World\\:\\:getBlockAt\\(\\) expects int, float\\|int given\\.$#"
			count: 1
			path: ../../../src/entity/projectile/Projectile.php

		-
			message: "#^Parameter \\#2 \\$value of method pocketmine\\\\nbt\\\\tag\\\\CompoundTag\\:\\:setInt\\(\\) expects int, float\\|int given\\.$#"
			count: 3
			path: ../../../src/entity/projectile/Projectile.php

		-
			message: "#^Parameter \\#2 \\$y of method pocketmine\\\\world\\\\World\\:\\:getBlockAt\\(\\) expects int, float\\|int given\\.$#"
			count: 1
			path: ../../../src/entity/projectile/Projectile.php

		-
			message: "#^Parameter \\#3 \\$z of method pocketmine\\\\world\\\\World\\:\\:getBlockAt\\(\\) expects int, float\\|int given\\.$#"
			count: 1
			path: ../../../src/entity/projectile/Projectile.php

		-
			message: "#^Property pocketmine\\\\event\\\\entity\\\\EntityShootBowEvent\\:\\:\\$projectile \\(pocketmine\\\\entity\\\\projectile\\\\Projectile\\) does not accept pocketmine\\\\entity\\\\Entity\\.$#"
			count: 1
			path: ../../../src/event/entity/EntityShootBowEvent.php

		-
			message: "#^Argument of an invalid type mixed supplied for foreach, only iterables are supported\\.$#"
			count: 1
			path: ../../../src/inventory/CreativeInventory.php

		-
			message: "#^Parameter \\#1 \\$data of static method pocketmine\\\\item\\\\Item\\:\\:jsonDeserialize\\(\\) expects array\\{id\\: int, damage\\?\\: int, count\\?\\: int, nbt\\?\\: string, nbt_hex\\?\\: string, nbt_b64\\?\\: string\\}, mixed given\\.$#"
			count: 1
			path: ../../../src/inventory/CreativeInventory.php

		-
			message: "#^Parameter \\#1 \\$json of function json_decode expects string, string\\|false given\\.$#"
			count: 1
			path: ../../../src/inventory/CreativeInventory.php

		-
			message: "#^Parameter \\#2 \\$recipe of class pocketmine\\\\event\\\\inventory\\\\CraftItemEvent constructor expects pocketmine\\\\crafting\\\\CraftingRecipe, pocketmine\\\\crafting\\\\CraftingRecipe\\|null given\\.$#"
			count: 1
			path: ../../../src/inventory/transaction/CraftingTransaction.php

		-
			message: "#^Parameter \\#3 \\$repetitions of class pocketmine\\\\event\\\\inventory\\\\CraftItemEvent constructor expects int, int\\|null given\\.$#"
			count: 1
			path: ../../../src/inventory/transaction/CraftingTransaction.php

		-
			message: "#^Parameter \\#1 \\$buffer of method pocketmine\\\\nbt\\\\BaseNbtSerializer\\:\\:read\\(\\) expects string, string\\|false given\\.$#"
			count: 1
			path: ../../../src/item/Item.php

		-
			message: "#^Parameter \\#2 \\$array of function array_map expects array, array\\|false given\\.$#"
			count: 1
			path: ../../../src/lang/Language.php

		-
			message: "#^Parameter \\#1 \\$result of method pocketmine\\\\network\\\\mcpe\\\\compression\\\\CompressBatchPromise\\:\\:resolve\\(\\) expects string, mixed given\\.$#"
			count: 1
			path: ../../../src/network/mcpe/ChunkRequestTask.php

		-
			message: "#^Cannot call method doFirstSpawn\\(\\) on pocketmine\\\\player\\\\Player\\|null\\.$#"
			count: 1
			path: ../../../src/network/mcpe/NetworkSession.php

		-
			message: "#^Cannot call method getLanguage\\(\\) on pocketmine\\\\player\\\\Player\\|null\\.$#"
			count: 1
			path: ../../../src/network/mcpe/NetworkSession.php

		-
			message: "#^Cannot call method getLocation\\(\\) on pocketmine\\\\player\\\\Player\\|null\\.$#"
			count: 2
			path: ../../../src/network/mcpe/NetworkSession.php

		-
			message: "#^Cannot call method getUsedChunkStatus\\(\\) on pocketmine\\\\player\\\\Player\\|null\\.$#"
			count: 1
			path: ../../../src/network/mcpe/NetworkSession.php

		-
			message: "#^Cannot call method getUsername\\(\\) on pocketmine\\\\player\\\\PlayerInfo\\|null\\.$#"
			count: 2
			path: ../../../src/network/mcpe/NetworkSession.php

		-
			message: "#^Cannot call method getUuid\\(\\) on pocketmine\\\\player\\\\PlayerInfo\\|null\\.$#"
			count: 1
			path: ../../../src/network/mcpe/NetworkSession.php

		-
			message: "#^Cannot call method sendData\\(\\) on pocketmine\\\\player\\\\Player\\|null\\.$#"
			count: 1
			path: ../../../src/network/mcpe/NetworkSession.php

		-
			message: "#^Cannot call method setImmobile\\(\\) on pocketmine\\\\player\\\\Player\\|null\\.$#"
			count: 2
			path: ../../../src/network/mcpe/NetworkSession.php

		-
			message: "#^Cannot call method syncAll\\(\\) on pocketmine\\\\network\\\\mcpe\\\\InventoryManager\\|null\\.$#"
			count: 1
			path: ../../../src/network/mcpe/NetworkSession.php

		-
			message: "#^Parameter \\#1 \\$clientPub of class pocketmine\\\\network\\\\mcpe\\\\encryption\\\\PrepareEncryptionTask constructor expects string, string\\|null given\\.$#"
			count: 1
			path: ../../../src/network/mcpe/NetworkSession.php

		-
			message: "#^Parameter \\#1 \\$entity of method pocketmine\\\\network\\\\mcpe\\\\NetworkSession\\:\\:onEntityEffectAdded\\(\\) expects pocketmine\\\\entity\\\\Living, pocketmine\\\\player\\\\Player\\|null given\\.$#"
			count: 1
			path: ../../../src/network/mcpe/NetworkSession.php

		-
			message: "#^Parameter \\#1 \\$entity of method pocketmine\\\\network\\\\mcpe\\\\NetworkSession\\:\\:onEntityEffectRemoved\\(\\) expects pocketmine\\\\entity\\\\Living, pocketmine\\\\player\\\\Player\\|null given\\.$#"
			count: 1
			path: ../../../src/network/mcpe/NetworkSession.php

		-
			message: "#^Parameter \\#1 \\$for of method pocketmine\\\\network\\\\mcpe\\\\NetworkSession\\:\\:syncAdventureSettings\\(\\) expects pocketmine\\\\player\\\\Player, pocketmine\\\\player\\\\Player\\|null given\\.$#"
			count: 2
			path: ../../../src/network/mcpe/NetworkSession.php

		-
			message: "#^Parameter \\#1 \\$player of class pocketmine\\\\network\\\\mcpe\\\\handler\\\\DeathPacketHandler constructor expects pocketmine\\\\player\\\\Player, pocketmine\\\\player\\\\Player\\|null given\\.$#"
			count: 1
			path: ../../../src/network/mcpe/NetworkSession.php

		-
			message: "#^Parameter \\#1 \\$player of class pocketmine\\\\network\\\\mcpe\\\\handler\\\\InGamePacketHandler constructor expects pocketmine\\\\player\\\\Player, pocketmine\\\\player\\\\Player\\|null given\\.$#"
			count: 2
			path: ../../../src/network/mcpe/NetworkSession.php

		-
			message: "#^Parameter \\#1 \\$target of method pocketmine\\\\command\\\\Command\\:\\:testPermissionSilent\\(\\) expects pocketmine\\\\command\\\\CommandSender, pocketmine\\\\player\\\\Player\\|null given\\.$#"
			count: 1
			path: ../../../src/network/mcpe/NetworkSession.php

		-
			message: "#^Parameter \\#2 \\$player of class pocketmine\\\\network\\\\mcpe\\\\handler\\\\PreSpawnPacketHandler constructor expects pocketmine\\\\player\\\\Player, pocketmine\\\\player\\\\Player\\|null given\\.$#"
			count: 1
			path: ../../../src/network/mcpe/NetworkSession.php

		-
			message: "#^Parameter \\#2 \\$playerInfo of method pocketmine\\\\Server\\:\\:createPlayer\\(\\) expects pocketmine\\\\player\\\\PlayerInfo, pocketmine\\\\player\\\\PlayerInfo\\|null given\\.$#"
			count: 1
			path: ../../../src/network/mcpe/NetworkSession.php

		-
			message: "#^Parameter \\#3 \\$inventoryManager of class pocketmine\\\\network\\\\mcpe\\\\handler\\\\InGamePacketHandler constructor expects pocketmine\\\\network\\\\mcpe\\\\InventoryManager, pocketmine\\\\network\\\\mcpe\\\\InventoryManager\\|null given\\.$#"
			count: 2
			path: ../../../src/network/mcpe/NetworkSession.php

		-
			message: "#^Parameter \\#4 \\$inventoryManager of class pocketmine\\\\network\\\\mcpe\\\\handler\\\\PreSpawnPacketHandler constructor expects pocketmine\\\\network\\\\mcpe\\\\InventoryManager, pocketmine\\\\network\\\\mcpe\\\\InventoryManager\\|null given\\.$#"
			count: 1
			path: ../../../src/network/mcpe/NetworkSession.php

		-
			message: "#^Property pocketmine\\\\network\\\\mcpe\\\\auth\\\\ProcessLoginTask\\:\\:\\$chain \\(string\\) does not accept string\\|null\\.$#"
			count: 1
			path: ../../../src/network/mcpe/auth/ProcessLoginTask.php

		-
			message: "#^Parameter \\#1 \\$result of method pocketmine\\\\network\\\\mcpe\\\\compression\\\\CompressBatchPromise\\:\\:resolve\\(\\) expects string, mixed given\\.$#"
			count: 1
			path: ../../../src/network/mcpe/compression/CompressBatchTask.php

		-
			message: "#^Parameter \\#1 \\$buffer of static method pocketmine\\\\network\\\\mcpe\\\\protocol\\\\serializer\\\\PacketSerializer\\:\\:decoder\\(\\) expects string, string\\|false given\\.$#"
			count: 1
			path: ../../../src/network/mcpe/convert/RuntimeBlockMapping.php

		-
			message: "#^Method pocketmine\\\\network\\\\mcpe\\\\encryption\\\\EncryptionUtils\\:\\:generateKey\\(\\) should return string but returns string\\|false\\.$#"
			count: 1
			path: ../../../src/network/mcpe/encryption/EncryptionUtils.php

		-
			message: "#^Property pocketmine\\\\network\\\\mcpe\\\\encryption\\\\PrepareEncryptionTask\\:\\:\\$serverPrivateKey \\(string\\) does not accept string\\|null\\.$#"
			count: 1
			path: ../../../src/network/mcpe/encryption/PrepareEncryptionTask.php

		-
			message: "#^Method pocketmine\\\\network\\\\mcpe\\\\raklib\\\\PthreadsChannelReader\\:\\:read\\(\\) should return string\\|null but returns mixed\\.$#"
			count: 1
			path: ../../../src/network/mcpe/raklib/PthreadsChannelReader.php

		-
			message: "#^Method pocketmine\\\\permission\\\\DefaultPermissions\\:\\:registerPermission\\(\\) should return pocketmine\\\\permission\\\\Permission but returns pocketmine\\\\permission\\\\Permission\\|null\\.$#"
			count: 1
			path: ../../../src/permission/DefaultPermissions.php

		-
			message: "#^Parameter \\#1 \\$value of static method pocketmine\\\\permission\\\\PermissionParser\\:\\:defaultFromString\\(\\) expects bool\\|string, mixed given\\.$#"
			count: 1
			path: ../../../src/permission/PermissionParser.php

		-
			message: "#^Parameter \\#2 \\$description of class pocketmine\\\\permission\\\\Permission constructor expects string\\|null, mixed given\\.$#"
			count: 1
			path: ../../../src/permission/PermissionParser.php

		-
			message: "#^Cannot call method getSpawnLocation\\(\\) on pocketmine\\\\world\\\\World\\|null\\.$#"
			count: 1
			path: ../../../src/player/Player.php

		-
			message: "#^Method pocketmine\\\\player\\\\Player\\:\\:getSpawn\\(\\) should return pocketmine\\\\world\\\\Position but returns pocketmine\\\\world\\\\Position\\|null\\.$#"
			count: 1
			path: ../../../src/player/Player.php

		-
			message: "#^Method pocketmine\\\\plugin\\\\PluginBase\\:\\:getConfig\\(\\) should return pocketmine\\\\utils\\\\Config but returns pocketmine\\\\utils\\\\Config\\|null\\.$#"
			count: 1
			path: ../../../src/plugin/PluginBase.php

		-
			message: "#^Argument of an invalid type mixed supplied for foreach, only iterables are supported\\.$#"
			count: 1
			path: ../../../src/plugin/PluginDescription.php

		-
			message: "#^Array \\(array\\<string\\>\\) does not accept mixed\\.$#"
			count: 2
			path: ../../../src/plugin/PluginDescription.php

		-
			message: "#^Cannot cast mixed to string\\.$#"
			count: 4
			path: ../../../src/plugin/PluginDescription.php

		-
			message: "#^Parameter \\#1 \\$data of static method pocketmine\\\\permission\\\\PermissionParser\\:\\:loadPermissions\\(\\) expects array\\<string, array\\<string, mixed\\>\\>, mixed given\\.$#"
			count: 1
			path: ../../../src/plugin/PluginDescription.php

		-
			message: "#^Parameter \\#1 \\$haystack of function stripos expects string, mixed given\\.$#"
			count: 1
			path: ../../../src/plugin/PluginDescription.php

		-
			message: "#^Parameter \\#1 \\$name of static method pocketmine\\\\plugin\\\\PluginEnableOrder\\:\\:fromString\\(\\) expects string, mixed given\\.$#"
			count: 1
			path: ../../../src/plugin/PluginDescription.php

		-
			message: "#^Parameter \\#1 \\$plugin of method pocketmine\\\\plugin\\\\PluginDescription\\:\\:loadMap\\(\\) expects array, mixed given\\.$#"
			count: 1
			path: ../../../src/plugin/PluginDescription.php

		-
			message: "#^Parameter \\#2 \\$subject of function preg_match expects string, mixed given\\.$#"
			count: 1
			path: ../../../src/plugin/PluginDescription.php

		-
			message: "#^Parameter \\#3 \\$subject of function str_replace expects array\\|string, mixed given\\.$#"
			count: 1
			path: ../../../src/plugin/PluginDescription.php

		-
			message: "#^Property pocketmine\\\\plugin\\\\PluginDescription\\:\\:\\$depend \\(array\\<string\\>\\) does not accept array\\.$#"
			count: 1
			path: ../../../src/plugin/PluginDescription.php

		-
			message: "#^Property pocketmine\\\\plugin\\\\PluginDescription\\:\\:\\$loadBefore \\(array\\<string\\>\\) does not accept array\\.$#"
			count: 1
			path: ../../../src/plugin/PluginDescription.php

		-
			message: "#^Property pocketmine\\\\plugin\\\\PluginDescription\\:\\:\\$main \\(string\\) does not accept mixed\\.$#"
			count: 1
			path: ../../../src/plugin/PluginDescription.php

		-
			message: "#^Property pocketmine\\\\plugin\\\\PluginDescription\\:\\:\\$name \\(string\\) does not accept mixed\\.$#"
			count: 1
			path: ../../../src/plugin/PluginDescription.php

		-
			message: "#^Property pocketmine\\\\plugin\\\\PluginDescription\\:\\:\\$softDepend \\(array\\<string\\>\\) does not accept array\\.$#"
			count: 1
			path: ../../../src/plugin/PluginDescription.php

		-
			message: "#^Property pocketmine\\\\plugin\\\\PluginDescription\\:\\:\\$srcNamespacePrefix \\(string\\) does not accept mixed\\.$#"
			count: 1
			path: ../../../src/plugin/PluginDescription.php

		-
			message: "#^Cannot call method addChild\\(\\) on pocketmine\\\\permission\\\\Permission\\|null\\.$#"
			count: 4
			path: ../../../src/plugin/PluginManager.php

		-
			message: "#^Method pocketmine\\\\resourcepacks\\\\ZippedResourcePack\\:\\:getPackChunk\\(\\) should return string but returns string\\|false\\.$#"
			count: 1
			path: ../../../src/resourcepacks/ZippedResourcePack.php

		-
			message: "#^Method pocketmine\\\\resourcepacks\\\\ZippedResourcePack\\:\\:getPackSize\\(\\) should return int but returns int\\<0, max\\>\\|false\\.$#"
			count: 1
			path: ../../../src/resourcepacks/ZippedResourcePack.php

		-
			message: "#^Method pocketmine\\\\resourcepacks\\\\ZippedResourcePack\\:\\:getSha256\\(\\) should return string but returns string\\|false\\.$#"
			count: 1
			path: ../../../src/resourcepacks/ZippedResourcePack.php

		-
			message: "#^Parameter \\#1 \\$string of function strlen expects string, string\\|false given\\.$#"
			count: 2
			path: ../../../src/resourcepacks/ZippedResourcePack.php

		-
			message: "#^Parameter \\#2 \\$code of class pocketmine\\\\resourcepacks\\\\ResourcePackException constructor expects int, mixed given\\.$#"
			count: 1
			path: ../../../src/resourcepacks/ZippedResourcePack.php

		-
			message: "#^Parameter \\#2 \\$length of function fread expects int\\<0, max\\>, int given\\.$#"
			count: 1
			path: ../../../src/resourcepacks/ZippedResourcePack.php

		-
			message: "#^Parameter \\#2 \\$subject of function preg_match expects string, string\\|false given\\.$#"
			count: 1
			path: ../../../src/resourcepacks/ZippedResourcePack.php

		-
			message: "#^Property pocketmine\\\\resourcepacks\\\\ZippedResourcePack\\:\\:\\$fileResource \\(resource\\) does not accept resource\\|false\\.$#"
			count: 1
			path: ../../../src/resourcepacks/ZippedResourcePack.php

		-
			message: "#^Property pocketmine\\\\resourcepacks\\\\ZippedResourcePack\\:\\:\\$sha256 \\(string\\|null\\) does not accept string\\|false\\.$#"
			count: 1
			path: ../../../src/resourcepacks/ZippedResourcePack.php

		-
			message: "#^Cannot call method count\\(\\) on ArrayObject\\<int, array\\<string, mixed\\>\\>\\|null\\.$#"
			count: 1
			path: ../../../src/scheduler/AsyncTask.php

		-
			message: "#^Cannot call method getNotifier\\(\\) on pocketmine\\\\scheduler\\\\AsyncWorker\\|null\\.$#"
			count: 1
			path: ../../../src/scheduler/AsyncTask.php

		-
			message: "#^Cannot call method handleException\\(\\) on pocketmine\\\\scheduler\\\\AsyncWorker\\|null\\.$#"
			count: 1
			path: ../../../src/scheduler/AsyncTask.php

		-
			message: "#^PHPDoc type pocketmine\\\\scheduler\\\\AsyncWorker\\|null of property pocketmine\\\\scheduler\\\\AsyncTask\\:\\:\\$worker is not the same as PHPDoc type Worker of overridden property Threaded\\:\\:\\$worker\\.$#"
			count: 1
			path: ../../../src/scheduler/AsyncTask.php

		-
			message: "#^Parameter \\#1 \\$str of function igbinary_unserialize expects string, mixed given\\.$#"
			count: 1
			path: ../../../src/scheduler/AsyncTask.php

		-
			message: "#^Property pocketmine\\\\scheduler\\\\AsyncTask\\:\\:\\$result \\(bool\\|float\\|int\\|string\\|null\\) does not accept mixed\\.$#"
			count: 1
			path: ../../../src/scheduler/AsyncTask.php

		-
			message: "#^Property pocketmine\\\\scheduler\\\\BulkCurlTask\\:\\:\\$operations \\(string\\) does not accept string\\|null\\.$#"
			count: 1
			path: ../../../src/scheduler/BulkCurlTask.php

		-
			message: "#^Cannot call method getAsyncWorkerId\\(\\) on pocketmine\\\\scheduler\\\\AsyncWorker\\|null\\.$#"
			count: 1
			path: ../../../src/scheduler/DumpWorkerMemoryTask.php

		-
			message: "#^Cannot call method getLogger\\(\\) on pocketmine\\\\scheduler\\\\AsyncWorker\\|null\\.$#"
			count: 1
			path: ../../../src/scheduler/DumpWorkerMemoryTask.php

		-
			message: "#^Cannot call method getNextRun\\(\\) on array\\<string, int\\|pocketmine\\\\scheduler\\\\TaskHandler\\>\\|int\\|pocketmine\\\\scheduler\\\\TaskHandler\\.$#"
			count: 1
			path: ../../../src/scheduler/TaskScheduler.php

		-
			message: "#^Method pocketmine\\\\thread\\\\ThreadManager\\:\\:getAll\\(\\) should return array\\<pocketmine\\\\thread\\\\Thread\\|pocketmine\\\\thread\\\\Worker\\> but returns array\\.$#"
			count: 1
			path: ../../../src/thread/ThreadManager.php

		-
			message: "#^Cannot access offset string on mixed\\.$#"
			count: 3
			path: ../../../src/utils/Config.php

		-
			message: "#^Method pocketmine\\\\utils\\\\Config\\:\\:fixYAMLIndexes\\(\\) should return string but returns string\\|null\\.$#"
			count: 1
			path: ../../../src/utils/Config.php

		-
			message: "#^Parameter \\#1 \\$config of static method pocketmine\\\\utils\\\\Config\\:\\:writeProperties\\(\\) expects array\\<string, bool\\|float\\|int\\|string\\>, array\\<string, mixed\\> given\\.$#"
			count: 1
			path: ../../../src/utils/Config.php

		-
			message: "#^Parameter \\#2 \\$subject of function preg_match expects string, string\\|false given\\.$#"
			count: 1
			path: ../../../src/utils/Filesystem.php

		-
			message: "#^Parameter \\#2 \\$offset of function substr expects int, mixed given\\.$#"
			count: 1
			path: ../../../src/utils/Internet.php

		-
			message: "#^Parameter \\#3 \\$length of function substr expects int\\|null, mixed given\\.$#"
			count: 1
			path: ../../../src/utils/Internet.php

		-
			message: "#^Parameter \\#1 \\$abbr of function timezone_name_from_abbr expects string, string\\|false given\\.$#"
			count: 1
			path: ../../../src/utils/Timezone.php

		-
			message: "#^Parameter \\#1 \\$haystack of function strpos expects string, string\\|false given\\.$#"
			count: 1
			path: ../../../src/utils/Timezone.php

		-
			message: "#^Parameter \\#1 \\$string of function trim expects string, string\\|false given\\.$#"
			count: 1
			path: ../../../src/utils/Timezone.php

		-
			message: "#^Parameter \\#1 \\$timezoneId of function date_default_timezone_set expects string, string\\|false given\\.$#"
			count: 1
			path: ../../../src/utils/Timezone.php

		-
			message: "#^Cannot cast mixed to string\\.$#"
			count: 1
			path: ../../../src/utils/Utils.php

		-
			message: "#^Method pocketmine\\\\utils\\\\Utils\\:\\:printable\\(\\) should return string but returns string\\|null\\.$#"
			count: 1
			path: ../../../src/utils/Utils.php

		-
			message: "#^Parameter \\#1 \\$path of static method pocketmine\\\\utils\\\\Filesystem\\:\\:cleanPath\\(\\) expects string, mixed given\\.$#"
			count: 1
			path: ../../../src/utils/Utils.php

		-
			message: "#^Parameter \\#1 \\$trace of static method pocketmine\\\\utils\\\\Utils\\:\\:printableTrace\\(\\) expects array\\<int, array\\<string, mixed\\>\\>, array given\\.$#"
			count: 1
			path: ../../../src/utils/Utils.php

		-
			message: "#^Parameter \\#2 \\$array of function array_map expects array, mixed given\\.$#"
			count: 1
			path: ../../../src/utils/Utils.php

		-
			message: "#^Part \\$errno \\(mixed\\) of encapsed string cannot be cast to string\\.$#"
			count: 1
			path: ../../../src/utils/Utils.php

		-
			message: "#^Cannot call method getFullBlock\\(\\) on pocketmine\\\\world\\\\format\\\\SubChunk\\|null\\.$#"
			count: 1
			path: ../../../src/world/Explosion.php

		-
			message: "#^Only numeric types are allowed in /, float\\|null given on the left side\\.$#"
			count: 1
			path: ../../../src/world/Explosion.php

		-
			message: "#^Parameter \\#1 \\$x of method pocketmine\\\\world\\\\World\\:\\:getTileAt\\(\\) expects int, float\\|int given\\.$#"
			count: 1
			path: ../../../src/world/Explosion.php

		-
			message: "#^Parameter \\#1 \\$x of method pocketmine\\\\world\\\\World\\:\\:setBlockAt\\(\\) expects int, float\\|int given\\.$#"
			count: 1
			path: ../../../src/world/Explosion.php

		-
			message: "#^Parameter \\#1 \\$x of static method pocketmine\\\\world\\\\World\\:\\:blockHash\\(\\) expects int, float\\|int given\\.$#"
			count: 1
			path: ../../../src/world/Explosion.php

		-
			message: "#^Parameter \\#2 \\$y of method pocketmine\\\\world\\\\World\\:\\:getTileAt\\(\\) expects int, float\\|int given\\.$#"
			count: 1
			path: ../../../src/world/Explosion.php

		-
			message: "#^Parameter \\#2 \\$y of method pocketmine\\\\world\\\\World\\:\\:setBlockAt\\(\\) expects int, float\\|int given\\.$#"
			count: 1
			path: ../../../src/world/Explosion.php

		-
			message: "#^Parameter \\#2 \\$y of static method pocketmine\\\\world\\\\World\\:\\:blockHash\\(\\) expects int, float\\|int given\\.$#"
			count: 1
			path: ../../../src/world/Explosion.php

		-
			message: "#^Parameter \\#3 \\$z of method pocketmine\\\\world\\\\World\\:\\:getTileAt\\(\\) expects int, float\\|int given\\.$#"
			count: 1
			path: ../../../src/world/Explosion.php

		-
			message: "#^Parameter \\#3 \\$z of method pocketmine\\\\world\\\\World\\:\\:setBlockAt\\(\\) expects int, float\\|int given\\.$#"
			count: 1
			path: ../../../src/world/Explosion.php

		-
			message: "#^Parameter \\#3 \\$z of static method pocketmine\\\\world\\\\World\\:\\:blockHash\\(\\) expects int, float\\|int given\\.$#"
			count: 1
			path: ../../../src/world/Explosion.php

		-
			message: "#^Cannot access offset 'data' on array\\{priority\\: int, data\\: pocketmine\\\\math\\\\Vector3\\}\\|int\\|pocketmine\\\\math\\\\Vector3\\.$#"
			count: 1
			path: ../../../src/world/World.php

		-
			message: "#^Cannot access offset 'priority' on array\\{priority\\: int, data\\: pocketmine\\\\math\\\\Vector3\\}\\|int\\|pocketmine\\\\math\\\\Vector3\\.$#"
			count: 1
			path: ../../../src/world/World.php

		-
			message: "#^Parameter \\#1 \\$keys of function array_fill_keys expects array, mixed given\\.$#"
			count: 1
			path: ../../../src/world/World.php

		-
			message: "#^Parameter \\#1 \\$x of method pocketmine\\\\world\\\\World\\:\\:getBlockAt\\(\\) expects int, float\\|int given\\.$#"
			count: 1
			path: ../../../src/world/World.php

		-
			message: "#^Parameter \\#1 \\$x of method pocketmine\\\\world\\\\World\\:\\:getFullLightAt\\(\\) expects int, float\\|int given\\.$#"
			count: 1
			path: ../../../src/world/World.php

		-
			message: "#^Parameter \\#1 \\$x of method pocketmine\\\\world\\\\World\\:\\:getTileAt\\(\\) expects int, float\\|int given\\.$#"
			count: 1
			path: ../../../src/world/World.php

		-
			message: "#^Parameter \\#1 \\$x of method pocketmine\\\\world\\\\World\\:\\:isInWorld\\(\\) expects int, float\\|int given\\.$#"
			count: 3
			path: ../../../src/world/World.php

		-
			message: "#^Parameter \\#1 \\$x of static method pocketmine\\\\world\\\\World\\:\\:blockHash\\(\\) expects int, float\\|int given\\.$#"
			count: 3
			path: ../../../src/world/World.php

		-
			message: "#^Parameter \\#2 \\$x of method pocketmine\\\\block\\\\Block\\:\\:position\\(\\) expects int, float\\|int given\\.$#"
			count: 2
			path: ../../../src/world/World.php

		-
			message: "#^Parameter \\#2 \\$y of method pocketmine\\\\world\\\\World\\:\\:getBlockAt\\(\\) expects int, float\\|int given\\.$#"
			count: 1
			path: ../../../src/world/World.php

		-
			message: "#^Parameter \\#2 \\$y of method pocketmine\\\\world\\\\World\\:\\:getFullLightAt\\(\\) expects int, float\\|int given\\.$#"
			count: 1
			path: ../../../src/world/World.php

		-
			message: "#^Parameter \\#2 \\$y of method pocketmine\\\\world\\\\World\\:\\:getTileAt\\(\\) expects int, float\\|int given\\.$#"
			count: 1
			path: ../../../src/world/World.php

		-
			message: "#^Parameter \\#2 \\$y of method pocketmine\\\\world\\\\World\\:\\:isInWorld\\(\\) expects int, float\\|int given\\.$#"
			count: 3
			path: ../../../src/world/World.php

		-
			message: "#^Parameter \\#2 \\$y of static method pocketmine\\\\world\\\\World\\:\\:blockHash\\(\\) expects int, float\\|int given\\.$#"
			count: 3
			path: ../../../src/world/World.php

		-
			message: "#^Parameter \\#3 \\$chunk of method pocketmine\\\\player\\\\Player\\:\\:onChunkChanged\\(\\) expects pocketmine\\\\world\\\\format\\\\Chunk, pocketmine\\\\world\\\\format\\\\Chunk\\|null given\\.$#"
			count: 1
			path: ../../../src/world/World.php

		-
			message: "#^Parameter \\#3 \\$y of method pocketmine\\\\block\\\\Block\\:\\:position\\(\\) expects int, float\\|int given\\.$#"
			count: 2
			path: ../../../src/world/World.php

		-
			message: "#^Parameter \\#3 \\$z of method pocketmine\\\\world\\\\World\\:\\:getBlockAt\\(\\) expects int, float\\|int given\\.$#"
			count: 1
			path: ../../../src/world/World.php

		-
			message: "#^Parameter \\#3 \\$z of method pocketmine\\\\world\\\\World\\:\\:getFullLightAt\\(\\) expects int, float\\|int given\\.$#"
			count: 1
			path: ../../../src/world/World.php

		-
			message: "#^Parameter \\#3 \\$z of method pocketmine\\\\world\\\\World\\:\\:getTileAt\\(\\) expects int, float\\|int given\\.$#"
			count: 1
			path: ../../../src/world/World.php

		-
			message: "#^Parameter \\#3 \\$z of method pocketmine\\\\world\\\\World\\:\\:isInWorld\\(\\) expects int, float\\|int given\\.$#"
			count: 3
			path: ../../../src/world/World.php

		-
			message: "#^Parameter \\#3 \\$z of static method pocketmine\\\\world\\\\World\\:\\:blockHash\\(\\) expects int, float\\|int given\\.$#"
			count: 3
			path: ../../../src/world/World.php

		-
			message: "#^Parameter \\#4 \\$z of method pocketmine\\\\block\\\\Block\\:\\:position\\(\\) expects int, float\\|int given\\.$#"
			count: 2
			path: ../../../src/world/World.php

		-
			message: "#^Method pocketmine\\\\world\\\\biome\\\\BiomeRegistry\\:\\:getBiome\\(\\) should return pocketmine\\\\world\\\\biome\\\\Biome but returns pocketmine\\\\world\\\\biome\\\\Biome\\|null\\.$#"
			count: 1
			path: ../../../src/world/biome/BiomeRegistry.php

		-
			message: "#^Method pocketmine\\\\world\\\\format\\\\Chunk\\:\\:getSubChunk\\(\\) should return pocketmine\\\\world\\\\format\\\\SubChunk but returns pocketmine\\\\world\\\\format\\\\SubChunk\\|null\\.$#"
			count: 1
			path: ../../../src/world/format/Chunk.php

		-
			message: "#^Parameter \\#1 \\$x of static method pocketmine\\\\world\\\\format\\\\Chunk\\:\\:blockHash\\(\\) expects int, float\\|int given\\.$#"
			count: 2
			path: ../../../src/world/format/Chunk.php

		-
			message: "#^Parameter \\#2 \\$y of static method pocketmine\\\\world\\\\format\\\\Chunk\\:\\:blockHash\\(\\) expects int, float\\|int given\\.$#"
			count: 2
			path: ../../../src/world/format/Chunk.php

		-
			message: "#^Parameter \\#3 \\$z of static method pocketmine\\\\world\\\\format\\\\Chunk\\:\\:blockHash\\(\\) expects int, float\\|int given\\.$#"
			count: 2
			path: ../../../src/world/format/Chunk.php

		-
			message: "#^Method pocketmine\\\\world\\\\format\\\\HeightArray\\:\\:get\\(\\) should return int but returns int\\|null\\.$#"
			count: 1
			path: ../../../src/world/format/HeightArray.php

		-
			message: "#^Only numeric types are allowed in %%, int\\<0, max\\>\\|false given on the left side\\.$#"
			count: 1
			path: ../../../src/world/format/io/region/RegionLoader.php

		-
			message: "#^Parameter \\#2 \\$length of function fread expects int\\<0, max\\>, int given\\.$#"
			count: 1
			path: ../../../src/world/format/io/region/RegionLoader.php

		-
			message: "#^Parameter \\#2 \\$size of function ftruncate expects int\\<0, max\\>, int given\\.$#"
			count: 1
			path: ../../../src/world/format/io/region/RegionLoader.php

		-
			message: "#^Argument of an invalid type array\\<int, string\\>\\|false supplied for foreach, only iterables are supported\\.$#"
			count: 1
			path: ../../../src/world/format/io/region/RegionWorldProvider.php

		-
			message: "#^Cannot access offset 1 on mixed\\.$#"
			count: 2
			path: ../../../src/world/format/io/region/RegionWorldProvider.php

		-
			message: "#^Cannot access offset 2 on mixed\\.$#"
			count: 2
			path: ../../../src/world/format/io/region/RegionWorldProvider.php

		-
			message: "#^Cannot cast mixed to int\\.$#"
			count: 4
			path: ../../../src/world/format/io/region/RegionWorldProvider.php

		-
			message: "#^Method pocketmine\\\\world\\\\generator\\\\biome\\\\BiomeSelector\\:\\:pickBiome\\(\\) should return pocketmine\\\\world\\\\biome\\\\Biome but returns pocketmine\\\\world\\\\biome\\\\Biome\\|null\\.$#"
			count: 1
			path: ../../../src/world/generator/biome/BiomeSelector.php

		-
			message: "#^Cannot call method getBiomeId\\(\\) on pocketmine\\\\world\\\\format\\\\Chunk\\|null\\.$#"
			count: 1
			path: ../../../src/world/generator/hell/Nether.php

		-
			message: "#^Cannot call method setBiomeId\\(\\) on pocketmine\\\\world\\\\format\\\\Chunk\\|null\\.$#"
			count: 1
			path: ../../../src/world/generator/hell/Nether.php

		-
			message: "#^Cannot call method setFullBlock\\(\\) on pocketmine\\\\world\\\\format\\\\Chunk\\|null\\.$#"
			count: 3
			path: ../../../src/world/generator/hell/Nether.php

		-
			message: "#^Cannot call method getBiomeId\\(\\) on pocketmine\\\\world\\\\format\\\\Chunk\\|null\\.$#"
			count: 1
			path: ../../../src/world/generator/normal/Normal.php

		-
			message: "#^Cannot call method setBiomeId\\(\\) on pocketmine\\\\world\\\\format\\\\Chunk\\|null\\.$#"
			count: 1
			path: ../../../src/world/generator/normal/Normal.php

		-
			message: "#^Cannot call method setFullBlock\\(\\) on pocketmine\\\\world\\\\format\\\\Chunk\\|null\\.$#"
			count: 3
			path: ../../../src/world/generator/normal/Normal.php

		-
			message: "#^Parameter \\#1 \\$start of method pocketmine\\\\utils\\\\Random\\:\\:nextRange\\(\\) expects int, float\\|int given\\.$#"
			count: 2
			path: ../../../src/world/generator/object/TallGrass.php

		-
			message: "#^Parameter \\#2 \\$end of method pocketmine\\\\utils\\\\Random\\:\\:nextRange\\(\\) expects int, float\\|int given\\.$#"
			count: 2
			path: ../../../src/world/generator/object/TallGrass.php

		-
			message: "#^Parameter \\#2 \\$y of method pocketmine\\\\world\\\\ChunkManager\\:\\:getBlockAt\\(\\) expects int, float\\|int given\\.$#"
			count: 2
			path: ../../../src/world/generator/object/TallGrass.php

		-
			message: "#^Parameter \\#2 \\$y of method pocketmine\\\\world\\\\ChunkManager\\:\\:setBlockAt\\(\\) expects int, float\\|int given\\.$#"
			count: 1
			path: ../../../src/world/generator/object/TallGrass.php

		-
			message: "#^Cannot call method getBiomeId\\(\\) on pocketmine\\\\world\\\\format\\\\Chunk\\|null\\.$#"
			count: 1
			path: ../../../src/world/generator/populator/GroundCover.php

		-
			message: "#^Cannot call method getFullBlock\\(\\) on pocketmine\\\\world\\\\format\\\\Chunk\\|null\\.$#"
			count: 2
			path: ../../../src/world/generator/populator/GroundCover.php

		-
			message: "#^Cannot call method setFullBlock\\(\\) on pocketmine\\\\world\\\\format\\\\Chunk\\|null\\.$#"
			count: 1
			path: ../../../src/world/generator/populator/GroundCover.php

		-
			message: "#^Cannot call method getBlockLightArray\\(\\) on pocketmine\\\\world\\\\format\\\\SubChunk\\|null\\.$#"
			count: 1
			path: ../../../src/world/light/BlockLightUpdate.php

		-
			message: "#^Cannot call method getFullBlock\\(\\) on pocketmine\\\\world\\\\format\\\\SubChunk\\|null\\.$#"
			count: 1
			path: ../../../src/world/light/BlockLightUpdate.php

		-
			message: "#^Cannot call method getSubChunks\\(\\) on pocketmine\\\\world\\\\format\\\\Chunk\\|null\\.$#"
			count: 1
			path: ../../../src/world/light/BlockLightUpdate.php

		-
			message: "#^Only numeric types are allowed in \\-, int\\|null given on the right side\\.$#"
			count: 1
			path: ../../../src/world/light/BlockLightUpdate.php

		-
			message: "#^Parameter \\#4 \\$newLevel of method pocketmine\\\\world\\\\light\\\\LightUpdate\\:\\:setAndUpdateLight\\(\\) expects int, int\\|null given\\.$#"
			count: 1
			path: ../../../src/world/light/BlockLightUpdate.php

		-
			message: "#^Property pocketmine\\\\world\\\\light\\\\LightPopulationTask\\:\\:\\$resultBlockLightArrays \\(string\\) does not accept string\\|null\\.$#"
			count: 1
			path: ../../../src/world/light/LightPopulationTask.php

		-
			message: "#^Property pocketmine\\\\world\\\\light\\\\LightPopulationTask\\:\\:\\$resultHeightMap \\(string\\) does not accept string\\|null\\.$#"
			count: 1
			path: ../../../src/world/light/LightPopulationTask.php

		-
			message: "#^Property pocketmine\\\\world\\\\light\\\\LightPopulationTask\\:\\:\\$resultSkyLightArrays \\(string\\) does not accept string\\|null\\.$#"
			count: 1
			path: ../../../src/world/light/LightPopulationTask.php

		-
			message: "#^Cannot call method getFullBlock\\(\\) on pocketmine\\\\world\\\\format\\\\SubChunk\\|null\\.$#"
			count: 1
			path: ../../../src/world/light/LightUpdate.php

		-
			message: "#^Only numeric types are allowed in \\-, int\\|null given on the right side\\.$#"
			count: 1
			path: ../../../src/world/light/LightUpdate.php

		-
			message: "#^Cannot call method getBlockSkyLightArray\\(\\) on pocketmine\\\\world\\\\format\\\\SubChunk\\|null\\.$#"
			count: 1
			path: ../../../src/world/light/SkyLightUpdate.php

		-
			message: "#^Cannot call method getFullBlock\\(\\) on pocketmine\\\\world\\\\format\\\\SubChunk\\|null\\.$#"
			count: 1
			path: ../../../src/world/light/SkyLightUpdate.php

		-
			message: "#^Cannot call method getHeightMap\\(\\) on pocketmine\\\\world\\\\format\\\\Chunk\\|null\\.$#"
			count: 6
			path: ../../../src/world/light/SkyLightUpdate.php

		-
			message: "#^Cannot call method getHeightMapArray\\(\\) on pocketmine\\\\world\\\\format\\\\Chunk\\|null\\.$#"
			count: 1
			path: ../../../src/world/light/SkyLightUpdate.php

		-
			message: "#^Cannot call method getSubChunk\\(\\) on pocketmine\\\\world\\\\format\\\\Chunk\\|null\\.$#"
			count: 2
			path: ../../../src/world/light/SkyLightUpdate.php

		-
			message: "#^Cannot call method getSubChunks\\(\\) on pocketmine\\\\world\\\\format\\\\Chunk\\|null\\.$#"
			count: 1
			path: ../../../src/world/light/SkyLightUpdate.php

		-
			message: "#^Cannot call method setHeightMap\\(\\) on pocketmine\\\\world\\\\format\\\\Chunk\\|null\\.$#"
			count: 2
			path: ../../../src/world/light/SkyLightUpdate.php

		-
			message: "#^Cannot call method setHeightMapArray\\(\\) on pocketmine\\\\world\\\\format\\\\Chunk\\|null\\.$#"
			count: 1
			path: ../../../src/world/light/SkyLightUpdate.php

		-
			message: "#^Only booleans are allowed in an if condition, bool\\|null given\\.$#"
			count: 3
			path: ../../../src/world/light/SkyLightUpdate.php

		-
			message: "#^Only numeric types are allowed in \\+, int\\|false given on the left side\\.$#"
			count: 1
			path: ../../../src/world/light/SkyLightUpdate.php

		-
			message: "#^Only numeric types are allowed in \\-, int\\|null given on the right side\\.$#"
			count: 1
			path: ../../../src/world/light/SkyLightUpdate.php

		-
			message: "#^Parameter \\#1 \\$chunk of static method pocketmine\\\\world\\\\light\\\\SkyLightUpdate\\:\\:recalculateHeightMap\\(\\) expects pocketmine\\\\world\\\\format\\\\Chunk, pocketmine\\\\world\\\\format\\\\Chunk\\|null given\\.$#"
			count: 1
			path: ../../../src/world/light/SkyLightUpdate.php

		-
			message: "#^Parameter \\#1 \\$chunk of static method pocketmine\\\\world\\\\light\\\\SkyLightUpdate\\:\\:recalculateHeightMapColumn\\(\\) expects pocketmine\\\\world\\\\format\\\\Chunk, pocketmine\\\\world\\\\format\\\\Chunk\\|null given\\.$#"
			count: 1
			path: ../../../src/world/light/SkyLightUpdate.php

		-
			message: "#^Parameter \\#1 \\$json of function json_decode expects string, string\\|false given\\.$#"
			count: 1
			path: ../../phpunit/block/BlockTest.php

		-
			message: "#^Parameter \\#1 \\$json of function json_decode expects string, string\\|false given\\.$#"
			count: 1
			path: ../../phpunit/block/regenerate_consistency_check.php

		-
			message: "#^Property pocketmine\\\\event\\\\HandlerListManagerTest\\:\\:\\$isValidFunc \\(Closure\\(ReflectionClass\\<pocketmine\\\\event\\\\Event\\>\\)\\: bool\\) does not accept Closure\\|null\\.$#"
			count: 1
			path: ../../phpunit/event/HandlerListManagerTest.php

		-
			message: "#^Property pocketmine\\\\event\\\\HandlerListManagerTest\\:\\:\\$resolveParentFunc \\(Closure\\(ReflectionClass\\<pocketmine\\\\event\\\\Event\\>\\)\\: ReflectionClass\\<pocketmine\\\\event\\\\Event\\>\\|null\\) does not accept Closure\\|null\\.$#"
			count: 1
			path: ../../phpunit/event/HandlerListManagerTest.php

		-
			message: "#^Parameter \\#1 \\$logFile of class pocketmine\\\\utils\\\\MainLogger constructor expects string, string\\|false given\\.$#"
			count: 1
			path: ../../phpunit/scheduler/AsyncPoolTest.php
<|MERGE_RESOLUTION|>--- conflicted
+++ resolved
@@ -67,7 +67,7 @@
 
 		-
 			message: "#^Parameter \\#1 \\$version1 of function version_compare expects string, string\\|false given\\.$#"
-			count: 2
+			count: 3
 			path: ../../../src/PocketMine.php
 
 		-
@@ -446,15 +446,9 @@
 			path: ../../../src/block/tile/Chest.php
 
 		-
-<<<<<<< HEAD
 			message: "#^Property pocketmine\\\\block\\\\tile\\\\Chest\\:\\:\\$pairZ \\(int\\|null\\) does not accept float\\|int\\.$#"
 			count: 2
 			path: ../../../src/block/tile/Chest.php
-=======
-			message: "#^Parameter \\#1 \\$version1 of function version_compare expects string, string\\|false given\\.$#"
-			count: 3
-			path: ../../../src/pocketmine/PocketMine.php
->>>>>>> 5257755d
 
 		-
 			message: "#^Constant pocketmine\\\\block\\\\tile\\\\Skull\\:\\:TAG_MOUTH_MOVING is unused\\.$#"
