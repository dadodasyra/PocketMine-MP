--- conflicted
+++ resolved
@@ -8,374 +8,15 @@
 		-
 			message: "#^Instanceof between pocketmine\\\\command\\\\CommandReader and pocketmine\\\\command\\\\CommandReader will always evaluate to true\\.$#"
 			count: 1
-<<<<<<< HEAD
 			path: ../../../src/Server.php
 
 		-
 			message: "#^Instanceof between pocketmine\\\\network\\\\Network and pocketmine\\\\network\\\\Network will always evaluate to true\\.$#"
 			count: 2
 			path: ../../../src/Server.php
-=======
-			path: ../../../src/pocketmine/Server.php
-
-		-
-			message: "#^Instanceof between pocketmine\\\\network\\\\Network and pocketmine\\\\network\\\\Network will always evaluate to true\\.$#"
-			count: 1
-			path: ../../../src/pocketmine/Server.php
 
 		-
 			message: "#^Instanceof between pocketmine\\\\plugin\\\\PluginManager and pocketmine\\\\plugin\\\\PluginManager will always evaluate to true\\.$#"
-			count: 1
-			path: ../../../src/pocketmine/Server.php
-
-		-
-			message: "#^Instanceof between pocketmine\\\\scheduler\\\\AsyncPool and pocketmine\\\\scheduler\\\\AsyncPool will always evaluate to true\\.$#"
-			count: 1
-			path: ../../../src/pocketmine/Server.php
-
-		-
-			message: "#^pocketmine\\\\block\\\\Air\\:\\:__construct\\(\\) does not call parent constructor from pocketmine\\\\block\\\\Block\\.$#"
-			count: 1
-			path: ../../../src/pocketmine/block/Air.php
-
-		-
-			message: "#^pocketmine\\\\block\\\\Anvil\\:\\:__construct\\(\\) does not call parent constructor from pocketmine\\\\block\\\\Block\\.$#"
-			count: 1
-			path: ../../../src/pocketmine/block/Anvil.php
-
-		-
-			message: "#^pocketmine\\\\block\\\\BaseRail\\:\\:__construct\\(\\) does not call parent constructor from pocketmine\\\\block\\\\Block\\.$#"
-			count: 1
-			path: ../../../src/pocketmine/block/BaseRail.php
-
-		-
-			message: "#^pocketmine\\\\block\\\\Bed\\:\\:__construct\\(\\) does not call parent constructor from pocketmine\\\\block\\\\Block\\.$#"
-			count: 1
-			path: ../../../src/pocketmine/block/Bed.php
-
-		-
-			message: "#^pocketmine\\\\block\\\\Bedrock\\:\\:__construct\\(\\) does not call parent constructor from pocketmine\\\\block\\\\Block\\.$#"
-			count: 1
-			path: ../../../src/pocketmine/block/Bedrock.php
-
-		-
-			message: "#^pocketmine\\\\block\\\\Beetroot\\:\\:__construct\\(\\) does not call parent constructor from pocketmine\\\\block\\\\Block\\.$#"
-			count: 1
-			path: ../../../src/pocketmine/block/Beetroot.php
-
-		-
-			message: "#^pocketmine\\\\block\\\\Block\\:\\:__construct\\(\\) does not call parent constructor from pocketmine\\\\level\\\\Position\\.$#"
-			count: 1
-			path: ../../../src/pocketmine/block/Block.php
-
-		-
-			message: "#^pocketmine\\\\block\\\\BoneBlock\\:\\:__construct\\(\\) does not call parent constructor from pocketmine\\\\block\\\\Block\\.$#"
-			count: 1
-			path: ../../../src/pocketmine/block/BoneBlock.php
-
-		-
-			message: "#^pocketmine\\\\block\\\\Bookshelf\\:\\:__construct\\(\\) does not call parent constructor from pocketmine\\\\block\\\\Block\\.$#"
-			count: 1
-			path: ../../../src/pocketmine/block/Bookshelf.php
-
-		-
-			message: "#^pocketmine\\\\block\\\\BrewingStand\\:\\:__construct\\(\\) does not call parent constructor from pocketmine\\\\block\\\\Block\\.$#"
-			count: 1
-			path: ../../../src/pocketmine/block/BrewingStand.php
-
-		-
-			message: "#^pocketmine\\\\block\\\\BrickStairs\\:\\:__construct\\(\\) does not call parent constructor from pocketmine\\\\block\\\\Block\\.$#"
-			count: 1
-			path: ../../../src/pocketmine/block/BrickStairs.php
-
-		-
-			message: "#^pocketmine\\\\block\\\\Bricks\\:\\:__construct\\(\\) does not call parent constructor from pocketmine\\\\block\\\\Block\\.$#"
-			count: 1
-			path: ../../../src/pocketmine/block/Bricks.php
-
-		-
-			message: "#^pocketmine\\\\block\\\\BurningFurnace\\:\\:__construct\\(\\) does not call parent constructor from pocketmine\\\\block\\\\Block\\.$#"
-			count: 1
-			path: ../../../src/pocketmine/block/BurningFurnace.php
-
-		-
-			message: "#^pocketmine\\\\block\\\\Button\\:\\:__construct\\(\\) does not call parent constructor from pocketmine\\\\block\\\\Block\\.$#"
-			count: 1
-			path: ../../../src/pocketmine/block/Button.php
-
-		-
-			message: "#^pocketmine\\\\block\\\\Cactus\\:\\:__construct\\(\\) does not call parent constructor from pocketmine\\\\block\\\\Block\\.$#"
-			count: 1
-			path: ../../../src/pocketmine/block/Cactus.php
-
-		-
-			message: "#^pocketmine\\\\block\\\\Cake\\:\\:__construct\\(\\) does not call parent constructor from pocketmine\\\\block\\\\Block\\.$#"
-			count: 1
-			path: ../../../src/pocketmine/block/Cake.php
-
-		-
-			message: "#^pocketmine\\\\block\\\\Carpet\\:\\:__construct\\(\\) does not call parent constructor from pocketmine\\\\block\\\\Block\\.$#"
-			count: 1
-			path: ../../../src/pocketmine/block/Carpet.php
-
-		-
-			message: "#^pocketmine\\\\block\\\\Carrot\\:\\:__construct\\(\\) does not call parent constructor from pocketmine\\\\block\\\\Block\\.$#"
-			count: 1
-			path: ../../../src/pocketmine/block/Carrot.php
-
-		-
-			message: "#^pocketmine\\\\block\\\\Chest\\:\\:__construct\\(\\) does not call parent constructor from pocketmine\\\\block\\\\Block\\.$#"
-			count: 1
-			path: ../../../src/pocketmine/block/Chest.php
-
-		-
-			message: "#^pocketmine\\\\block\\\\Clay\\:\\:__construct\\(\\) does not call parent constructor from pocketmine\\\\block\\\\Block\\.$#"
-			count: 1
-			path: ../../../src/pocketmine/block/Clay.php
-
-		-
-			message: "#^pocketmine\\\\block\\\\Coal\\:\\:__construct\\(\\) does not call parent constructor from pocketmine\\\\block\\\\Block\\.$#"
-			count: 1
-			path: ../../../src/pocketmine/block/Coal.php
-
-		-
-			message: "#^pocketmine\\\\block\\\\CoalOre\\:\\:__construct\\(\\) does not call parent constructor from pocketmine\\\\block\\\\Block\\.$#"
-			count: 1
-			path: ../../../src/pocketmine/block/CoalOre.php
-
-		-
-			message: "#^pocketmine\\\\block\\\\Cobblestone\\:\\:__construct\\(\\) does not call parent constructor from pocketmine\\\\block\\\\Block\\.$#"
-			count: 1
-			path: ../../../src/pocketmine/block/Cobblestone.php
-
-		-
-			message: "#^pocketmine\\\\block\\\\CobblestoneStairs\\:\\:__construct\\(\\) does not call parent constructor from pocketmine\\\\block\\\\Block\\.$#"
-			count: 1
-			path: ../../../src/pocketmine/block/CobblestoneStairs.php
-
-		-
-			message: "#^pocketmine\\\\block\\\\CobblestoneWall\\:\\:__construct\\(\\) does not call parent constructor from pocketmine\\\\block\\\\Block\\.$#"
-			count: 1
-			path: ../../../src/pocketmine/block/CobblestoneWall.php
-
-		-
-			message: "#^pocketmine\\\\block\\\\Cobweb\\:\\:__construct\\(\\) does not call parent constructor from pocketmine\\\\block\\\\Block\\.$#"
-			count: 1
-			path: ../../../src/pocketmine/block/Cobweb.php
-
-		-
-			message: "#^pocketmine\\\\block\\\\CocoaBlock\\:\\:__construct\\(\\) does not call parent constructor from pocketmine\\\\block\\\\Block\\.$#"
-			count: 1
-			path: ../../../src/pocketmine/block/CocoaBlock.php
-
-		-
-			message: "#^pocketmine\\\\block\\\\Concrete\\:\\:__construct\\(\\) does not call parent constructor from pocketmine\\\\block\\\\Block\\.$#"
-			count: 1
-			path: ../../../src/pocketmine/block/Concrete.php
-
-		-
-			message: "#^pocketmine\\\\block\\\\ConcretePowder\\:\\:__construct\\(\\) does not call parent constructor from pocketmine\\\\block\\\\Block\\.$#"
-			count: 1
-			path: ../../../src/pocketmine/block/ConcretePowder.php
-
-		-
-			message: "#^pocketmine\\\\block\\\\CraftingTable\\:\\:__construct\\(\\) does not call parent constructor from pocketmine\\\\block\\\\Block\\.$#"
-			count: 1
-			path: ../../../src/pocketmine/block/CraftingTable.php
-
-		-
-			message: "#^pocketmine\\\\block\\\\Dandelion\\:\\:__construct\\(\\) does not call parent constructor from pocketmine\\\\block\\\\Block\\.$#"
-			count: 1
-			path: ../../../src/pocketmine/block/Dandelion.php
-
-		-
-			message: "#^pocketmine\\\\block\\\\DaylightSensor\\:\\:__construct\\(\\) does not call parent constructor from pocketmine\\\\block\\\\Block\\.$#"
-			count: 1
-			path: ../../../src/pocketmine/block/DaylightSensor.php
-
-		-
-			message: "#^pocketmine\\\\block\\\\DeadBush\\:\\:__construct\\(\\) does not call parent constructor from pocketmine\\\\block\\\\Block\\.$#"
-			count: 1
-			path: ../../../src/pocketmine/block/DeadBush.php
-
-		-
-			message: "#^pocketmine\\\\block\\\\Diamond\\:\\:__construct\\(\\) does not call parent constructor from pocketmine\\\\block\\\\Block\\.$#"
-			count: 1
-			path: ../../../src/pocketmine/block/Diamond.php
-
-		-
-			message: "#^pocketmine\\\\block\\\\DiamondOre\\:\\:__construct\\(\\) does not call parent constructor from pocketmine\\\\block\\\\Block\\.$#"
-			count: 1
-			path: ../../../src/pocketmine/block/DiamondOre.php
-
-		-
-			message: "#^pocketmine\\\\block\\\\Dirt\\:\\:__construct\\(\\) does not call parent constructor from pocketmine\\\\block\\\\Block\\.$#"
-			count: 1
-			path: ../../../src/pocketmine/block/Dirt.php
-
-		-
-			message: "#^pocketmine\\\\block\\\\DoublePlant\\:\\:__construct\\(\\) does not call parent constructor from pocketmine\\\\block\\\\Block\\.$#"
-			count: 1
-			path: ../../../src/pocketmine/block/DoublePlant.php
-
-		-
-			message: "#^pocketmine\\\\block\\\\DoubleSlab\\:\\:__construct\\(\\) does not call parent constructor from pocketmine\\\\block\\\\Block\\.$#"
-			count: 1
-			path: ../../../src/pocketmine/block/DoubleSlab.php
-
-		-
-			message: "#^pocketmine\\\\block\\\\Emerald\\:\\:__construct\\(\\) does not call parent constructor from pocketmine\\\\block\\\\Block\\.$#"
-			count: 1
-			path: ../../../src/pocketmine/block/Emerald.php
-
-		-
-			message: "#^pocketmine\\\\block\\\\EmeraldOre\\:\\:__construct\\(\\) does not call parent constructor from pocketmine\\\\block\\\\Block\\.$#"
-			count: 1
-			path: ../../../src/pocketmine/block/EmeraldOre.php
-
-		-
-			message: "#^pocketmine\\\\block\\\\EnchantingTable\\:\\:__construct\\(\\) does not call parent constructor from pocketmine\\\\block\\\\Block\\.$#"
-			count: 1
-			path: ../../../src/pocketmine/block/EnchantingTable.php
-
-		-
-			message: "#^pocketmine\\\\block\\\\EndPortalFrame\\:\\:__construct\\(\\) does not call parent constructor from pocketmine\\\\block\\\\Block\\.$#"
-			count: 1
-			path: ../../../src/pocketmine/block/EndPortalFrame.php
-
-		-
-			message: "#^pocketmine\\\\block\\\\EndRod\\:\\:__construct\\(\\) does not call parent constructor from pocketmine\\\\block\\\\Block\\.$#"
-			count: 1
-			path: ../../../src/pocketmine/block/EndRod.php
-
-		-
-			message: "#^pocketmine\\\\block\\\\EndStone\\:\\:__construct\\(\\) does not call parent constructor from pocketmine\\\\block\\\\Block\\.$#"
-			count: 1
-			path: ../../../src/pocketmine/block/EndStone.php
-
-		-
-			message: "#^pocketmine\\\\block\\\\EndStoneBricks\\:\\:__construct\\(\\) does not call parent constructor from pocketmine\\\\block\\\\Block\\.$#"
-			count: 1
-			path: ../../../src/pocketmine/block/EndStoneBricks.php
-
-		-
-			message: "#^pocketmine\\\\block\\\\Farmland\\:\\:__construct\\(\\) does not call parent constructor from pocketmine\\\\block\\\\Block\\.$#"
-			count: 1
-			path: ../../../src/pocketmine/block/Farmland.php
-
-		-
-			message: "#^pocketmine\\\\block\\\\Fence\\:\\:__construct\\(\\) does not call parent constructor from pocketmine\\\\block\\\\Block\\.$#"
-			count: 1
-			path: ../../../src/pocketmine/block/Fence.php
-
-		-
-			message: "#^pocketmine\\\\block\\\\Fire\\:\\:__construct\\(\\) does not call parent constructor from pocketmine\\\\block\\\\Block\\.$#"
-			count: 1
-			path: ../../../src/pocketmine/block/Fire.php
-
-		-
-			message: "#^pocketmine\\\\block\\\\Flower\\:\\:__construct\\(\\) does not call parent constructor from pocketmine\\\\block\\\\Block\\.$#"
-			count: 1
-			path: ../../../src/pocketmine/block/Flower.php
-
-		-
-			message: "#^pocketmine\\\\block\\\\FlowerPot\\:\\:__construct\\(\\) does not call parent constructor from pocketmine\\\\block\\\\Block\\.$#"
-			count: 1
-			path: ../../../src/pocketmine/block/FlowerPot.php
-
-		-
-			message: "#^pocketmine\\\\block\\\\Glass\\:\\:__construct\\(\\) does not call parent constructor from pocketmine\\\\block\\\\Block\\.$#"
-			count: 1
-			path: ../../../src/pocketmine/block/Glass.php
-
-		-
-			message: "#^pocketmine\\\\block\\\\GlassPane\\:\\:__construct\\(\\) does not call parent constructor from pocketmine\\\\block\\\\Block\\.$#"
-			count: 1
-			path: ../../../src/pocketmine/block/GlassPane.php
-
-		-
-			message: "#^pocketmine\\\\block\\\\GlowingObsidian\\:\\:__construct\\(\\) does not call parent constructor from pocketmine\\\\block\\\\Block\\.$#"
-			count: 1
-			path: ../../../src/pocketmine/block/GlowingObsidian.php
-
-		-
-			message: "#^pocketmine\\\\block\\\\Glowstone\\:\\:__construct\\(\\) does not call parent constructor from pocketmine\\\\block\\\\Block\\.$#"
-			count: 1
-			path: ../../../src/pocketmine/block/Glowstone.php
-
-		-
-			message: "#^pocketmine\\\\block\\\\Gold\\:\\:__construct\\(\\) does not call parent constructor from pocketmine\\\\block\\\\Block\\.$#"
-			count: 1
-			path: ../../../src/pocketmine/block/Gold.php
-
-		-
-			message: "#^pocketmine\\\\block\\\\GoldOre\\:\\:__construct\\(\\) does not call parent constructor from pocketmine\\\\block\\\\Block\\.$#"
-			count: 1
-			path: ../../../src/pocketmine/block/GoldOre.php
-
-		-
-			message: "#^pocketmine\\\\block\\\\Grass\\:\\:__construct\\(\\) does not call parent constructor from pocketmine\\\\block\\\\Block\\.$#"
-			count: 1
-			path: ../../../src/pocketmine/block/Grass.php
-
-		-
-			message: "#^pocketmine\\\\block\\\\GrassPath\\:\\:__construct\\(\\) does not call parent constructor from pocketmine\\\\block\\\\Block\\.$#"
-			count: 1
-			path: ../../../src/pocketmine/block/GrassPath.php
-
-		-
-			message: "#^pocketmine\\\\block\\\\Gravel\\:\\:__construct\\(\\) does not call parent constructor from pocketmine\\\\block\\\\Block\\.$#"
-			count: 1
-			path: ../../../src/pocketmine/block/Gravel.php
-
-		-
-			message: "#^pocketmine\\\\block\\\\HardenedClay\\:\\:__construct\\(\\) does not call parent constructor from pocketmine\\\\block\\\\Block\\.$#"
-			count: 1
-			path: ../../../src/pocketmine/block/HardenedClay.php
-
-		-
-			message: "#^pocketmine\\\\block\\\\HayBale\\:\\:__construct\\(\\) does not call parent constructor from pocketmine\\\\block\\\\Block\\.$#"
-			count: 1
-			path: ../../../src/pocketmine/block/HayBale.php
-
-		-
-			message: "#^pocketmine\\\\block\\\\Ice\\:\\:__construct\\(\\) does not call parent constructor from pocketmine\\\\block\\\\Block\\.$#"
-			count: 1
-			path: ../../../src/pocketmine/block/Ice.php
-
-		-
-			message: "#^pocketmine\\\\block\\\\InvisibleBedrock\\:\\:__construct\\(\\) does not call parent constructor from pocketmine\\\\block\\\\Block\\.$#"
-			count: 1
-			path: ../../../src/pocketmine/block/InvisibleBedrock.php
-
-		-
-			message: "#^pocketmine\\\\block\\\\Iron\\:\\:__construct\\(\\) does not call parent constructor from pocketmine\\\\block\\\\Block\\.$#"
-			count: 1
-			path: ../../../src/pocketmine/block/Iron.php
-
-		-
-			message: "#^pocketmine\\\\block\\\\IronBars\\:\\:__construct\\(\\) does not call parent constructor from pocketmine\\\\block\\\\Block\\.$#"
-			count: 1
-			path: ../../../src/pocketmine/block/IronBars.php
-
-		-
-			message: "#^pocketmine\\\\block\\\\IronDoor\\:\\:__construct\\(\\) does not call parent constructor from pocketmine\\\\block\\\\Block\\.$#"
-			count: 1
-			path: ../../../src/pocketmine/block/IronDoor.php
-
-		-
-			message: "#^pocketmine\\\\block\\\\IronOre\\:\\:__construct\\(\\) does not call parent constructor from pocketmine\\\\block\\\\Block\\.$#"
-			count: 1
-			path: ../../../src/pocketmine/block/IronOre.php
-
-		-
-			message: "#^pocketmine\\\\block\\\\ItemFrame\\:\\:__construct\\(\\) does not call parent constructor from pocketmine\\\\block\\\\Block\\.$#"
-			count: 1
-			path: ../../../src/pocketmine/block/ItemFrame.php
->>>>>>> 599d5253
-
-		-
-			message: "#^Instanceof between pocketmine\\\\world\\\\WorldManager and pocketmine\\\\world\\\\WorldManager will always evaluate to true\\.$#"
 			count: 1
 			path: ../../../src/Server.php
 
@@ -385,7 +26,7 @@
 			path: ../../../src/Server.php
 
 		-
-			message: "#^Instanceof between pocketmine\\\\command\\\\CommandReader and pocketmine\\\\command\\\\CommandReader will always evaluate to true\\.$#"
+			message: "#^Instanceof between pocketmine\\\\world\\\\WorldManager and pocketmine\\\\world\\\\WorldManager will always evaluate to true\\.$#"
 			count: 1
 			path: ../../../src/Server.php
 
