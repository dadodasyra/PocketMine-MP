parameters:
	ignoreErrors:
		-
			message: "#^Parameter \\#3 \\$subject of function preg_replace expects array\\|string, string\\|false given\\.$#"
			count: 1
			path: ../../../build/make-release.php

		-
			message: "#^Parameter \\#1 \\$strings of function pocketmine\\\\build\\\\server_phar\\\\preg_quote_array expects array\\<string\\>, array\\<int, string\\|false\\> given\\.$#"
			count: 1
			path: ../../../build/server-phar.php

		-
			message: "#^Parameter \\#1 \\$pharPath of function pocketmine\\\\build\\\\server_phar\\\\buildPhar expects string, array\\<int, mixed\\>\\|string\\|false given\\.$#"
			count: 1
			path: ../../../build/server-phar.php

		-
			message: "#^Parameter \\#1 \\$fp of function fwrite expects resource, resource\\|false given\\.$#"
			count: 1
			path: ../../../src/MemoryManager.php

		-
			message: "#^Parameter \\#1 \\$fp of function fclose expects resource, resource\\|false given\\.$#"
			count: 1
			path: ../../../src/MemoryManager.php

		-
			message: "#^Parameter \\#1 \\$haystack of function substr_count expects string, string\\|false given\\.$#"
			count: 1
			path: ../../../src/PocketMine.php

		-
			message: "#^Parameter \\#1 \\$version1 of function version_compare expects string, string\\|false given\\.$#"
			count: 2
			path: ../../../src/PocketMine.php

		-
			message: "#^Parameter \\#1 \\$path of function realpath expects string, array\\<int, mixed\\>\\|string\\|false given\\.$#"
			count: 1
			path: ../../../src/PocketMine.php

		-
<<<<<<< HEAD
			message: "#^Parameter \\#1 \\$filename of function is_file expects string, array\\<int, mixed\\>\\|string given\\.$#"
			count: 1
			path: ../../../src/PocketMine.php

		-
			message: "#^Binary operation \"\\.\" between 'Composer autoloader…' and array\\<int, mixed\\>\\|string\\|false results in an error\\.$#"
			count: 1
			path: ../../../src/PocketMine.php

		-
=======
>>>>>>> ccf96919
			message: "#^Binary operation \"\\.\" between array\\<int, mixed\\>\\|string\\|false and '/'\\|'\\\\\\\\' results in an error\\.$#"
			count: 2
			path: ../../../src/PocketMine.php

		-
			message: "#^Parameter \\#1 \\$path of function realpath expects string, string\\|false given\\.$#"
			count: 2
			path: ../../../src/PocketMine.php

		-
			message: "#^Parameter \\#3 \\$subject of function str_replace expects array\\|string, string\\|false given\\.$#"
			count: 1
			path: ../../../src/Server.php

		-
			message: "#^Parameter \\#1 \\$input of function yaml_parse expects string, string\\|false given\\.$#"
			count: 1
			path: ../../../src/Server.php

		-
			message: "#^Only numeric types are allowed in \\+, int\\|false given on the left side\\.$#"
			count: 1
			path: ../../../src/Server.php

		-
			message: "#^Cannot cast array\\<int, mixed\\>\\|string\\|false to string\\.$#"
			count: 1
			path: ../../../src/ServerConfigGroup.php

		-
			message: "#^Cannot cast array\\<int, mixed\\>\\|string\\|false to int\\.$#"
			count: 1
			path: ../../../src/ServerConfigGroup.php

		-
			message: "#^Parameter \\#2 \\$y of method pocketmine\\\\world\\\\format\\\\Chunk\\:\\:setFullBlock\\(\\) expects int, float\\|int given\\.$#"
			count: 1
			path: ../../../src/block/Block.php

		-
			message: "#^Parameter \\#1 \\$x of method pocketmine\\\\world\\\\World\\:\\:isInWorld\\(\\) expects int, float\\|int given\\.$#"
			count: 1
			path: ../../../src/block/Cactus.php

		-
			message: "#^Parameter \\#2 \\$y of method pocketmine\\\\world\\\\World\\:\\:isInWorld\\(\\) expects int, float\\|int given\\.$#"
			count: 1
			path: ../../../src/block/Cactus.php

		-
			message: "#^Parameter \\#3 \\$z of method pocketmine\\\\world\\\\World\\:\\:isInWorld\\(\\) expects int, float\\|int given\\.$#"
			count: 1
			path: ../../../src/block/Cactus.php

		-
			message: "#^Parameter \\#1 \\$x of method pocketmine\\\\world\\\\World\\:\\:getBlockAt\\(\\) expects int, float\\|int given\\.$#"
			count: 1
			path: ../../../src/block/Cactus.php

		-
			message: "#^Parameter \\#2 \\$y of method pocketmine\\\\world\\\\World\\:\\:getBlockAt\\(\\) expects int, float\\|int given\\.$#"
			count: 1
			path: ../../../src/block/Cactus.php

		-
			message: "#^Parameter \\#3 \\$z of method pocketmine\\\\world\\\\World\\:\\:getBlockAt\\(\\) expects int, float\\|int given\\.$#"
			count: 1
			path: ../../../src/block/Cactus.php

		-
			message: "#^Parameter \\#1 \\$x of method pocketmine\\\\world\\\\World\\:\\:getRealBlockSkyLightAt\\(\\) expects int, float\\|int given\\.$#"
			count: 1
			path: ../../../src/block/DaylightSensor.php

		-
			message: "#^Parameter \\#2 \\$y of method pocketmine\\\\world\\\\World\\:\\:getRealBlockSkyLightAt\\(\\) expects int, float\\|int given\\.$#"
			count: 1
			path: ../../../src/block/DaylightSensor.php

		-
			message: "#^Parameter \\#3 \\$z of method pocketmine\\\\world\\\\World\\:\\:getRealBlockSkyLightAt\\(\\) expects int, float\\|int given\\.$#"
			count: 1
			path: ../../../src/block/DaylightSensor.php

		-
<<<<<<< HEAD
			message: "#^Parameter \\#1 \\$x of method pocketmine\\\\world\\\\World\\:\\:getBlockAt\\(\\) expects int, float\\|int given\\.$#"
			count: 1
			path: ../../../src/block/DragonEgg.php

		-
			message: "#^Parameter \\#2 \\$y of method pocketmine\\\\world\\\\World\\:\\:getBlockAt\\(\\) expects int, float\\|int given\\.$#"
			count: 1
			path: ../../../src/block/DragonEgg.php

		-
			message: "#^Parameter \\#3 \\$z of method pocketmine\\\\world\\\\World\\:\\:getBlockAt\\(\\) expects int, float\\|int given\\.$#"
			count: 1
			path: ../../../src/block/DragonEgg.php

		-
			message: "#^Parameter \\#1 \\$xDiff of class pocketmine\\\\world\\\\particle\\\\DragonEggTeleportParticle constructor expects int, float\\|int given\\.$#"
			count: 1
			path: ../../../src/block/DragonEgg.php

		-
			message: "#^Parameter \\#2 \\$yDiff of class pocketmine\\\\world\\\\particle\\\\DragonEggTeleportParticle constructor expects int, float\\|int given\\.$#"
			count: 1
			path: ../../../src/block/DragonEgg.php

		-
			message: "#^Parameter \\#3 \\$zDiff of class pocketmine\\\\world\\\\particle\\\\DragonEggTeleportParticle constructor expects int, float\\|int given\\.$#"
			count: 1
			path: ../../../src/block/DragonEgg.php

		-
			message: "#^Parameter \\#1 \\$x of method pocketmine\\\\world\\\\World\\:\\:getBlockAt\\(\\) expects int, float\\|int given\\.$#"
			count: 1
			path: ../../../src/block/Farmland.php

		-
			message: "#^Parameter \\#2 \\$y of method pocketmine\\\\world\\\\World\\:\\:getBlockAt\\(\\) expects int, float\\|int given\\.$#"
			count: 1
			path: ../../../src/block/Farmland.php

		-
			message: "#^Parameter \\#3 \\$z of method pocketmine\\\\world\\\\World\\:\\:getBlockAt\\(\\) expects int, float\\|int given\\.$#"
			count: 1
			path: ../../../src/block/Farmland.php

		-
			message: "#^Parameter \\#1 \\$x of method pocketmine\\\\world\\\\World\\:\\:getHighestAdjacentBlockLight\\(\\) expects int, float\\|int given\\.$#"
			count: 1
			path: ../../../src/block/FrostedIce.php
=======
			message: "#^Parameter \\#1 \\$min of function mt_rand expects int, float\\|int given\\.$#"
			count: 3
			path: ../../../src/pocketmine/block/Grass.php
>>>>>>> ccf96919

		-
			message: "#^Parameter \\#2 \\$y of method pocketmine\\\\world\\\\World\\:\\:getHighestAdjacentBlockLight\\(\\) expects int, float\\|int given\\.$#"
			count: 1
			path: ../../../src/block/FrostedIce.php

		-
<<<<<<< HEAD
			message: "#^Parameter \\#3 \\$z of method pocketmine\\\\world\\\\World\\:\\:getHighestAdjacentBlockLight\\(\\) expects int, float\\|int given\\.$#"
			count: 1
			path: ../../../src/block/FrostedIce.php

		-
			message: "#^Parameter \\#1 \\$x of method pocketmine\\\\world\\\\World\\:\\:getHighestAdjacentRealBlockSkyLight\\(\\) expects int, float\\|int given\\.$#"
			count: 1
			path: ../../../src/block/FrostedIce.php

		-
			message: "#^Parameter \\#2 \\$y of method pocketmine\\\\world\\\\World\\:\\:getHighestAdjacentRealBlockSkyLight\\(\\) expects int, float\\|int given\\.$#"
			count: 1
			path: ../../../src/block/FrostedIce.php

		-
			message: "#^Parameter \\#3 \\$z of method pocketmine\\\\world\\\\World\\:\\:getHighestAdjacentRealBlockSkyLight\\(\\) expects int, float\\|int given\\.$#"
			count: 1
			path: ../../../src/block/FrostedIce.php

		-
			message: "#^Parameter \\#1 \\$x of method pocketmine\\\\world\\\\World\\:\\:getBlockAt\\(\\) expects int, float\\|int given\\.$#"
			count: 1
			path: ../../../src/block/FrostedIce.php

		-
			message: "#^Parameter \\#2 \\$y of method pocketmine\\\\world\\\\World\\:\\:getBlockAt\\(\\) expects int, float\\|int given\\.$#"
			count: 1
			path: ../../../src/block/FrostedIce.php

		-
			message: "#^Parameter \\#3 \\$z of method pocketmine\\\\world\\\\World\\:\\:getBlockAt\\(\\) expects int, float\\|int given\\.$#"
			count: 1
			path: ../../../src/block/FrostedIce.php
=======
			message: "#^Parameter \\#1 \\$x of static method pocketmine\\\\level\\\\Level\\:\\:blockHash\\(\\) expects int, float\\|int given\\.$#"
			count: 3
			path: ../../../src/pocketmine/block/Liquid.php
>>>>>>> ccf96919

		-
			message: "#^Parameter \\#1 \\$x of method pocketmine\\\\world\\\\World\\:\\:getFullLightAt\\(\\) expects int, float\\|int given\\.$#"
			count: 1
			path: ../../../src/block/Grass.php

		-
			message: "#^Parameter \\#2 \\$y of method pocketmine\\\\world\\\\World\\:\\:getFullLightAt\\(\\) expects int, float\\|int given\\.$#"
			count: 1
			path: ../../../src/block/Grass.php

		-
			message: "#^Parameter \\#3 \\$z of method pocketmine\\\\world\\\\World\\:\\:getFullLightAt\\(\\) expects int, float\\|int given\\.$#"
			count: 1
			path: ../../../src/block/Grass.php

		-
			message: "#^Parameter \\#1 \\$x of method pocketmine\\\\world\\\\World\\:\\:getBlockAt\\(\\) expects int, float\\|int given\\.$#"
			count: 1
			path: ../../../src/block/Grass.php

		-
			message: "#^Parameter \\#2 \\$y of method pocketmine\\\\world\\\\World\\:\\:getBlockAt\\(\\) expects int, float\\|int given\\.$#"
			count: 1
			path: ../../../src/block/Grass.php

		-
			message: "#^Parameter \\#3 \\$z of method pocketmine\\\\world\\\\World\\:\\:getBlockAt\\(\\) expects int, float\\|int given\\.$#"
			count: 1
			path: ../../../src/block/Grass.php

		-
			message: "#^Parameter \\#1 \\$min of function mt_rand expects int, float\\|int given\\.$#"
			count: 3
			path: ../../../src/block/Grass.php

		-
			message: "#^Parameter \\#2 \\$max of function mt_rand expects int, float\\|int given\\.$#"
			count: 3
			path: ../../../src/block/Grass.php

		-
			message: "#^Parameter \\#1 \\$x of method pocketmine\\\\world\\\\World\\:\\:getHighestAdjacentBlockLight\\(\\) expects int, float\\|int given\\.$#"
			count: 1
			path: ../../../src/block/Ice.php

		-
			message: "#^Parameter \\#2 \\$y of method pocketmine\\\\world\\\\World\\:\\:getHighestAdjacentBlockLight\\(\\) expects int, float\\|int given\\.$#"
			count: 1
			path: ../../../src/block/Ice.php

		-
			message: "#^Parameter \\#3 \\$z of method pocketmine\\\\world\\\\World\\:\\:getHighestAdjacentBlockLight\\(\\) expects int, float\\|int given\\.$#"
			count: 1
			path: ../../../src/block/Ice.php

		-
<<<<<<< HEAD
			message: "#^Parameter \\#1 \\$x of static method pocketmine\\\\world\\\\World\\:\\:blockHash\\(\\) expects int, float\\|int given\\.$#"
			count: 1
			path: ../../../src/block/Leaves.php

		-
			message: "#^Parameter \\#2 \\$y of static method pocketmine\\\\world\\\\World\\:\\:blockHash\\(\\) expects int, float\\|int given\\.$#"
			count: 1
			path: ../../../src/block/Leaves.php

		-
			message: "#^Parameter \\#3 \\$z of static method pocketmine\\\\world\\\\World\\:\\:blockHash\\(\\) expects int, float\\|int given\\.$#"
			count: 1
			path: ../../../src/block/Leaves.php

		-
			message: "#^Parameter \\#1 \\$x of method pocketmine\\\\world\\\\World\\:\\:getBlockAt\\(\\) expects int, float\\|int given\\.$#"
			count: 23
			path: ../../../src/block/Liquid.php

		-
			message: "#^Parameter \\#2 \\$y of method pocketmine\\\\world\\\\World\\:\\:getBlockAt\\(\\) expects int, float\\|int given\\.$#"
			count: 23
			path: ../../../src/block/Liquid.php

		-
			message: "#^Parameter \\#3 \\$z of method pocketmine\\\\world\\\\World\\:\\:getBlockAt\\(\\) expects int, float\\|int given\\.$#"
			count: 23
			path: ../../../src/block/Liquid.php

		-
			message: "#^Parameter \\#1 \\$x of static method pocketmine\\\\world\\\\World\\:\\:blockHash\\(\\) expects int, float\\|int given\\.$#"
			count: 3
			path: ../../../src/block/Liquid.php
=======
			message: "#^Parameter \\#1 \\$x of method pocketmine\\\\level\\\\Level\\:\\:getBlockAt\\(\\) expects int, float\\|int given\\.$#"
			count: 2
			path: ../../../src/pocketmine/block/Sugarcane.php
>>>>>>> ccf96919

		-
			message: "#^Parameter \\#2 \\$y of static method pocketmine\\\\world\\\\World\\:\\:blockHash\\(\\) expects int, float\\|int given\\.$#"
			count: 3
			path: ../../../src/block/Liquid.php

		-
			message: "#^Parameter \\#3 \\$z of static method pocketmine\\\\world\\\\World\\:\\:blockHash\\(\\) expects int, float\\|int given\\.$#"
			count: 3
			path: ../../../src/block/Liquid.php

		-
			message: "#^Parameter \\#1 \\$blockX of method pocketmine\\\\block\\\\Liquid\\:\\:calculateFlowCost\\(\\) expects int, float\\|int given\\.$#"
			count: 1
			path: ../../../src/block/Liquid.php

		-
			message: "#^Parameter \\#2 \\$blockY of method pocketmine\\\\block\\\\Liquid\\:\\:calculateFlowCost\\(\\) expects int, float\\|int given\\.$#"
			count: 1
			path: ../../../src/block/Liquid.php

		-
			message: "#^Parameter \\#3 \\$blockZ of method pocketmine\\\\block\\\\Liquid\\:\\:calculateFlowCost\\(\\) expects int, float\\|int given\\.$#"
			count: 1
			path: ../../../src/block/Liquid.php

		-
			message: "#^Parameter \\#1 \\$x of method pocketmine\\\\world\\\\World\\:\\:isInWorld\\(\\) expects int, float\\|int given\\.$#"
			count: 1
			path: ../../../src/block/Liquid.php

		-
			message: "#^Parameter \\#2 \\$y of method pocketmine\\\\world\\\\World\\:\\:isInWorld\\(\\) expects int, float\\|int given\\.$#"
			count: 1
			path: ../../../src/block/Liquid.php

		-
			message: "#^Parameter \\#3 \\$z of method pocketmine\\\\world\\\\World\\:\\:isInWorld\\(\\) expects int, float\\|int given\\.$#"
			count: 1
			path: ../../../src/block/Liquid.php

		-
			message: "#^Parameter \\#1 \\$min of function mt_rand expects int, float\\|int given\\.$#"
			count: 3
			path: ../../../src/block/Mycelium.php

		-
			message: "#^Parameter \\#2 \\$max of function mt_rand expects int, float\\|int given\\.$#"
			count: 3
			path: ../../../src/block/Mycelium.php

		-
			message: "#^Parameter \\#2 \\$x of static method pocketmine\\\\world\\\\generator\\\\object\\\\Tree\\:\\:growTree\\(\\) expects int, float\\|int given\\.$#"
			count: 2
			path: ../../../src/block/Sapling.php

		-
			message: "#^Parameter \\#3 \\$y of static method pocketmine\\\\world\\\\generator\\\\object\\\\Tree\\:\\:growTree\\(\\) expects int, float\\|int given\\.$#"
			count: 2
			path: ../../../src/block/Sapling.php

		-
			message: "#^Parameter \\#4 \\$z of static method pocketmine\\\\world\\\\generator\\\\object\\\\Tree\\:\\:growTree\\(\\) expects int, float\\|int given\\.$#"
			count: 2
			path: ../../../src/block/Sapling.php

		-
			message: "#^Parameter \\#1 \\$x of method pocketmine\\\\world\\\\World\\:\\:getFullLightAt\\(\\) expects int, float\\|int given\\.$#"
			count: 1
			path: ../../../src/block/Sapling.php

		-
			message: "#^Parameter \\#2 \\$y of method pocketmine\\\\world\\\\World\\:\\:getFullLightAt\\(\\) expects int, float\\|int given\\.$#"
			count: 1
			path: ../../../src/block/Sapling.php

		-
			message: "#^Parameter \\#3 \\$z of method pocketmine\\\\world\\\\World\\:\\:getFullLightAt\\(\\) expects int, float\\|int given\\.$#"
			count: 1
			path: ../../../src/block/Sapling.php

		-
			message: "#^Parameter \\#1 \\$x of method pocketmine\\\\world\\\\World\\:\\:getBlockLightAt\\(\\) expects int, float\\|int given\\.$#"
			count: 1
<<<<<<< HEAD
			path: ../../../src/block/SnowLayer.php

		-
			message: "#^Parameter \\#2 \\$y of method pocketmine\\\\world\\\\World\\:\\:getBlockLightAt\\(\\) expects int, float\\|int given\\.$#"
			count: 1
			path: ../../../src/block/SnowLayer.php

		-
			message: "#^Parameter \\#3 \\$z of method pocketmine\\\\world\\\\World\\:\\:getBlockLightAt\\(\\) expects int, float\\|int given\\.$#"
			count: 1
			path: ../../../src/block/SnowLayer.php

		-
			message: "#^Parameter \\#1 \\$x of method pocketmine\\\\world\\\\World\\:\\:isInWorld\\(\\) expects int, float\\|int given\\.$#"
			count: 1
			path: ../../../src/block/Sugarcane.php
=======
			path: ../../../src/pocketmine/entity/object/Painting.php
>>>>>>> ccf96919

		-
			message: "#^Parameter \\#2 \\$y of method pocketmine\\\\world\\\\World\\:\\:isInWorld\\(\\) expects int, float\\|int given\\.$#"
			count: 1
			path: ../../../src/block/Sugarcane.php

		-
			message: "#^Parameter \\#3 \\$z of method pocketmine\\\\world\\\\World\\:\\:isInWorld\\(\\) expects int, float\\|int given\\.$#"
			count: 1
			path: ../../../src/block/Sugarcane.php

		-
			message: "#^Parameter \\#1 \\$x of method pocketmine\\\\world\\\\World\\:\\:getBlockAt\\(\\) expects int, float\\|int given\\.$#"
			count: 1
			path: ../../../src/block/Sugarcane.php

		-
<<<<<<< HEAD
			message: "#^Parameter \\#2 \\$y of method pocketmine\\\\world\\\\World\\:\\:getBlockAt\\(\\) expects int, float\\|int given\\.$#"
			count: 1
			path: ../../../src/block/Sugarcane.php

		-
			message: "#^Parameter \\#3 \\$z of method pocketmine\\\\world\\\\World\\:\\:getBlockAt\\(\\) expects int, float\\|int given\\.$#"
			count: 1
			path: ../../../src/block/Sugarcane.php

		-
			message: "#^Parameter \\#2 \\$y of method pocketmine\\\\world\\\\World\\:\\:getTileAt\\(\\) expects int, float\\|int given\\.$#"
			count: 1
			path: ../../../src/block/tile/Chest.php

		-
			message: "#^Property pocketmine\\\\block\\\\tile\\\\Chest\\:\\:\\$pairX \\(int\\|null\\) does not accept float\\|int\\.$#"
			count: 2
			path: ../../../src/block/tile/Chest.php

		-
			message: "#^Property pocketmine\\\\block\\\\tile\\\\Chest\\:\\:\\$pairZ \\(int\\|null\\) does not accept float\\|int\\.$#"
			count: 2
			path: ../../../src/block/tile/Chest.php

		-
			message: "#^Parameter \\#2 \\$value of method pocketmine\\\\nbt\\\\tag\\\\CompoundTag\\:\\:setInt\\(\\) expects int, float\\|int given\\.$#"
			count: 3
			path: ../../../src/block/tile/Spawnable.php
=======
			message: "#^Parameter \\#1 \\$argument of class ReflectionClass constructor expects class\\-string\\<T of object\\>\\|T of object, string given\\.$#"
			count: 1
			path: ../../../src/pocketmine/event/HandlerList.php
>>>>>>> ccf96919

		-
			message: "#^Array \\(array\\<class\\-string\\<pocketmine\\\\block\\\\tile\\\\Tile\\>, string\\>\\) does not accept string\\|false\\.$#"
			count: 1
			path: ../../../src/block/tile/TileFactory.php

		-
			message: "#^Static property pocketmine\\\\command\\\\CommandReader\\:\\:\\$stdin \\(resource\\) does not accept resource\\|false\\.$#"
			count: 1
			path: ../../../src/command/CommandReader.php

		-
			message: "#^Parameter \\#1 \\$stream of method pocketmine\\\\command\\\\CommandReader\\:\\:isPipe\\(\\) expects resource, resource\\|false given\\.$#"
			count: 1
			path: ../../../src/command/CommandReader.php

		-
			message: "#^Cannot access offset 'mode' on array\\(0 \\=\\> int, 1 \\=\\> int, 2 \\=\\> int, 3 \\=\\> int, 4 \\=\\> int, 5 \\=\\> int, 6 \\=\\> int, 7 \\=\\> int, \\.\\.\\.\\)\\|false\\.$#"
			count: 1
			path: ../../../src/command/CommandReader.php

		-
			message: "#^Only booleans are allowed in an if condition, int\\|false given\\.$#"
			count: 1
			path: ../../../src/command/defaults/BanIpCommand.php

		-
			message: "#^Only booleans are allowed in an if condition, int\\|false given\\.$#"
			count: 1
			path: ../../../src/command/defaults/PardonIpCommand.php

		-
			message: "#^Parameter \\#1 \\$fp of function fwrite expects resource, resource\\|false given\\.$#"
			count: 1
			path: ../../../src/command/defaults/TimingsCommand.php

		-
			message: "#^Parameter \\#1 \\$fp of function fseek expects resource, resource\\|false given\\.$#"
			count: 1
			path: ../../../src/command/defaults/TimingsCommand.php

		-
			message: "#^Parameter \\#1 \\$source of function stream_get_contents expects resource, resource\\|false given\\.$#"
			count: 1
			path: ../../../src/command/defaults/TimingsCommand.php

		-
			message: "#^Parameter \\#1 \\$fp of function fclose expects resource, resource\\|false given\\.$#"
			count: 2
			path: ../../../src/command/defaults/TimingsCommand.php

		-
			message: "#^Parameter \\#4 \\$data of class class@anonymous/src/command/defaults/TimingsCommand\\.php\\:131 constructor expects array\\<string, string\\>, array\\<string, string\\|false\\> given\\.$#"
			count: 1
			path: ../../../src/command/defaults/TimingsCommand.php

		-
			message: "#^Method pocketmine\\\\crafting\\\\CraftingManager\\:\\:hashOutputs\\(\\) should return string but returns string\\|false\\.$#"
			count: 1
			path: ../../../src/crafting/CraftingManager.php

		-
			message: "#^Parameter \\#1 \\$json of function json_decode expects string, string\\|false given\\.$#"
			count: 1
			path: ../../../src/crafting/CraftingManagerFromDataHelper.php

		-
			message: "#^Parameter \\#1 \\$json of function json_decode expects string, string\\|false given\\.$#"
			count: 1
			path: ../../../src/data/bedrock/LegacyToStringBidirectionalIdMap.php

		-
			message: "#^Parameter \\#1 \\$index of method pocketmine\\\\inventory\\\\BaseInventory\\:\\:setItem\\(\\) expects int, int\\|string given\\.$#"
			count: 1
			path: ../../../src/entity/ExperienceManager.php

		-
			message: "#^Parameter \\#1 \\$x of method pocketmine\\\\world\\\\World\\:\\:getBlockAt\\(\\) expects int, float\\|int given\\.$#"
			count: 1
			path: ../../../src/entity/Living.php

		-
			message: "#^Parameter \\#2 \\$y of method pocketmine\\\\world\\\\World\\:\\:getBlockAt\\(\\) expects int, float\\|int given\\.$#"
			count: 1
			path: ../../../src/entity/Living.php

		-
			message: "#^Parameter \\#3 \\$z of method pocketmine\\\\world\\\\World\\:\\:getBlockAt\\(\\) expects int, float\\|int given\\.$#"
			count: 1
			path: ../../../src/entity/Living.php

		-
			message: "#^Property pocketmine\\\\entity\\\\Skin\\:\\:\\$geometryData \\(string\\) does not accept string\\|false\\.$#"
			count: 1
			path: ../../../src/entity/Skin.php

		-
			message: "#^Parameter \\#2 \\$x of method pocketmine\\\\block\\\\Block\\:\\:position\\(\\) expects int, float\\|int given\\.$#"
			count: 1
			path: ../../../src/entity/object/FallingBlock.php

		-
			message: "#^Parameter \\#3 \\$y of method pocketmine\\\\block\\\\Block\\:\\:position\\(\\) expects int, float\\|int given\\.$#"
			count: 1
			path: ../../../src/entity/object/FallingBlock.php

		-
			message: "#^Parameter \\#4 \\$z of method pocketmine\\\\block\\\\Block\\:\\:position\\(\\) expects int, float\\|int given\\.$#"
			count: 1
			path: ../../../src/entity/object/FallingBlock.php

		-
			message: "#^Parameter \\#1 \\$x of method pocketmine\\\\world\\\\World\\:\\:getBlockAt\\(\\) expects int, float\\|int given\\.$#"
			count: 1
			path: ../../../src/entity/object/Painting.php

		-
			message: "#^Parameter \\#2 \\$y of method pocketmine\\\\world\\\\World\\:\\:getBlockAt\\(\\) expects int, float\\|int given\\.$#"
			count: 1
			path: ../../../src/entity/object/Painting.php

		-
			message: "#^Parameter \\#3 \\$z of method pocketmine\\\\world\\\\World\\:\\:getBlockAt\\(\\) expects int, float\\|int given\\.$#"
			count: 1
			path: ../../../src/entity/object/Painting.php

		-
			message: "#^Parameter \\#2 \\$value of method pocketmine\\\\nbt\\\\tag\\\\CompoundTag\\:\\:setInt\\(\\) expects int, float\\|int given\\.$#"
			count: 3
			path: ../../../src/entity/projectile/Projectile.php

		-
			message: "#^Parameter \\#1 \\$x of method pocketmine\\\\world\\\\World\\:\\:getBlockAt\\(\\) expects int, float\\|int given\\.$#"
			count: 1
			path: ../../../src/entity/projectile/Projectile.php

		-
			message: "#^Parameter \\#2 \\$y of method pocketmine\\\\world\\\\World\\:\\:getBlockAt\\(\\) expects int, float\\|int given\\.$#"
			count: 1
			path: ../../../src/entity/projectile/Projectile.php

		-
			message: "#^Parameter \\#3 \\$z of method pocketmine\\\\world\\\\World\\:\\:getBlockAt\\(\\) expects int, float\\|int given\\.$#"
			count: 1
			path: ../../../src/entity/projectile/Projectile.php

		-
			message: "#^Parameter \\#1 \\$argument of class ReflectionClass constructor expects class\\-string\\<T of object\\>\\|T of object, string given\\.$#"
			count: 1
			path: ../../../src/event/HandlerListManager.php

		-
			message: "#^Parameter \\#1 \\$json of function json_decode expects string, string\\|false given\\.$#"
			count: 1
			path: ../../../src/inventory/CreativeInventory.php

		-
			message: "#^Parameter \\#1 \\$buffer of method pocketmine\\\\nbt\\\\BaseNbtSerializer\\:\\:read\\(\\) expects string, string\\|false given\\.$#"
			count: 1
			path: ../../../src/item/Item.php

		-
			message: "#^Parameter \\#2 \\$input1 of function array_map expects array, array\\|false given\\.$#"
			count: 1
			path: ../../../src/lang/Language.php

		-
			message: "#^Parameter \\#1 \\$str of static method pocketmine\\\\network\\\\mcpe\\\\JwtUtils\\:\\:b64UrlEncode\\(\\) expects string, string\\|false given\\.$#"
			count: 2
			path: ../../../src/network/mcpe/JwtUtils.php

		-
			message: "#^Parameter \\#1 \\$string of method Mdanter\\\\Ecc\\\\Serializer\\\\PublicKey\\\\DerPublicKeySerializer\\:\\:parse\\(\\) expects string, string\\|false given\\.$#"
			count: 1
			path: ../../../src/network/mcpe/auth/ProcessLoginTask.php

		-
			message: "#^Parameter \\#1 \\$buffer of method pocketmine\\\\nbt\\\\BaseNbtSerializer\\:\\:read\\(\\) expects string, string\\|false given\\.$#"
			count: 1
			path: ../../../src/network/mcpe/convert/RuntimeBlockMapping.php

		-
			message: "#^Parameter \\#1 \\$buffer of class pocketmine\\\\network\\\\mcpe\\\\protocol\\\\serializer\\\\PacketSerializer constructor expects string, string\\|false given\\.$#"
			count: 1
			path: ../../../src/network/mcpe/convert/RuntimeBlockMapping.php

		-
			message: "#^Method pocketmine\\\\network\\\\mcpe\\\\encryption\\\\EncryptionUtils\\:\\:generateKey\\(\\) should return string but returns string\\|false\\.$#"
			count: 1
			path: ../../../src/network/mcpe/encryption/EncryptionUtils.php

		-
			message: "#^Parameter \\#1 \\$x of method pocketmine\\\\network\\\\mcpe\\\\protocol\\\\serializer\\\\PacketSerializer\\:\\:putSignedBlockPosition\\(\\) expects int, float\\|int given\\.$#"
			count: 1
			path: ../../../src/network/mcpe/protocol/types/entity/BlockPosMetadataProperty.php

		-
			message: "#^Parameter \\#2 \\$y of method pocketmine\\\\network\\\\mcpe\\\\protocol\\\\serializer\\\\PacketSerializer\\:\\:putSignedBlockPosition\\(\\) expects int, float\\|int given\\.$#"
			count: 1
			path: ../../../src/network/mcpe/protocol/types/entity/BlockPosMetadataProperty.php

		-
			message: "#^Parameter \\#3 \\$z of method pocketmine\\\\network\\\\mcpe\\\\protocol\\\\serializer\\\\PacketSerializer\\:\\:putSignedBlockPosition\\(\\) expects int, float\\|int given\\.$#"
			count: 1
			path: ../../../src/network/mcpe/protocol/types/entity/BlockPosMetadataProperty.php

		-
			message: "#^Parameter \\#1 \\$x of method pocketmine\\\\network\\\\mcpe\\\\protocol\\\\serializer\\\\PacketSerializer\\:\\:putBlockPosition\\(\\) expects int, float\\|int given\\.$#"
			count: 1
			path: ../../../src/network/mcpe/protocol/types/inventory/UseItemTransactionData.php

		-
			message: "#^Parameter \\#2 \\$y of method pocketmine\\\\network\\\\mcpe\\\\protocol\\\\serializer\\\\PacketSerializer\\:\\:putBlockPosition\\(\\) expects int, float\\|int given\\.$#"
			count: 1
			path: ../../../src/network/mcpe/protocol/types/inventory/UseItemTransactionData.php

		-
			message: "#^Parameter \\#3 \\$z of method pocketmine\\\\network\\\\mcpe\\\\protocol\\\\serializer\\\\PacketSerializer\\:\\:putBlockPosition\\(\\) expects int, float\\|int given\\.$#"
			count: 1
			path: ../../../src/network/mcpe/protocol/types/inventory/UseItemTransactionData.php

		-
			message: "#^Call to an undefined method object\\:\\:Add\\(\\)\\.$#"
			count: 1
			path: ../../../src/network/upnp/UPnP.php

		-
			message: "#^Call to an undefined method object\\:\\:Remove\\(\\)\\.$#"
			count: 1
			path: ../../../src/network/upnp/UPnP.php

		-
<<<<<<< HEAD
			message: "#^Array \\(array\\<int, pocketmine\\\\player\\\\UsedChunkStatus\\>\\) does not accept key \\(int\\|string\\)\\.$#"
			count: 3
			path: ../../../src/player/Player.php

		-
			message: "#^Parameter \\#1 \\$string of function strlen expects string, string\\|false given\\.$#"
			count: 2
			path: ../../../src/resourcepacks/ZippedResourcePack.php

		-
			message: "#^Parameter \\#2 \\$subject of function preg_match expects string, string\\|false given\\.$#"
=======
			message: "#^Parameter \\#1 \\$x of static method pocketmine\\\\level\\\\Level\\:\\:chunkBlockHash\\(\\) expects int, float\\|int given\\.$#"
>>>>>>> ccf96919
			count: 1
			path: ../../../src/resourcepacks/ZippedResourcePack.php

		-
			message: "#^Property pocketmine\\\\resourcepacks\\\\ZippedResourcePack\\:\\:\\$fileResource \\(resource\\) does not accept resource\\|false\\.$#"
			count: 1
			path: ../../../src/resourcepacks/ZippedResourcePack.php

		-
			message: "#^Method pocketmine\\\\resourcepacks\\\\ZippedResourcePack\\:\\:getPackSize\\(\\) should return int but returns int\\|false\\.$#"
			count: 1
			path: ../../../src/resourcepacks/ZippedResourcePack.php

		-
			message: "#^Property pocketmine\\\\resourcepacks\\\\ZippedResourcePack\\:\\:\\$sha256 \\(string\\|null\\) does not accept string\\|false\\.$#"
			count: 1
			path: ../../../src/resourcepacks/ZippedResourcePack.php

		-
			message: "#^Method pocketmine\\\\resourcepacks\\\\ZippedResourcePack\\:\\:getSha256\\(\\) should return string but returns string\\|false\\.$#"
			count: 1
			path: ../../../src/resourcepacks/ZippedResourcePack.php

		-
			message: "#^Method pocketmine\\\\resourcepacks\\\\ZippedResourcePack\\:\\:getPackChunk\\(\\) should return string but returns string\\|false\\.$#"
			count: 1
			path: ../../../src/resourcepacks/ZippedResourcePack.php

		-
			message: "#^Cannot call method getNextRun\\(\\) on array\\<string, int\\|pocketmine\\\\scheduler\\\\TaskHandler\\>\\|int\\|pocketmine\\\\scheduler\\\\TaskHandler\\.$#"
			count: 1
			path: ../../../src/scheduler/TaskScheduler.php

		-
			message: "#^Parameter \\#2 \\$subject of function preg_match expects string, string\\|false given\\.$#"
			count: 1
			path: ../../../src/utils/Filesystem.php

		-
			message: "#^Parameter \\#1 \\$haystack of function strpos expects string, string\\|false given\\.$#"
			count: 1
			path: ../../../src/utils/Timezone.php

		-
			message: "#^Parameter \\#1 \\$abbr of function timezone_name_from_abbr expects string, string\\|false given\\.$#"
			count: 1
			path: ../../../src/utils/Timezone.php

		-
			message: "#^Parameter \\#1 \\$timezone_identifier of function date_default_timezone_set expects string, string\\|false given\\.$#"
			count: 1
			path: ../../../src/utils/Timezone.php

		-
			message: "#^Parameter \\#1 \\$x of static method pocketmine\\\\world\\\\World\\:\\:blockHash\\(\\) expects int, float\\|int given\\.$#"
			count: 2
			path: ../../../src/world/Explosion.php

		-
			message: "#^Parameter \\#2 \\$y of static method pocketmine\\\\world\\\\World\\:\\:blockHash\\(\\) expects int, float\\|int given\\.$#"
			count: 2
			path: ../../../src/world/Explosion.php

		-
			message: "#^Parameter \\#3 \\$z of static method pocketmine\\\\world\\\\World\\:\\:blockHash\\(\\) expects int, float\\|int given\\.$#"
			count: 2
			path: ../../../src/world/Explosion.php

		-
			message: "#^Parameter \\#1 \\$x of method pocketmine\\\\world\\\\World\\:\\:getTileAt\\(\\) expects int, float\\|int given\\.$#"
			count: 1
			path: ../../../src/world/Explosion.php

		-
			message: "#^Parameter \\#2 \\$y of method pocketmine\\\\world\\\\World\\:\\:getTileAt\\(\\) expects int, float\\|int given\\.$#"
			count: 1
			path: ../../../src/world/Explosion.php

		-
<<<<<<< HEAD
			message: "#^Parameter \\#3 \\$z of method pocketmine\\\\world\\\\World\\:\\:getTileAt\\(\\) expects int, float\\|int given\\.$#"
			count: 1
			path: ../../../src/world/Explosion.php

		-
			message: "#^Parameter \\#1 \\$x of method pocketmine\\\\world\\\\World\\:\\:setBlockAt\\(\\) expects int, float\\|int given\\.$#"
			count: 1
			path: ../../../src/world/Explosion.php

		-
			message: "#^Parameter \\#2 \\$y of method pocketmine\\\\world\\\\World\\:\\:setBlockAt\\(\\) expects int, float\\|int given\\.$#"
			count: 1
			path: ../../../src/world/Explosion.php
=======
			message: "#^Parameter \\#1 \\$str of method pocketmine\\\\utils\\\\BinaryStream\\:\\:put\\(\\) expects string, string\\|false given\\.$#"
			count: 2
			path: ../../../src/pocketmine/network/mcpe/NetworkBinaryStream.php
>>>>>>> ccf96919

		-
			message: "#^Parameter \\#3 \\$z of method pocketmine\\\\world\\\\World\\:\\:setBlockAt\\(\\) expects int, float\\|int given\\.$#"
			count: 1
			path: ../../../src/world/Explosion.php

		-
			message: "#^Parameter \\#1 \\$x of method pocketmine\\\\world\\\\World\\:\\:updateAllLight\\(\\) expects int, float\\|int given\\.$#"
			count: 1
			path: ../../../src/world/Explosion.php

		-
			message: "#^Parameter \\#2 \\$y of method pocketmine\\\\world\\\\World\\:\\:updateAllLight\\(\\) expects int, float\\|int given\\.$#"
			count: 1
			path: ../../../src/world/Explosion.php

		-
			message: "#^Parameter \\#3 \\$z of method pocketmine\\\\world\\\\World\\:\\:updateAllLight\\(\\) expects int, float\\|int given\\.$#"
			count: 1
			path: ../../../src/world/Explosion.php

		-
			message: "#^Parameter \\#1 \\$x of method pocketmine\\\\world\\\\World\\:\\:isInWorld\\(\\) expects int, float\\|int given\\.$#"
			count: 1
			path: ../../../src/world/Explosion.php

		-
			message: "#^Parameter \\#2 \\$y of method pocketmine\\\\world\\\\World\\:\\:isInWorld\\(\\) expects int, float\\|int given\\.$#"
			count: 1
			path: ../../../src/world/Explosion.php

		-
			message: "#^Parameter \\#3 \\$z of method pocketmine\\\\world\\\\World\\:\\:isInWorld\\(\\) expects int, float\\|int given\\.$#"
			count: 1
			path: ../../../src/world/Explosion.php

		-
			message: "#^Parameter \\#1 \\$x of method pocketmine\\\\world\\\\World\\:\\:getBlockAt\\(\\) expects int, float\\|int given\\.$#"
			count: 1
			path: ../../../src/world/Explosion.php

		-
			message: "#^Parameter \\#2 \\$y of method pocketmine\\\\world\\\\World\\:\\:getBlockAt\\(\\) expects int, float\\|int given\\.$#"
			count: 1
			path: ../../../src/world/Explosion.php

		-
			message: "#^Parameter \\#3 \\$z of method pocketmine\\\\world\\\\World\\:\\:getBlockAt\\(\\) expects int, float\\|int given\\.$#"
			count: 1
			path: ../../../src/world/Explosion.php

		-
			message: "#^Cannot access offset 'priority' on array\\('priority' \\=\\> int, 'data' \\=\\> pocketmine\\\\math\\\\Vector3\\)\\|int\\|pocketmine\\\\math\\\\Vector3\\.$#"
			count: 1
			path: ../../../src/world/World.php

		-
			message: "#^Cannot access offset 'data' on array\\('priority' \\=\\> int, 'data' \\=\\> pocketmine\\\\math\\\\Vector3\\)\\|int\\|pocketmine\\\\math\\\\Vector3\\.$#"
			count: 1
			path: ../../../src/world/World.php

		-
			message: "#^Parameter \\#1 \\$x of static method pocketmine\\\\world\\\\World\\:\\:blockHash\\(\\) expects int, float\\|int given\\.$#"
			count: 3
			path: ../../../src/world/World.php

		-
			message: "#^Parameter \\#2 \\$y of static method pocketmine\\\\world\\\\World\\:\\:blockHash\\(\\) expects int, float\\|int given\\.$#"
			count: 3
			path: ../../../src/world/World.php

		-
			message: "#^Parameter \\#3 \\$z of static method pocketmine\\\\world\\\\World\\:\\:blockHash\\(\\) expects int, float\\|int given\\.$#"
			count: 3
			path: ../../../src/world/World.php

		-
			message: "#^Parameter \\#1 \\$x of method pocketmine\\\\world\\\\World\\:\\:getBlockAt\\(\\) expects int, float\\|int given\\.$#"
			count: 1
			path: ../../../src/world/World.php

		-
			message: "#^Parameter \\#2 \\$y of method pocketmine\\\\world\\\\World\\:\\:getBlockAt\\(\\) expects int, float\\|int given\\.$#"
			count: 1
			path: ../../../src/world/World.php

		-
			message: "#^Parameter \\#3 \\$z of method pocketmine\\\\world\\\\World\\:\\:getBlockAt\\(\\) expects int, float\\|int given\\.$#"
			count: 1
			path: ../../../src/world/World.php

		-
			message: "#^Parameter \\#1 \\$x of static method pocketmine\\\\network\\\\mcpe\\\\protocol\\\\UpdateBlockPacket\\:\\:create\\(\\) expects int, float\\|int given\\.$#"
			count: 1
			path: ../../../src/world/World.php

		-
			message: "#^Parameter \\#2 \\$y of static method pocketmine\\\\network\\\\mcpe\\\\protocol\\\\UpdateBlockPacket\\:\\:create\\(\\) expects int, float\\|int given\\.$#"
			count: 1
			path: ../../../src/world/World.php

		-
			message: "#^Parameter \\#3 \\$z of static method pocketmine\\\\network\\\\mcpe\\\\protocol\\\\UpdateBlockPacket\\:\\:create\\(\\) expects int, float\\|int given\\.$#"
			count: 1
			path: ../../../src/world/World.php

		-
			message: "#^Parameter \\#1 \\$x of method pocketmine\\\\world\\\\World\\:\\:getTileAt\\(\\) expects int, float\\|int given\\.$#"
			count: 1
			path: ../../../src/world/World.php

		-
			message: "#^Parameter \\#2 \\$y of method pocketmine\\\\world\\\\World\\:\\:getTileAt\\(\\) expects int, float\\|int given\\.$#"
			count: 1
			path: ../../../src/world/World.php

		-
			message: "#^Parameter \\#3 \\$z of method pocketmine\\\\world\\\\World\\:\\:getTileAt\\(\\) expects int, float\\|int given\\.$#"
			count: 1
			path: ../../../src/world/World.php

		-
			message: "#^Parameter \\#1 \\$x of static method pocketmine\\\\network\\\\mcpe\\\\protocol\\\\BlockActorDataPacket\\:\\:create\\(\\) expects int, float\\|int given\\.$#"
			count: 1
			path: ../../../src/world/World.php

		-
			message: "#^Parameter \\#2 \\$y of static method pocketmine\\\\network\\\\mcpe\\\\protocol\\\\BlockActorDataPacket\\:\\:create\\(\\) expects int, float\\|int given\\.$#"
			count: 1
			path: ../../../src/world/World.php

		-
			message: "#^Parameter \\#3 \\$z of static method pocketmine\\\\network\\\\mcpe\\\\protocol\\\\BlockActorDataPacket\\:\\:create\\(\\) expects int, float\\|int given\\.$#"
			count: 1
			path: ../../../src/world/World.php

		-
			message: "#^Parameter \\#1 \\$x of method pocketmine\\\\world\\\\World\\:\\:isInWorld\\(\\) expects int, float\\|int given\\.$#"
			count: 3
			path: ../../../src/world/World.php

		-
			message: "#^Parameter \\#2 \\$y of method pocketmine\\\\world\\\\World\\:\\:isInWorld\\(\\) expects int, float\\|int given\\.$#"
			count: 3
			path: ../../../src/world/World.php

		-
			message: "#^Parameter \\#3 \\$z of method pocketmine\\\\world\\\\World\\:\\:isInWorld\\(\\) expects int, float\\|int given\\.$#"
			count: 3
			path: ../../../src/world/World.php

		-
			message: "#^Parameter \\#1 \\$x of method pocketmine\\\\world\\\\World\\:\\:getFullLightAt\\(\\) expects int, float\\|int given\\.$#"
			count: 1
			path: ../../../src/world/World.php

		-
			message: "#^Parameter \\#2 \\$y of method pocketmine\\\\world\\\\World\\:\\:getFullLightAt\\(\\) expects int, float\\|int given\\.$#"
			count: 1
			path: ../../../src/world/World.php

		-
			message: "#^Parameter \\#3 \\$z of method pocketmine\\\\world\\\\World\\:\\:getFullLightAt\\(\\) expects int, float\\|int given\\.$#"
			count: 1
			path: ../../../src/world/World.php

		-
			message: "#^Parameter \\#6 \\$xpDrops of class pocketmine\\\\event\\\\block\\\\BlockBreakEvent constructor expects int, float\\|int given\\.$#"
			count: 1
			path: ../../../src/world/World.php

		-
			message: "#^Parameter \\#2 \\$amount of method pocketmine\\\\world\\\\World\\:\\:dropExperience\\(\\) expects int, float\\|int\\<1, max\\> given\\.$#"
			count: 1
			path: ../../../src/world/World.php

		-
			message: "#^Parameter \\#2 \\$x of method pocketmine\\\\block\\\\Block\\:\\:position\\(\\) expects int, float\\|int given\\.$#"
			count: 2
			path: ../../../src/world/World.php

		-
			message: "#^Parameter \\#3 \\$y of method pocketmine\\\\block\\\\Block\\:\\:position\\(\\) expects int, float\\|int given\\.$#"
			count: 2
			path: ../../../src/world/World.php

		-
			message: "#^Parameter \\#4 \\$z of method pocketmine\\\\block\\\\Block\\:\\:position\\(\\) expects int, float\\|int given\\.$#"
			count: 2
			path: ../../../src/world/World.php

		-
			message: "#^Parameter \\#1 \\$x of static method pocketmine\\\\world\\\\format\\\\Chunk\\:\\:blockHash\\(\\) expects int, float\\|int given\\.$#"
			count: 2
			path: ../../../src/world/format/Chunk.php

		-
			message: "#^Parameter \\#2 \\$y of static method pocketmine\\\\world\\\\format\\\\Chunk\\:\\:blockHash\\(\\) expects int, float\\|int given\\.$#"
			count: 2
			path: ../../../src/world/format/Chunk.php

		-
			message: "#^Parameter \\#3 \\$z of static method pocketmine\\\\world\\\\format\\\\Chunk\\:\\:blockHash\\(\\) expects int, float\\|int given\\.$#"
			count: 2
			path: ../../../src/world/format/Chunk.php

		-
			message: "#^Parameter \\#1 \\$className of static method pocketmine\\\\utils\\\\Utils\\:\\:testValidInstance\\(\\) expects class\\-string, string given\\.$#"
			count: 1
			path: ../../../src/world/format/io/FormatConverter.php

		-
			message: "#^Only numeric types are allowed in %%, int\\|false given on the left side\\.$#"
			count: 1
			path: ../../../src/world/format/io/region/RegionLoader.php

		-
			message: "#^Argument of an invalid type array\\<int, string\\>\\|false supplied for foreach, only iterables are supported\\.$#"
			count: 1
			path: ../../../src/world/format/io/region/RegionWorldProvider.php

		-
			message: "#^Parameter \\#1 \\$start of method pocketmine\\\\utils\\\\Random\\:\\:nextRange\\(\\) expects int, float\\|int given\\.$#"
			count: 2
			path: ../../../src/world/generator/object/TallGrass.php

		-
			message: "#^Parameter \\#2 \\$end of method pocketmine\\\\utils\\\\Random\\:\\:nextRange\\(\\) expects int, float\\|int given\\.$#"
			count: 2
			path: ../../../src/world/generator/object/TallGrass.php

		-
<<<<<<< HEAD
			message: "#^Parameter \\#2 \\$y of method pocketmine\\\\world\\\\ChunkManager\\:\\:getBlockAt\\(\\) expects int, float\\|int given\\.$#"
			count: 2
			path: ../../../src/world/generator/object/TallGrass.php

		-
			message: "#^Parameter \\#2 \\$y of method pocketmine\\\\world\\\\ChunkManager\\:\\:setBlockAt\\(\\) expects int, float\\|int given\\.$#"
			count: 1
			path: ../../../src/world/generator/object/TallGrass.php

		-
			message: "#^Parameter \\#1 \\$json of function json_decode expects string, string\\|false given\\.$#"
			count: 1
			path: ../../phpunit/block/BlockTest.php

		-
			message: "#^Parameter \\#1 \\$json of function json_decode expects string, string\\|false given\\.$#"
			count: 1
			path: ../../phpunit/block/regenerate_consistency_check.php

		-
			message: "#^Parameter \\#1 \\$logFile of class pocketmine\\\\utils\\\\MainLogger constructor expects string, string\\|false given\\.$#"
			count: 1
			path: ../../phpunit/scheduler/AsyncPoolTest.php
=======
			message: "#^Parameter \\#2 \\$value of method pocketmine\\\\nbt\\\\tag\\\\CompoundTag\\:\\:setInt\\(\\) expects int, float\\|int given\\.$#"
			count: 3
			path: ../../../src/pocketmine/tile/Tile.php
>>>>>>> ccf96919
<|MERGE_RESOLUTION|>--- conflicted
+++ resolved
@@ -41,29 +41,16 @@
 			path: ../../../src/PocketMine.php
 
 		-
-<<<<<<< HEAD
-			message: "#^Parameter \\#1 \\$filename of function is_file expects string, array\\<int, mixed\\>\\|string given\\.$#"
-			count: 1
+			message: "#^Binary operation \"\\.\" between array\\<int, mixed\\>\\|string\\|false and '/'\\|'\\\\\\\\' results in an error\\.$#"
+			count: 2
 			path: ../../../src/PocketMine.php
 
 		-
-			message: "#^Binary operation \"\\.\" between 'Composer autoloader…' and array\\<int, mixed\\>\\|string\\|false results in an error\\.$#"
-			count: 1
+			message: "#^Parameter \\#1 \\$path of function realpath expects string, string\\|false given\\.$#"
+			count: 2
 			path: ../../../src/PocketMine.php
 
 		-
-=======
->>>>>>> ccf96919
-			message: "#^Binary operation \"\\.\" between array\\<int, mixed\\>\\|string\\|false and '/'\\|'\\\\\\\\' results in an error\\.$#"
-			count: 2
-			path: ../../../src/PocketMine.php
-
-		-
-			message: "#^Parameter \\#1 \\$path of function realpath expects string, string\\|false given\\.$#"
-			count: 2
-			path: ../../../src/PocketMine.php
-
-		-
 			message: "#^Parameter \\#3 \\$subject of function str_replace expects array\\|string, string\\|false given\\.$#"
 			count: 1
 			path: ../../../src/Server.php
@@ -89,11 +76,6 @@
 			path: ../../../src/ServerConfigGroup.php
 
 		-
-			message: "#^Parameter \\#2 \\$y of method pocketmine\\\\world\\\\format\\\\Chunk\\:\\:setFullBlock\\(\\) expects int, float\\|int given\\.$#"
-			count: 1
-			path: ../../../src/block/Block.php
-
-		-
 			message: "#^Parameter \\#1 \\$x of method pocketmine\\\\world\\\\World\\:\\:isInWorld\\(\\) expects int, float\\|int given\\.$#"
 			count: 1
 			path: ../../../src/block/Cactus.php
@@ -139,7 +121,6 @@
 			path: ../../../src/block/DaylightSensor.php
 
 		-
-<<<<<<< HEAD
 			message: "#^Parameter \\#1 \\$x of method pocketmine\\\\world\\\\World\\:\\:getBlockAt\\(\\) expects int, float\\|int given\\.$#"
 			count: 1
 			path: ../../../src/block/DragonEgg.php
@@ -188,911 +169,863 @@
 			message: "#^Parameter \\#1 \\$x of method pocketmine\\\\world\\\\World\\:\\:getHighestAdjacentBlockLight\\(\\) expects int, float\\|int given\\.$#"
 			count: 1
 			path: ../../../src/block/FrostedIce.php
-=======
+
+		-
+			message: "#^Parameter \\#2 \\$y of method pocketmine\\\\world\\\\World\\:\\:getHighestAdjacentBlockLight\\(\\) expects int, float\\|int given\\.$#"
+			count: 1
+			path: ../../../src/block/FrostedIce.php
+
+		-
+			message: "#^Parameter \\#3 \\$z of method pocketmine\\\\world\\\\World\\:\\:getHighestAdjacentBlockLight\\(\\) expects int, float\\|int given\\.$#"
+			count: 1
+			path: ../../../src/block/FrostedIce.php
+
+		-
+			message: "#^Parameter \\#1 \\$x of method pocketmine\\\\world\\\\World\\:\\:getHighestAdjacentRealBlockSkyLight\\(\\) expects int, float\\|int given\\.$#"
+			count: 1
+			path: ../../../src/block/FrostedIce.php
+
+		-
+			message: "#^Parameter \\#2 \\$y of method pocketmine\\\\world\\\\World\\:\\:getHighestAdjacentRealBlockSkyLight\\(\\) expects int, float\\|int given\\.$#"
+			count: 1
+			path: ../../../src/block/FrostedIce.php
+
+		-
+			message: "#^Parameter \\#3 \\$z of method pocketmine\\\\world\\\\World\\:\\:getHighestAdjacentRealBlockSkyLight\\(\\) expects int, float\\|int given\\.$#"
+			count: 1
+			path: ../../../src/block/FrostedIce.php
+
+		-
+			message: "#^Parameter \\#1 \\$x of method pocketmine\\\\world\\\\World\\:\\:getBlockAt\\(\\) expects int, float\\|int given\\.$#"
+			count: 1
+			path: ../../../src/block/FrostedIce.php
+
+		-
+			message: "#^Parameter \\#2 \\$y of method pocketmine\\\\world\\\\World\\:\\:getBlockAt\\(\\) expects int, float\\|int given\\.$#"
+			count: 1
+			path: ../../../src/block/FrostedIce.php
+
+		-
+			message: "#^Parameter \\#3 \\$z of method pocketmine\\\\world\\\\World\\:\\:getBlockAt\\(\\) expects int, float\\|int given\\.$#"
+			count: 1
+			path: ../../../src/block/FrostedIce.php
+
+		-
+			message: "#^Parameter \\#1 \\$x of method pocketmine\\\\world\\\\World\\:\\:getFullLightAt\\(\\) expects int, float\\|int given\\.$#"
+			count: 1
+			path: ../../../src/block/Grass.php
+
+		-
+			message: "#^Parameter \\#2 \\$y of method pocketmine\\\\world\\\\World\\:\\:getFullLightAt\\(\\) expects int, float\\|int given\\.$#"
+			count: 1
+			path: ../../../src/block/Grass.php
+
+		-
+			message: "#^Parameter \\#3 \\$z of method pocketmine\\\\world\\\\World\\:\\:getFullLightAt\\(\\) expects int, float\\|int given\\.$#"
+			count: 1
+			path: ../../../src/block/Grass.php
+
+		-
+			message: "#^Parameter \\#1 \\$x of method pocketmine\\\\world\\\\World\\:\\:getBlockAt\\(\\) expects int, float\\|int given\\.$#"
+			count: 1
+			path: ../../../src/block/Grass.php
+
+		-
+			message: "#^Parameter \\#2 \\$y of method pocketmine\\\\world\\\\World\\:\\:getBlockAt\\(\\) expects int, float\\|int given\\.$#"
+			count: 1
+			path: ../../../src/block/Grass.php
+
+		-
+			message: "#^Parameter \\#3 \\$z of method pocketmine\\\\world\\\\World\\:\\:getBlockAt\\(\\) expects int, float\\|int given\\.$#"
+			count: 1
+			path: ../../../src/block/Grass.php
+
+		-
 			message: "#^Parameter \\#1 \\$min of function mt_rand expects int, float\\|int given\\.$#"
 			count: 3
-			path: ../../../src/pocketmine/block/Grass.php
->>>>>>> ccf96919
+			path: ../../../src/block/Grass.php
+
+		-
+			message: "#^Parameter \\#2 \\$max of function mt_rand expects int, float\\|int given\\.$#"
+			count: 3
+			path: ../../../src/block/Grass.php
+
+		-
+			message: "#^Parameter \\#1 \\$x of method pocketmine\\\\world\\\\World\\:\\:getHighestAdjacentBlockLight\\(\\) expects int, float\\|int given\\.$#"
+			count: 1
+			path: ../../../src/block/Ice.php
 
 		-
 			message: "#^Parameter \\#2 \\$y of method pocketmine\\\\world\\\\World\\:\\:getHighestAdjacentBlockLight\\(\\) expects int, float\\|int given\\.$#"
 			count: 1
-			path: ../../../src/block/FrostedIce.php
-
-		-
-<<<<<<< HEAD
+			path: ../../../src/block/Ice.php
+
+		-
 			message: "#^Parameter \\#3 \\$z of method pocketmine\\\\world\\\\World\\:\\:getHighestAdjacentBlockLight\\(\\) expects int, float\\|int given\\.$#"
 			count: 1
-			path: ../../../src/block/FrostedIce.php
-
-		-
-			message: "#^Parameter \\#1 \\$x of method pocketmine\\\\world\\\\World\\:\\:getHighestAdjacentRealBlockSkyLight\\(\\) expects int, float\\|int given\\.$#"
-			count: 1
-			path: ../../../src/block/FrostedIce.php
-
-		-
-			message: "#^Parameter \\#2 \\$y of method pocketmine\\\\world\\\\World\\:\\:getHighestAdjacentRealBlockSkyLight\\(\\) expects int, float\\|int given\\.$#"
-			count: 1
-			path: ../../../src/block/FrostedIce.php
-
-		-
-			message: "#^Parameter \\#3 \\$z of method pocketmine\\\\world\\\\World\\:\\:getHighestAdjacentRealBlockSkyLight\\(\\) expects int, float\\|int given\\.$#"
-			count: 1
-			path: ../../../src/block/FrostedIce.php
-
-		-
-			message: "#^Parameter \\#1 \\$x of method pocketmine\\\\world\\\\World\\:\\:getBlockAt\\(\\) expects int, float\\|int given\\.$#"
-			count: 1
-			path: ../../../src/block/FrostedIce.php
-
-		-
-			message: "#^Parameter \\#2 \\$y of method pocketmine\\\\world\\\\World\\:\\:getBlockAt\\(\\) expects int, float\\|int given\\.$#"
-			count: 1
-			path: ../../../src/block/FrostedIce.php
-
-		-
-			message: "#^Parameter \\#3 \\$z of method pocketmine\\\\world\\\\World\\:\\:getBlockAt\\(\\) expects int, float\\|int given\\.$#"
-			count: 1
-			path: ../../../src/block/FrostedIce.php
-=======
-			message: "#^Parameter \\#1 \\$x of static method pocketmine\\\\level\\\\Level\\:\\:blockHash\\(\\) expects int, float\\|int given\\.$#"
-			count: 3
-			path: ../../../src/pocketmine/block/Liquid.php
->>>>>>> ccf96919
+			path: ../../../src/block/Ice.php
+
+		-
+			message: "#^Parameter \\#1 \\$x of static method pocketmine\\\\world\\\\World\\:\\:blockHash\\(\\) expects int, float\\|int given\\.$#"
+			count: 1
+			path: ../../../src/block/Leaves.php
+
+		-
+			message: "#^Parameter \\#2 \\$y of static method pocketmine\\\\world\\\\World\\:\\:blockHash\\(\\) expects int, float\\|int given\\.$#"
+			count: 1
+			path: ../../../src/block/Leaves.php
+
+		-
+			message: "#^Parameter \\#3 \\$z of static method pocketmine\\\\world\\\\World\\:\\:blockHash\\(\\) expects int, float\\|int given\\.$#"
+			count: 1
+			path: ../../../src/block/Leaves.php
+
+		-
+			message: "#^Parameter \\#1 \\$x of method pocketmine\\\\world\\\\World\\:\\:getBlockAt\\(\\) expects int, float\\|int given\\.$#"
+			count: 23
+			path: ../../../src/block/Liquid.php
+
+		-
+			message: "#^Parameter \\#2 \\$y of method pocketmine\\\\world\\\\World\\:\\:getBlockAt\\(\\) expects int, float\\|int given\\.$#"
+			count: 23
+			path: ../../../src/block/Liquid.php
+
+		-
+			message: "#^Parameter \\#3 \\$z of method pocketmine\\\\world\\\\World\\:\\:getBlockAt\\(\\) expects int, float\\|int given\\.$#"
+			count: 23
+			path: ../../../src/block/Liquid.php
+
+		-
+			message: "#^Parameter \\#1 \\$x of static method pocketmine\\\\world\\\\World\\:\\:blockHash\\(\\) expects int, float\\|int given\\.$#"
+			count: 3
+			path: ../../../src/block/Liquid.php
+
+		-
+			message: "#^Parameter \\#2 \\$y of static method pocketmine\\\\world\\\\World\\:\\:blockHash\\(\\) expects int, float\\|int given\\.$#"
+			count: 3
+			path: ../../../src/block/Liquid.php
+
+		-
+			message: "#^Parameter \\#3 \\$z of static method pocketmine\\\\world\\\\World\\:\\:blockHash\\(\\) expects int, float\\|int given\\.$#"
+			count: 3
+			path: ../../../src/block/Liquid.php
+
+		-
+			message: "#^Parameter \\#1 \\$blockX of method pocketmine\\\\block\\\\Liquid\\:\\:calculateFlowCost\\(\\) expects int, float\\|int given\\.$#"
+			count: 1
+			path: ../../../src/block/Liquid.php
+
+		-
+			message: "#^Parameter \\#2 \\$blockY of method pocketmine\\\\block\\\\Liquid\\:\\:calculateFlowCost\\(\\) expects int, float\\|int given\\.$#"
+			count: 1
+			path: ../../../src/block/Liquid.php
+
+		-
+			message: "#^Parameter \\#3 \\$blockZ of method pocketmine\\\\block\\\\Liquid\\:\\:calculateFlowCost\\(\\) expects int, float\\|int given\\.$#"
+			count: 1
+			path: ../../../src/block/Liquid.php
+
+		-
+			message: "#^Parameter \\#1 \\$x of method pocketmine\\\\world\\\\World\\:\\:isInWorld\\(\\) expects int, float\\|int given\\.$#"
+			count: 1
+			path: ../../../src/block/Liquid.php
+
+		-
+			message: "#^Parameter \\#2 \\$y of method pocketmine\\\\world\\\\World\\:\\:isInWorld\\(\\) expects int, float\\|int given\\.$#"
+			count: 1
+			path: ../../../src/block/Liquid.php
+
+		-
+			message: "#^Parameter \\#3 \\$z of method pocketmine\\\\world\\\\World\\:\\:isInWorld\\(\\) expects int, float\\|int given\\.$#"
+			count: 1
+			path: ../../../src/block/Liquid.php
+
+		-
+			message: "#^Parameter \\#1 \\$min of function mt_rand expects int, float\\|int given\\.$#"
+			count: 3
+			path: ../../../src/block/Mycelium.php
+
+		-
+			message: "#^Parameter \\#2 \\$max of function mt_rand expects int, float\\|int given\\.$#"
+			count: 3
+			path: ../../../src/block/Mycelium.php
+
+		-
+			message: "#^Parameter \\#2 \\$x of static method pocketmine\\\\world\\\\generator\\\\object\\\\Tree\\:\\:growTree\\(\\) expects int, float\\|int given\\.$#"
+			count: 2
+			path: ../../../src/block/Sapling.php
+
+		-
+			message: "#^Parameter \\#3 \\$y of static method pocketmine\\\\world\\\\generator\\\\object\\\\Tree\\:\\:growTree\\(\\) expects int, float\\|int given\\.$#"
+			count: 2
+			path: ../../../src/block/Sapling.php
+
+		-
+			message: "#^Parameter \\#4 \\$z of static method pocketmine\\\\world\\\\generator\\\\object\\\\Tree\\:\\:growTree\\(\\) expects int, float\\|int given\\.$#"
+			count: 2
+			path: ../../../src/block/Sapling.php
 
 		-
 			message: "#^Parameter \\#1 \\$x of method pocketmine\\\\world\\\\World\\:\\:getFullLightAt\\(\\) expects int, float\\|int given\\.$#"
 			count: 1
-			path: ../../../src/block/Grass.php
+			path: ../../../src/block/Sapling.php
 
 		-
 			message: "#^Parameter \\#2 \\$y of method pocketmine\\\\world\\\\World\\:\\:getFullLightAt\\(\\) expects int, float\\|int given\\.$#"
 			count: 1
-			path: ../../../src/block/Grass.php
+			path: ../../../src/block/Sapling.php
 
 		-
 			message: "#^Parameter \\#3 \\$z of method pocketmine\\\\world\\\\World\\:\\:getFullLightAt\\(\\) expects int, float\\|int given\\.$#"
 			count: 1
-			path: ../../../src/block/Grass.php
-
-		-
-			message: "#^Parameter \\#1 \\$x of method pocketmine\\\\world\\\\World\\:\\:getBlockAt\\(\\) expects int, float\\|int given\\.$#"
-			count: 1
-			path: ../../../src/block/Grass.php
-
-		-
-			message: "#^Parameter \\#2 \\$y of method pocketmine\\\\world\\\\World\\:\\:getBlockAt\\(\\) expects int, float\\|int given\\.$#"
-			count: 1
-			path: ../../../src/block/Grass.php
-
-		-
-			message: "#^Parameter \\#3 \\$z of method pocketmine\\\\world\\\\World\\:\\:getBlockAt\\(\\) expects int, float\\|int given\\.$#"
-			count: 1
-			path: ../../../src/block/Grass.php
-
-		-
-			message: "#^Parameter \\#1 \\$min of function mt_rand expects int, float\\|int given\\.$#"
-			count: 3
-			path: ../../../src/block/Grass.php
-
-		-
-			message: "#^Parameter \\#2 \\$max of function mt_rand expects int, float\\|int given\\.$#"
-			count: 3
-			path: ../../../src/block/Grass.php
-
-		-
-			message: "#^Parameter \\#1 \\$x of method pocketmine\\\\world\\\\World\\:\\:getHighestAdjacentBlockLight\\(\\) expects int, float\\|int given\\.$#"
-			count: 1
-			path: ../../../src/block/Ice.php
-
-		-
-			message: "#^Parameter \\#2 \\$y of method pocketmine\\\\world\\\\World\\:\\:getHighestAdjacentBlockLight\\(\\) expects int, float\\|int given\\.$#"
-			count: 1
-			path: ../../../src/block/Ice.php
-
-		-
-			message: "#^Parameter \\#3 \\$z of method pocketmine\\\\world\\\\World\\:\\:getHighestAdjacentBlockLight\\(\\) expects int, float\\|int given\\.$#"
-			count: 1
-			path: ../../../src/block/Ice.php
-
-		-
-<<<<<<< HEAD
+			path: ../../../src/block/Sapling.php
+
+		-
+			message: "#^Parameter \\#1 \\$x of method pocketmine\\\\world\\\\World\\:\\:getBlockLightAt\\(\\) expects int, float\\|int given\\.$#"
+			count: 1
+			path: ../../../src/block/SnowLayer.php
+
+		-
+			message: "#^Parameter \\#2 \\$y of method pocketmine\\\\world\\\\World\\:\\:getBlockLightAt\\(\\) expects int, float\\|int given\\.$#"
+			count: 1
+			path: ../../../src/block/SnowLayer.php
+
+		-
+			message: "#^Parameter \\#3 \\$z of method pocketmine\\\\world\\\\World\\:\\:getBlockLightAt\\(\\) expects int, float\\|int given\\.$#"
+			count: 1
+			path: ../../../src/block/SnowLayer.php
+
+		-
+			message: "#^Parameter \\#1 \\$x of method pocketmine\\\\world\\\\World\\:\\:isInWorld\\(\\) expects int, float\\|int given\\.$#"
+			count: 1
+			path: ../../../src/block/Sugarcane.php
+
+		-
+			message: "#^Parameter \\#2 \\$y of method pocketmine\\\\world\\\\World\\:\\:isInWorld\\(\\) expects int, float\\|int given\\.$#"
+			count: 1
+			path: ../../../src/block/Sugarcane.php
+
+		-
+			message: "#^Parameter \\#3 \\$z of method pocketmine\\\\world\\\\World\\:\\:isInWorld\\(\\) expects int, float\\|int given\\.$#"
+			count: 1
+			path: ../../../src/block/Sugarcane.php
+
+		-
+			message: "#^Parameter \\#1 \\$x of method pocketmine\\\\world\\\\World\\:\\:getBlockAt\\(\\) expects int, float\\|int given\\.$#"
+			count: 1
+			path: ../../../src/block/Sugarcane.php
+
+		-
+			message: "#^Parameter \\#2 \\$y of method pocketmine\\\\world\\\\World\\:\\:getBlockAt\\(\\) expects int, float\\|int given\\.$#"
+			count: 1
+			path: ../../../src/block/Sugarcane.php
+
+		-
+			message: "#^Parameter \\#3 \\$z of method pocketmine\\\\world\\\\World\\:\\:getBlockAt\\(\\) expects int, float\\|int given\\.$#"
+			count: 1
+			path: ../../../src/block/Sugarcane.php
+
+		-
+			message: "#^Parameter \\#2 \\$y of method pocketmine\\\\world\\\\World\\:\\:getTileAt\\(\\) expects int, float\\|int given\\.$#"
+			count: 1
+			path: ../../../src/block/tile/Chest.php
+
+		-
+			message: "#^Property pocketmine\\\\block\\\\tile\\\\Chest\\:\\:\\$pairX \\(int\\|null\\) does not accept float\\|int\\.$#"
+			count: 2
+			path: ../../../src/block/tile/Chest.php
+
+		-
+			message: "#^Property pocketmine\\\\block\\\\tile\\\\Chest\\:\\:\\$pairZ \\(int\\|null\\) does not accept float\\|int\\.$#"
+			count: 2
+			path: ../../../src/block/tile/Chest.php
+
+		-
+			message: "#^Parameter \\#2 \\$value of method pocketmine\\\\nbt\\\\tag\\\\CompoundTag\\:\\:setInt\\(\\) expects int, float\\|int given\\.$#"
+			count: 3
+			path: ../../../src/block/tile/Spawnable.php
+
+		-
+			message: "#^Array \\(array\\<class\\-string\\<pocketmine\\\\block\\\\tile\\\\Tile\\>, string\\>\\) does not accept string\\|false\\.$#"
+			count: 1
+			path: ../../../src/block/tile/TileFactory.php
+
+		-
+			message: "#^Static property pocketmine\\\\command\\\\CommandReader\\:\\:\\$stdin \\(resource\\) does not accept resource\\|false\\.$#"
+			count: 1
+			path: ../../../src/command/CommandReader.php
+
+		-
+			message: "#^Parameter \\#1 \\$stream of method pocketmine\\\\command\\\\CommandReader\\:\\:isPipe\\(\\) expects resource, resource\\|false given\\.$#"
+			count: 1
+			path: ../../../src/command/CommandReader.php
+
+		-
+			message: "#^Cannot access offset 'mode' on array\\(0 \\=\\> int, 1 \\=\\> int, 2 \\=\\> int, 3 \\=\\> int, 4 \\=\\> int, 5 \\=\\> int, 6 \\=\\> int, 7 \\=\\> int, \\.\\.\\.\\)\\|false\\.$#"
+			count: 1
+			path: ../../../src/command/CommandReader.php
+
+		-
+			message: "#^Only booleans are allowed in an if condition, int\\|false given\\.$#"
+			count: 1
+			path: ../../../src/command/defaults/BanIpCommand.php
+
+		-
+			message: "#^Only booleans are allowed in an if condition, int\\|false given\\.$#"
+			count: 1
+			path: ../../../src/command/defaults/PardonIpCommand.php
+
+		-
+			message: "#^Parameter \\#1 \\$fp of function fwrite expects resource, resource\\|false given\\.$#"
+			count: 1
+			path: ../../../src/command/defaults/TimingsCommand.php
+
+		-
+			message: "#^Parameter \\#1 \\$fp of function fseek expects resource, resource\\|false given\\.$#"
+			count: 1
+			path: ../../../src/command/defaults/TimingsCommand.php
+
+		-
+			message: "#^Parameter \\#1 \\$source of function stream_get_contents expects resource, resource\\|false given\\.$#"
+			count: 1
+			path: ../../../src/command/defaults/TimingsCommand.php
+
+		-
+			message: "#^Parameter \\#1 \\$fp of function fclose expects resource, resource\\|false given\\.$#"
+			count: 2
+			path: ../../../src/command/defaults/TimingsCommand.php
+
+		-
+			message: "#^Parameter \\#4 \\$data of class class@anonymous/src/command/defaults/TimingsCommand\\.php\\:131 constructor expects array\\<string, string\\>, array\\<string, string\\|false\\> given\\.$#"
+			count: 1
+			path: ../../../src/command/defaults/TimingsCommand.php
+
+		-
+			message: "#^Method pocketmine\\\\crafting\\\\CraftingManager\\:\\:hashOutputs\\(\\) should return string but returns string\\|false\\.$#"
+			count: 1
+			path: ../../../src/crafting/CraftingManager.php
+
+		-
+			message: "#^Parameter \\#1 \\$json of function json_decode expects string, string\\|false given\\.$#"
+			count: 1
+			path: ../../../src/crafting/CraftingManagerFromDataHelper.php
+
+		-
+			message: "#^Parameter \\#1 \\$json of function json_decode expects string, string\\|false given\\.$#"
+			count: 1
+			path: ../../../src/data/bedrock/LegacyToStringBidirectionalIdMap.php
+
+		-
+			message: "#^Parameter \\#1 \\$index of method pocketmine\\\\inventory\\\\BaseInventory\\:\\:setItem\\(\\) expects int, int\\|string given\\.$#"
+			count: 1
+			path: ../../../src/entity/ExperienceManager.php
+
+		-
+			message: "#^Parameter \\#1 \\$x of method pocketmine\\\\world\\\\World\\:\\:getBlockAt\\(\\) expects int, float\\|int given\\.$#"
+			count: 1
+			path: ../../../src/entity/Living.php
+
+		-
+			message: "#^Parameter \\#2 \\$y of method pocketmine\\\\world\\\\World\\:\\:getBlockAt\\(\\) expects int, float\\|int given\\.$#"
+			count: 1
+			path: ../../../src/entity/Living.php
+
+		-
+			message: "#^Parameter \\#3 \\$z of method pocketmine\\\\world\\\\World\\:\\:getBlockAt\\(\\) expects int, float\\|int given\\.$#"
+			count: 1
+			path: ../../../src/entity/Living.php
+
+		-
+			message: "#^Property pocketmine\\\\entity\\\\Skin\\:\\:\\$geometryData \\(string\\) does not accept string\\|false\\.$#"
+			count: 1
+			path: ../../../src/entity/Skin.php
+
+		-
+			message: "#^Parameter \\#2 \\$x of method pocketmine\\\\block\\\\Block\\:\\:position\\(\\) expects int, float\\|int given\\.$#"
+			count: 1
+			path: ../../../src/entity/object/FallingBlock.php
+
+		-
+			message: "#^Parameter \\#3 \\$y of method pocketmine\\\\block\\\\Block\\:\\:position\\(\\) expects int, float\\|int given\\.$#"
+			count: 1
+			path: ../../../src/entity/object/FallingBlock.php
+
+		-
+			message: "#^Parameter \\#4 \\$z of method pocketmine\\\\block\\\\Block\\:\\:position\\(\\) expects int, float\\|int given\\.$#"
+			count: 1
+			path: ../../../src/entity/object/FallingBlock.php
+
+		-
+			message: "#^Parameter \\#1 \\$x of method pocketmine\\\\world\\\\World\\:\\:getBlockAt\\(\\) expects int, float\\|int given\\.$#"
+			count: 1
+			path: ../../../src/entity/object/Painting.php
+
+		-
+			message: "#^Parameter \\#2 \\$y of method pocketmine\\\\world\\\\World\\:\\:getBlockAt\\(\\) expects int, float\\|int given\\.$#"
+			count: 1
+			path: ../../../src/entity/object/Painting.php
+
+		-
+			message: "#^Parameter \\#3 \\$z of method pocketmine\\\\world\\\\World\\:\\:getBlockAt\\(\\) expects int, float\\|int given\\.$#"
+			count: 1
+			path: ../../../src/entity/object/Painting.php
+
+		-
+			message: "#^Parameter \\#2 \\$value of method pocketmine\\\\nbt\\\\tag\\\\CompoundTag\\:\\:setInt\\(\\) expects int, float\\|int given\\.$#"
+			count: 3
+			path: ../../../src/entity/projectile/Projectile.php
+
+		-
+			message: "#^Parameter \\#1 \\$x of method pocketmine\\\\world\\\\World\\:\\:getBlockAt\\(\\) expects int, float\\|int given\\.$#"
+			count: 1
+			path: ../../../src/entity/projectile/Projectile.php
+
+		-
+			message: "#^Parameter \\#2 \\$y of method pocketmine\\\\world\\\\World\\:\\:getBlockAt\\(\\) expects int, float\\|int given\\.$#"
+			count: 1
+			path: ../../../src/entity/projectile/Projectile.php
+
+		-
+			message: "#^Parameter \\#3 \\$z of method pocketmine\\\\world\\\\World\\:\\:getBlockAt\\(\\) expects int, float\\|int given\\.$#"
+			count: 1
+			path: ../../../src/entity/projectile/Projectile.php
+
+		-
+			message: "#^Parameter \\#1 \\$argument of class ReflectionClass constructor expects class\\-string\\<T of object\\>\\|T of object, string given\\.$#"
+			count: 1
+			path: ../../../src/event/HandlerListManager.php
+
+		-
+			message: "#^Parameter \\#1 \\$json of function json_decode expects string, string\\|false given\\.$#"
+			count: 1
+			path: ../../../src/inventory/CreativeInventory.php
+
+		-
+			message: "#^Parameter \\#1 \\$buffer of method pocketmine\\\\nbt\\\\BaseNbtSerializer\\:\\:read\\(\\) expects string, string\\|false given\\.$#"
+			count: 1
+			path: ../../../src/item/Item.php
+
+		-
+			message: "#^Parameter \\#2 \\$input1 of function array_map expects array, array\\|false given\\.$#"
+			count: 1
+			path: ../../../src/lang/Language.php
+
+		-
+			message: "#^Parameter \\#1 \\$str of static method pocketmine\\\\network\\\\mcpe\\\\JwtUtils\\:\\:b64UrlEncode\\(\\) expects string, string\\|false given\\.$#"
+			count: 2
+			path: ../../../src/network/mcpe/JwtUtils.php
+
+		-
+			message: "#^Parameter \\#1 \\$string of method Mdanter\\\\Ecc\\\\Serializer\\\\PublicKey\\\\DerPublicKeySerializer\\:\\:parse\\(\\) expects string, string\\|false given\\.$#"
+			count: 1
+			path: ../../../src/network/mcpe/auth/ProcessLoginTask.php
+
+		-
+			message: "#^Parameter \\#1 \\$buffer of class pocketmine\\\\network\\\\mcpe\\\\protocol\\\\serializer\\\\PacketSerializer constructor expects string, string\\|false given\\.$#"
+			count: 1
+			path: ../../../src/network/mcpe/convert/RuntimeBlockMapping.php
+
+		-
+			message: "#^Method pocketmine\\\\network\\\\mcpe\\\\encryption\\\\EncryptionUtils\\:\\:generateKey\\(\\) should return string but returns string\\|false\\.$#"
+			count: 1
+			path: ../../../src/network/mcpe/encryption/EncryptionUtils.php
+
+		-
+			message: "#^Parameter \\#1 \\$x of method pocketmine\\\\network\\\\mcpe\\\\protocol\\\\serializer\\\\PacketSerializer\\:\\:putSignedBlockPosition\\(\\) expects int, float\\|int given\\.$#"
+			count: 1
+			path: ../../../src/network/mcpe/protocol/types/entity/BlockPosMetadataProperty.php
+
+		-
+			message: "#^Parameter \\#2 \\$y of method pocketmine\\\\network\\\\mcpe\\\\protocol\\\\serializer\\\\PacketSerializer\\:\\:putSignedBlockPosition\\(\\) expects int, float\\|int given\\.$#"
+			count: 1
+			path: ../../../src/network/mcpe/protocol/types/entity/BlockPosMetadataProperty.php
+
+		-
+			message: "#^Parameter \\#3 \\$z of method pocketmine\\\\network\\\\mcpe\\\\protocol\\\\serializer\\\\PacketSerializer\\:\\:putSignedBlockPosition\\(\\) expects int, float\\|int given\\.$#"
+			count: 1
+			path: ../../../src/network/mcpe/protocol/types/entity/BlockPosMetadataProperty.php
+
+		-
+			message: "#^Parameter \\#1 \\$x of method pocketmine\\\\network\\\\mcpe\\\\protocol\\\\serializer\\\\PacketSerializer\\:\\:putBlockPosition\\(\\) expects int, float\\|int given\\.$#"
+			count: 1
+			path: ../../../src/network/mcpe/protocol/types/inventory/UseItemTransactionData.php
+
+		-
+			message: "#^Parameter \\#2 \\$y of method pocketmine\\\\network\\\\mcpe\\\\protocol\\\\serializer\\\\PacketSerializer\\:\\:putBlockPosition\\(\\) expects int, float\\|int given\\.$#"
+			count: 1
+			path: ../../../src/network/mcpe/protocol/types/inventory/UseItemTransactionData.php
+
+		-
+			message: "#^Parameter \\#3 \\$z of method pocketmine\\\\network\\\\mcpe\\\\protocol\\\\serializer\\\\PacketSerializer\\:\\:putBlockPosition\\(\\) expects int, float\\|int given\\.$#"
+			count: 1
+			path: ../../../src/network/mcpe/protocol/types/inventory/UseItemTransactionData.php
+
+		-
+			message: "#^Call to an undefined method object\\:\\:Add\\(\\)\\.$#"
+			count: 1
+			path: ../../../src/network/upnp/UPnP.php
+
+		-
+			message: "#^Call to an undefined method object\\:\\:Remove\\(\\)\\.$#"
+			count: 1
+			path: ../../../src/network/upnp/UPnP.php
+
+		-
+			message: "#^Array \\(array\\<int, pocketmine\\\\player\\\\UsedChunkStatus\\>\\) does not accept key \\(int\\|string\\)\\.$#"
+			count: 3
+			path: ../../../src/player/Player.php
+
+		-
+			message: "#^Parameter \\#1 \\$string of function strlen expects string, string\\|false given\\.$#"
+			count: 2
+			path: ../../../src/resourcepacks/ZippedResourcePack.php
+
+		-
+			message: "#^Parameter \\#2 \\$subject of function preg_match expects string, string\\|false given\\.$#"
+			count: 1
+			path: ../../../src/resourcepacks/ZippedResourcePack.php
+
+		-
+			message: "#^Property pocketmine\\\\resourcepacks\\\\ZippedResourcePack\\:\\:\\$fileResource \\(resource\\) does not accept resource\\|false\\.$#"
+			count: 1
+			path: ../../../src/resourcepacks/ZippedResourcePack.php
+
+		-
+			message: "#^Method pocketmine\\\\resourcepacks\\\\ZippedResourcePack\\:\\:getPackSize\\(\\) should return int but returns int\\|false\\.$#"
+			count: 1
+			path: ../../../src/resourcepacks/ZippedResourcePack.php
+
+		-
+			message: "#^Property pocketmine\\\\resourcepacks\\\\ZippedResourcePack\\:\\:\\$sha256 \\(string\\|null\\) does not accept string\\|false\\.$#"
+			count: 1
+			path: ../../../src/resourcepacks/ZippedResourcePack.php
+
+		-
+			message: "#^Method pocketmine\\\\resourcepacks\\\\ZippedResourcePack\\:\\:getSha256\\(\\) should return string but returns string\\|false\\.$#"
+			count: 1
+			path: ../../../src/resourcepacks/ZippedResourcePack.php
+
+		-
+			message: "#^Method pocketmine\\\\resourcepacks\\\\ZippedResourcePack\\:\\:getPackChunk\\(\\) should return string but returns string\\|false\\.$#"
+			count: 1
+			path: ../../../src/resourcepacks/ZippedResourcePack.php
+
+		-
+			message: "#^Cannot call method getNextRun\\(\\) on array\\<string, int\\|pocketmine\\\\scheduler\\\\TaskHandler\\>\\|int\\|pocketmine\\\\scheduler\\\\TaskHandler\\.$#"
+			count: 1
+			path: ../../../src/scheduler/TaskScheduler.php
+
+		-
+			message: "#^Parameter \\#2 \\$subject of function preg_match expects string, string\\|false given\\.$#"
+			count: 1
+			path: ../../../src/utils/Filesystem.php
+
+		-
+			message: "#^Parameter \\#1 \\$haystack of function strpos expects string, string\\|false given\\.$#"
+			count: 1
+			path: ../../../src/utils/Timezone.php
+
+		-
+			message: "#^Parameter \\#1 \\$abbr of function timezone_name_from_abbr expects string, string\\|false given\\.$#"
+			count: 1
+			path: ../../../src/utils/Timezone.php
+
+		-
+			message: "#^Parameter \\#1 \\$timezone_identifier of function date_default_timezone_set expects string, string\\|false given\\.$#"
+			count: 1
+			path: ../../../src/utils/Timezone.php
+
+		-
 			message: "#^Parameter \\#1 \\$x of static method pocketmine\\\\world\\\\World\\:\\:blockHash\\(\\) expects int, float\\|int given\\.$#"
-			count: 1
-			path: ../../../src/block/Leaves.php
+			count: 2
+			path: ../../../src/world/Explosion.php
 
 		-
 			message: "#^Parameter \\#2 \\$y of static method pocketmine\\\\world\\\\World\\:\\:blockHash\\(\\) expects int, float\\|int given\\.$#"
-			count: 1
-			path: ../../../src/block/Leaves.php
+			count: 2
+			path: ../../../src/world/Explosion.php
 
 		-
 			message: "#^Parameter \\#3 \\$z of static method pocketmine\\\\world\\\\World\\:\\:blockHash\\(\\) expects int, float\\|int given\\.$#"
-			count: 1
-			path: ../../../src/block/Leaves.php
-
-		-
-			message: "#^Parameter \\#1 \\$x of method pocketmine\\\\world\\\\World\\:\\:getBlockAt\\(\\) expects int, float\\|int given\\.$#"
-			count: 23
-			path: ../../../src/block/Liquid.php
-
-		-
-			message: "#^Parameter \\#2 \\$y of method pocketmine\\\\world\\\\World\\:\\:getBlockAt\\(\\) expects int, float\\|int given\\.$#"
-			count: 23
-			path: ../../../src/block/Liquid.php
-
-		-
-			message: "#^Parameter \\#3 \\$z of method pocketmine\\\\world\\\\World\\:\\:getBlockAt\\(\\) expects int, float\\|int given\\.$#"
-			count: 23
-			path: ../../../src/block/Liquid.php
+			count: 2
+			path: ../../../src/world/Explosion.php
+
+		-
+			message: "#^Parameter \\#1 \\$x of method pocketmine\\\\world\\\\World\\:\\:getTileAt\\(\\) expects int, float\\|int given\\.$#"
+			count: 1
+			path: ../../../src/world/Explosion.php
+
+		-
+			message: "#^Parameter \\#2 \\$y of method pocketmine\\\\world\\\\World\\:\\:getTileAt\\(\\) expects int, float\\|int given\\.$#"
+			count: 1
+			path: ../../../src/world/Explosion.php
+
+		-
+			message: "#^Parameter \\#3 \\$z of method pocketmine\\\\world\\\\World\\:\\:getTileAt\\(\\) expects int, float\\|int given\\.$#"
+			count: 1
+			path: ../../../src/world/Explosion.php
+
+		-
+			message: "#^Parameter \\#1 \\$x of method pocketmine\\\\world\\\\World\\:\\:setBlockAt\\(\\) expects int, float\\|int given\\.$#"
+			count: 1
+			path: ../../../src/world/Explosion.php
+
+		-
+			message: "#^Parameter \\#2 \\$y of method pocketmine\\\\world\\\\World\\:\\:setBlockAt\\(\\) expects int, float\\|int given\\.$#"
+			count: 1
+			path: ../../../src/world/Explosion.php
+
+		-
+			message: "#^Parameter \\#3 \\$z of method pocketmine\\\\world\\\\World\\:\\:setBlockAt\\(\\) expects int, float\\|int given\\.$#"
+			count: 1
+			path: ../../../src/world/Explosion.php
+
+		-
+			message: "#^Parameter \\#1 \\$x of method pocketmine\\\\world\\\\World\\:\\:updateAllLight\\(\\) expects int, float\\|int given\\.$#"
+			count: 1
+			path: ../../../src/world/Explosion.php
+
+		-
+			message: "#^Parameter \\#2 \\$y of method pocketmine\\\\world\\\\World\\:\\:updateAllLight\\(\\) expects int, float\\|int given\\.$#"
+			count: 1
+			path: ../../../src/world/Explosion.php
+
+		-
+			message: "#^Parameter \\#3 \\$z of method pocketmine\\\\world\\\\World\\:\\:updateAllLight\\(\\) expects int, float\\|int given\\.$#"
+			count: 1
+			path: ../../../src/world/Explosion.php
+
+		-
+			message: "#^Parameter \\#1 \\$x of method pocketmine\\\\world\\\\World\\:\\:isInWorld\\(\\) expects int, float\\|int given\\.$#"
+			count: 1
+			path: ../../../src/world/Explosion.php
+
+		-
+			message: "#^Parameter \\#2 \\$y of method pocketmine\\\\world\\\\World\\:\\:isInWorld\\(\\) expects int, float\\|int given\\.$#"
+			count: 1
+			path: ../../../src/world/Explosion.php
+
+		-
+			message: "#^Parameter \\#3 \\$z of method pocketmine\\\\world\\\\World\\:\\:isInWorld\\(\\) expects int, float\\|int given\\.$#"
+			count: 1
+			path: ../../../src/world/Explosion.php
+
+		-
+			message: "#^Parameter \\#1 \\$x of method pocketmine\\\\world\\\\World\\:\\:getBlockAt\\(\\) expects int, float\\|int given\\.$#"
+			count: 1
+			path: ../../../src/world/Explosion.php
+
+		-
+			message: "#^Parameter \\#2 \\$y of method pocketmine\\\\world\\\\World\\:\\:getBlockAt\\(\\) expects int, float\\|int given\\.$#"
+			count: 1
+			path: ../../../src/world/Explosion.php
+
+		-
+			message: "#^Parameter \\#3 \\$z of method pocketmine\\\\world\\\\World\\:\\:getBlockAt\\(\\) expects int, float\\|int given\\.$#"
+			count: 1
+			path: ../../../src/world/Explosion.php
+
+		-
+			message: "#^Cannot access offset 'priority' on array\\('priority' \\=\\> int, 'data' \\=\\> pocketmine\\\\math\\\\Vector3\\)\\|int\\|pocketmine\\\\math\\\\Vector3\\.$#"
+			count: 1
+			path: ../../../src/world/World.php
+
+		-
+			message: "#^Cannot access offset 'data' on array\\('priority' \\=\\> int, 'data' \\=\\> pocketmine\\\\math\\\\Vector3\\)\\|int\\|pocketmine\\\\math\\\\Vector3\\.$#"
+			count: 1
+			path: ../../../src/world/World.php
 
 		-
 			message: "#^Parameter \\#1 \\$x of static method pocketmine\\\\world\\\\World\\:\\:blockHash\\(\\) expects int, float\\|int given\\.$#"
 			count: 3
-			path: ../../../src/block/Liquid.php
-=======
-			message: "#^Parameter \\#1 \\$x of method pocketmine\\\\level\\\\Level\\:\\:getBlockAt\\(\\) expects int, float\\|int given\\.$#"
-			count: 2
-			path: ../../../src/pocketmine/block/Sugarcane.php
->>>>>>> ccf96919
+			path: ../../../src/world/World.php
 
 		-
 			message: "#^Parameter \\#2 \\$y of static method pocketmine\\\\world\\\\World\\:\\:blockHash\\(\\) expects int, float\\|int given\\.$#"
 			count: 3
-			path: ../../../src/block/Liquid.php
+			path: ../../../src/world/World.php
 
 		-
 			message: "#^Parameter \\#3 \\$z of static method pocketmine\\\\world\\\\World\\:\\:blockHash\\(\\) expects int, float\\|int given\\.$#"
 			count: 3
-			path: ../../../src/block/Liquid.php
-
-		-
-			message: "#^Parameter \\#1 \\$blockX of method pocketmine\\\\block\\\\Liquid\\:\\:calculateFlowCost\\(\\) expects int, float\\|int given\\.$#"
-			count: 1
-			path: ../../../src/block/Liquid.php
-
-		-
-			message: "#^Parameter \\#2 \\$blockY of method pocketmine\\\\block\\\\Liquid\\:\\:calculateFlowCost\\(\\) expects int, float\\|int given\\.$#"
-			count: 1
-			path: ../../../src/block/Liquid.php
-
-		-
-			message: "#^Parameter \\#3 \\$blockZ of method pocketmine\\\\block\\\\Liquid\\:\\:calculateFlowCost\\(\\) expects int, float\\|int given\\.$#"
-			count: 1
-			path: ../../../src/block/Liquid.php
+			path: ../../../src/world/World.php
+
+		-
+			message: "#^Parameter \\#1 \\$x of method pocketmine\\\\world\\\\World\\:\\:getBlockAt\\(\\) expects int, float\\|int given\\.$#"
+			count: 1
+			path: ../../../src/world/World.php
+
+		-
+			message: "#^Parameter \\#2 \\$y of method pocketmine\\\\world\\\\World\\:\\:getBlockAt\\(\\) expects int, float\\|int given\\.$#"
+			count: 1
+			path: ../../../src/world/World.php
+
+		-
+			message: "#^Parameter \\#3 \\$z of method pocketmine\\\\world\\\\World\\:\\:getBlockAt\\(\\) expects int, float\\|int given\\.$#"
+			count: 1
+			path: ../../../src/world/World.php
+
+		-
+			message: "#^Parameter \\#1 \\$x of static method pocketmine\\\\network\\\\mcpe\\\\protocol\\\\UpdateBlockPacket\\:\\:create\\(\\) expects int, float\\|int given\\.$#"
+			count: 1
+			path: ../../../src/world/World.php
+
+		-
+			message: "#^Parameter \\#2 \\$y of static method pocketmine\\\\network\\\\mcpe\\\\protocol\\\\UpdateBlockPacket\\:\\:create\\(\\) expects int, float\\|int given\\.$#"
+			count: 1
+			path: ../../../src/world/World.php
+
+		-
+			message: "#^Parameter \\#3 \\$z of static method pocketmine\\\\network\\\\mcpe\\\\protocol\\\\UpdateBlockPacket\\:\\:create\\(\\) expects int, float\\|int given\\.$#"
+			count: 1
+			path: ../../../src/world/World.php
+
+		-
+			message: "#^Parameter \\#1 \\$x of method pocketmine\\\\world\\\\World\\:\\:getTileAt\\(\\) expects int, float\\|int given\\.$#"
+			count: 1
+			path: ../../../src/world/World.php
+
+		-
+			message: "#^Parameter \\#2 \\$y of method pocketmine\\\\world\\\\World\\:\\:getTileAt\\(\\) expects int, float\\|int given\\.$#"
+			count: 1
+			path: ../../../src/world/World.php
+
+		-
+			message: "#^Parameter \\#3 \\$z of method pocketmine\\\\world\\\\World\\:\\:getTileAt\\(\\) expects int, float\\|int given\\.$#"
+			count: 1
+			path: ../../../src/world/World.php
+
+		-
+			message: "#^Parameter \\#1 \\$x of static method pocketmine\\\\network\\\\mcpe\\\\protocol\\\\BlockActorDataPacket\\:\\:create\\(\\) expects int, float\\|int given\\.$#"
+			count: 1
+			path: ../../../src/world/World.php
+
+		-
+			message: "#^Parameter \\#2 \\$y of static method pocketmine\\\\network\\\\mcpe\\\\protocol\\\\BlockActorDataPacket\\:\\:create\\(\\) expects int, float\\|int given\\.$#"
+			count: 1
+			path: ../../../src/world/World.php
+
+		-
+			message: "#^Parameter \\#3 \\$z of static method pocketmine\\\\network\\\\mcpe\\\\protocol\\\\BlockActorDataPacket\\:\\:create\\(\\) expects int, float\\|int given\\.$#"
+			count: 1
+			path: ../../../src/world/World.php
 
 		-
 			message: "#^Parameter \\#1 \\$x of method pocketmine\\\\world\\\\World\\:\\:isInWorld\\(\\) expects int, float\\|int given\\.$#"
-			count: 1
-			path: ../../../src/block/Liquid.php
+			count: 3
+			path: ../../../src/world/World.php
 
 		-
 			message: "#^Parameter \\#2 \\$y of method pocketmine\\\\world\\\\World\\:\\:isInWorld\\(\\) expects int, float\\|int given\\.$#"
-			count: 1
-			path: ../../../src/block/Liquid.php
+			count: 3
+			path: ../../../src/world/World.php
 
 		-
 			message: "#^Parameter \\#3 \\$z of method pocketmine\\\\world\\\\World\\:\\:isInWorld\\(\\) expects int, float\\|int given\\.$#"
-			count: 1
-			path: ../../../src/block/Liquid.php
-
-		-
-			message: "#^Parameter \\#1 \\$min of function mt_rand expects int, float\\|int given\\.$#"
-			count: 3
-			path: ../../../src/block/Mycelium.php
-
-		-
-			message: "#^Parameter \\#2 \\$max of function mt_rand expects int, float\\|int given\\.$#"
-			count: 3
-			path: ../../../src/block/Mycelium.php
-
-		-
-			message: "#^Parameter \\#2 \\$x of static method pocketmine\\\\world\\\\generator\\\\object\\\\Tree\\:\\:growTree\\(\\) expects int, float\\|int given\\.$#"
-			count: 2
-			path: ../../../src/block/Sapling.php
-
-		-
-			message: "#^Parameter \\#3 \\$y of static method pocketmine\\\\world\\\\generator\\\\object\\\\Tree\\:\\:growTree\\(\\) expects int, float\\|int given\\.$#"
-			count: 2
-			path: ../../../src/block/Sapling.php
-
-		-
-			message: "#^Parameter \\#4 \\$z of static method pocketmine\\\\world\\\\generator\\\\object\\\\Tree\\:\\:growTree\\(\\) expects int, float\\|int given\\.$#"
-			count: 2
-			path: ../../../src/block/Sapling.php
+			count: 3
+			path: ../../../src/world/World.php
 
 		-
 			message: "#^Parameter \\#1 \\$x of method pocketmine\\\\world\\\\World\\:\\:getFullLightAt\\(\\) expects int, float\\|int given\\.$#"
 			count: 1
-			path: ../../../src/block/Sapling.php
+			path: ../../../src/world/World.php
 
 		-
 			message: "#^Parameter \\#2 \\$y of method pocketmine\\\\world\\\\World\\:\\:getFullLightAt\\(\\) expects int, float\\|int given\\.$#"
 			count: 1
-			path: ../../../src/block/Sapling.php
+			path: ../../../src/world/World.php
 
 		-
 			message: "#^Parameter \\#3 \\$z of method pocketmine\\\\world\\\\World\\:\\:getFullLightAt\\(\\) expects int, float\\|int given\\.$#"
 			count: 1
-			path: ../../../src/block/Sapling.php
-
-		-
-			message: "#^Parameter \\#1 \\$x of method pocketmine\\\\world\\\\World\\:\\:getBlockLightAt\\(\\) expects int, float\\|int given\\.$#"
-			count: 1
-<<<<<<< HEAD
-			path: ../../../src/block/SnowLayer.php
-
-		-
-			message: "#^Parameter \\#2 \\$y of method pocketmine\\\\world\\\\World\\:\\:getBlockLightAt\\(\\) expects int, float\\|int given\\.$#"
-			count: 1
-			path: ../../../src/block/SnowLayer.php
-
-		-
-			message: "#^Parameter \\#3 \\$z of method pocketmine\\\\world\\\\World\\:\\:getBlockLightAt\\(\\) expects int, float\\|int given\\.$#"
-			count: 1
-			path: ../../../src/block/SnowLayer.php
-
-		-
-			message: "#^Parameter \\#1 \\$x of method pocketmine\\\\world\\\\World\\:\\:isInWorld\\(\\) expects int, float\\|int given\\.$#"
-			count: 1
-			path: ../../../src/block/Sugarcane.php
-=======
-			path: ../../../src/pocketmine/entity/object/Painting.php
->>>>>>> ccf96919
-
-		-
-			message: "#^Parameter \\#2 \\$y of method pocketmine\\\\world\\\\World\\:\\:isInWorld\\(\\) expects int, float\\|int given\\.$#"
-			count: 1
-			path: ../../../src/block/Sugarcane.php
-
-		-
-			message: "#^Parameter \\#3 \\$z of method pocketmine\\\\world\\\\World\\:\\:isInWorld\\(\\) expects int, float\\|int given\\.$#"
-			count: 1
-			path: ../../../src/block/Sugarcane.php
-
-		-
-			message: "#^Parameter \\#1 \\$x of method pocketmine\\\\world\\\\World\\:\\:getBlockAt\\(\\) expects int, float\\|int given\\.$#"
-			count: 1
-			path: ../../../src/block/Sugarcane.php
-
-		-
-<<<<<<< HEAD
-			message: "#^Parameter \\#2 \\$y of method pocketmine\\\\world\\\\World\\:\\:getBlockAt\\(\\) expects int, float\\|int given\\.$#"
-			count: 1
-			path: ../../../src/block/Sugarcane.php
-
-		-
-			message: "#^Parameter \\#3 \\$z of method pocketmine\\\\world\\\\World\\:\\:getBlockAt\\(\\) expects int, float\\|int given\\.$#"
-			count: 1
-			path: ../../../src/block/Sugarcane.php
-
-		-
-			message: "#^Parameter \\#2 \\$y of method pocketmine\\\\world\\\\World\\:\\:getTileAt\\(\\) expects int, float\\|int given\\.$#"
-			count: 1
-			path: ../../../src/block/tile/Chest.php
-
-		-
-			message: "#^Property pocketmine\\\\block\\\\tile\\\\Chest\\:\\:\\$pairX \\(int\\|null\\) does not accept float\\|int\\.$#"
-			count: 2
-			path: ../../../src/block/tile/Chest.php
-
-		-
-			message: "#^Property pocketmine\\\\block\\\\tile\\\\Chest\\:\\:\\$pairZ \\(int\\|null\\) does not accept float\\|int\\.$#"
-			count: 2
-			path: ../../../src/block/tile/Chest.php
-
-		-
-			message: "#^Parameter \\#2 \\$value of method pocketmine\\\\nbt\\\\tag\\\\CompoundTag\\:\\:setInt\\(\\) expects int, float\\|int given\\.$#"
-			count: 3
-			path: ../../../src/block/tile/Spawnable.php
-=======
-			message: "#^Parameter \\#1 \\$argument of class ReflectionClass constructor expects class\\-string\\<T of object\\>\\|T of object, string given\\.$#"
-			count: 1
-			path: ../../../src/pocketmine/event/HandlerList.php
->>>>>>> ccf96919
-
-		-
-			message: "#^Array \\(array\\<class\\-string\\<pocketmine\\\\block\\\\tile\\\\Tile\\>, string\\>\\) does not accept string\\|false\\.$#"
-			count: 1
-			path: ../../../src/block/tile/TileFactory.php
-
-		-
-			message: "#^Static property pocketmine\\\\command\\\\CommandReader\\:\\:\\$stdin \\(resource\\) does not accept resource\\|false\\.$#"
-			count: 1
-			path: ../../../src/command/CommandReader.php
-
-		-
-			message: "#^Parameter \\#1 \\$stream of method pocketmine\\\\command\\\\CommandReader\\:\\:isPipe\\(\\) expects resource, resource\\|false given\\.$#"
-			count: 1
-			path: ../../../src/command/CommandReader.php
-
-		-
-			message: "#^Cannot access offset 'mode' on array\\(0 \\=\\> int, 1 \\=\\> int, 2 \\=\\> int, 3 \\=\\> int, 4 \\=\\> int, 5 \\=\\> int, 6 \\=\\> int, 7 \\=\\> int, \\.\\.\\.\\)\\|false\\.$#"
-			count: 1
-			path: ../../../src/command/CommandReader.php
-
-		-
-			message: "#^Only booleans are allowed in an if condition, int\\|false given\\.$#"
-			count: 1
-			path: ../../../src/command/defaults/BanIpCommand.php
-
-		-
-			message: "#^Only booleans are allowed in an if condition, int\\|false given\\.$#"
-			count: 1
-			path: ../../../src/command/defaults/PardonIpCommand.php
-
-		-
-			message: "#^Parameter \\#1 \\$fp of function fwrite expects resource, resource\\|false given\\.$#"
-			count: 1
-			path: ../../../src/command/defaults/TimingsCommand.php
-
-		-
-			message: "#^Parameter \\#1 \\$fp of function fseek expects resource, resource\\|false given\\.$#"
-			count: 1
-			path: ../../../src/command/defaults/TimingsCommand.php
-
-		-
-			message: "#^Parameter \\#1 \\$source of function stream_get_contents expects resource, resource\\|false given\\.$#"
-			count: 1
-			path: ../../../src/command/defaults/TimingsCommand.php
-
-		-
-			message: "#^Parameter \\#1 \\$fp of function fclose expects resource, resource\\|false given\\.$#"
-			count: 2
-			path: ../../../src/command/defaults/TimingsCommand.php
-
-		-
-			message: "#^Parameter \\#4 \\$data of class class@anonymous/src/command/defaults/TimingsCommand\\.php\\:131 constructor expects array\\<string, string\\>, array\\<string, string\\|false\\> given\\.$#"
-			count: 1
-			path: ../../../src/command/defaults/TimingsCommand.php
-
-		-
-			message: "#^Method pocketmine\\\\crafting\\\\CraftingManager\\:\\:hashOutputs\\(\\) should return string but returns string\\|false\\.$#"
-			count: 1
-			path: ../../../src/crafting/CraftingManager.php
+			path: ../../../src/world/World.php
+
+		-
+			message: "#^Parameter \\#6 \\$xpDrops of class pocketmine\\\\event\\\\block\\\\BlockBreakEvent constructor expects int, float\\|int given\\.$#"
+			count: 1
+			path: ../../../src/world/World.php
+
+		-
+			message: "#^Parameter \\#2 \\$amount of method pocketmine\\\\world\\\\World\\:\\:dropExperience\\(\\) expects int, float\\|int\\<1, max\\> given\\.$#"
+			count: 1
+			path: ../../../src/world/World.php
+
+		-
+			message: "#^Parameter \\#2 \\$x of method pocketmine\\\\block\\\\Block\\:\\:position\\(\\) expects int, float\\|int given\\.$#"
+			count: 2
+			path: ../../../src/world/World.php
+
+		-
+			message: "#^Parameter \\#3 \\$y of method pocketmine\\\\block\\\\Block\\:\\:position\\(\\) expects int, float\\|int given\\.$#"
+			count: 2
+			path: ../../../src/world/World.php
+
+		-
+			message: "#^Parameter \\#4 \\$z of method pocketmine\\\\block\\\\Block\\:\\:position\\(\\) expects int, float\\|int given\\.$#"
+			count: 2
+			path: ../../../src/world/World.php
+
+		-
+			message: "#^Parameter \\#1 \\$x of static method pocketmine\\\\world\\\\format\\\\Chunk\\:\\:blockHash\\(\\) expects int, float\\|int given\\.$#"
+			count: 2
+			path: ../../../src/world/format/Chunk.php
+
+		-
+			message: "#^Parameter \\#2 \\$y of static method pocketmine\\\\world\\\\format\\\\Chunk\\:\\:blockHash\\(\\) expects int, float\\|int given\\.$#"
+			count: 2
+			path: ../../../src/world/format/Chunk.php
+
+		-
+			message: "#^Parameter \\#3 \\$z of static method pocketmine\\\\world\\\\format\\\\Chunk\\:\\:blockHash\\(\\) expects int, float\\|int given\\.$#"
+			count: 2
+			path: ../../../src/world/format/Chunk.php
+
+		-
+			message: "#^Parameter \\#1 \\$className of static method pocketmine\\\\utils\\\\Utils\\:\\:testValidInstance\\(\\) expects class\\-string, string given\\.$#"
+			count: 1
+			path: ../../../src/world/format/io/FormatConverter.php
+
+		-
+			message: "#^Only numeric types are allowed in %%, int\\|false given on the left side\\.$#"
+			count: 1
+			path: ../../../src/world/format/io/region/RegionLoader.php
+
+		-
+			message: "#^Argument of an invalid type array\\<int, string\\>\\|false supplied for foreach, only iterables are supported\\.$#"
+			count: 1
+			path: ../../../src/world/format/io/region/RegionWorldProvider.php
+
+		-
+			message: "#^Parameter \\#1 \\$start of method pocketmine\\\\utils\\\\Random\\:\\:nextRange\\(\\) expects int, float\\|int given\\.$#"
+			count: 2
+			path: ../../../src/world/generator/object/TallGrass.php
+
+		-
+			message: "#^Parameter \\#2 \\$end of method pocketmine\\\\utils\\\\Random\\:\\:nextRange\\(\\) expects int, float\\|int given\\.$#"
+			count: 2
+			path: ../../../src/world/generator/object/TallGrass.php
+
+		-
+			message: "#^Parameter \\#2 \\$y of method pocketmine\\\\world\\\\ChunkManager\\:\\:getBlockAt\\(\\) expects int, float\\|int given\\.$#"
+			count: 2
+			path: ../../../src/world/generator/object/TallGrass.php
+
+		-
+			message: "#^Parameter \\#2 \\$y of method pocketmine\\\\world\\\\ChunkManager\\:\\:setBlockAt\\(\\) expects int, float\\|int given\\.$#"
+			count: 1
+			path: ../../../src/world/generator/object/TallGrass.php
 
 		-
 			message: "#^Parameter \\#1 \\$json of function json_decode expects string, string\\|false given\\.$#"
 			count: 1
-			path: ../../../src/crafting/CraftingManagerFromDataHelper.php
+			path: ../../phpunit/block/BlockTest.php
 
 		-
 			message: "#^Parameter \\#1 \\$json of function json_decode expects string, string\\|false given\\.$#"
 			count: 1
-			path: ../../../src/data/bedrock/LegacyToStringBidirectionalIdMap.php
-
-		-
-			message: "#^Parameter \\#1 \\$index of method pocketmine\\\\inventory\\\\BaseInventory\\:\\:setItem\\(\\) expects int, int\\|string given\\.$#"
-			count: 1
-			path: ../../../src/entity/ExperienceManager.php
-
-		-
-			message: "#^Parameter \\#1 \\$x of method pocketmine\\\\world\\\\World\\:\\:getBlockAt\\(\\) expects int, float\\|int given\\.$#"
-			count: 1
-			path: ../../../src/entity/Living.php
-
-		-
-			message: "#^Parameter \\#2 \\$y of method pocketmine\\\\world\\\\World\\:\\:getBlockAt\\(\\) expects int, float\\|int given\\.$#"
-			count: 1
-			path: ../../../src/entity/Living.php
-
-		-
-			message: "#^Parameter \\#3 \\$z of method pocketmine\\\\world\\\\World\\:\\:getBlockAt\\(\\) expects int, float\\|int given\\.$#"
-			count: 1
-			path: ../../../src/entity/Living.php
-
-		-
-			message: "#^Property pocketmine\\\\entity\\\\Skin\\:\\:\\$geometryData \\(string\\) does not accept string\\|false\\.$#"
-			count: 1
-			path: ../../../src/entity/Skin.php
-
-		-
-			message: "#^Parameter \\#2 \\$x of method pocketmine\\\\block\\\\Block\\:\\:position\\(\\) expects int, float\\|int given\\.$#"
-			count: 1
-			path: ../../../src/entity/object/FallingBlock.php
-
-		-
-			message: "#^Parameter \\#3 \\$y of method pocketmine\\\\block\\\\Block\\:\\:position\\(\\) expects int, float\\|int given\\.$#"
-			count: 1
-			path: ../../../src/entity/object/FallingBlock.php
-
-		-
-			message: "#^Parameter \\#4 \\$z of method pocketmine\\\\block\\\\Block\\:\\:position\\(\\) expects int, float\\|int given\\.$#"
-			count: 1
-			path: ../../../src/entity/object/FallingBlock.php
-
-		-
-			message: "#^Parameter \\#1 \\$x of method pocketmine\\\\world\\\\World\\:\\:getBlockAt\\(\\) expects int, float\\|int given\\.$#"
-			count: 1
-			path: ../../../src/entity/object/Painting.php
-
-		-
-			message: "#^Parameter \\#2 \\$y of method pocketmine\\\\world\\\\World\\:\\:getBlockAt\\(\\) expects int, float\\|int given\\.$#"
-			count: 1
-			path: ../../../src/entity/object/Painting.php
-
-		-
-			message: "#^Parameter \\#3 \\$z of method pocketmine\\\\world\\\\World\\:\\:getBlockAt\\(\\) expects int, float\\|int given\\.$#"
-			count: 1
-			path: ../../../src/entity/object/Painting.php
-
-		-
-			message: "#^Parameter \\#2 \\$value of method pocketmine\\\\nbt\\\\tag\\\\CompoundTag\\:\\:setInt\\(\\) expects int, float\\|int given\\.$#"
-			count: 3
-			path: ../../../src/entity/projectile/Projectile.php
-
-		-
-			message: "#^Parameter \\#1 \\$x of method pocketmine\\\\world\\\\World\\:\\:getBlockAt\\(\\) expects int, float\\|int given\\.$#"
-			count: 1
-			path: ../../../src/entity/projectile/Projectile.php
-
-		-
-			message: "#^Parameter \\#2 \\$y of method pocketmine\\\\world\\\\World\\:\\:getBlockAt\\(\\) expects int, float\\|int given\\.$#"
-			count: 1
-			path: ../../../src/entity/projectile/Projectile.php
-
-		-
-			message: "#^Parameter \\#3 \\$z of method pocketmine\\\\world\\\\World\\:\\:getBlockAt\\(\\) expects int, float\\|int given\\.$#"
-			count: 1
-			path: ../../../src/entity/projectile/Projectile.php
-
-		-
-			message: "#^Parameter \\#1 \\$argument of class ReflectionClass constructor expects class\\-string\\<T of object\\>\\|T of object, string given\\.$#"
-			count: 1
-			path: ../../../src/event/HandlerListManager.php
-
-		-
-			message: "#^Parameter \\#1 \\$json of function json_decode expects string, string\\|false given\\.$#"
-			count: 1
-			path: ../../../src/inventory/CreativeInventory.php
-
-		-
-			message: "#^Parameter \\#1 \\$buffer of method pocketmine\\\\nbt\\\\BaseNbtSerializer\\:\\:read\\(\\) expects string, string\\|false given\\.$#"
-			count: 1
-			path: ../../../src/item/Item.php
-
-		-
-			message: "#^Parameter \\#2 \\$input1 of function array_map expects array, array\\|false given\\.$#"
-			count: 1
-			path: ../../../src/lang/Language.php
-
-		-
-			message: "#^Parameter \\#1 \\$str of static method pocketmine\\\\network\\\\mcpe\\\\JwtUtils\\:\\:b64UrlEncode\\(\\) expects string, string\\|false given\\.$#"
-			count: 2
-			path: ../../../src/network/mcpe/JwtUtils.php
-
-		-
-			message: "#^Parameter \\#1 \\$string of method Mdanter\\\\Ecc\\\\Serializer\\\\PublicKey\\\\DerPublicKeySerializer\\:\\:parse\\(\\) expects string, string\\|false given\\.$#"
-			count: 1
-			path: ../../../src/network/mcpe/auth/ProcessLoginTask.php
-
-		-
-			message: "#^Parameter \\#1 \\$buffer of method pocketmine\\\\nbt\\\\BaseNbtSerializer\\:\\:read\\(\\) expects string, string\\|false given\\.$#"
-			count: 1
-			path: ../../../src/network/mcpe/convert/RuntimeBlockMapping.php
-
-		-
-			message: "#^Parameter \\#1 \\$buffer of class pocketmine\\\\network\\\\mcpe\\\\protocol\\\\serializer\\\\PacketSerializer constructor expects string, string\\|false given\\.$#"
-			count: 1
-			path: ../../../src/network/mcpe/convert/RuntimeBlockMapping.php
-
-		-
-			message: "#^Method pocketmine\\\\network\\\\mcpe\\\\encryption\\\\EncryptionUtils\\:\\:generateKey\\(\\) should return string but returns string\\|false\\.$#"
-			count: 1
-			path: ../../../src/network/mcpe/encryption/EncryptionUtils.php
-
-		-
-			message: "#^Parameter \\#1 \\$x of method pocketmine\\\\network\\\\mcpe\\\\protocol\\\\serializer\\\\PacketSerializer\\:\\:putSignedBlockPosition\\(\\) expects int, float\\|int given\\.$#"
-			count: 1
-			path: ../../../src/network/mcpe/protocol/types/entity/BlockPosMetadataProperty.php
-
-		-
-			message: "#^Parameter \\#2 \\$y of method pocketmine\\\\network\\\\mcpe\\\\protocol\\\\serializer\\\\PacketSerializer\\:\\:putSignedBlockPosition\\(\\) expects int, float\\|int given\\.$#"
-			count: 1
-			path: ../../../src/network/mcpe/protocol/types/entity/BlockPosMetadataProperty.php
-
-		-
-			message: "#^Parameter \\#3 \\$z of method pocketmine\\\\network\\\\mcpe\\\\protocol\\\\serializer\\\\PacketSerializer\\:\\:putSignedBlockPosition\\(\\) expects int, float\\|int given\\.$#"
-			count: 1
-			path: ../../../src/network/mcpe/protocol/types/entity/BlockPosMetadataProperty.php
-
-		-
-			message: "#^Parameter \\#1 \\$x of method pocketmine\\\\network\\\\mcpe\\\\protocol\\\\serializer\\\\PacketSerializer\\:\\:putBlockPosition\\(\\) expects int, float\\|int given\\.$#"
-			count: 1
-			path: ../../../src/network/mcpe/protocol/types/inventory/UseItemTransactionData.php
-
-		-
-			message: "#^Parameter \\#2 \\$y of method pocketmine\\\\network\\\\mcpe\\\\protocol\\\\serializer\\\\PacketSerializer\\:\\:putBlockPosition\\(\\) expects int, float\\|int given\\.$#"
-			count: 1
-			path: ../../../src/network/mcpe/protocol/types/inventory/UseItemTransactionData.php
-
-		-
-			message: "#^Parameter \\#3 \\$z of method pocketmine\\\\network\\\\mcpe\\\\protocol\\\\serializer\\\\PacketSerializer\\:\\:putBlockPosition\\(\\) expects int, float\\|int given\\.$#"
-			count: 1
-			path: ../../../src/network/mcpe/protocol/types/inventory/UseItemTransactionData.php
-
-		-
-			message: "#^Call to an undefined method object\\:\\:Add\\(\\)\\.$#"
-			count: 1
-			path: ../../../src/network/upnp/UPnP.php
-
-		-
-			message: "#^Call to an undefined method object\\:\\:Remove\\(\\)\\.$#"
-			count: 1
-			path: ../../../src/network/upnp/UPnP.php
-
-		-
-<<<<<<< HEAD
-			message: "#^Array \\(array\\<int, pocketmine\\\\player\\\\UsedChunkStatus\\>\\) does not accept key \\(int\\|string\\)\\.$#"
-			count: 3
-			path: ../../../src/player/Player.php
-
-		-
-			message: "#^Parameter \\#1 \\$string of function strlen expects string, string\\|false given\\.$#"
-			count: 2
-			path: ../../../src/resourcepacks/ZippedResourcePack.php
-
-		-
-			message: "#^Parameter \\#2 \\$subject of function preg_match expects string, string\\|false given\\.$#"
-=======
-			message: "#^Parameter \\#1 \\$x of static method pocketmine\\\\level\\\\Level\\:\\:chunkBlockHash\\(\\) expects int, float\\|int given\\.$#"
->>>>>>> ccf96919
-			count: 1
-			path: ../../../src/resourcepacks/ZippedResourcePack.php
-
-		-
-			message: "#^Property pocketmine\\\\resourcepacks\\\\ZippedResourcePack\\:\\:\\$fileResource \\(resource\\) does not accept resource\\|false\\.$#"
-			count: 1
-			path: ../../../src/resourcepacks/ZippedResourcePack.php
-
-		-
-			message: "#^Method pocketmine\\\\resourcepacks\\\\ZippedResourcePack\\:\\:getPackSize\\(\\) should return int but returns int\\|false\\.$#"
-			count: 1
-			path: ../../../src/resourcepacks/ZippedResourcePack.php
-
-		-
-			message: "#^Property pocketmine\\\\resourcepacks\\\\ZippedResourcePack\\:\\:\\$sha256 \\(string\\|null\\) does not accept string\\|false\\.$#"
-			count: 1
-			path: ../../../src/resourcepacks/ZippedResourcePack.php
-
-		-
-			message: "#^Method pocketmine\\\\resourcepacks\\\\ZippedResourcePack\\:\\:getSha256\\(\\) should return string but returns string\\|false\\.$#"
-			count: 1
-			path: ../../../src/resourcepacks/ZippedResourcePack.php
-
-		-
-			message: "#^Method pocketmine\\\\resourcepacks\\\\ZippedResourcePack\\:\\:getPackChunk\\(\\) should return string but returns string\\|false\\.$#"
-			count: 1
-			path: ../../../src/resourcepacks/ZippedResourcePack.php
-
-		-
-			message: "#^Cannot call method getNextRun\\(\\) on array\\<string, int\\|pocketmine\\\\scheduler\\\\TaskHandler\\>\\|int\\|pocketmine\\\\scheduler\\\\TaskHandler\\.$#"
-			count: 1
-			path: ../../../src/scheduler/TaskScheduler.php
-
-		-
-			message: "#^Parameter \\#2 \\$subject of function preg_match expects string, string\\|false given\\.$#"
-			count: 1
-			path: ../../../src/utils/Filesystem.php
-
-		-
-			message: "#^Parameter \\#1 \\$haystack of function strpos expects string, string\\|false given\\.$#"
-			count: 1
-			path: ../../../src/utils/Timezone.php
-
-		-
-			message: "#^Parameter \\#1 \\$abbr of function timezone_name_from_abbr expects string, string\\|false given\\.$#"
-			count: 1
-			path: ../../../src/utils/Timezone.php
-
-		-
-			message: "#^Parameter \\#1 \\$timezone_identifier of function date_default_timezone_set expects string, string\\|false given\\.$#"
-			count: 1
-			path: ../../../src/utils/Timezone.php
-
-		-
-			message: "#^Parameter \\#1 \\$x of static method pocketmine\\\\world\\\\World\\:\\:blockHash\\(\\) expects int, float\\|int given\\.$#"
-			count: 2
-			path: ../../../src/world/Explosion.php
-
-		-
-			message: "#^Parameter \\#2 \\$y of static method pocketmine\\\\world\\\\World\\:\\:blockHash\\(\\) expects int, float\\|int given\\.$#"
-			count: 2
-			path: ../../../src/world/Explosion.php
-
-		-
-			message: "#^Parameter \\#3 \\$z of static method pocketmine\\\\world\\\\World\\:\\:blockHash\\(\\) expects int, float\\|int given\\.$#"
-			count: 2
-			path: ../../../src/world/Explosion.php
-
-		-
-			message: "#^Parameter \\#1 \\$x of method pocketmine\\\\world\\\\World\\:\\:getTileAt\\(\\) expects int, float\\|int given\\.$#"
-			count: 1
-			path: ../../../src/world/Explosion.php
-
-		-
-			message: "#^Parameter \\#2 \\$y of method pocketmine\\\\world\\\\World\\:\\:getTileAt\\(\\) expects int, float\\|int given\\.$#"
-			count: 1
-			path: ../../../src/world/Explosion.php
-
-		-
-<<<<<<< HEAD
-			message: "#^Parameter \\#3 \\$z of method pocketmine\\\\world\\\\World\\:\\:getTileAt\\(\\) expects int, float\\|int given\\.$#"
-			count: 1
-			path: ../../../src/world/Explosion.php
-
-		-
-			message: "#^Parameter \\#1 \\$x of method pocketmine\\\\world\\\\World\\:\\:setBlockAt\\(\\) expects int, float\\|int given\\.$#"
-			count: 1
-			path: ../../../src/world/Explosion.php
-
-		-
-			message: "#^Parameter \\#2 \\$y of method pocketmine\\\\world\\\\World\\:\\:setBlockAt\\(\\) expects int, float\\|int given\\.$#"
-			count: 1
-			path: ../../../src/world/Explosion.php
-=======
-			message: "#^Parameter \\#1 \\$str of method pocketmine\\\\utils\\\\BinaryStream\\:\\:put\\(\\) expects string, string\\|false given\\.$#"
-			count: 2
-			path: ../../../src/pocketmine/network/mcpe/NetworkBinaryStream.php
->>>>>>> ccf96919
-
-		-
-			message: "#^Parameter \\#3 \\$z of method pocketmine\\\\world\\\\World\\:\\:setBlockAt\\(\\) expects int, float\\|int given\\.$#"
-			count: 1
-			path: ../../../src/world/Explosion.php
-
-		-
-			message: "#^Parameter \\#1 \\$x of method pocketmine\\\\world\\\\World\\:\\:updateAllLight\\(\\) expects int, float\\|int given\\.$#"
-			count: 1
-			path: ../../../src/world/Explosion.php
-
-		-
-			message: "#^Parameter \\#2 \\$y of method pocketmine\\\\world\\\\World\\:\\:updateAllLight\\(\\) expects int, float\\|int given\\.$#"
-			count: 1
-			path: ../../../src/world/Explosion.php
-
-		-
-			message: "#^Parameter \\#3 \\$z of method pocketmine\\\\world\\\\World\\:\\:updateAllLight\\(\\) expects int, float\\|int given\\.$#"
-			count: 1
-			path: ../../../src/world/Explosion.php
-
-		-
-			message: "#^Parameter \\#1 \\$x of method pocketmine\\\\world\\\\World\\:\\:isInWorld\\(\\) expects int, float\\|int given\\.$#"
-			count: 1
-			path: ../../../src/world/Explosion.php
-
-		-
-			message: "#^Parameter \\#2 \\$y of method pocketmine\\\\world\\\\World\\:\\:isInWorld\\(\\) expects int, float\\|int given\\.$#"
-			count: 1
-			path: ../../../src/world/Explosion.php
-
-		-
-			message: "#^Parameter \\#3 \\$z of method pocketmine\\\\world\\\\World\\:\\:isInWorld\\(\\) expects int, float\\|int given\\.$#"
-			count: 1
-			path: ../../../src/world/Explosion.php
-
-		-
-			message: "#^Parameter \\#1 \\$x of method pocketmine\\\\world\\\\World\\:\\:getBlockAt\\(\\) expects int, float\\|int given\\.$#"
-			count: 1
-			path: ../../../src/world/Explosion.php
-
-		-
-			message: "#^Parameter \\#2 \\$y of method pocketmine\\\\world\\\\World\\:\\:getBlockAt\\(\\) expects int, float\\|int given\\.$#"
-			count: 1
-			path: ../../../src/world/Explosion.php
-
-		-
-			message: "#^Parameter \\#3 \\$z of method pocketmine\\\\world\\\\World\\:\\:getBlockAt\\(\\) expects int, float\\|int given\\.$#"
-			count: 1
-			path: ../../../src/world/Explosion.php
-
-		-
-			message: "#^Cannot access offset 'priority' on array\\('priority' \\=\\> int, 'data' \\=\\> pocketmine\\\\math\\\\Vector3\\)\\|int\\|pocketmine\\\\math\\\\Vector3\\.$#"
-			count: 1
-			path: ../../../src/world/World.php
-
-		-
-			message: "#^Cannot access offset 'data' on array\\('priority' \\=\\> int, 'data' \\=\\> pocketmine\\\\math\\\\Vector3\\)\\|int\\|pocketmine\\\\math\\\\Vector3\\.$#"
-			count: 1
-			path: ../../../src/world/World.php
-
-		-
-			message: "#^Parameter \\#1 \\$x of static method pocketmine\\\\world\\\\World\\:\\:blockHash\\(\\) expects int, float\\|int given\\.$#"
-			count: 3
-			path: ../../../src/world/World.php
-
-		-
-			message: "#^Parameter \\#2 \\$y of static method pocketmine\\\\world\\\\World\\:\\:blockHash\\(\\) expects int, float\\|int given\\.$#"
-			count: 3
-			path: ../../../src/world/World.php
-
-		-
-			message: "#^Parameter \\#3 \\$z of static method pocketmine\\\\world\\\\World\\:\\:blockHash\\(\\) expects int, float\\|int given\\.$#"
-			count: 3
-			path: ../../../src/world/World.php
-
-		-
-			message: "#^Parameter \\#1 \\$x of method pocketmine\\\\world\\\\World\\:\\:getBlockAt\\(\\) expects int, float\\|int given\\.$#"
-			count: 1
-			path: ../../../src/world/World.php
-
-		-
-			message: "#^Parameter \\#2 \\$y of method pocketmine\\\\world\\\\World\\:\\:getBlockAt\\(\\) expects int, float\\|int given\\.$#"
-			count: 1
-			path: ../../../src/world/World.php
-
-		-
-			message: "#^Parameter \\#3 \\$z of method pocketmine\\\\world\\\\World\\:\\:getBlockAt\\(\\) expects int, float\\|int given\\.$#"
-			count: 1
-			path: ../../../src/world/World.php
-
-		-
-			message: "#^Parameter \\#1 \\$x of static method pocketmine\\\\network\\\\mcpe\\\\protocol\\\\UpdateBlockPacket\\:\\:create\\(\\) expects int, float\\|int given\\.$#"
-			count: 1
-			path: ../../../src/world/World.php
-
-		-
-			message: "#^Parameter \\#2 \\$y of static method pocketmine\\\\network\\\\mcpe\\\\protocol\\\\UpdateBlockPacket\\:\\:create\\(\\) expects int, float\\|int given\\.$#"
-			count: 1
-			path: ../../../src/world/World.php
-
-		-
-			message: "#^Parameter \\#3 \\$z of static method pocketmine\\\\network\\\\mcpe\\\\protocol\\\\UpdateBlockPacket\\:\\:create\\(\\) expects int, float\\|int given\\.$#"
-			count: 1
-			path: ../../../src/world/World.php
-
-		-
-			message: "#^Parameter \\#1 \\$x of method pocketmine\\\\world\\\\World\\:\\:getTileAt\\(\\) expects int, float\\|int given\\.$#"
-			count: 1
-			path: ../../../src/world/World.php
-
-		-
-			message: "#^Parameter \\#2 \\$y of method pocketmine\\\\world\\\\World\\:\\:getTileAt\\(\\) expects int, float\\|int given\\.$#"
-			count: 1
-			path: ../../../src/world/World.php
-
-		-
-			message: "#^Parameter \\#3 \\$z of method pocketmine\\\\world\\\\World\\:\\:getTileAt\\(\\) expects int, float\\|int given\\.$#"
-			count: 1
-			path: ../../../src/world/World.php
-
-		-
-			message: "#^Parameter \\#1 \\$x of static method pocketmine\\\\network\\\\mcpe\\\\protocol\\\\BlockActorDataPacket\\:\\:create\\(\\) expects int, float\\|int given\\.$#"
-			count: 1
-			path: ../../../src/world/World.php
-
-		-
-			message: "#^Parameter \\#2 \\$y of static method pocketmine\\\\network\\\\mcpe\\\\protocol\\\\BlockActorDataPacket\\:\\:create\\(\\) expects int, float\\|int given\\.$#"
-			count: 1
-			path: ../../../src/world/World.php
-
-		-
-			message: "#^Parameter \\#3 \\$z of static method pocketmine\\\\network\\\\mcpe\\\\protocol\\\\BlockActorDataPacket\\:\\:create\\(\\) expects int, float\\|int given\\.$#"
-			count: 1
-			path: ../../../src/world/World.php
-
-		-
-			message: "#^Parameter \\#1 \\$x of method pocketmine\\\\world\\\\World\\:\\:isInWorld\\(\\) expects int, float\\|int given\\.$#"
-			count: 3
-			path: ../../../src/world/World.php
-
-		-
-			message: "#^Parameter \\#2 \\$y of method pocketmine\\\\world\\\\World\\:\\:isInWorld\\(\\) expects int, float\\|int given\\.$#"
-			count: 3
-			path: ../../../src/world/World.php
-
-		-
-			message: "#^Parameter \\#3 \\$z of method pocketmine\\\\world\\\\World\\:\\:isInWorld\\(\\) expects int, float\\|int given\\.$#"
-			count: 3
-			path: ../../../src/world/World.php
-
-		-
-			message: "#^Parameter \\#1 \\$x of method pocketmine\\\\world\\\\World\\:\\:getFullLightAt\\(\\) expects int, float\\|int given\\.$#"
-			count: 1
-			path: ../../../src/world/World.php
-
-		-
-			message: "#^Parameter \\#2 \\$y of method pocketmine\\\\world\\\\World\\:\\:getFullLightAt\\(\\) expects int, float\\|int given\\.$#"
-			count: 1
-			path: ../../../src/world/World.php
-
-		-
-			message: "#^Parameter \\#3 \\$z of method pocketmine\\\\world\\\\World\\:\\:getFullLightAt\\(\\) expects int, float\\|int given\\.$#"
-			count: 1
-			path: ../../../src/world/World.php
-
-		-
-			message: "#^Parameter \\#6 \\$xpDrops of class pocketmine\\\\event\\\\block\\\\BlockBreakEvent constructor expects int, float\\|int given\\.$#"
-			count: 1
-			path: ../../../src/world/World.php
-
-		-
-			message: "#^Parameter \\#2 \\$amount of method pocketmine\\\\world\\\\World\\:\\:dropExperience\\(\\) expects int, float\\|int\\<1, max\\> given\\.$#"
-			count: 1
-			path: ../../../src/world/World.php
-
-		-
-			message: "#^Parameter \\#2 \\$x of method pocketmine\\\\block\\\\Block\\:\\:position\\(\\) expects int, float\\|int given\\.$#"
-			count: 2
-			path: ../../../src/world/World.php
-
-		-
-			message: "#^Parameter \\#3 \\$y of method pocketmine\\\\block\\\\Block\\:\\:position\\(\\) expects int, float\\|int given\\.$#"
-			count: 2
-			path: ../../../src/world/World.php
-
-		-
-			message: "#^Parameter \\#4 \\$z of method pocketmine\\\\block\\\\Block\\:\\:position\\(\\) expects int, float\\|int given\\.$#"
-			count: 2
-			path: ../../../src/world/World.php
-
-		-
-			message: "#^Parameter \\#1 \\$x of static method pocketmine\\\\world\\\\format\\\\Chunk\\:\\:blockHash\\(\\) expects int, float\\|int given\\.$#"
-			count: 2
-			path: ../../../src/world/format/Chunk.php
-
-		-
-			message: "#^Parameter \\#2 \\$y of static method pocketmine\\\\world\\\\format\\\\Chunk\\:\\:blockHash\\(\\) expects int, float\\|int given\\.$#"
-			count: 2
-			path: ../../../src/world/format/Chunk.php
-
-		-
-			message: "#^Parameter \\#3 \\$z of static method pocketmine\\\\world\\\\format\\\\Chunk\\:\\:blockHash\\(\\) expects int, float\\|int given\\.$#"
-			count: 2
-			path: ../../../src/world/format/Chunk.php
-
-		-
-			message: "#^Parameter \\#1 \\$className of static method pocketmine\\\\utils\\\\Utils\\:\\:testValidInstance\\(\\) expects class\\-string, string given\\.$#"
-			count: 1
-			path: ../../../src/world/format/io/FormatConverter.php
-
-		-
-			message: "#^Only numeric types are allowed in %%, int\\|false given on the left side\\.$#"
-			count: 1
-			path: ../../../src/world/format/io/region/RegionLoader.php
-
-		-
-			message: "#^Argument of an invalid type array\\<int, string\\>\\|false supplied for foreach, only iterables are supported\\.$#"
-			count: 1
-			path: ../../../src/world/format/io/region/RegionWorldProvider.php
-
-		-
-			message: "#^Parameter \\#1 \\$start of method pocketmine\\\\utils\\\\Random\\:\\:nextRange\\(\\) expects int, float\\|int given\\.$#"
-			count: 2
-			path: ../../../src/world/generator/object/TallGrass.php
-
-		-
-			message: "#^Parameter \\#2 \\$end of method pocketmine\\\\utils\\\\Random\\:\\:nextRange\\(\\) expects int, float\\|int given\\.$#"
-			count: 2
-			path: ../../../src/world/generator/object/TallGrass.php
-
-		-
-<<<<<<< HEAD
-			message: "#^Parameter \\#2 \\$y of method pocketmine\\\\world\\\\ChunkManager\\:\\:getBlockAt\\(\\) expects int, float\\|int given\\.$#"
-			count: 2
-			path: ../../../src/world/generator/object/TallGrass.php
-
-		-
-			message: "#^Parameter \\#2 \\$y of method pocketmine\\\\world\\\\ChunkManager\\:\\:setBlockAt\\(\\) expects int, float\\|int given\\.$#"
-			count: 1
-			path: ../../../src/world/generator/object/TallGrass.php
-
-		-
-			message: "#^Parameter \\#1 \\$json of function json_decode expects string, string\\|false given\\.$#"
-			count: 1
-			path: ../../phpunit/block/BlockTest.php
-
-		-
-			message: "#^Parameter \\#1 \\$json of function json_decode expects string, string\\|false given\\.$#"
-			count: 1
 			path: ../../phpunit/block/regenerate_consistency_check.php
 
 		-
 			message: "#^Parameter \\#1 \\$logFile of class pocketmine\\\\utils\\\\MainLogger constructor expects string, string\\|false given\\.$#"
 			count: 1
 			path: ../../phpunit/scheduler/AsyncPoolTest.php
-=======
-			message: "#^Parameter \\#2 \\$value of method pocketmine\\\\nbt\\\\tag\\\\CompoundTag\\:\\:setInt\\(\\) expects int, float\\|int given\\.$#"
-			count: 3
-			path: ../../../src/pocketmine/tile/Tile.php
->>>>>>> ccf96919
