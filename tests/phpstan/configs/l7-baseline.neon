--- conflicted
+++ resolved
@@ -561,26 +561,7 @@
 			path: ../../../src/entity/object/Painting.php
 
 		-
-<<<<<<< HEAD
-			message: "#^Parameter \\#2 \\$y of method pocketmine\\\\world\\\\World\\:\\:getBlockAt\\(\\) expects int, float\\|int given\\.$#"
-=======
-			message: "#^Parameter \\#1 \\$x of static method pocketmine\\\\level\\\\Level\\:\\:blockHash\\(\\) expects int, float\\|int given\\.$#"
-			count: 2
-			path: ../../../src/pocketmine/level/Explosion.php
-
-		-
-			message: "#^Parameter \\#2 \\$y of static method pocketmine\\\\level\\\\Level\\:\\:blockHash\\(\\) expects int, float\\|int given\\.$#"
-			count: 2
-			path: ../../../src/pocketmine/level/Explosion.php
-
-		-
-			message: "#^Parameter \\#3 \\$z of static method pocketmine\\\\level\\\\Level\\:\\:blockHash\\(\\) expects int, float\\|int given\\.$#"
-			count: 2
-			path: ../../../src/pocketmine/level/Explosion.php
-
-		-
-			message: "#^Parameter \\#1 \\$x of method pocketmine\\\\level\\\\Level\\:\\:setBlockIdAt\\(\\) expects int, float\\|int given\\.$#"
->>>>>>> c572e9bb
+			message: "#^Parameter \\#2 \\$y of method pocketmine\\\\world\\\\World\\:\\:getBlockAt\\(\\) expects int, float\\|int given\\.$#"
 			count: 1
 			path: ../../../src/entity/object/Painting.php
 
@@ -640,7 +621,6 @@
 			path: ../../../src/network/mcpe/auth/ProcessLoginTask.php
 
 		-
-<<<<<<< HEAD
 			message: "#^Parameter \\#2 \\$resourcePatch of class pocketmine\\\\network\\\\mcpe\\\\protocol\\\\types\\\\SkinData constructor expects string, string\\|false given\\.$#"
 			count: 1
 			path: ../../../src/network/mcpe/convert/LegacySkinAdapter.php
@@ -657,9 +637,6 @@
 
 		-
 			message: "#^Parameter \\#1 \\$x of method pocketmine\\\\network\\\\mcpe\\\\protocol\\\\serializer\\\\PacketSerializer\\:\\:putSignedBlockPosition\\(\\) expects int, float\\|int given\\.$#"
-=======
-			message: "#^Parameter \\#1 \\$x of method pocketmine\\\\level\\\\Level\\:\\:getBlockAt\\(\\) expects int, float\\|int given\\.$#"
->>>>>>> c572e9bb
 			count: 1
 			path: ../../../src/network/mcpe/protocol/types/entity/BlockPosMetadataProperty.php
 
@@ -764,6 +741,21 @@
 			path: ../../../src/utils/Timezone.php
 
 		-
+			message: "#^Parameter \\#1 \\$x of static method pocketmine\\\\world\\\\World\\:\\:blockHash\\(\\) expects int, float\\|int given\\.$#"
+			count: 2
+			path: ../../../src/world/Explosion.php
+
+		-
+			message: "#^Parameter \\#2 \\$y of static method pocketmine\\\\world\\\\World\\:\\:blockHash\\(\\) expects int, float\\|int given\\.$#"
+			count: 2
+			path: ../../../src/world/Explosion.php
+
+		-
+			message: "#^Parameter \\#3 \\$z of static method pocketmine\\\\world\\\\World\\:\\:blockHash\\(\\) expects int, float\\|int given\\.$#"
+			count: 2
+			path: ../../../src/world/Explosion.php
+
+		-
 			message: "#^Parameter \\#1 \\$x of method pocketmine\\\\world\\\\World\\:\\:getTileAt\\(\\) expects int, float\\|int given\\.$#"
 			count: 1
 			path: ../../../src/world/Explosion.php
@@ -824,62 +816,47 @@
 			path: ../../../src/world/Explosion.php
 
 		-
+			message: "#^Parameter \\#1 \\$x of method pocketmine\\\\world\\\\World\\:\\:getBlockAt\\(\\) expects int, float\\|int given\\.$#"
+			count: 1
+			path: ../../../src/world/Explosion.php
+
+		-
+			message: "#^Parameter \\#2 \\$y of method pocketmine\\\\world\\\\World\\:\\:getBlockAt\\(\\) expects int, float\\|int given\\.$#"
+			count: 1
+			path: ../../../src/world/Explosion.php
+
+		-
+			message: "#^Parameter \\#3 \\$z of method pocketmine\\\\world\\\\World\\:\\:getBlockAt\\(\\) expects int, float\\|int given\\.$#"
+			count: 1
+			path: ../../../src/world/Explosion.php
+
+		-
+			message: "#^Parameter \\#2 \\$generatorClass of class pocketmine\\\\world\\\\generator\\\\GeneratorRegisterTask constructor expects string, pocketmine\\\\world\\\\generator\\\\Generator\\|string given\\.$#"
+			count: 1
+			path: ../../../src/world/World.php
+
+		-
+			message: "#^Cannot access offset 'priority' on array\\('priority' \\=\\> int, 'data' \\=\\> pocketmine\\\\math\\\\Vector3\\)\\|int\\|pocketmine\\\\math\\\\Vector3\\.$#"
+			count: 1
+			path: ../../../src/world/World.php
+
+		-
+			message: "#^Cannot access offset 'data' on array\\('priority' \\=\\> int, 'data' \\=\\> pocketmine\\\\math\\\\Vector3\\)\\|int\\|pocketmine\\\\math\\\\Vector3\\.$#"
+			count: 1
+			path: ../../../src/world/World.php
+
+		-
 			message: "#^Parameter \\#1 \\$x of static method pocketmine\\\\world\\\\World\\:\\:blockHash\\(\\) expects int, float\\|int given\\.$#"
-			count: 1
-			path: ../../../src/world/Explosion.php
+			count: 3
+			path: ../../../src/world/World.php
 
 		-
 			message: "#^Parameter \\#2 \\$y of static method pocketmine\\\\world\\\\World\\:\\:blockHash\\(\\) expects int, float\\|int given\\.$#"
-			count: 1
-			path: ../../../src/world/Explosion.php
+			count: 3
+			path: ../../../src/world/World.php
 
 		-
 			message: "#^Parameter \\#3 \\$z of static method pocketmine\\\\world\\\\World\\:\\:blockHash\\(\\) expects int, float\\|int given\\.$#"
-			count: 1
-			path: ../../../src/world/Explosion.php
-
-		-
-			message: "#^Parameter \\#1 \\$x of method pocketmine\\\\world\\\\World\\:\\:getBlockAt\\(\\) expects int, float\\|int given\\.$#"
-			count: 1
-			path: ../../../src/world/Explosion.php
-
-		-
-			message: "#^Parameter \\#2 \\$y of method pocketmine\\\\world\\\\World\\:\\:getBlockAt\\(\\) expects int, float\\|int given\\.$#"
-			count: 1
-			path: ../../../src/world/Explosion.php
-
-		-
-			message: "#^Parameter \\#3 \\$z of method pocketmine\\\\world\\\\World\\:\\:getBlockAt\\(\\) expects int, float\\|int given\\.$#"
-			count: 1
-			path: ../../../src/world/Explosion.php
-
-		-
-			message: "#^Parameter \\#2 \\$generatorClass of class pocketmine\\\\world\\\\generator\\\\GeneratorRegisterTask constructor expects string, pocketmine\\\\world\\\\generator\\\\Generator\\|string given\\.$#"
-			count: 1
-			path: ../../../src/world/World.php
-
-		-
-			message: "#^Cannot access offset 'priority' on array\\('priority' \\=\\> int, 'data' \\=\\> pocketmine\\\\math\\\\Vector3\\)\\|int\\|pocketmine\\\\math\\\\Vector3\\.$#"
-			count: 1
-			path: ../../../src/world/World.php
-
-		-
-			message: "#^Cannot access offset 'data' on array\\('priority' \\=\\> int, 'data' \\=\\> pocketmine\\\\math\\\\Vector3\\)\\|int\\|pocketmine\\\\math\\\\Vector3\\.$#"
-			count: 1
-			path: ../../../src/world/World.php
-
-		-
-			message: "#^Parameter \\#1 \\$x of static method pocketmine\\\\world\\\\World\\:\\:blockHash\\(\\) expects int, float\\|int given\\.$#"
-			count: 3
-			path: ../../../src/world/World.php
-
-		-
-			message: "#^Parameter \\#2 \\$y of static method pocketmine\\\\world\\\\World\\:\\:blockHash\\(\\) expects int, float\\|int given\\.$#"
-			count: 3
-			path: ../../../src/world/World.php
-
-		-
-			message: "#^Parameter \\#3 \\$z of static method pocketmine\\\\world\\\\World\\:\\:blockHash\\(\\) expects int, float\\|int given\\.$#"
 			count: 3
 			path: ../../../src/world/World.php
 
