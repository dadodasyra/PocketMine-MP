dist: xenial
language: php
php:
  - 7.3
  - 7.4

before_script:
  - phpenv config-rm xdebug.ini
  - |
    set -e

    LEVELDB_VERSION="10f59b56bec1db3ffe42ff265afe22182073e0e2"
    if [ ! -f "./leveldb-mcpe/built_version" ] || [ $(cat "./leveldb-mcpe/built_version") != "$LEVELDB_VERSION" ]; then
        echo "Building new LevelDB"
        rm -rf "./leveldb-mcpe" || true
        mkdir "./leveldb-mcpe"

        curl -fsSL "https://github.com/pmmp/leveldb-mcpe/archive/$LEVELDB_VERSION.tar.gz" | tar -zx
        mv "./leveldb-mcpe-$LEVELDB_VERSION" leveldb-mcpe-build
        cd leveldb-mcpe-build
        make -j4 sharedlibs

        #put the artifacts in a separate dir, to avoid bloating travis cache"
        mv out-shared/libleveldb.* ../leveldb-mcpe
        mv include ../leveldb-mcpe
        cd ../leveldb-mcpe
        echo "$LEVELDB_VERSION" > "./built_version"
        cd ..
    else
        echo "Using cached build for LevelDB version $LEVELDB_VERSION"
    fi

  - git clone https://github.com/reeze/php-leveldb.git leveldb
  - cd leveldb
  - git checkout 9bcae79f71b81a5c3ea6f67e45ae9ae9fb2775a5
  - phpize
  - ./configure --with-leveldb=../leveldb-mcpe && make && make install
  - cd ..
  - git clone https://github.com/pmmp/ext-chunkutils2.git chunkutils
  - cd chunkutils
  - git checkout -f d8d762a597ac0da6f333f862096d6af0e6286b75
  - phpize
  - ./configure && make && make install
  - cd ..
  # - pecl install channel://pecl.php.net/pthreads-3.1.6
  - echo | pecl install channel://pecl.php.net/yaml-2.1.0
  - pecl install channel://pecl.php.net/crypto-0.3.1
  - pecl install channel://pecl.php.net/ds-1.2.9
  - pecl install channel://pecl.php.net/igbinary-3.1.2
  - git clone https://github.com/pmmp/pthreads.git
  - cd pthreads
  - git checkout b81ab29df58fa0fb239a9d5ca1c2380a0d087feb
  - phpize
  - ./configure
  - make
  - make install
  - cd ..
<<<<<<< HEAD
  - |
    git clone https://github.com/pmmp/ext-morton.git -b 0.1.0 --depth=1
    cd ext-morton
    phpize
    ./configure
    make
    make install
    cd ..
  - echo "extension=pthreads.so" >> ~/.phpenv/versions/$(phpenv version-name)/etc/php.ini
  - echo "extension=chunkutils2.so" >> ~/.phpenv/versions/$(phpenv version-name)/etc/php.ini
  - echo "extension=leveldb.so" >> ~/.phpenv/versions/$(phpenv version-name)/etc/php.ini
  - echo "extension=morton.so" >> ~/.phpenv/versions/$(phpenv version-name)/etc/php.ini

cache:
  - leveldb-mcpe
=======
  - echo "extension=pthreads.so" >> ~/.phpenv/versions/$(phpenv version-name)/etc/php.ini
  - composer self-update --2
>>>>>>> 0b550b34
<|MERGE_RESOLUTION|>--- conflicted
+++ resolved
@@ -55,7 +55,6 @@
   - make
   - make install
   - cd ..
-<<<<<<< HEAD
   - |
     git clone https://github.com/pmmp/ext-morton.git -b 0.1.0 --depth=1
     cd ext-morton
@@ -68,10 +67,6 @@
   - echo "extension=chunkutils2.so" >> ~/.phpenv/versions/$(phpenv version-name)/etc/php.ini
   - echo "extension=leveldb.so" >> ~/.phpenv/versions/$(phpenv version-name)/etc/php.ini
   - echo "extension=morton.so" >> ~/.phpenv/versions/$(phpenv version-name)/etc/php.ini
-
+  - composer self-update --2
 cache:
-  - leveldb-mcpe
-=======
-  - echo "extension=pthreads.so" >> ~/.phpenv/versions/$(phpenv version-name)/etc/php.ini
-  - composer self-update --2
->>>>>>> 0b550b34
+  - leveldb-mcpe