--- conflicted
+++ resolved
@@ -14,16 +14,6 @@
 	esac
 done
 
-<<<<<<< HEAD
-./tests/lint.sh -p "$PHP_BINARY" -d ./src
-
-if [ $? -ne 0 ]; then
-	echo Lint scan failed!
-	exit 1
-fi
-
-=======
->>>>>>> 6490a49c
 [ ! -f phpstan.phar ] && echo "Downloading PHPStan..." && curl -sSLO https://github.com/phpstan/phpstan/releases/download/0.12.3/phpstan.phar
 "$PHP_BINARY" phpstan.phar analyze --no-progress --memory-limit=2G || exit 1
 echo "PHPStan scan succeeded"
